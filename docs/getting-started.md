# Software Setup

## Table Of Contents
<!-- 
    NOTE: when creating or re-creating a table of contents like this, you can
    save a LOT of time by using this tool: 
    https://github.com/ekalinin/github-markdown-toc
-->
* [Table Of Contents](#table-of-contents)
* [Introduction](#introduction)
* [Installation and Setup](#installation-and-setup)
* [Operating Systems](#operating-systems)
* [Getting the Code](#getting-the-code)
* [Running the setup scripts](#running-the-setup-scripts)
   * [Installing Software Dependencies](#installing-software-dependencies)
   * [Installing Firmware Dependencies](#installing-firmware-dependencies)
   * [Setting Up USB Permissions](#setting-up-usb-permissions)
   * [Installing an IDE](#installing-an-ide)
      * [CLion](#clion)
         * [Getting your Student License](#getting-your-student-license)
         * [Installing CLion](#installing-clion)
      * [VSCode](#vscode)
* [Building and Running the Code](#building-and-running-the-code)
   * [Building from the command-line](#building-from-the-command-line)
   * [Building with CLion](#building-with-clion)
   * [Running our AI, Simulator, or Robot Diagnostics](#running-our-ai-simulator-or-robot-diagnostics)
   * [Running AI vs AI](#running-ai-vs-ai)
* [Debugging](#debugging)
   * [Debugging with CLion](#debugging-with-clion)
   * [Debugging from the Command line](#debugging-from-the-command-line)
* [Profiling](#profiling)
* [Flashing and Debugging A STM32F4 MCU](#flashing-and-debugging-a-stm32f4-mcu)
* [Flashing and Debugging A STM32H7 MCU](#flashing-and-debugging-a-stm32h7-mcu)

## Introduction
These instructions assume that you have the following accounts setup:
- [Github](https://github.com/login)
- [Slack](https://thunderbots.slack.com/)

These instructions assume you have a basic understanding of Linux and the command-line. There are many great tutorials online, such as [LinuxCommand](http://linuxcommand.org/). The most important things you'll need to know are how to move around the filesystem, and how to run programs or scripts.

## Installation and Setup

## Operating Systems

We currently only support Linux, specifically Ubuntu 18.04 LTS. You are welcome to use a different version or distribution of Linux, but may need to make some tweaks in order for things to work.

You can use Ubuntu 18.04 LTS inside Windows through Windows Subsystem for Linux, by following [this guide](./getting-started-wsl.md). **Running and developing Thunderbots on Windows is experimental and not officially supported.**

## Getting the Code

1. Open a new terminal
2. Install git by running `sudo apt-get install git`
3. Go to the [software repository](https://github.com/UBC-Thunderbots/Software)
4. Click the `Fork` button in the top-right to fork the repository ([click here to learn about Forks](https://help.github.com/en/articles/fork-a-repo))
   1. Click on your user when prompted
   2. You should be automatically redirected to your new fork
5. Clone your fork of the repository (you can put it wherever you want)
   1.  Eg. `git clone https://github.com/<your-username>/Software.git`
      1. You can find this link under the green `Clone or Download` button on the main page of the Software repository
   2. We recommend cloning with SSH if you don't like typing your username and password all the time. Instructions can be found [here](https://help.github.com/articles/connecting-to-github-with-ssh/).
6. Set up your git remotes ([what is a remote and how does it work?](https://git-scm.com/book/en/v2/Git-Basics-Working-with-Remotes))
   1. You should have a remote named `origin` that points to your fork of the repository. Git will have set this up automatically when you cloned your fork in the previous step.
   2. You will need to add a second remote, named `upstream`, that points to our main Software repository, which is where you created your fork from. (**Note:** This is _not_ your fork)
      1. Open a terminal and navigate to the folder you cloned (your fork): `cd path/to/the/repository/Software`
      2. Navigate to our main Software repository in your browser and copy the url from the "Clone or Download" button. Copy the HTTPS url if you originally cloned with HTTPS, and use the SSH url if you previously cloned with SSH
      3. From your terminal, add the new remote by running `git remote add upstream <the url>` (without the angle brackets)
         1. Eg. `git remote add upstream https://github.com/UBC-Thunderbots/Software.git`
      4. That's it. If you want to double check your remotes are set up correctly, run `git remote -v` from your terminal (at the base of the repository folder again). You should see two entries: `origin` with the url for your fork of the repository, and `upstream` with the url for the main repository

*See our [workflow document](workflow.md) for how to use git to make branches, submit Pull Requests, and track issues*

## Running the setup scripts

We have several setup scripts to help you easily install the necessary dependencies in order to build and run our code. You will want to run the following scripts, which can all be found in `Software/environment_setup`

### Installing Software Dependencies

* Inside a terminal, navigate to the environment_setup folder. Eg. `cd path/to/the/repository/Software/environment_setup`
* Run `./setup_software.sh`
  * You will be prompted for your admin password
  * This script will install everything necessary in order to build and run our main `AI` software 

### Installing Firmware Dependencies

* Inside a terminal, navigate to the environment_setup folder. Eg. `cd path/to/the/repository/Software/environment_setup`
* Run `./setup_firmware.sh`
  * You will be prompted for your admin password
  * This script will install everything necessary in order to build and run our robot firmware

### Setting Up USB Permissions

* inside a terminal, navigate to the `environment_setup` folder. Eg. `cd path/to/the/repository/Software/environment_setup` 
  * Run `./setup_udev_rules.sh`
    * You will be prompted for your admin password
    * This script will set up the USB permissions required in order to use our radio/wifi dongle

### Installing an IDE

For those who prefer working on C/C++ with an IDE, we provide two options: [CLion](#clion) for an integrated experience and [VSCode](vscode) for a more lightweight setup. Both support our build system `bazel`.

#### CLion

CLion is the most full-featured IDE, with code completion, code navigation, and integrated building, testing, and debugging.

##### Getting your Student License

CLion is free for students, and you can use your UBC alumni email address to create a student account. If you already have a student account with JetBrains, you can skip this step.

1. If you haven't done so already, setup your UBC alumni email account [here](https://id.ubc.ca/).
2. Using your UBC email account, get a JetBrains education account [here](https://www.jetbrains.com/shop/eform/students).
   1. _JetBrains will send an initial email to confirm the UBC email you inputted. Once you have confirmed, another email will be sent to activate your new education account. You will use this account to set up CLion later on._

##### Installing CLion

* Inside a terminal, navigate to the environment_setup folder. Eg. `cd path/to/the/repository/Software/environment_setup`
* Run `./install_clion.sh` (* **DO NOT** download CLion yourself unless you know what you're doing. The `install_clion.sh` script will grab the correct version of CLion and the Bazel plugin to ensure everything is compatible *).
* When you run CLion for the first time you will be prompted to enter your JetBrains account or License credentials. Use your student account.

#### VSCode

VSCode is the more lightweight IDE, with support for code navigation, code completion, and integrated building and testing. However, debugging isn't integrated into this IDE.

1. Inside a terminal, navigate to the environment_setup folder. Eg. `cd path/to/the/repository/Software/environment_setup`
2. Run `./install_vscode.sh` (* **DO NOT** download VSCode yourself unless you know what you're doing. The `install_vscode.sh` script will grab the most stable version of VSCode)
3. Open `vscode`. You can type `vscode` in the terminal, or click the icon on your Desktop.
&. Click `Open Folder` and navigate to where you cloned software. So if I cloned the repo to `/home/my_username/Downloads/Software`, I would select `/home/my_username/Downloads/Software`.
4. VSCode will prompt you to install recommended extensions, click `Install`, this installs necessary plugins to work on the codebase. (Bazel, C++, Python, etc..)
5. Navigate to File -> Preferences -> Settings -> Workspace -> Extensions -> Bazel and select the `Bazel: Enable Code Lens` option.

## Building and Running the Code

### Building from the command-line

1. Navigate to the root of this repository (wherever you have it cloned on your computer)
2. Navigate to `src`.
3. Build a specific target for running (for example): `bazel build //software/geom:angle_test`
4. Run a specific target by running (for example): `bazel run //software/geom:angle_test`
5. Run a specific *test* by running (for example): `bazel test //software/geom:angle_test`
6. Build everything by running `bazel build //...`
7. Run all the tests by running `bazel test //...`
*See the bazel [command-line docs](https://docs.bazel.build/versions/master/command-line-reference.html) for more info.*

### Building with CLion

First we need to setup CLion
1. Open CLion
2. Select `Import Bazel Project`
3. Set `Workspace` to wherever you cloned the repository + `/src`. So if I cloned the repo to `/home/my_username/Downloads/Software`, my workspace would be `/home/my_username/Downloads/Software/src`.
4. Select `Import project view file`, and select the file `.bazelproject` (which will be under the `src` folder)
5. Click `Next`
6. Change the Project Name to whatever you want. Leave everything else as it is ("Use shared project view file" should be selected).
7. Click `Finish` and you're good to go! Give CLion some time to find everything in your repo.

Now that you're setup, if you can run it on the command line, you can run it in clion. There are two main ways of doing so.
1. Open any `BUILD` file and right clight in a `cc_library()` call. This will give you the option to `Run` or `Debug` that specific target. Try it by opening `Software/src/software/geom/BUILD` and right-clicking on the `cc_library` for `angle_test`!
2. Add a custom build configuration (more powerful, so make sure you understand this!)
    1. Select `Add Configuration` from the drop-down in the top-right of CLion
    2. Click on `+`, choose `Bazel Command`.
    3. For `Target Expression`, you can put anything that comes after a `build`, `run`, `test`, etc. call on the command line. For example: `//software/geom:angle_test`.
    4. For `Bazel Command` you can put any bazel command, like `build`, `run`, `test`, etc.
    5. Click `Ok`, then there should be a green arrow in the top right corner by the drop-down menu. Click it and the test will run!
 
### With VSCode
1. Open VSCode
2. Navigate to `Software/src/software/geom/BUILD`
3. On top of every `cc_test`, `cc_library` and `cc_binary` there should be a `Test ...`, `Build ...` or `Run ...` for the respective target.
4. Click `Test //software/geom:angle_test` to run the `angle_test`

<<<<<<< HEAD
### Running our AI, Simulator, SimulatedTests or Robot Diagnostics
=======
### Running our AI, Simulator, or Robot Diagnostics
>>>>>>> 72f91434

1. Open your terminal, `cd` into `Software/src` and run `ifconfig`.
2. Pick the network interface you would like to use:
    1. If you are running things locally, you can pick any interface that is not `lo`
    2. If you would like to communicate with robots on the network, make sure to select the interface that is connected to the same network as the robots.
3. Run our AI: `bazel run //software:full_system -- --interface=[interface_here] --backend=WifiBackend`
    - This will launch the Visualizer, which displays what the AI is currently "seeing" and allows us to interact with the AI through the dynamic parameters.
    - The field should be empty, as we are currently not receiving SSL Vision packets.
4. Run our Simulator: `bazel run //software/simulation:standalone_simulator_main -- --interface=[interface_here]`
    - The Simulator runs our firmware and Box2D (a physics engine) to simulate how our robots would behave on the field.
    - The Simulator outputs SSL Vision packets, which contain position information of all robots and the ball.
    - Our AI can now "see" the robots, and they should be displayed on the Visualizer.
    - You can use ctrl-click to move the ball around in the Simulator, and try changing the Play Override on the Visualizer to see the robots move!
5. Run Robot Diagnostics: `bazel run //software/gui/robot_diagnostics:robot_diagnostics_main -- --interface=[interface_here] --backend=WifiBackend`
    - The Mechanical and Electrical sub-teams use Robot Diagnostics to test specific parts of the Robot.
<<<<<<< HEAD
6. Run our SimulatedTests in the visualizer: `bazel test //software/simulated_tests:[some_target_here] --test_arg="--enable_visualizer"` or `bazel run //software/simulated_tests:[some_target_here] -- --enable_visualizer`
    - This will launch the visualizer and simulate AI Plays, allowing us to visually see the robots acting according to their roles.
=======

### Running AI vs AI
1. Open your terminal, `cd` into `Software/src`
2. Run `./software/run_ai_vs_ai.sh interface_name`, using the same interface as from [above](#running-our-ai-simulator-or-robot-diagnostics)

>>>>>>> 72f91434
## Debugging
Debugging from the command line is certainly possible, but debugging in a full IDE is *really* nice (plz trust us). 

### Debugging with CLion
Debugging in CLion is as simple as running the above instructions for building CLion, but clicking the little green bug in the top right corner instead of the little green arrow!

### Debugging from the Command line
`bazel run -c dbg --run_under="gdb" //some/target:here` will run the target in `gdb`. Please see (here)[https://www.cs.cmu.edu/~gilpin/tutorial/] for a tutorial on how to use `gdb` if you're not familiar with it.


## Profiling 
Unfortunately profiling for Bazel targets is not supported in CLion at this time. Hence the only way is via command line. Use the following command:
```
bazel run -c dbg --run_under="valgrind --tool=callgrind --callgrind-out-file=/ABSOLUTE/PATH/TO/profile.callgrind" //target/to:run

// Example
bazel run -c dbg --run_under="valgrind --tool=callgrind --callgrind-out-file=/tmp/profile.callgrind" //software/geom:angle_test
```
This will output the file at the _absolute_ path given via the `--callgrind-out-file` argument. This file can then be viewed using `kcachegrind` (example: `kcachegrind /tmp/profile.callgrind`), giving lots of useful information about where time is being spent in the code.

## Flashing And Debugging A STM32F4 MCU
1. Make sure you've followed [Installing Firmware Dependencies](#installing-firmware-dependencies), and have a STM32F4 based main board or radio dongle plugged into your computer. Do not plug both the dongle and the robot at the same time!
2. Make sure the robot is elevated, with the wheels not touching any surface to avoid experimental firmware causing accidental damage.
3. From the `src` folder, to flash the radio dongle, run `bazel run --cpu=stm32f4 //firmware/tools:legacy_flash_firmware radio_dongle`. Replace `radio_dongle`, with `robot` to flash the robot.
4. For the robot, make sure the robot is in bootloader mode (BL switch on the piano keys is down), and push the power switch away from the dribbler (i.e towards the back of the robot) and hold it there before running the command. The dongle can be simply be plugged in with no additional action.
5. There should be a progress bar indicating the flashing progress, hold the switch back until the process finishes.
6. When the process is finished, release the power switch, push the BL switch back up, and the robot now has been flashed!
7. To see print outs from the robot, run `sudo cat /dev/ttyACM0`. If `ttyACM0` isn't the right device, run `ls /dev/tty*` with the robot disconnected, and again with the robot connected, and replace `ttyACM0` with the new device that has been added. The radio dongle does not have this feature.

## Flashing And Debugging A STM32H7 MCU
1. Make sure you've followed [Installing Firmware Dependencies](#installing-firmware-dependencies), and have a [NUCLEO-H743ZI](https://www.st.com/en/evaluation-tools/nucleo-h743zi.html) plugged into your computer.
2. From the `src` folder, run `bazel run --cpu=stm32h7 --compilation_mode=dbg //firmware_new/tools:debug_firmware_on_arm_board`. We specify `--cpu=stm32h7` because we want to compile code for the stm32h7 MCU (rather then a `x86_64` processor like you have in your computer), and `--compilation_mode=dbg` in order to build in the debug symbols required so you can step through the code and see what's going on. You'll be given a list of elf files to choose from.
3. Assuming you choose 0 from the list in step (2), run `bazel run --cpu=stm32h7 --compilation_mode=dbg //firmware_new/tools:debug_firmware_on_arm_board 0`. This will load the `.elf` file associated with (0) to the nucleo and put you into a gdb prompt.
4. At this point you should be in a gdb window. Take a look at [this tutorial](https://www.cprogramming.com/gdb.html) for some basics.

## Working with CubeMX to regenerate code
1. Make sure you've followed [Installing Firmware Dependencies](#installing-firmware-dependencies)
2. To regenerate code from the `.ioc` file, run `bazel run //firmware_new/tools:cubemx_regen path/to/directory/with/.ioc`. The directory that is passed in as an argument must only contain 1 ioc file, which will be used to generate code into the same directory.

To make sure we are all using the same cube version, run `STM32CubeMX` when editing the `.ioc` file.<|MERGE_RESOLUTION|>--- conflicted
+++ resolved
@@ -167,11 +167,7 @@
 3. On top of every `cc_test`, `cc_library` and `cc_binary` there should be a `Test ...`, `Build ...` or `Run ...` for the respective target.
 4. Click `Test //software/geom:angle_test` to run the `angle_test`
 
-<<<<<<< HEAD
 ### Running our AI, Simulator, SimulatedTests or Robot Diagnostics
-=======
-### Running our AI, Simulator, or Robot Diagnostics
->>>>>>> 72f91434
 
 1. Open your terminal, `cd` into `Software/src` and run `ifconfig`.
 2. Pick the network interface you would like to use:
@@ -187,16 +183,13 @@
     - You can use ctrl-click to move the ball around in the Simulator, and try changing the Play Override on the Visualizer to see the robots move!
 5. Run Robot Diagnostics: `bazel run //software/gui/robot_diagnostics:robot_diagnostics_main -- --interface=[interface_here] --backend=WifiBackend`
     - The Mechanical and Electrical sub-teams use Robot Diagnostics to test specific parts of the Robot.
-<<<<<<< HEAD
 6. Run our SimulatedTests in the visualizer: `bazel test //software/simulated_tests:[some_target_here] --test_arg="--enable_visualizer"` or `bazel run //software/simulated_tests:[some_target_here] -- --enable_visualizer`
     - This will launch the visualizer and simulate AI Plays, allowing us to visually see the robots acting according to their roles.
-=======
 
 ### Running AI vs AI
 1. Open your terminal, `cd` into `Software/src`
 2. Run `./software/run_ai_vs_ai.sh interface_name`, using the same interface as from [above](#running-our-ai-simulator-or-robot-diagnostics)
 
->>>>>>> 72f91434
 ## Debugging
 Debugging from the command line is certainly possible, but debugging in a full IDE is *really* nice (plz trust us). 
 
