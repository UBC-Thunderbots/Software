# Software Setup

## Table Of Contents
<!-- 
    NOTE: when creating or re-creating a table of contents like this, you can
    save a LOT of time by using this tool: 
    https://github.com/ekalinin/github-markdown-toc
-->
* [Table Of Contents](#table-of-contents)
* [Introduction](#introduction)
* [Installation and Setup](#installation-and-setup)
* [Operating Systems](#operating-systems)
* [Getting the Code](#getting-the-code)
* [Running the setup scripts](#running-the-setup-scripts)
   * [Installing Software Dependencies](#installing-software-dependencies)
   * [Installing Firmware Dependencies](#installing-firmware-dependencies)
   * [Setting Up USB Permissions](#setting-up-usb-permissions)
   * [CLion](#clion)
      * [Getting your Student License](#getting-your-student-license)
<<<<<<< HEAD
      * [Installing CLion](#installing-clion)
=======
      * [Installing CLion](#installing-clion-1)
   * [Installing VSCode](#installing-vscode)
>>>>>>> 6cf02536
* [Building and Running the Code](#building-and-running-the-code)
   * [Building from the command-line](#building-from-the-command-line)
   * [Building with CLion](#building-with-clion)
   * [Running our AI, Simulator, or Robot Diagnostics](#running-our-ai-simulator-or-robot-diagnostics)
   * [Running AI vs AI](#running-ai-vs-ai)
* [Debugging](#debugging)
   * [Debugging with CLion](#debugging-with-clion)
   * [Debugging from the Command line](#debugging-from-the-command-line)
* [Profiling](#profiling)
* [Flashing and Debugging A STM32F4 MCU](#flashing-and-debugging-a-stm32f4-mcu)
* [Flashing and Debugging A STM32H7 MCU](#flashing-and-debugging-a-stm32h7-mcu)

## Introduction
These instructions assume that you have the following accounts setup:
- [Github](https://github.com/login)
- [Slack](https://thunderbots.slack.com/)

These instructions assume you have a basic understanding of Linux and the command-line. There are many great tutorials online, such as [LinuxCommand](http://linuxcommand.org/). The most important things you'll need to know are how to move around the filesystem, and how to run programs or scripts.

## Installation and Setup

## Operating Systems

We currently only support Linux, specifically Ubuntu 18.04 LTS. You are welcome to use a different version or distribution of Linux, but may need to make some tweaks in order for things to work.

You can use Ubuntu 18.04 LTS inside Windows through Windows Subsystem for Linux, by following [this guide](./getting-started-wsl.md). **Running and developing Thunderbots on Windows is experimental and not officially supported.**

## Getting the Code

1. Open a new terminal
2. Install git by running `sudo apt-get install git`
3. Go to the [software repository](https://github.com/UBC-Thunderbots/Software)
4. Click the `Fork` button in the top-right to fork the repository ([click here to learn about Forks](https://help.github.com/en/articles/fork-a-repo))
   1. Click on your user when prompted
   2. You should be automatically redirected to your new fork
5. Clone your fork of the repository (you can put it wherever you want)
   1.  Eg. `git clone https://github.com/<your-username>/Software.git`
      1. You can find this link under the green `Clone or Download` button on the main page of the Software repository
   2. We recommend cloning with SSH if you don't like typing your username and password all the time. Instructions can be found [here](https://help.github.com/articles/connecting-to-github-with-ssh/).
6. Set up your git remotes ([what is a remote and how does it work?](https://git-scm.com/book/en/v2/Git-Basics-Working-with-Remotes))
   1. You should have a remote named `origin` that points to your fork of the repository. Git will have set this up automatically when you cloned your fork in the previous step.
   2. You will need to add a second remote, named `upstream`, that points to our main Software repository, which is where you created your fork from. (**Note:** This is _not_ your fork)
      1. Open a terminal and navigate to the folder you cloned (your fork): `cd path/to/the/repository/Software`
      2. Navigate to our main Software repository in your browser and copy the url from the "Clone or Download" button. Copy the HTTPS url if you originally cloned with HTTPS, and use the SSH url if you previously cloned with SSH
      3. From your terminal, add the new remote by running `git remote add upstream <the url>` (without the angle brackets)
         1. Eg. `git remote add upstream https://github.com/UBC-Thunderbots/Software.git`
      4. That's it. If you want to double check your remotes are set up correctly, run `git remote -v` from your terminal (at the base of the repository folder again). You should see two entries: `origin` with the url for your fork of the repository, and `upstream` with the url for the main repository

*See our [workflow document](workflow.md) for how to use git to make branches, submit Pull Requests, and track issues*

## Running the setup scripts

We have several setup scripts to help you easily install the necessary dependencies in order to build and run our code. You will want to run the following scripts, which can all be found in `Software/environment_setup`

### Installing Software Dependencies

* Inside a terminal, navigate to the environment_setup folder. Eg. `cd path/to/the/repository/Software/environment_setup`
* Run `./setup_software.sh`
  * You will be prompted for your admin password
  * This script will install everything necessary in order to build and run our main `AI` software 

### Installing Firmware Dependencies

* Inside a terminal, navigate to the environment_setup folder. Eg. `cd path/to/the/repository/Software/environment_setup`
* Run `./setup_firmware.sh`
  * You will be prompted for your admin password
  * This script will install everything necessary in order to build and run our robot firmware

### Setting Up USB Permissions

* inside a terminal, navigate to the `environment_setup` folder. Eg. `cd path/to/the/repository/Software/environment_setup` 
  * Run `./setup_udev_rules.sh`
    * You will be prompted for your admin password
    * This script will set up the USB permissions required in order to use our radio/wifi dongle

### CLion

CLion is our main IDE for editing our C/C++ code. It is designed to work with our build system, `bazel`, and has all the great features of an IDE such as code completion, syntax highlighting etc. If you are running Software on an ultrabook or a virtual machine, see [Installing VSCode](#installing-vscode) for a less resource intensive option.

#### Getting your Student License

CLion is free for students, and you can use your UBC alumni email address to create a student account. If you already have a student account with JetBrains, you can skip this step.

1. If you haven't done so already, setup your UBC alumni email account [here](https://id.ubc.ca/).
2. Using your UBC email account, get a JetBrains education account [here](https://www.jetbrains.com/shop/eform/students).
   1. _JetBrains will send an initial email to confirm the UBC email you inputted. Once you have confirmed, another email will be sent to activate your new education account. You will use this account to set up CLion later on._

#### Installing CLion

* Inside a terminal, navigate to the environment_setup folder. Eg. `cd path/to/the/repository/Software/environment_setup`
* Run `./install_clion.sh` (* **DO NOT** download CLion yourself unless you know what you're doing. The `install_clion.sh` script will grab the correct version of CLion and the Bazel plugin to ensure everything is compatible *).
* When you run CLion for the first time you will be prompted to enter your JetBrains account or License credentials. Use your student account.

### Installing VSCode

1. Inside a terminal, navigate to the environment_setup folder. Eg. `cd path/to/the/repository/Software/environment_setup`
2. Run `./install_vscode.sh` (* **DO NOT** download VSCode yourself unless you know what you're doing. The `install_vscode.sh` script will grab the most stable version of VSCode)
3. Open `vscode`. You can type `vscode` in the terminal, or click the icon on your Desktop.
&. Click `Open Folder` and navigate to where you cloned software. So if I cloned the repo to `/home/my_username/Downloads/Software`, I would select `/home/my_username/Downloads/Software`.
4. VSCode will prompt you to install recommended extensions, click `Install`, this installs necessary plugins to work on the codebase. (Bazel, C++, Python, etc..)
5. Navigate to File -> Preferences -> Settings -> Workspace -> Extensions -> Bazel and select the `Bazel: Enable Code Lens` option.

## Building and Running the Code

### Building from the command-line

1. Navigate to the root of this repository (wherever you have it cloned on your computer)
2. Navigate to `src`.
3. Build a specific target for running (for example): `bazel build //software/geom:angle_test`
4. Run a specific target by running (for example): `bazel run //software/geom:angle_test`
5. Run a specific *test* by running (for example): `bazel test //software/geom:angle_test`
6. Build everything by running `bazel build //...`
7. Run all the tests by running `bazel test //...`
*See the bazel [command-line docs](https://docs.bazel.build/versions/master/command-line-reference.html) for more info.*

### Building with CLion

First we need to setup CLion
1. Open CLion
2. Select `Import Bazel Project`
3. Set `Workspace` to wherever you cloned the repository + `/src`. So if I cloned the repo to `/home/my_username/Downloads/Software`, my workspace would be `/home/my_username/Downloads/Software/src`.
4. Select `Import project view file`, and select the file `.bazelproject` (which will be under the `src` folder)
5. Click `Next`
6. Change the Project Name to whatever you want. Leave everything else as it is ("Use shared project view file" should be selected).
7. Click `Finish` and you're good to go! Give CLion some time to find everything in your repo.

Now that you're setup, if you can run it on the command line, you can run it in clion. There are two main ways of doing so.
1. Open any `BUILD` file and right clight in a `cc_library()` call. This will give you the option to `Run` or `Debug` that specific target. Try it by opening `Software/src/software/geom/BUILD` and right-clicking on the `cc_library` for `angle_test`!
2. Add a custom build configuration (more powerful, so make sure you understand this!)
    1. Select `Add Configuration` from the drop-down in the top-right of CLion
    2. Click on `+`, choose `Bazel Command`.
    3. For `Target Expression`, you can put anything that comes after a `build`, `run`, `test`, etc. call on the command line. For example: `//software/geom:angle_test`.
    4. For `Bazel Command` you can put any bazel command, like `build`, `run`, `test`, etc.
    5. Click `Ok`, then there should be a green arrow in the top right corner by the drop-down menu. Click it and the test will run!
 
### With VSCode
1. Open VSCode
2. Navigate to `Software/src/software/geom/BUILD`
3. On top of every `cc_test`, `cc_library` and `cc_binary` there should be a `Test ...`, `Build ...` or `Run ...` for the respective target.
4. Click `Test //software/geom:angle_test` to run the `angle_test`

### Running our AI, Simulator, or Robot Diagnostics

1. Open your terminal, `cd` into `Software/src` and run `ifconfig`.
2. Pick the network interface you would like to use:
    1. If you are running things locally, you can pick any interface that is not `lo`
    2. If you would like to communicate with robots on the network, make sure to select the interface that is connected to the same network as the robots.
3. Run our AI: `bazel run //software:full_system -- --interface=[interface_here] --backend=WifiBackend`
    - This will launch the Visualizer, which displays what the AI is currently "seeing" and allows us to interact with the AI through the dynamic parameters.
    - The field should be empty, as we are currently not receiving SSL Vision packets.
4. Run our Simulator: `bazel run //software/simulation:standalone_simulator_main -- --interface=[interface_here]`
    - The Simulator runs our firmware and Box2D (a physics engine) to simulate how our robots would behave on the field.
    - The Simulator outputs SSL Vision packets, which contain position information of all robots and the ball.
    - Our AI can now "see" the robots, and they should be displayed on the Visualizer.
    - You can use ctrl-click to move the ball around in the Simulator, and try changing the Play Override on the Visualizer to see the robots move!
5. Run Robot Diagnostics: `bazel run //software/gui/robot_diagnostics:robot_diagnostics_main -- --interface=[interface_here] --backend=WifiBackend`
    - The Mechanical and Electrical sub-teams use Robot Diagnostics to test specific parts of the Robot.

### Running AI vs AI
1. Open your terminal, `cd` into `Software/src`
2. Run `./software/run_ai_vs_ai.sh interface_name`, using the same interface as from [above](#running-our-ai-simulator-or-robot-diagnostics)

## Debugging
Debugging from the command line is certainly possible, but debugging in a full IDE is *really* nice (plz trust us). 

### Debugging with CLion
Debugging in CLion is as simple as running the above instructions for building CLion, but clicking the little green bug in the top right corner instead of the little green arrow!

### Debugging from the Command line
`bazel run -c dbg --run_under="gdb" //some/target:here` will run the target in `gdb`. Please see (here)[https://www.cs.cmu.edu/~gilpin/tutorial/] for a tutorial on how to use `gdb` if you're not familiar with it.


## Profiling 
Unfortunately profiling for Bazel targets is not supported in CLion at this time. Hence the only way is via command line. Use the following command:
```
bazel run -c dbg --run_under="valgrind --tool=callgrind --callgrind-out-file=/ABSOLUTE/PATH/TO/profile.callgrind" //target/to:run

// Example
bazel run -c dbg --run_under="valgrind --tool=callgrind --callgrind-out-file=/tmp/profile.callgrind" //software/geom:angle_test
```
This will output the file at the _absolute_ path given via the `--callgrind-out-file` argument. This file can then be viewed using `kcachegrind` (example: `kcachegrind /tmp/profile.callgrind`), giving lots of useful information about where time is being spent in the code.

## Flashing And Debugging A STM32F4 MCU
1. Make sure you've followed [Installing Firmware Dependencies](#installing-firmware-dependencies), and have a STM32F4 based main board or radio dongle plugged into your computer. Do not plug both the dongle and the robot at the same time!
2. Make sure the robot is elevated, with the wheels not touching any surface to avoid experimental firmware causing accidental damage.
3. From the `src` folder, to flash the radio dongle, run `bazel run --cpu=stm32f4 //firmware/tools:legacy_flash_firmware radio_dongle`. Replace `radio_dongle`, with `robot` to flash the robot.
4. For the robot, make sure the robot is in bootloader mode (BL switch on the piano keys is down), and push the power switch away from the dribbler (i.e towards the back of the robot) and hold it there before running the command. The dongle can be simply be plugged in with no additional action.
5. There should be a progress bar indicating the flashing progress, hold the switch back until the process finishes.
6. When the process is finished, release the power switch, push the BL switch back up, and the robot now has been flashed!
7. To see print outs from the robot, run `sudo cat /dev/ttyACM0`. If `ttyACM0` isn't the right device, run `ls /dev/tty*` with the robot disconnected, and again with the robot connected, and replace `ttyACM0` with the new device that has been added. The radio dongle does not have this feature.

## Flashing And Debugging A STM32H7 MCU
1. Make sure you've followed [Installing Firmware Dependencies](#installing-firmware-dependencies), and have a [NUCLEO-H743ZI](https://www.st.com/en/evaluation-tools/nucleo-h743zi.html) plugged into your computer.
2. From the `src` folder, run `bazel run --cpu=stm32h7 --compilation_mode=dbg //firmware_new/tools:debug_firmware_on_arm_board`. We specify `--cpu=stm32h7` because we want to compile code for the stm32h7 MCU (rather then a `x86_64` processor like you have in your computer), and `--compilation_mode=dbg` in order to build in the debug symbols required so you can step through the code and see what's going on. You'll be given a list of elf files to choose from.
3. Assuming you choose 0 from the list in step (2), run `bazel run --cpu=stm32h7 --compilation_mode=dbg //firmware_new/tools:debug_firmware_on_arm_board 0`. This will load the `.elf` file associated with (0) to the nucleo and put you into a gdb prompt.
4. At this point you should be in a gdb window. Take a look at [this tutorial](https://www.cprogramming.com/gdb.html) for some basics.

## Working with CubeMX to regenerate code
1. Make sure you've followed [Installing Firmware Dependencies](#installing-firmware-dependencies)
2. To regenerate code from the `.ioc` file, run `bazel run //firmware_new/tools:cubemx_regen path/to/directory/with/.ioc`. The directory that is passed in as an argument must only contain 1 ioc file, which will be used to generate code into the same directory.

To make sure we are all using the same cube version, run `STM32CubeMX` when editing the `.ioc` file.<|MERGE_RESOLUTION|>--- conflicted
+++ resolved
@@ -17,12 +17,8 @@
    * [Setting Up USB Permissions](#setting-up-usb-permissions)
    * [CLion](#clion)
       * [Getting your Student License](#getting-your-student-license)
-<<<<<<< HEAD
       * [Installing CLion](#installing-clion)
-=======
-      * [Installing CLion](#installing-clion-1)
    * [Installing VSCode](#installing-vscode)
->>>>>>> 6cf02536
 * [Building and Running the Code](#building-and-running-the-code)
    * [Building from the command-line](#building-from-the-command-line)
    * [Building with CLion](#building-with-clion)
