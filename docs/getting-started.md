# Software Setup

## Table Of Contents
<!-- 
    NOTE: when creating or re-creating a table of contents like this, you can
    save a LOT of time by using this tool: 
    https://github.com/ekalinin/github-markdown-toc
-->
* [Table Of Contents](#table-of-contents)
* [Introduction](#introduction)
* [Installation and Setup](#installation-and-setup)
* [Operating Systems](#operating-systems)
* [Getting the Code](#getting-the-code)
* [Running the setup scripts](#running-the-setup-scripts)
   * [Installing Software Dependencies](#installing-software-dependencies)
   * [Installing Firmware Dependencies](#installing-firmware-dependencies)
   * [Setting Up USB Permissions](#setting-up-usb-permissions)
   * [Installing an IDE](#installing-an-ide)
      * [CLion](#clion)
         * [Getting your Student License](#getting-your-student-license)
         * [Installing CLion](#installing-clion)
      * [VSCode](#vscode)
* [Building and Running the Code](#building-and-running-the-code)
   * [Building from the command-line](#building-from-the-command-line)
   * [Building with CLion](#building-with-clion)
   * [Running our AI, Simulator, or Robot Diagnostics](#running-our-ai-simulator-or-robot-diagnostics)
   * [Running AI vs AI](#running-ai-vs-ai)
* [Debugging](#debugging)
   * [Debugging with CLion](#debugging-with-clion)
   * [Debugging from the Command line](#debugging-from-the-command-line)
* [Profiling](#profiling)
* [Flashing and Debugging A STM32F4 MCU](#flashing-and-debugging-a-stm32f4-mcu)
* [Flashing and Debugging A STM32H7 MCU](#flashing-and-debugging-a-stm32h7-mcu)
* [Flashing the Radio Dongle](#flashing-the-radio-dongle)

## Introduction
These instructions assume that you have the following accounts setup:
- [Github](https://github.com/login)
- [Slack](https://thunderbots.slack.com/)

These instructions assume you have a basic understanding of Linux and the command-line. There are many great tutorials online, such as [LinuxCommand](http://linuxcommand.org/). The most important things you'll need to know are how to move around the filesystem, and how to run programs or scripts.

## Installation and Setup

## Operating Systems

We currently only support Linux, specifically Ubuntu 18.04 LTS. You are welcome to use a different version or distribution of Linux, but may need to make some tweaks in order for things to work.

You can use Ubuntu 18.04 LTS inside Windows through Windows Subsystem for Linux, by following [this guide](./getting-started-wsl.md). **Running and developing Thunderbots on Windows is experimental and not officially supported.**

## Getting the Code

1. Open a new terminal
2. Install git by running `sudo apt-get install git`
3. Go to the [software repository](https://github.com/UBC-Thunderbots/Software)
4. Click the `Fork` button in the top-right to fork the repository ([click here to learn about Forks](https://help.github.com/en/articles/fork-a-repo))
   1. Click on your user when prompted
   2. You should be automatically redirected to your new fork
5. Clone your fork of the repository (you can put it wherever you want)
   1.  Eg. `git clone https://github.com/<your-username>/Software.git`
      1. You can find this link under the green `Clone or Download` button on the main page of the Software repository
   2. We recommend cloning with SSH if you don't like typing your username and password all the time. Instructions can be found [here](https://help.github.com/articles/connecting-to-github-with-ssh/).
6. Set up your git remotes ([what is a remote and how does it work?](https://git-scm.com/book/en/v2/Git-Basics-Working-with-Remotes))
   1. You should have a remote named `origin` that points to your fork of the repository. Git will have set this up automatically when you cloned your fork in the previous step.
   2. You will need to add a second remote, named `upstream`, that points to our main Software repository, which is where you created your fork from. (**Note:** This is _not_ your fork)
      1. Open a terminal and navigate to the folder you cloned (your fork): `cd path/to/the/repository/Software`
      2. Navigate to our main Software repository in your browser and copy the url from the "Clone or Download" button. Copy the HTTPS url if you originally cloned with HTTPS, and use the SSH url if you previously cloned with SSH
      3. From your terminal, add the new remote by running `git remote add upstream <the url>` (without the angle brackets)
         1. Eg. `git remote add upstream https://github.com/UBC-Thunderbots/Software.git`
      4. That's it. If you want to double check your remotes are set up correctly, run `git remote -v` from your terminal (at the base of the repository folder again). You should see two entries: `origin` with the url for your fork of the repository, and `upstream` with the url for the main repository

*See our [workflow document](workflow.md) for how to use git to make branches, submit Pull Requests, and track issues*

## Running the setup scripts

We have several setup scripts to help you easily install the necessary dependencies in order to build and run our code. You will want to run the following scripts, which can all be found in `Software/environment_setup`

### Installing Software Dependencies

* Inside a terminal, navigate to the environment_setup folder. Eg. `cd path/to/the/repository/Software/environment_setup`
* Run `./setup_software.sh`
  * You will be prompted for your admin password
  * This script will install everything necessary in order to build and run our main `AI` software 

### Installing Firmware Dependencies

* Inside a terminal, navigate to the environment_setup folder. Eg. `cd path/to/the/repository/Software/environment_setup`
* Run `./setup_firmware.sh`
  * You will be prompted for your admin password
  * This script will install everything necessary in order to build and run our robot firmware

### Setting Up USB Permissions

* inside a terminal, navigate to the `environment_setup` folder. Eg. `cd path/to/the/repository/Software/environment_setup` 
  * Run `./setup_udev_rules.sh`
    * You will be prompted for your admin password
    * This script will set up the USB permissions required in order to use our radio/wifi dongle

### Installing an IDE

For those who prefer working on C/C++ with an IDE, we provide two options: [CLion](#clion) for an integrated experience and [VSCode](vscode) for a more lightweight setup. Both support our build system `bazel`.

#### CLion

CLion is the most full-featured IDE, with code completion, code navigation, and integrated building, testing, and debugging.

##### Getting your Student License

CLion is free for students, and you can use your UBC alumni email address to create a student account. If you already have a student account with JetBrains, you can skip this step.

1. If you haven't done so already, setup your UBC alumni email account [here](https://id.ubc.ca/).
2. Using your UBC email account, get a JetBrains education account [here](https://www.jetbrains.com/shop/eform/students).
   1. _JetBrains will send an initial email to confirm the UBC email you inputted. Once you have confirmed, another email will be sent to activate your new education account. You will use this account to set up CLion later on._

##### Installing CLion

* Inside a terminal, navigate to the environment_setup folder. Eg. `cd path/to/the/repository/Software/environment_setup`
* Run `./install_clion.sh` (* **DO NOT** download CLion yourself unless you know what you're doing. The `install_clion.sh` script will grab the correct version of CLion and the Bazel plugin to ensure everything is compatible *).
* When you run CLion for the first time you will be prompted to enter your JetBrains account or License credentials. Use your student account.

#### VSCode

VSCode is the more lightweight IDE, with support for code navigation, code completion, and integrated building and testing. However, debugging isn't integrated into this IDE.

1. Inside a terminal, navigate to the environment_setup folder. Eg. `cd path/to/the/repository/Software/environment_setup`
2. Run `./install_vscode.sh` (* **DO NOT** download VSCode yourself unless you know what you're doing. The `install_vscode.sh` script will grab the most stable version of VSCode)
3. Open `vscode`. You can type `vscode` in the terminal, or click the icon on your Desktop.
&. Click `Open Folder` and navigate to where you cloned software. So if I cloned the repo to `/home/my_username/Downloads/Software`, I would select `/home/my_username/Downloads/Software`.
4. VSCode will prompt you to install recommended extensions, click `Install`, this installs necessary plugins to work on the codebase. (Bazel, C++, Python, etc..)
5. Navigate to File -> Preferences -> Settings -> Workspace -> Extensions -> Bazel and select the `Bazel: Enable Code Lens` option.

## Building and Running the Code

### Building from the command-line

1. Navigate to the root of this repository (wherever you have it cloned on your computer)
2. Navigate to `src`.
3. Build a specific target for running (for example): `bazel build //software/geom:angle_test`
4. Run a specific target by running (for example): `bazel run //software/geom:angle_test`
5. Run a specific *test* by running (for example): `bazel test //software/geom:angle_test`
6. Build everything by running `bazel build //...`
7. Run all the tests by running `bazel test //...`
*See the bazel [command-line docs](https://docs.bazel.build/versions/master/command-line-reference.html) for more info.*

### Building with CLion

First we need to setup CLion
1. Open CLion
2. Select `Import Bazel Project`
3. Set `Workspace` to wherever you cloned the repository + `/src`. So if I cloned the repo to `/home/my_username/Downloads/Software`, my workspace would be `/home/my_username/Downloads/Software/src`.
4. Select `Import project view file`, and select the file `.bazelproject` (which will be under the `src` folder)
5. Click `Next`
6. Change the Project Name to whatever you want. Leave everything else as it is ("Use shared project view file" should be selected).
7. Click `Finish` and you're good to go! Give CLion some time to find everything in your repo.

Now that you're setup, if you can run it on the command line, you can run it in clion. There are two main ways of doing so.
1. Open any `BUILD` file and right clight in a `cc_library()` call. This will give you the option to `Run` or `Debug` that specific target. Try it by opening `Software/src/software/geom/BUILD` and right-clicking on the `cc_library` for `angle_test`!
2. Add a custom build configuration (more powerful, so make sure you understand this!)
    1. Select `Add Configuration` from the drop-down in the top-right of CLion
    2. Click on `+`, choose `Bazel Command`.
    3. For `Target Expression`, you can put anything that comes after a `build`, `run`, `test`, etc. call on the command line. For example: `//software/geom:angle_test`.
    4. For `Bazel Command` you can put any bazel command, like `build`, `run`, `test`, etc.
    5. Click `Ok`, then there should be a green arrow in the top right corner by the drop-down menu. Click it and the test will run!
 
### With VSCode
1. Open VSCode
2. Navigate to `Software/src/software/geom/BUILD`
3. On top of every `cc_test`, `cc_library` and `cc_binary` there should be a `Test ...`, `Build ...` or `Run ...` for the respective target.
4. Click `Test //software/geom:angle_test` to run the `angle_test`

### Running our AI, Simulator, SimulatedTests or Robot Diagnostics

1. Open your terminal, `cd` into `Software/src` and run `ifconfig`.
2. Pick the network interface you would like to use:
    1. If you are running things locally, you can pick any interface that is not `lo`
    2. If you would like to communicate with robots on the network, make sure to select the interface that is connected to the same network as the robots.
3. Run our AI: `bazel run //software:full_system -- --interface=[interface_here] --backend=WifiBackend`
    - This will launch the Visualizer, which displays what the AI is currently "seeing" and allows us to interact with the AI through the dynamic parameters.
    - The field should be empty, as we are currently not receiving SSL Vision packets.
4. Run our Simulator: `bazel run //software:standalone_simulator_main -- --interface=[interface_here]`
    - The Simulator runs our firmware and Box2D (a physics engine) to simulate how our robots would behave on the field.
    - The Simulator outputs SSL Vision packets, which contain position information of all robots and the ball.
    - Our AI can now "see" the robots, and they should be displayed on the Visualizer.
    - You can use ctrl-click to move the ball around in the Simulator, and try changing the Play Override on the Visualizer to see the robots move!
5. Run Robot Diagnostics: `bazel run //software:robot_diagnostics:robot_diagnostics_main -- --interface=[interface_here] --backend=WifiBackend`
    - The Mechanical and Electrical sub-teams use Robot Diagnostics to test specific parts of the Robot.
<<<<<<< HEAD
6. Run our SimulatedTests in the visualizer: `bazel test //software/ai/hl/stp/play:[some_target_here] --test_arg="--enable_visualizer"` or `bazel run //software/ai/hl/stp/play:[some_target_here] -- --enable_visualizer`
=======
6. Run our SimulatedPlayTests in the visualizer: `bazel test //software/ai/hl/stp/play:[some_target_here] --test_arg="--enable_visualizer"` or `bazel run //software/ai/hl/stp/play:[some_target_here] -- --enable_visualizer`
>>>>>>> c9691db6
    - This will launch the visualizer and simulate AI Plays, allowing us to visually see the robots acting according to their roles.
7. Run our SimulatedTacticTests in the visualizer: `bazel test //software/ai/hl/stp/tactic:[some_target_here] --test_arg="--enable_visualizer"` or `bazel run //software/ai/hl/stp/tactic:[some_target_here] -- --enable_visualizer`
    - This will launch the visualizer and simulate AI Tactic on a single robot

** NOTE: If we want to run SimulatedTests with the AI initially stopped, then use the `--stop_ai_on_start` flag ** 

### Running AI vs AI
1. Open your terminal, `cd` into `Software/src`
2. Run `./software/run_ai_vs_ai.sh interface_name`, using the same interface as from [above](#running-our-ai-simulator-or-robot-diagnostics)
3. If AI vs AI is not running properly (eg. the visualizer does not respond after starting a play), closed ports are likely the cause. Run `sudo ufw disable` to disable UFW and allow traffic through the visualizer ports.

## Debugging
Debugging from the command line is certainly possible, but debugging in a full IDE is *really* nice (plz trust us). 

### Debugging with CLion
Debugging in CLion is as simple as running the above instructions for building CLion, but clicking the little green bug in the top right corner instead of the little green arrow!

### Debugging from the Command line
`bazel run -c dbg --run_under="gdb" //some/target:here` will run the target in `gdb`. Please see (here)[https://www.cs.cmu.edu/~gilpin/tutorial/] for a tutorial on how to use `gdb` if you're not familiar with it.


## Profiling 
Unfortunately profiling for Bazel targets is not supported in CLion at this time. Hence the only way is via command line. Use the following command:
```
bazel run -c dbg --run_under="valgrind --tool=callgrind --callgrind-out-file=/ABSOLUTE/PATH/TO/profile.callgrind" //target/to:run

// Example
bazel run -c dbg --run_under="valgrind --tool=callgrind --callgrind-out-file=/tmp/profile.callgrind" //software/geom:angle_test
```
This will output the file at the _absolute_ path given via the `--callgrind-out-file` argument. This file can then be viewed using `kcachegrind` (example: `kcachegrind /tmp/profile.callgrind`), giving lots of useful information about where time is being spent in the code.

## Flashing And Debugging A STM32F4 MCU
1. Make sure you've followed [Installing Firmware Dependencies](#installing-firmware-dependencies), and have a STM32F4 based main board plugged into your computer. Do not plug both the dongle and the robot at the same time!
2. Make sure the robot is elevated, with the wheels not touching any surface to avoid experimental firmware causing accidental damage.
3. From the `src` folder, to flash the radio dongle, run `bazel run --cpu=stm32f4 //firmware/tools:legacy_flash_firmware robot`
4. For the robot, make sure the robot is in bootloader mode (BL switch on the piano keys is down), and push the power switch away from the dribbler (i.e towards the back of the robot) and hold it there before running the command.
5. There should be a progress bar indicating the flashing progress, hold the switch back until the process finishes.
6. When the process is finished, release the power switch, push the BL switch back up, and the robot now has been flashed!
7. To see print outs from the robot, run `sudo cat /dev/ttyACM0`. If `ttyACM0` isn't the right device, run `ls /dev/tty*` with the robot disconnected, and again with the robot connected, and replace `ttyACM0` with the new device that has been added. The radio dongle does not have this feature.

## Flashing the Radio Dongle
1. Make sure you've followed [Installing Firmware Dependencies](#installing-firmware-dependencies) and have a dongle plugged into your computer. Do not plug both the dongle and the robot at the same time!
2. From the `src` folder, to flash the radio dongle, run `bazel run --cpu=stm32f4 //firmware/tools:legacy_flash_firmware radio_dongle`.
3. If the dongle has a blue pcb, then follow step (a). If the dongle has a green pcb then follow step (b). There should be a progress bar indicating the flashing progress.

    (a) Hold down the red button while unplugging and plugging in the dongle. There should be a single orange light on. Then run the script described in step 2.

    (b) Hold down the yellow button while running the script described in step 2.

## Flashing And Debugging A STM32H7 MCU
1. Make sure you've followed [Installing Firmware Dependencies](#installing-firmware-dependencies), and have a [NUCLEO-H743ZI](https://www.st.com/en/evaluation-tools/nucleo-h743zi.html) plugged into your computer.
2. From the `src` folder, run `bazel run --cpu=stm32h7 --compilation_mode=dbg //firmware_new/tools:debug_firmware_on_arm_board`. We specify `--cpu=stm32h7` because we want to compile code for the stm32h7 MCU (rather then a `x86_64` processor like you have in your computer), and `--compilation_mode=dbg` in order to build in the debug symbols required so you can step through the code and see what's going on. You'll be given a list of elf files to choose from.
3. Assuming you choose 0 from the list in step (2), run `bazel run --cpu=stm32h7 --compilation_mode=dbg //firmware_new/tools:debug_firmware_on_arm_board 0`. This will load the `.elf` file associated with (0) to the nucleo and put you into a gdb prompt.
4. At this point you should be in a gdb window. Take a look at [this tutorial](https://www.cprogramming.com/gdb.html) for some basics.

## Working with CubeMX to regenerate code
1. Make sure you've followed [Installing Firmware Dependencies](#installing-firmware-dependencies)
2. To regenerate code from the `.ioc` file, run `bazel run //firmware_new/tools:cubemx_regen path/to/directory/with/.ioc`. The directory that is passed in as an argument must only contain 1 ioc file, which will be used to generate code into the same directory.

To make sure we are all using the same cube version, run `STM32CubeMX` when editing the `.ioc` file.<|MERGE_RESOLUTION|>--- conflicted
+++ resolved
@@ -184,16 +184,12 @@
     - You can use ctrl-click to move the ball around in the Simulator, and try changing the Play Override on the Visualizer to see the robots move!
 5. Run Robot Diagnostics: `bazel run //software:robot_diagnostics:robot_diagnostics_main -- --interface=[interface_here] --backend=WifiBackend`
     - The Mechanical and Electrical sub-teams use Robot Diagnostics to test specific parts of the Robot.
-<<<<<<< HEAD
-6. Run our SimulatedTests in the visualizer: `bazel test //software/ai/hl/stp/play:[some_target_here] --test_arg="--enable_visualizer"` or `bazel run //software/ai/hl/stp/play:[some_target_here] -- --enable_visualizer`
-=======
 6. Run our SimulatedPlayTests in the visualizer: `bazel test //software/ai/hl/stp/play:[some_target_here] --test_arg="--enable_visualizer"` or `bazel run //software/ai/hl/stp/play:[some_target_here] -- --enable_visualizer`
->>>>>>> c9691db6
     - This will launch the visualizer and simulate AI Plays, allowing us to visually see the robots acting according to their roles.
 7. Run our SimulatedTacticTests in the visualizer: `bazel test //software/ai/hl/stp/tactic:[some_target_here] --test_arg="--enable_visualizer"` or `bazel run //software/ai/hl/stp/tactic:[some_target_here] -- --enable_visualizer`
     - This will launch the visualizer and simulate AI Tactic on a single robot
 
-** NOTE: If we want to run SimulatedTests with the AI initially stopped, then use the `--stop_ai_on_start` flag ** 
+** NOTE: If we want to run SimulatedTests with the AI initially stopped, then use the `--stop_ai_on_start` flag **
 
 ### Running AI vs AI
 1. Open your terminal, `cd` into `Software/src`
