--- conflicted
+++ resolved
@@ -1,14 +1,7 @@
 # Robot Software Architecture
 
 # Table of Contents
-<<<<<<< HEAD
-* [Tools](#tools)
-   * [Ansible](#ansible)
-   * [Systemd](#systemd)
-* [Thunderloop](#thunderloop)
-* [Announcements](#announcements)
-* [Display](#display)
-=======
+
 
 <!--TOC-->
 
@@ -17,13 +10,11 @@
 - [Tools](#tools)
   - [Ansible](#ansible)
   - [Systemd](#systemd)
-  - [Redis](#redis)
 - [Thunderloop](#thunderloop)
 
 <!--TOC-->
 
 # Robot Software Diagram
->>>>>>> 3c8ee82d
 
 ![Robot Software Diagram](images/robot_software_diagram.svg)
 
