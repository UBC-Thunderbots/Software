# Robot Software Architecture

# Table of Contents
* [Tools](#tools)
   * [Ansible](#ansible)
   * [Systemd](#systemd)
   * [Redis](#redis)
* [Redis](#redis)
* [Thunderloop](#thunderloop)
* [Announcements](#announcements)
* [Display](#display)

![Robot Software Diagram](images/robot_software_diagram.svg)

# Tools

## Ansible

<<<<<<< HEAD
[Ansible](https://www.ansible.com/overview/how-ansible-works) allows us to run actions on multiple robots at once. Actions are communicated through YAML files called playbooks. Playbooks contain a series of tasks (ex move a file, run this script, output this command) and logic dictating dependencies between tasks. When playbooks are run, Ansible establishes an SSH connection between the user's computer and robot, allowing it to run the tasks in the playbook. Output from each task, and any other requested output, is displayed on the console

For a more detailed look at how Ansible works, [see the RFC](https://docs.google.com/document/d/1hN3Us2Vjr8z6ihqUVp_3L7rrjKc-EZ-l2hZJc31gNOc/edit)

Example command: `bazel run //software/embedded/ansible:run_ansible --cpu=jetson_nano --//software/embedded:host_platform=<platform> -- --playbook deploy_nano.yml --hosts <robot_ip> --ssh_pass <robot_password>`
=======
[Ansible](https://www.ansible.com/overview/how-ansible-works) allows us to run actions on multiple robots at once. Actions are communicated through YAML files called playbooks. Playbooks contain a series of tasks (eg. move a file, run this script, output this command) and logic dictating dependencies between tasks. When playbooks are run, Ansible establishes an SSH connection between the user's computer and robot, allowing it to run the tasks in the playbook. Output from each task, and any other requested output, is displayed on the console

For a more detailed look at how Ansible works, [see the RFC](https://docs.google.com/document/d/1hN3Us2Vjr8z6ihqUVp_3L7rrjKc-EZ-l2hZJc31gNOc/edit)

Example command: `bazel run //software/embedded/ansible:run_ansible --cpu=jetson_nano --//software/embedded:host_platform=<platform> -- --playbook deploy_robot_software.yml --hosts <robot_ip> --ssh_pass <robot_password>`
>>>>>>> b9755c27

More commands available [here](useful-robot-commands.md#off-robot-commands)

## Systemd

[Systemd](https://www.freedesktop.org/wiki/Software/systemd/) allows us to have services which start as soon as we boot the robot, will automatically restart and are individually controllable. All services have the file {service}.service, which controls the configuration of that service. Currently we have a service for thunderloop, announcements and display

To learn more about how it works, [see the RFC](https://docs.google.com/document/d/1hN3Us2Vjr8z6ihqUVp_3L7rrjKc-EZ-l2hZJc31gNOc/edit)

## Redis

[Redis](https://redis.io/docs/about/) is an in-memory key-value store. This allows us to share state between processes as well as modify values dynamically through the provided [cli](useful-robot-commands#redis). Values also persists between boots.

# Thunderloop

<<<<<<< HEAD
Thunderloop is software that runs in a loop. It continuously polls services (unrelated from Systemd) sending relevant control proto (`PowerControl`, `MotorControl`) and receiving back status proto. Currently we have a [Network](https://github.com/UBC-Thunderbots/Software/blob/master/src/software/embedded/services/network/network.cpp), [Power](https://github.com/UBC-Thunderbots/Software/blob/master/src/software/embedded/services/power.cpp) and [Motor service](https://github.com/UBC-Thunderbots/Software/blob/master/src/software/embedded/services/motor.cpp). Thunderloop also receives `World` and `PrimitiveSet` Proto from AI and sends back Robot Status.
=======
Thunderloop is software that runs in a loop. It continuously polls services (unrelated from Systemd), sending relevant control protos (`PowerControl`, `MotorControl`) and receiving back status protos from the power and motor boards. Currently we have a [Network](https://github.com/UBC-Thunderbots/Software/blob/master/src/software/embedded/services/network/network.cpp), [Power](https://github.com/UBC-Thunderbots/Software/blob/master/src/software/embedded/services/power.cpp) and [Motor](https://github.com/UBC-Thunderbots/Software/blob/master/src/software/embedded/services/motor.cpp) services. Thunderloop also receives `World` and `PrimitiveSet` protos from AI and sends back `Robot Status` protos.
>>>>>>> b9755c27

Motor and Power services both interface with their respective electrical boards over different communication interfaces, namely SPI and UART respectively.<|MERGE_RESOLUTION|>--- conflicted
+++ resolved
@@ -16,19 +16,11 @@
 
 ## Ansible
 
-<<<<<<< HEAD
-[Ansible](https://www.ansible.com/overview/how-ansible-works) allows us to run actions on multiple robots at once. Actions are communicated through YAML files called playbooks. Playbooks contain a series of tasks (ex move a file, run this script, output this command) and logic dictating dependencies between tasks. When playbooks are run, Ansible establishes an SSH connection between the user's computer and robot, allowing it to run the tasks in the playbook. Output from each task, and any other requested output, is displayed on the console
-
-For a more detailed look at how Ansible works, [see the RFC](https://docs.google.com/document/d/1hN3Us2Vjr8z6ihqUVp_3L7rrjKc-EZ-l2hZJc31gNOc/edit)
-
-Example command: `bazel run //software/embedded/ansible:run_ansible --cpu=jetson_nano --//software/embedded:host_platform=<platform> -- --playbook deploy_nano.yml --hosts <robot_ip> --ssh_pass <robot_password>`
-=======
 [Ansible](https://www.ansible.com/overview/how-ansible-works) allows us to run actions on multiple robots at once. Actions are communicated through YAML files called playbooks. Playbooks contain a series of tasks (eg. move a file, run this script, output this command) and logic dictating dependencies between tasks. When playbooks are run, Ansible establishes an SSH connection between the user's computer and robot, allowing it to run the tasks in the playbook. Output from each task, and any other requested output, is displayed on the console
 
 For a more detailed look at how Ansible works, [see the RFC](https://docs.google.com/document/d/1hN3Us2Vjr8z6ihqUVp_3L7rrjKc-EZ-l2hZJc31gNOc/edit)
 
 Example command: `bazel run //software/embedded/ansible:run_ansible --cpu=jetson_nano --//software/embedded:host_platform=<platform> -- --playbook deploy_robot_software.yml --hosts <robot_ip> --ssh_pass <robot_password>`
->>>>>>> b9755c27
 
 More commands available [here](useful-robot-commands.md#off-robot-commands)
 
@@ -44,10 +36,6 @@
 
 # Thunderloop
 
-<<<<<<< HEAD
-Thunderloop is software that runs in a loop. It continuously polls services (unrelated from Systemd) sending relevant control proto (`PowerControl`, `MotorControl`) and receiving back status proto. Currently we have a [Network](https://github.com/UBC-Thunderbots/Software/blob/master/src/software/embedded/services/network/network.cpp), [Power](https://github.com/UBC-Thunderbots/Software/blob/master/src/software/embedded/services/power.cpp) and [Motor service](https://github.com/UBC-Thunderbots/Software/blob/master/src/software/embedded/services/motor.cpp). Thunderloop also receives `World` and `PrimitiveSet` Proto from AI and sends back Robot Status.
-=======
 Thunderloop is software that runs in a loop. It continuously polls services (unrelated from Systemd), sending relevant control protos (`PowerControl`, `MotorControl`) and receiving back status protos from the power and motor boards. Currently we have a [Network](https://github.com/UBC-Thunderbots/Software/blob/master/src/software/embedded/services/network/network.cpp), [Power](https://github.com/UBC-Thunderbots/Software/blob/master/src/software/embedded/services/power.cpp) and [Motor](https://github.com/UBC-Thunderbots/Software/blob/master/src/software/embedded/services/motor.cpp) services. Thunderloop also receives `World` and `PrimitiveSet` protos from AI and sends back `Robot Status` protos.
->>>>>>> b9755c27
 
 Motor and Power services both interface with their respective electrical boards over different communication interfaces, namely SPI and UART respectively.