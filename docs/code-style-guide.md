--- conflicted
+++ resolved
@@ -218,7 +218,6 @@
   // Correct
   using PointsArray = std::vector<std::pair<int, int>>;
   ```
-<<<<<<< HEAD
 * Avoid initializing multiple variables on the same line.
   ```cpp
   // Incorrect
@@ -228,31 +227,13 @@
   int x;
   int y;
   int z = 0;
+
+  // However, the author may have intended the following
+  // or a code reader may have assumed the following
+  int x = 0;
+  int y = 0;
+  int z = 0;
   ```  
-=======
-* Reference \(`&`\) and pointer \(`*`\) symbols should be attached to the type and not the variable name.
-  ```cpp
-  // Incorrect
-  explicit AI(const World &world);
-  int *num;
-
-  // Correct
-  explicit AI(const World& world);
-  int* num;
-  ```
-* Opening and closing braces \(`{}`\) must be on the same indentation level.
-  ```cpp
-  // Incorrect
-  int foo() {
-      return 0;
-  }
-
-  // Correct
-  int foo()
-  {
-      return 0;
-  }
-  ```
 * Avoid ternary operators. Clarity is more important than line count.
   ```cpp
   // Incorrect
@@ -282,4 +263,3 @@
   }
   c[i] = i + 1;
   ```
->>>>>>> 774958c2
