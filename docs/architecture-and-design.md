--- conflicted
+++ resolved
@@ -464,12 +464,4 @@
 3. Choose the custom widget this widget should be promoted to. Create a new promoted class if necessary.
     1. When creating new promoted classes, make sure to provide the path to the header file relative to the bazel `WORKSPACE` file. This will make the `#include` statements in the generated code use the full path, which is required by `bazel`.
 
-<<<<<<< HEAD
-The `Visualizer` also lets us control the [AI](#ai) by setting [Dynamic Parameters](#dynamic-parameters). Through the `Visualizer`, we can manually choose what strategy the [AI](#ai) should use, what colour we are playing as (yellow or blue), and tune more granular behaviour such as how close an enemy must be to the ball before we consider them a threat.
-
-# Firmware 
-TODO
-- global/robot coordinate frame
-=======
-More information about defining custom widgets in [QtCreator](https://doc.qt.io/qtcreator/creator-using-qt-designer.html) can be found [here](https://doc.qt.io/qt-5/designer-using-custom-widgets.html).
->>>>>>> 4e893ee5
+More information about defining custom widgets in [QtCreator](https://doc.qt.io/qtcreator/creator-using-qt-designer.html) can be found [here](https://doc.qt.io/qt-5/designer-using-custom-widgets.html).