--- conflicted
+++ resolved
@@ -54,16 +54,10 @@
       * [Path Objective](#path-objective)
       * [Path Planner](#path-planner)
     * [Diagram](#ai-diagram)
-<<<<<<< HEAD
   * [Thunderscope](#thunderscope)
     * [Inter-process Communication](#inter-process-communication)
-=======
-  * [Visualizer](#visualizer)
-    * [Diagram](#visualizer-diagram)
-    * [Draw Functions](#draw-functions)
     * [3D Visualizer](#3d-visualizer)
       * [Layers](#layers)
->>>>>>> 1726defc
   * [Estop](#estop)
 * [Simulator](#simulator)
   * [Standalone Simulator](#standalone-simulator)
