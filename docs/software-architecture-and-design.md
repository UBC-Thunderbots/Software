--- conflicted
+++ resolved
@@ -10,12 +10,7 @@
     * [Robot](#robot)
     * [Ball](#ball)
     * [Field](#field)
-<<<<<<< HEAD
     * [GameState](#gamestate)
-  * [Primitives](#primitives)
-=======
-    * [Gamestate](#gamestate)
->>>>>>> 88917178
   * [Intents](#intents)
   * [Dynamic Parameters](#dynamic-parameters)
 * [Important Protobuf Messages](#important-protobuf-messages)
@@ -85,11 +80,7 @@
 
 
 # Important Classes
-<<<<<<< HEAD
 These are classes that are either heavily used in our code, or are very important for understanding how the AI works, but are _not_ core components of the AI or other major modules. To learn more about these core modules and their corresponding classes, check out the sections on the [Backend](#backend), [Sensor Fusion](#sensor-fusion), [AI](#ai), and [Visualizer](#visualizer).
-=======
-These are classes that are either heavily used in our code, or are very important for understanding how the [AI](#ai) works, but are _not_ core components of the [AI](#ai) or other major modules. To learn more about these core modules and their corresponding classes, check out the sections on the [Backend](#backend), [AI](#ai), and [Visualizer](#visualizer).
->>>>>>> 88917178
 
 ## World
 The `World` class is what we use to represent the state of the world at any given time. In this context, the world includes the positions and orientations of all robots on the field, the position and velocity of the ball, the dimensions of the field being played on, and the current referee commands. Altogether, it's the information we have at any given time that we can use to make decisions.
@@ -206,11 +197,7 @@
 **WARNING:** If a class extends multiple `ThreadedObserver`s (for example, [AI](#ai) could extend `ThreadedObserver<World>` and `ThreadedObserver<RobotStatus>`), then there will be two threads running, one for each observer. We **do not check** for data race conditions between observers, so it's entirely possible that one `ThreadedObserver` thread could read/write from data at the same time as the other `ThreadedObserver` is reading/writing the same data. Please make sure any data read/written to/from multiple `ThreadedObserver`s is thread-safe.
 
 ### Example
-<<<<<<< HEAD
-One example of this is the `SensorFusion`, which extends `Subject<World>` and the `AI`, which extends `ThreadedObserver<World>`. The backend runs in one thread and sends data to the AI, which receives and processes it another thread.
-=======
-One example of this is the `Backend`, which extends `Subject<World>` and the [AI](#ai), which extends `ThreadedObserver<World>`. The backend runs in one thread and sends data to the [AI](#ai), which receives and processes it another thread.
->>>>>>> 88917178
+One example of this is [SensorFusion](#sensor-fusion), which extends `Subject<World>` and the [AI](#ai), which extends `ThreadedObserver<World>`. [SensorFusion](#sensor-fusion) runs in one thread and sends data to the [AI](#ai), which receives and processes it another thread.
 
 ## C++ Templating
 While debatably not a design pattern depending on who you ask, templating in C++ is a powerful tool that is very useful to understand. [https://www.geeksforgeeks.org/templates-cpp/] gives a great explanantion and example.
@@ -332,15 +319,9 @@
 
 
 # Architecture Overview
-<<<<<<< HEAD
-At a high-level our system is made of 4 main components: The [Backend](#backend), the [Sensor Fusion](#sensor-fusion), the [AI](#ai), and the [Visualizer](#visualizer). These 4 components each run in their own thread, and communicate with each other using the [Observer design pattern](#observer-design-pattern). Together, they are what make up our AI.
-
-The `Backend` is responsible for communicating with the outside world (network and radio), `Sensor Fusion` is responsible for processing and filtering raw data, the `AI` makes the actual gameplay decisions, and the `Visualizer` shows us what's happening and lets us control the `AI`.
-=======
-At a high-level our system is made of 3 main components: The [Backend](#backend), the [AI](#ai), and the [Visualizer](#visualizer). These 3 components each run in their own thread, and communicate with each other using the [Observer design pattern](#observer-design-pattern). Together, they are what make up our [AI](#ai).
-
-The Backend is responsible for communicating with the outside world (network and radio), the [AI](#ai) is what makes the actual gameplay decisions, and the Visualizer shows us what's happening and lets us control the [AI](#ai).
->>>>>>> 88917178
+At a high-level our system is made of 4 main components: The [Backend](#backend), the [Sensor Fusion](#sensor-fusion), the [AI](#ai), and the [Visualizer](#visualizer). These 4 components each run in their own thread, and communicate with each other using the [Observer design pattern](#observer-design-pattern).
+
+The [Backend](#backend) is responsible for communicating with the outside world (network and radio), [Sensor Fusion](#sensor-fusion) is responsible for processing and filtering raw data, the [AI](#ai) makes the actual gameplay decisions, and the [Visualizer](#visualizer) shows us what's happening and lets us control the [AI](#ai).
 
 Each component is described in more detail in their own sections.
 
@@ -358,12 +339,7 @@
 
 * Upon receiving [Primitives](#primitives) from the [AI](#ai), `Backend` will send the primitives to the robots or the [Simulator](#simulator).
 
-<<<<<<< HEAD
 The `Backend` was designed to be a simple interface that handles all communication with the "outside world", allowing for different implementations that can be swapped out in order to communicate with different hardware / protocols / programs.
-=======
-In practice, the `Backend` is just a simple interface that specifies [World](#world) and [Robot Status](#robot-status) objects must be produced, and [Primitives](#primitives) may be consumed. The interface is very generic so that different implementations may be swapped out in order to communicate with different hardware / protocols / programs. For example, we have multiple implementations of the "output" part of the backend: one that lets us send data to our real robots using the radio, and one that sends commands to simulated robots in the simulator.
->>>>>>> 88917178
-
 
 #### Backend Diagram
 ![Backend Diagram](images/backend_diagram.svg)
@@ -378,16 +354,10 @@
 Filters provide a flexible way to modularize the processing of raw data, making it easy to update filters and add new ones. Filters are sometimes stateful. For example, the `BallFilter` "remembers" previous locations of the ball in order to estimate the ball's current velocity.
 
 
-<<<<<<< HEAD
 # AI
 The `AI` is where all of our gameplay logic takes place, and is the main "brain" of our system. It uses the information received from [Sensor Fusion](#sensor-fusion) to make decisions, and sends [Primitives](#primitives) to the [Backend](#backend) for the robots to execute. All together this feedback loop is what allows us to react to what's happening on the field and play soccer in real-time.
-=======
-# [AI](#ai)
-The [AI](#ai) is where all of our gameplay logic takes place, and is the main "brain" of our system. It uses the information received from the [Backend](#backend) to make decisions, and sends [Primitives](#primitives) back to the [Backend](#backend) for the robots to execute. All together this feedback loop is what allows us to react to what's happening on the field and play soccer in real-time.
->>>>>>> 88917178
-
-The 2 main components of the [AI](#ai) are strategy and navigation.
-
+
+The 2 main components of the `AI` are strategy and navigation.
 
 ## Strategy
 We use a framework called `STP (Skills, Tactics, Plays)` to implement our stratgy. The `STP` framework was originally proposed by Carnegie Mellon University back in 2004. The original paper can be found [here](https://kilthub.cmu.edu/articles/STP_Skills_Tactics_and_Plays_for_Multi-Robot_Control_in_Adversarial_Environments/6561002/1).
@@ -532,11 +502,7 @@
 
 The [Validation Functions](#validation-functions) are run before updating [AI](#ai) with a new [World](#world) and getting new primitives so that we stop as soon as we know that there's incorrect behaviour. See the [diagram](#simulated-tests-diagram).
 
-<<<<<<< HEAD
 Now we have a nice loop from the `Simulator -> Sensor Fusion -> Validation Functions -> AI -> Simulator ...`. As mentioned in their own sections, the [Simulator](#simulator) waits to receive [Primitives](#primitives) from the [AI](#ai) before publishing a new [World](#world), and the [Validation Functions](#validation-functions) wait to receive and validate a [World](#world) allowing the new world to be published. **The final assumption we make to complete this loop is that the [AI](#ai) waits to receive a new [World](#world) before publishing new [Primitives](#primitives).**
-=======
-Now we have a nice loop from the `Backend -> WorldStateValidator -> [AI](#ai) -> Backend ...`. As mentioned in their own sections, the [Simulator Backend](#simulator-backend) waits to receive [Primitives](#primitives) from the [AI](#ai) before publishing a new [World](#world), and the [WorldStateValidator](#world-state-validator) waits to receive and validate a [World](#world) before re-publishing the [World](#world). **The final assumption we make to complete this loop is that the [AI](#ai) waits to receive a new [World](#world) before publishing new [Primitives](#primitives).**
->>>>>>> 88917178
 
 **What this means is that each component in the loop waits for the previous one to finish its task and publish new data before executing.** As a result, no matter how fast each component is able to run, we will not have any issues related to speed or timing because each component is blocked by the previous one. As a result, we can have deterministic behaviour because every component is running at the same speed relative to one another.
 
