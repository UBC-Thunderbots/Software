--- conflicted
+++ resolved
@@ -622,11 +622,7 @@
 ### Layers
 We organize our graphics into "layers" so that we can toggle the visibility of different parts of our visualization. Each layer is responsible for visualizing a specific portion of our AI (e.g. vision data, path planning, passing, etc.). A layer can also handle layer-specific functionality; for instance, `GLWorldLayer` lets the user place or kick the ball using the mouse. The base class for a layer is [`GLLayer`](../src/software/thunderscope/gl/layers/gl_layer.py).
 
-<<<<<<< HEAD
-A `GLLayer` is in fact a `GLGraphicsItem` that is added to the scenegraph. When we add or remove `GLGraphicsItem`s to a `GLLayer`, we're actually setting the `GLLayer` as the parent of the `GLGraphicsItem`; this is because the scenegraph has a hierarchical tree-like structure.
-=======
 A `GLLayer` is in fact a `GLGraphicsItem` that is added to the scenegraph. When we add or remove `GLGraphicsItem`s to a `GLLayer`, we're actually setting the `GLLayer` as the parent of the `GLGraphicsItem`; this is because the scenegraph has a hierarchical tree-like structure. `GLLayer`s can also be nested within one another, i.e. a `GLLayer` can be added as a child of another `GLLayer`. 
->>>>>>> 81ec0830
 
 # Simulator
 Our simulator is what we use for physics simulation to do testing when we don't have access to real field. The simulator is a standalone application that simulates the following components' functionalities:
