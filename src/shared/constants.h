--- conflicted
+++ resolved
@@ -229,11 +229,8 @@
 // Jetson Nano Constants
 static const double MAX_JETSON_TEMP_C = 97;
 
-<<<<<<< HEAD
 static constexpr double RTT_S = 0.03;
-=======
 // Robot diagnostics constants
 constexpr double AUTO_CHIP_DISTANCE_DEFAULT_M     = 1.5;
 constexpr double AUTO_KICK_SPEED_DEFAULT_M_PER_S  = 1.5;
-constexpr double WHEEL_ROTATION_MAX_SPEED_M_PER_S = 15.2;
->>>>>>> 208c9278
+constexpr double WHEEL_ROTATION_MAX_SPEED_M_PER_S = 15.2;