#pragma once
#include <math.h>

// Some platformio targets don't support STL, so we can't
// use unordered_map, string, .... We guard all networking stuff with
#ifndef PLATFORMIO_BUILD
#include <string>
#include <unordered_map>

// Networking
// the IPv6 multicast address, only ff02 is important, the rest is random
// see https://en.wikipedia.org/wiki/Solicited-node_multicast_address for why ff02 matters
static const std::unordered_map<int, std::string> ROBOT_MULTICAST_CHANNELS = {
    {0, "ff02::c3d0:42d2:bb00"},  {1, "ff02::c3d0:42d2:bb01"},
    {2, "ff02::c3d0:42d2:bb02"},  {3, "ff02::c3d0:42d2:bb03"},
    {4, "ff02::c3d0:42d2:bb04"},  {5, "ff02::c3d0:42d2:bb05"},
    {6, "ff02::c3d0:42d2:bb06"},  {7, "ff02::c3d0:42d2:bb07"},
    {8, "ff02::c3d0:42d2:bb08"},  {9, "ff02::c3d0:42d2:bb08"},
    {10, "ff02::c3d0:42d2:bb10"}, {11, "ff02::c3d0:42d2:bb11"},
    {12, "ff02::c3d0:42d2:bb12"}, {13, "ff02::c3d0:42d2:bb13"},
    {14, "ff02::c3d0:42d2:bb14"}, {15, "ff02::c3d0:42d2:bb15"}};

// PlotJuggler's default host and port
// Should be updated to your local machine's IP address if
// you want to plot from the robot
static const std::string PLOTJUGGLER_GUI_DEFAULT_HOST        = "127.0.0.1";
static const short unsigned int PLOTJUGGLER_GUI_DEFAULT_PORT = 9870;

#endif  // PLATFORMIO_BUILD

// Redis default server connections properties
#define REDIS_HOST_LENGTH 10
static const char REDIS_DEFAULT_HOST[REDIS_HOST_LENGTH] = "127.0.0.1";
static const short unsigned int REDIS_DEFAULT_PORT      = 6379;

// the UDP port robots are listening to for primitives
static const short unsigned int PRIMITIVE_PORT = 42070;

// the port the AI receives msgs from the robot
static const short unsigned int ROBOT_STATUS_PORT = 42071;
static const short unsigned int ROBOT_LOGS_PORT   = 42072;
static const short unsigned int ROBOT_CRASH_PORT  = 42074;

// maximum transfer unit of the network interface
// this is an int to avoid Wconversion with lwip
static const short unsigned int MAXIMUM_TRANSFER_UNIT_BYTES = 1500;

static const char PROTO_MSG_TYPE_DELIMITER[4] = "!!!";

// This file contains all constants that are shared between our software (AI)
// and firmware code. Since this needs to be compiled by both C and C++, everything
// should be defined in a way that's compatible with C.

/* Game Rules */
// The max allowed speed of the ball, in metres per second
static const double BALL_MAX_SPEED_METERS_PER_SECOND = 6.5;
// The max allowed height of the robots, in metres
static const double ROBOT_MAX_HEIGHT_METERS = 0.15;
// The max allowed radius of the robots, in metres
static const double ROBOT_MAX_RADIUS_METERS = 0.09;
// The distance from the center of the robot to the front face (the flat part), in meters
static const double DIST_TO_FRONT_OF_ROBOT_METERS = 0.07;
// The approximate radius of the ball according to the SSL rulebook
static const double BALL_MAX_RADIUS_METERS = 0.0215;
// According to the rules, 80% of the ball must be seen at all times. Robots may not
// cover more than 20% of the ball
static const double MAX_FRACTION_OF_BALL_COVERED_BY_ROBOT = 0.2;

// The mass of a standard golf ball, as defined by https://en.wikipedia.org/wiki/Golf_ball
constexpr double BALL_MASS_KG = 0.004593;
// The max allowed speed of the robot when the stop command is issued, in meters per
// second
static const double STOP_COMMAND_ROBOT_MAX_SPEED_METERS_PER_SECOND = 1.5;
// The max allowed speed of the robot before collisions would incur a foul
static const double COLLISION_ALLOWED_ROBOT_MAX_SPEED_METERS_PER_SECOND = 0.5;
// The minimum distance from the ball all robots must be when the stop command is issued
// https://robocup-ssl.github.io/ssl-rules/sslrules.html#_stop
static const double STOP_COMMAND_BALL_AVOIDANCE_DISTANCE_M = 0.5;
// The maximum speed attainable by enemy robots
static const double ENEMY_ROBOT_MAX_SPEED_METERS_PER_SECOND = 3.0;
// The maximum acceleration achievable by enemy robots, in metres per seconds squared.
static const double ENEMY_ROBOT_MAX_ACCELERATION_METERS_PER_SECOND_SQUARED = 4.0;

static const double ACCELERATION_DUE_TO_GRAVITY_METERS_PER_SECOND_SQUARED = 9.81;

/*Simulator Constants*/

// these values are set in coordination with other objects the ball will collide with.
// the resulting coefficient of friction is the product of both objects friction value.

// the sliding friction the ball experiences in Newtons
constexpr double BALL_SLIDING_FRICTION_NEWTONS = 1.0;
// the restitution of the ball
constexpr double BALL_RESTITUTION = 1.0;
// the transition factor where the ball goes from sliding to rolling
constexpr double FRICTION_TRANSITION_FACTOR = 5.0 / 7.0;
// the stationary ball speed in m/s
constexpr double STATIONARY_BALL_SPEED_METERS_PER_SECOND = 0.01;
<<<<<<< HEAD
// the deceleration the ball experiences due to rolling friction in m/s^2
constexpr double BALL_ROLLING_FRICTION_DECELERATION_METERS_PER_SECOND_SQUARED = 0.5;
// the deceleration the ball experiences due to sliding friction in m/s^2
constexpr double BALL_SLIDING_FRICTION_DECELERATION_METERS_PER_SECOND_SQUARED =
    BALL_SLIDING_FRICTION_NEWTONS / BALL_MASS_KG;
=======
// the acceleration the ball experiences due to rolling friction in m/s^2
constexpr double BALL_ROLLING_FRICTION_DECELERATION_METERS_PER_SECOND_SQUARED = -0.5;
// the acceleration the ball experiences due to sliding friction in m/s^2
constexpr double BALL_SLIDING_FRICTION_DECELERATION_METERS_PER_SECOND_SQUARED =
    -BALL_SLIDING_FRICTION_NEWTONS / BALL_MASS_KG;
>>>>>>> f0214046

/* Unit Conversion */
static const double MILLIMETERS_PER_METER = 1000.0;
static const double METERS_PER_MILLIMETER = 1.0 / 1000.0;
static const double CENTIMETERS_PER_METER = 100.0;
static const double METERS_PER_CENTIMETER = 1.0 / 100.0;

static const double CENTIRADIANS_PER_RADIAN = 100.0;
static const double RADIANS_PER_CENTIRADIAN = 1.0 / 100.0;

static const double NANOSECONDS_PER_MILLISECOND  = 1000000.0;
static const double NANOSECONDS_PER_SECOND       = 1000000000.0;
static const double MICROSECONDS_PER_MILLISECOND = 1000.0;
static const double MICROSECONDS_PER_SECOND      = 1000000.0;
static const double MILLISECONDS_PER_SECOND      = 1000.0;
static const double SECONDS_PER_MICROSECOND      = 1.0 / 1000000.0;
static const double SECONDS_PER_NANOSECOND       = 1.0 / 1000000000.0;
static const double SECONDS_PER_MILLISECOND      = 1.0 / 1000.0;
static const double MILLISECONDS_PER_MICROSECOND = 1.0 / 1000.0;
static const double MILLISECONDS_PER_NANOSECOND  = 1.0 / 1000000.0;
static const double SECONDS_PER_MINUTE           = 60.0;

static const double DEFAULT_SIMULATOR_TICK_RATE_SECONDS_PER_TICK =
    1.0 / 60.0;  // corresponds to 60 Hz
static const double DEFAULT_SIMULATOR_TICK_RATE_MILLISECONDS_PER_TICK =
    DEFAULT_SIMULATOR_TICK_RATE_SECONDS_PER_TICK * 1000;

// The total number of robot ids on one team
static const unsigned int MAX_ROBOT_IDS_PER_SIDE = 8;
// The total number of possible robot ids between two teams
static const unsigned int MAX_ROBOT_IDS = MAX_ROBOT_IDS_PER_SIDE * 2;

// Battery Constants
static const unsigned NUM_CELLS_IN_BATTERY    = 3;
static const unsigned NUM_BATTERIES_IN_SERIES = 2;
static const double MAX_SINGLE_CELL_VOLTAGE   = 4.2;
static const double MIN_SINGLE_CELL_VOLTAGE   = 3.5 + 0.1;  // +0.1v headroom

static const double MIN_BATTERY_VOLTAGE =
    MIN_SINGLE_CELL_VOLTAGE * NUM_CELLS_IN_BATTERY * NUM_BATTERIES_IN_SERIES;
static const double MAX_BATTERY_VOLTAGE =
    MAX_SINGLE_CELL_VOLTAGE * NUM_CELLS_IN_BATTERY * NUM_BATTERIES_IN_SERIES;
static const double BATTERY_WARNING_VOLTAGE = MIN_BATTERY_VOLTAGE + 1.0;  // 1V headroom

// Chick Capacitor Constants
static const double MIN_CAPACITOR_VOLTAGE = 0;
static const double MAX_CAPACITOR_VOLTAGE = 250.0 + 50.0;  // +50v headroom

static const unsigned int ROBOT_CHIP_ANGLE_DEGREES = 45;
static const double CHICKER_TIMEOUT                = 3 * MILLISECONDS_PER_SECOND;
// How many robots are allowed in each division
static const unsigned DIV_A_NUM_ROBOTS = 11;
static const unsigned DIV_B_NUM_ROBOTS = 6;

// Kick Spd to Pulse Width Safety Constraint Constants

static const int MAX_KICK_CONSTANT       = 850;
static const double MAX_KICK_COEFFICIENT = 0.4;

// Arduino

// UART baud rate used to communicate between system and arudino
static const long ARDUINO_BAUD_RATE = 115200;

/*
 * each estop message is one byte and is defined as follows
 * bit 0 (least significant bit): estop state, a value of 1 is play, 0 is stop
 * bit 1-7: set to 0
 * any other message received is considered a EstopState::STATUS_ERROR
 */
static const int ESTOP_MESSAGE_SIZE_BYTES = 1;

static const unsigned char ESTOP_PLAY_MSG = 0;
static const unsigned char ESTOP_STOP_MSG = 1;

// Number of times to send a STOP primitive when robot is disconnected from Manual Control
static const unsigned int NUM_TIMES_SEND_STOP = 10;
// How long a robot should receive no RobotStatus messages for until it is considered
// disconnected
static const double DISCONNECT_DURATION_MS = 1 * MILLISECONDS_PER_SECOND;

// product and vendor id for Arduino Uno Rev3 (retrieved from
// http://www.linux-usb.org/usb.ids )
#define ARDUINO_ID_LENGTH 5
static const char ARDUINO_VENDOR_ID[ARDUINO_ID_LENGTH]  = "2341";
static const char ARDUINO_PRODUCT_ID[ARDUINO_ID_LENGTH] = "0043";

// Number of times thunderloop should tick per second
static const unsigned THUNDERLOOP_HZ = 300u;

static const unsigned NUM_GENEVA_ANGLES = 5;

// Jetson Nano Constants
static const double MAX_JETSON_TEMP_C = 97;<|MERGE_RESOLUTION|>--- conflicted
+++ resolved
@@ -96,19 +96,11 @@
 constexpr double FRICTION_TRANSITION_FACTOR = 5.0 / 7.0;
 // the stationary ball speed in m/s
 constexpr double STATIONARY_BALL_SPEED_METERS_PER_SECOND = 0.01;
-<<<<<<< HEAD
-// the deceleration the ball experiences due to rolling friction in m/s^2
-constexpr double BALL_ROLLING_FRICTION_DECELERATION_METERS_PER_SECOND_SQUARED = 0.5;
-// the deceleration the ball experiences due to sliding friction in m/s^2
-constexpr double BALL_SLIDING_FRICTION_DECELERATION_METERS_PER_SECOND_SQUARED =
-    BALL_SLIDING_FRICTION_NEWTONS / BALL_MASS_KG;
-=======
 // the acceleration the ball experiences due to rolling friction in m/s^2
 constexpr double BALL_ROLLING_FRICTION_DECELERATION_METERS_PER_SECOND_SQUARED = -0.5;
 // the acceleration the ball experiences due to sliding friction in m/s^2
 constexpr double BALL_SLIDING_FRICTION_DECELERATION_METERS_PER_SECOND_SQUARED =
     -BALL_SLIDING_FRICTION_NEWTONS / BALL_MASS_KG;
->>>>>>> f0214046
 
 /* Unit Conversion */
 static const double MILLIMETERS_PER_METER = 1000.0;
