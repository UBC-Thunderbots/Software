#include "shared/test_util/tbots_gtest_main.h"

#include <fenv.h>

#include "shared/parameter/cpp_dynamic_parameters.h"
#include "software/logger/logger.h"

bool TbotsGtestMain::enable_visualizer  = false;
bool TbotsGtestMain::stop_ai_on_start   = false;
std::string TbotsGtestMain::logging_dir = "";
double TbotsGtestMain::test_speed       = 1.0;


int main(int argc, char **argv)
{
    testing::InitGoogleTest(&argc, argv);
    feenableexcept(FE_INVALID | FE_OVERFLOW);


    // load command line arguments
    auto args           = std::make_shared<TbotsGtestMainCommandLineArgs>();
    bool help_requested = args->loadFromCommandLineArguments(argc, argv);

    TbotsGtestMain::logging_dir = args->getLoggingDir()->value();

    if (!help_requested)
    {
        TbotsGtestMain::enable_visualizer = args->getEnableVisualizer()->value();
        if (TbotsGtestMain::enable_visualizer)
        {
            TbotsGtestMain::stop_ai_on_start = args->getStopAiOnStart()->value();
<<<<<<< HEAD
            TbotsGtestMain::test_speed       = args->getTestSpeed()->value();
=======
            // disable floating point errors when using visualizer due to potential
            // floating point errors in QT
            fedisableexcept(FE_INVALID | FE_OVERFLOW);
>>>>>>> c71c0117
        }
    }

    return RUN_ALL_TESTS();
}<|MERGE_RESOLUTION|>--- conflicted
+++ resolved
@@ -29,13 +29,10 @@
         if (TbotsGtestMain::enable_visualizer)
         {
             TbotsGtestMain::stop_ai_on_start = args->getStopAiOnStart()->value();
-<<<<<<< HEAD
             TbotsGtestMain::test_speed       = args->getTestSpeed()->value();
-=======
             // disable floating point errors when using visualizer due to potential
             // floating point errors in QT
             fedisableexcept(FE_INVALID | FE_OVERFLOW);
->>>>>>> c71c0117
         }
     }
 
