#include "shared/test_util/tbots_gtest_main.h"

#include <fenv.h>

#include "shared/parameter/cpp_dynamic_parameters.h"
#include "software/logger/logger.h"

bool TbotsGtestMain::enable_visualizer  = false;
bool TbotsGtestMain::stop_ai_on_start   = false;
std::string TbotsGtestMain::logging_dir = "";
double TbotsGtestMain::test_speed       = 1.0;


int main(int argc, char **argv)
{
    testing::InitGoogleTest(&argc, argv);
    feenableexcept(FE_INVALID | FE_OVERFLOW);


    // load command line arguments
    auto args           = std::make_shared<TbotsGtestMainCommandLineArgs>();
    bool help_requested = args->loadFromCommandLineArguments(argc, argv);

    TbotsGtestMain::logging_dir = args->getLoggingDir()->value();

    if (!help_requested)
    {
        TbotsGtestMain::enable_visualizer = args->getEnableVisualizer()->value();
        if (TbotsGtestMain::enable_visualizer)
        {
            TbotsGtestMain::stop_ai_on_start = args->getStopAiOnStart()->value();
<<<<<<< HEAD
=======
            TbotsGtestMain::test_speed       = args->getTestSpeed()->value();
            // disable floating point errors when using visualizer due to potential
            // floating point errors in QT
>>>>>>> c26c836b
            fedisableexcept(FE_INVALID | FE_OVERFLOW);
        }
    }

    return RUN_ALL_TESTS();
}<|MERGE_RESOLUTION|>--- conflicted
+++ resolved
@@ -29,12 +29,9 @@
         if (TbotsGtestMain::enable_visualizer)
         {
             TbotsGtestMain::stop_ai_on_start = args->getStopAiOnStart()->value();
-<<<<<<< HEAD
-=======
             TbotsGtestMain::test_speed       = args->getTestSpeed()->value();
             // disable floating point errors when using visualizer due to potential
             // floating point errors in QT
->>>>>>> c26c836b
             fedisableexcept(FE_INVALID | FE_OVERFLOW);
         }
     }
