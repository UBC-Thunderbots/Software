load("@rules_proto//proto:defs.bzl", "proto_library")
load(":nanopb.bzl", "c_proto_library")

package(default_visibility = ["//visibility:public"])

# TODO https://github.com/UBC-Thunderbots/Software/issues/1133
proto_files = [
    # "robot_component_status.proto",
    "tbots_robot_msg.proto",
    "tbots_msg.proto",
]

proto_library(
    name = "tbots_proto",
<<<<<<< HEAD
    srcs = proto_files,
=======
    srcs = [
        "geometry.proto",
        "radio_primitive.proto",
        "robot_component_status.proto",
        "tbots_robot_msg.proto",
        "tbots_software_msgs.proto",
        "vision.proto",
    ],
>>>>>>> e0aacb44
    # Note: this library is public so that proto libraries in firmware or software can build from it
)

cc_proto_library(
    name = "tbots_cc_proto",
    deps = [":tbots_proto"],
)

c_proto_library(
    name = "tbots_c_proto",
    srcs = proto_files,
    restricted_to = ["//cc_toolchain:stm32h7"],
)<|MERGE_RESOLUTION|>--- conflicted
+++ resolved
@@ -1,20 +1,9 @@
 load("@rules_proto//proto:defs.bzl", "proto_library")
-load(":nanopb.bzl", "c_proto_library")
 
 package(default_visibility = ["//visibility:public"])
 
-# TODO https://github.com/UBC-Thunderbots/Software/issues/1133
-proto_files = [
-    # "robot_component_status.proto",
-    "tbots_robot_msg.proto",
-    "tbots_msg.proto",
-]
-
 proto_library(
     name = "tbots_proto",
-<<<<<<< HEAD
-    srcs = proto_files,
-=======
     srcs = [
         "geometry.proto",
         "radio_primitive.proto",
@@ -23,7 +12,6 @@
         "tbots_software_msgs.proto",
         "vision.proto",
     ],
->>>>>>> e0aacb44
     # Note: this library is public so that proto libraries in firmware or software can build from it
 )
 
