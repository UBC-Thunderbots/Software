--- conflicted
+++ resolved
@@ -7,12 +7,7 @@
     RobotConstants_t robot_constants = {
         .mass_kg         = 2.5f,   // determined experimentally
         .inertial_factor = 0.37f,  // determined experimentally
-<<<<<<< HEAD
-        .robot_radius_m  = ROBOT_MAX_RADIUS_METERS,
-=======
         .robot_radius_m  = static_cast<float>(ROBOT_MAX_RADIUS_METERS),
-        // TODO (#2112): update this
->>>>>>> a97e17a9
         .jerk_limit_kg_m_per_s_3 = 40.0f,
         .front_wheel_angle_deg   = 25.0f,
         .back_wheel_angle_deg    = 40.0f,
