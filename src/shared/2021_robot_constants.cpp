#include "shared/2021_robot_constants.h"

#include "shared/constants.h"

RobotConstants_t create2021RobotConstants(void)
{
    RobotConstants_t robot_constants = {
        .mass_kg         = 2.5f,   // determined experimentally
        .inertial_factor = 0.37f,  // determined experimentally
        .robot_radius_m  = ROBOT_MAX_RADIUS_METERS,
        // TODO (#2112): update this
        .jerk_limit_kg_m_per_s_3 = 40.0f,
        .front_wheel_angle_deg   = 32.06f,
        .back_wheel_angle_deg    = 46.04f,
        // TODO (#2112): update this

        .front_of_robot_width_meters = 0.11f,
        .dribbler_width_meters       = 0.07825f,
        // Dribbler speeds are negative as that is the direction that sucks the ball in
<<<<<<< HEAD
        .indefinite_dribbler_speed_rpm = -10000,
        .max_force_dribbler_speed_rpm  = -12000,
=======
        .indefinite_dribbler_speed_rpm   = -10000.0f,
        .max_force_dribbler_speed_rpm    = -12000.0f,
        .release_ball_dribbler_speed_rpm = 2000.0f,
>>>>>>> 93141a15

        // Motor constant
        .motor_max_acceleration_m_per_s_2 = 4.5f,

        // Robot's linear movement constants
        .robot_max_speed_m_per_s                  = 3.000f,
        .ball_placement_wall_max_speed_m_per_s    = 0.3f,
        .ball_placement_retreat_max_speed_m_per_s = 0.3f,
        .dribble_speed_m_per_s                    = 1.5f,
        .robot_max_acceleration_m_per_s_2         = 3.0f,
        .robot_max_deceleration_m_per_s_2         = 3.0f,

        // Robot's angular movement constants
        .robot_max_ang_speed_rad_per_s          = 10.0f,
        .robot_max_ang_acceleration_rad_per_s_2 = 30.0f,

        .wheel_radius_meters                = 0.03f,
        .wheel_rotations_per_motor_rotation = 17.0f / 60.0f};
    return robot_constants;
}<|MERGE_RESOLUTION|>--- conflicted
+++ resolved
@@ -17,14 +17,9 @@
         .front_of_robot_width_meters = 0.11f,
         .dribbler_width_meters       = 0.07825f,
         // Dribbler speeds are negative as that is the direction that sucks the ball in
-<<<<<<< HEAD
-        .indefinite_dribbler_speed_rpm = -10000,
-        .max_force_dribbler_speed_rpm  = -12000,
-=======
-        .indefinite_dribbler_speed_rpm   = -10000.0f,
-        .max_force_dribbler_speed_rpm    = -12000.0f,
-        .release_ball_dribbler_speed_rpm = 2000.0f,
->>>>>>> 93141a15
+        .indefinite_dribbler_speed_rpm   = -10000,
+        .max_force_dribbler_speed_rpm    = -12000,
+        .release_ball_dribbler_speed_rpm = 2000,
 
         // Motor constant
         .motor_max_acceleration_m_per_s_2 = 4.5f,
