--- conflicted
+++ resolved
@@ -10,30 +10,12 @@
         .robot_radius_m  = ROBOT_MAX_RADIUS_METERS,
         // TODO (#2112): update this
         .jerk_limit_kg_m_per_s_3 = 40.0f,
-<<<<<<< HEAD
-//            .front_wheel_angle_deg   = 45.f, //57.95f,
-//            .back_wheel_angle_deg    = 135.f, //136.04f,
-        .front_wheel_angle_deg = 57.95f,  // The measured angle is 32 degrees, but it only works at 34
-        .back_wheel_angle_deg = 136.04f,
-=======
         .front_wheel_angle_deg   = 32.06f,
         .back_wheel_angle_deg    = 46.04f,
->>>>>>> c280fd5c
         // TODO (#2112): update this
 
         .front_of_robot_width_meters = 0.11f,
         // TODO (#2112): update this
-<<<<<<< HEAD
-        .dribbler_width_meters                  = 0.088f,
-        .robot_max_speed_m_per_s                = 5.000f,
-        .robot_max_ang_speed_rad_per_s          = 10.00f,
-        .robot_max_acceleration_m_per_s_2       = 4.0f,
-        .robot_max_ang_acceleration_rad_per_s_2 = 3.5f,
-        // TODO (#2112): update this
-        .indefinite_dribbler_speed_rpm = 10000.0f,
-        // TODO (#2112): update this
-        .max_force_dribbler_speed_rpm       = -12000.0f,
-=======
         .dribbler_width_meters = 0.088f,
         // Dribbler speeds are negative as that is the direction that sucks the ball in
         .indefinite_dribbler_speed_rpm = -10000.0f,
@@ -51,7 +33,6 @@
         .robot_max_ang_speed_rad_per_s          = 10.0f,
         .robot_max_ang_acceleration_rad_per_s_2 = 30.0f,
 
->>>>>>> c280fd5c
         .wheel_radius_meters                = 0.03f,
         .wheel_rotations_per_motor_rotation = 17.0f / 60.0f};
     return robot_constants;
