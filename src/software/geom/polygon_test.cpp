--- conflicted
+++ resolved
@@ -93,66 +93,6 @@
 
 TEST(PolygonExpandTest, test_invalid_modifier)
 {
-<<<<<<< HEAD
-    Polygon poly({{1, 1}, {1, 3}, {2, 3}, {5, 3}, {5, 1}});
-    Polygon expected({{1, 1}, {1, 3}, {2, 3}, {8, 3}, {8, 1}});
-    Vector expansion_vector({3, 0});
-    EXPECT_EQ(poly.expand(expansion_vector), expected);
-}
-
-TEST(PolygonExpandTest, test_five_points_up_left)
-{
-    Polygon poly({{1, 1}, {1, 3}, {2, 3}, {5, 3}, {5, 1}});
-    Polygon expected({{-1, 4}, {-1, 6}, {0, 6}, {5, 3}, {5, 1}});
-    Vector expansion_vector({-2, 3});
-    EXPECT_EQ(poly.expand(expansion_vector), expected);
-}
-
-TEST(PolygonExpandTest, test_non_convex_five_points_up_left)
-{
-    Polygon poly({{1, 1}, {1, 3}, {2, 2}, {5, 3}, {5, 1}});
-    Polygon expected({{-1, 4}, {-1, 6}, {0, 5}, {5, 3}, {5, 1}});
-    Vector expansion_vector({-2, 3});
-    EXPECT_EQ(poly.expand(expansion_vector), expected);
-}
-
-TEST(PolygonExpandTest, test_four_points_0_vector)
-{
-    Polygon poly({{1, 1}, {1, 3}, {3, 3}, {5, 3}, {5, 1}});
-    Polygon expected(poly);
-    Vector expansion_vector({0, 0});
-    EXPECT_EQ(poly.expand(expansion_vector), expected);
-}
-
-TEST(PolygonExpandTest, test_four_points_doubled)
-{
-    Polygon poly({{-1, 1}, {1, 1}, {1, -1}, {-1, -1}});
-    Polygon expected({{2, 2}, {2, -2}, {-2, -2}, {-2, 2}});
-    EXPECT_EQ(poly.expand(1), expected);
-}
-
-TEST(PolygonExpandTest, test_four_points_no_scale)
-{
-    Polygon poly({{-1, 1}, {1, 1}, {1, -1}, {-1, -1}});
-    Polygon expected({{1, 1}, {1, -1}, {-1, -1}, {-1, 1}});
-    EXPECT_EQ(poly.expand(0), expected);
-}
-
-
-TEST(PolygonExpandTest, test_four_points_slanted)
-{
-    // These points make a slanted 5 unit long square
-    Polygon poly({{3, 4}, {7, 1}, {4, -3}, {0, 0}});
-    // These points make a slanted 10 unit long square
-    Polygon expected({{10.5, 1.5}, {4.5, -6.5}, {-3.5, -0.5}, {2.5, 7.5}});
-    // To double the initial square, we need to add 2.5 units in all 4 directions
-    EXPECT_EQ(poly.expand(2.5), expected);
-}
-
-TEST(PolygonExpandTest, test_invalid_modifier)
-{
-=======
->>>>>>> 0993cd66
     Polygon poly({{-1, 1}, {1, 1}, {1, -1}, {-1, -1}});
     Polygon expected({{-2, 2}, {2, 2}, {2, -2}, {-2, -2}});
     try
