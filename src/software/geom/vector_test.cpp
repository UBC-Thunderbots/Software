#include "software/geom/vector.h"

#include <gtest/gtest.h>

#include <chrono>

#include "software/geom/point.h"

TEST(CreateVectorTests, vector_default_constructor_test)
{
    Vector v = Vector();
    EXPECT_EQ(0, v.x());
    EXPECT_EQ(0, v.y());
}

TEST(CreateVectorTests, vector_from_angle)
{
    Vector v = Vector::createFromAngle(Angle::fromDegrees(30));
    EXPECT_DOUBLE_EQ(sqrt(3) / 2, v.x());
    EXPECT_DOUBLE_EQ(0.5, v.y());
}

TEST(CreateVectorTests, vector_specific_constructor_test)
{
    Vector v = Vector(-3, 4);
    EXPECT_EQ(-3, v.x());
    EXPECT_EQ(4, v.y());
}

TEST(CreateVectorTests, vector_copy_constructor_test)
{
    Vector v = Vector(5, -2);
    Vector u = Vector(v);
    EXPECT_EQ(5, u.x());
    EXPECT_EQ(-2, u.y());
}

TEST(CreateVectorTests, vector_from_point_test)
{
    Point p  = Point(-3, 7);
    Vector v = p.toVector();
    EXPECT_EQ(-3, v.x());
    EXPECT_EQ(7, v.y());
}

TEST(SetVectorTests, vector_set_x_and_y_test)
{
    Vector v = Vector();
    v.setX(6);
    v.setY(5);
    EXPECT_EQ(6, v.x());
    EXPECT_EQ(5, v.y());

    v.set(2, 4);
    EXPECT_EQ(2, v.x());
    EXPECT_EQ(4, v.y());
}

TEST(VectorLogicTests, vector_len_and_lensq_test)
{
    Vector v = Vector(3, 4);
    EXPECT_EQ(25, v.lengthSquared());
    EXPECT_EQ(5, v.length());
}

TEST(VectorLogicTests, norm_vector_from_vector_test)
{
    Vector u = Vector(3, 4);
    Vector v = u.normalize();
    EXPECT_EQ(0.6, v.x());
    EXPECT_EQ(0.8, v.y());
}

TEST(VectorLogicTests, norm_vector_from_vector_with_length_test)
{
    Vector u = Vector(3, 4);
    Vector v = u.normalize(2);
    EXPECT_EQ(1.2, v.x());
    EXPECT_EQ(1.6, v.y());
}

TEST(VectorLogicTests, norm_near_zero_vector_test)
{
    Vector u = Vector(FIXED_EPSILON * 0.99, FIXED_EPSILON * 0.99);
    Vector v = u.normalize();
    EXPECT_EQ(Vector(), v);
}

TEST(VectorLogicTests, vector_perp_test)
{
    Vector u = Vector(3, 4);
    Vector v = u.perpendicular();
    EXPECT_EQ(-4, v.x());
    EXPECT_EQ(3, v.y());
}

TEST(VectorLogicTests, rotate_vector_test)
{
    Vector v = Vector(3, 4);
    v        = v.rotate(Angle::quarter());
    EXPECT_DOUBLE_EQ(-4, v.x());
    EXPECT_DOUBLE_EQ(3, v.y());
    v = v.rotate(Angle::half());
    EXPECT_DOUBLE_EQ(4, v.x());
    EXPECT_DOUBLE_EQ(-3, v.y());
    v = v.rotate(Angle::quarter());
    EXPECT_DOUBLE_EQ(3, v.x());
    EXPECT_DOUBLE_EQ(4, v.y());
}

TEST(VectorLogicTests, vector_proj_test)
{
    Vector u    = Vector(1, 2);
    Vector v    = Vector(3, 4);
    Vector proj = u.project(v);
    EXPECT_EQ(1.32, proj.x());
    EXPECT_EQ(1.76, proj.y());
}

TEST(VectorLogicTests, project_vector_onto_vector_in_opposite_direction)
{
    Vector u    = Vector(1, 2);
    Vector v    = Vector(-3, 0);
    Vector proj = u.project(v);
    EXPECT_DOUBLE_EQ(1.0, proj.x());
    EXPECT_DOUBLE_EQ(0.0, proj.y());
}

TEST(VectorLogicTests, vector_dot_test)
{
    Vector u = Vector(-4, -9);
    Vector v = Vector(-1, 2);
    EXPECT_DOUBLE_EQ(-14, u.dot(v));
}

TEST(VectorLogicTests, vector_cross_product_test)
{
    Vector u = Vector(-4, -9);
    Vector v = Vector(-1, 2);
    EXPECT_DOUBLE_EQ(-17, u.cross(v));
}

TEST(VectorLogicTests, vector_orientation_test)
{
    Vector u = Vector(sqrt(2) / 2, sqrt(2) / 2);
    EXPECT_EQ(Angle::fromDegrees(45), u.orientation());
    Vector v = Vector(0, -1);
    EXPECT_EQ(Angle::fromDegrees(-90), v.orientation());
}

TEST(VectorOperatorTests, vector_assignment_test)
{
    Vector u = Vector(2, 3);
    Vector v = Vector();
    v        = u;
    EXPECT_EQ(2, v.x());
    EXPECT_EQ(3, v.y());
}

TEST(VectorOperatorTests, vector_sum_test)
{
    Vector u = Vector(2, 3);
    Vector v = Vector(-3, 5);
    Vector w = u + v;
    EXPECT_EQ(-1, w.x());
    EXPECT_EQ(8, w.y());
}

TEST(VectorOperatorTests, vector_sum_set_test)
{
    Vector u = Vector(2, 3);
    Vector v = Vector(-3, 5);
    u += v;
    EXPECT_EQ(-1, u.x());
    EXPECT_EQ(8, u.y());
}

TEST(VectorOperatorTests, negate_vector_test)
{
    Vector u = Vector(3, -5);
    Vector v = -u;
    EXPECT_EQ(-3, v.x());
    EXPECT_EQ(5, v.y());
}

TEST(VectorOperatorTests, vector_subtraction_test)
{
    Vector u = Vector(2, 3);
    Vector v = Vector(-3, 5);
    Vector w = u - v;
    EXPECT_EQ(5, w.x());
    EXPECT_EQ(-2, w.y());
}

TEST(VectorOperatorTests, vector_subtraction_set_test)
{
    Vector u = Vector(2, 3);
    Vector v = Vector(-3, 5);
    u -= v;
    EXPECT_EQ(5, u.x());
    EXPECT_EQ(-2, u.y());
}

TEST(VectorOperatorTests, scale_vector_test)
{
    Vector u = Vector(2, -3);
    Vector w = u * 3;
    EXPECT_EQ(6, w.x());
    EXPECT_EQ(-9, w.y());
}

TEST(VectorOperatorTests, scale_set_vector_test)
{
    Vector u = Vector(2, -3);
    u *= 3;
    EXPECT_EQ(6, u.x());
    EXPECT_EQ(-9, u.y());
}

TEST(VectorOperatorTests, divide_vector_test)
{
    Vector u = Vector(12, -3);
    Vector w = u / 3;
    EXPECT_EQ(4, w.x());
    EXPECT_EQ(-1, w.y());
}

TEST(VectorOperatorTests, divide_set_vector_test)
{
    Vector u = Vector(12, -3);
    u /= 3;
    EXPECT_EQ(4, u.x());
    EXPECT_EQ(-1, u.y());
}

TEST(VectorOperatorTests, vector_equality_inequality_test)
{
    Vector u = Vector();
    Vector v = Vector(0, 0);
    EXPECT_EQ(u, v);

    v.setX(3);

    EXPECT_FALSE(u == v);
    EXPECT_TRUE(u != v);
}

<<<<<<< HEAD
TEST(VectorLogicTests, vector_right_of_acute_angle_test)
=======
TEST(VectorLogicTests, vector_clockwise_of_acute_angle_test)
>>>>>>> 149275a6
{
    Vector u = Vector::createFromAngle(Angle::fromDegrees(30));
    Vector v = Vector::createFromAngle(Angle::fromDegrees(60));

<<<<<<< HEAD
    EXPECT_FALSE(u.isClockwiseOf(v));
}

TEST(VectorLogicTests, vector_left_of_acute_angle_test)
=======
    EXPECT_TRUE(u.isClockwiseOf(v));
}

TEST(VectorLogicTests, vector_counterclockwise_of_acute_angle_test)
>>>>>>> 149275a6
{
    Vector u = Vector::createFromAngle(Angle::zero());
    Vector v = Vector::createFromAngle(Angle::fromDegrees(45));

<<<<<<< HEAD
    EXPECT_FALSE(v.isCounterClockwiseOf(u));
}

TEST(VectorLogicTests, vector_left_of_obtuse_angle_expect_failure_test)
=======
    EXPECT_TRUE(v.isCounterClockwiseOf(u));
}

TEST(VectorLogicTests, vector_clockwise_of_obtuse_angle_expect_failure_test)
>>>>>>> 149275a6
{
    Vector u = Vector::createFromAngle(Angle::fromDegrees(10));
    Vector v = Vector::createFromAngle(Angle::fromDegrees(110));

<<<<<<< HEAD
    EXPECT_FALSE(v.isCounterClockwiseOf(u));
}

TEST(VectorLogicTests, vector_right_of_obtuse_angle_expect_failure_test)
=======
    EXPECT_FALSE(v.isClockwiseOf(u));
}

TEST(VectorLogicTests, vector_clockwise_of_acute_angle_expect_failure_test)
{
    Vector u = Vector::createFromAngle(Angle::fromDegrees(-45));
    Vector v = Vector::createFromAngle(Angle::fromDegrees(-60));

    EXPECT_FALSE(u.isClockwiseOf(v));
}

TEST(VectorLogicTests, vector_counterclockwise_of_acute_angle_expect_failure_test)
{
    Vector u = Vector::createFromAngle(Angle::threeQuarter());
    Vector v = Vector::createFromAngle(Angle::full());

    EXPECT_FALSE(u.isCounterClockwiseOf(v));
}

TEST(VectorLogicTests, vector_counterclockwiseof_obtuse_angle_expect_failure_test)
>>>>>>> 149275a6
{
    Vector u = Vector::createFromAngle(Angle::zero());
    Vector v = Vector::createFromAngle(Angle::fromDegrees(-91));

<<<<<<< HEAD
    EXPECT_FALSE(v.isClockwiseOf(u));
}

TEST(VectorLogicTests, vector_right_of_right_angle_expect_success_test)
=======
    EXPECT_FALSE(v.isCounterClockwiseOf(u));
}

TEST(VectorLogicTests, vector_clockwise_of_right_angle_expect_success_test)
>>>>>>> 149275a6
{
    Vector u = Vector::createFromAngle(Angle::zero());
    Vector v = Vector::createFromAngle(Angle::fromDegrees(90));

<<<<<<< HEAD
    EXPECT_TRUE(v.isClockwiseOf(u));
}

TEST(VectorLogicTests, vector_left_of_right_angle_expect_failure_test)
=======
    EXPECT_TRUE(u.isClockwiseOf(v));
}

TEST(VectorLogicTests, vector_counterclockwise_of_right_angle_expect_failure_test)
>>>>>>> 149275a6
{
    Vector u = Vector::createFromAngle(Angle::fromDegrees(-90));
    Vector v = Vector::createFromAngle(Angle::fromDegrees(-180));

<<<<<<< HEAD
    EXPECT_TRUE(v.isCounterClockwiseOf(u));
}

TEST(VectorLogicTests, vector_left_of_in_quadrant_ii_test)
{
    Vector u = Vector(1, -1);
    Vector v = Vector(1, 0);

    EXPECT_TRUE(u.isCounterClockwiseOf(v));
=======
    EXPECT_FALSE(v.isCounterClockwiseOf(u));
}

TEST(VectorLogicTests, vector_counterclockwise_of_in_quadrant_ii_test)
{
    Vector u = Vector(1, -1);
    Vector v = Vector(1, -0.1);

    EXPECT_TRUE(v.isCounterClockwiseOf(u));
>>>>>>> 149275a6
}<|MERGE_RESOLUTION|>--- conflicted
+++ resolved
@@ -245,51 +245,27 @@
     EXPECT_TRUE(u != v);
 }
 
-<<<<<<< HEAD
-TEST(VectorLogicTests, vector_right_of_acute_angle_test)
-=======
 TEST(VectorLogicTests, vector_clockwise_of_acute_angle_test)
->>>>>>> 149275a6
 {
     Vector u = Vector::createFromAngle(Angle::fromDegrees(30));
     Vector v = Vector::createFromAngle(Angle::fromDegrees(60));
 
-<<<<<<< HEAD
-    EXPECT_FALSE(u.isClockwiseOf(v));
-}
-
-TEST(VectorLogicTests, vector_left_of_acute_angle_test)
-=======
     EXPECT_TRUE(u.isClockwiseOf(v));
 }
 
 TEST(VectorLogicTests, vector_counterclockwise_of_acute_angle_test)
->>>>>>> 149275a6
 {
     Vector u = Vector::createFromAngle(Angle::zero());
     Vector v = Vector::createFromAngle(Angle::fromDegrees(45));
 
-<<<<<<< HEAD
-    EXPECT_FALSE(v.isCounterClockwiseOf(u));
-}
-
-TEST(VectorLogicTests, vector_left_of_obtuse_angle_expect_failure_test)
-=======
     EXPECT_TRUE(v.isCounterClockwiseOf(u));
 }
 
 TEST(VectorLogicTests, vector_clockwise_of_obtuse_angle_expect_failure_test)
->>>>>>> 149275a6
 {
     Vector u = Vector::createFromAngle(Angle::fromDegrees(10));
     Vector v = Vector::createFromAngle(Angle::fromDegrees(110));
 
-<<<<<<< HEAD
-    EXPECT_FALSE(v.isCounterClockwiseOf(u));
-}
-
-TEST(VectorLogicTests, vector_right_of_obtuse_angle_expect_failure_test)
-=======
     EXPECT_FALSE(v.isClockwiseOf(u));
 }
 
@@ -310,52 +286,26 @@
 }
 
 TEST(VectorLogicTests, vector_counterclockwiseof_obtuse_angle_expect_failure_test)
->>>>>>> 149275a6
 {
     Vector u = Vector::createFromAngle(Angle::zero());
     Vector v = Vector::createFromAngle(Angle::fromDegrees(-91));
 
-<<<<<<< HEAD
-    EXPECT_FALSE(v.isClockwiseOf(u));
-}
-
-TEST(VectorLogicTests, vector_right_of_right_angle_expect_success_test)
-=======
     EXPECT_FALSE(v.isCounterClockwiseOf(u));
 }
 
 TEST(VectorLogicTests, vector_clockwise_of_right_angle_expect_success_test)
->>>>>>> 149275a6
 {
     Vector u = Vector::createFromAngle(Angle::zero());
     Vector v = Vector::createFromAngle(Angle::fromDegrees(90));
 
-<<<<<<< HEAD
-    EXPECT_TRUE(v.isClockwiseOf(u));
-}
-
-TEST(VectorLogicTests, vector_left_of_right_angle_expect_failure_test)
-=======
     EXPECT_TRUE(u.isClockwiseOf(v));
 }
 
 TEST(VectorLogicTests, vector_counterclockwise_of_right_angle_expect_failure_test)
->>>>>>> 149275a6
 {
     Vector u = Vector::createFromAngle(Angle::fromDegrees(-90));
     Vector v = Vector::createFromAngle(Angle::fromDegrees(-180));
 
-<<<<<<< HEAD
-    EXPECT_TRUE(v.isCounterClockwiseOf(u));
-}
-
-TEST(VectorLogicTests, vector_left_of_in_quadrant_ii_test)
-{
-    Vector u = Vector(1, -1);
-    Vector v = Vector(1, 0);
-
-    EXPECT_TRUE(u.isCounterClockwiseOf(v));
-=======
     EXPECT_FALSE(v.isCounterClockwiseOf(u));
 }
 
@@ -365,5 +315,4 @@
     Vector v = Vector(1, -0.1);
 
     EXPECT_TRUE(v.isCounterClockwiseOf(u));
->>>>>>> 149275a6
 }