--- conflicted
+++ resolved
@@ -35,17 +35,10 @@
 
 TEST(StadiumRectangleTests, stadium_default_rectangle_test)
 {
-<<<<<<< HEAD
     Stadium s = Stadium(Segment(), 0);
     Point p = Point();
     Polygon rec = Polygon{p,p,p,p};
     EXPECT_EQ(s.inner_rectangle(), rec);
-=======
-    Stadium s   = Stadium(Segment(), 0);
-    Point p     = Point();
-    Polygon rec = Polygon{p, p, p, p};
-    EXPECT_EQ(s.rectangle(), rec);
->>>>>>> c1318b4e
 }
 
 TEST(StadiumRectangleTests, stadium_flat_rectangle_test)
