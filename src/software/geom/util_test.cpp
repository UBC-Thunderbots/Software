--- conflicted
+++ resolved
@@ -250,19 +250,10 @@
         calcOpenDirection(Point(0, 0), Segment(Point(10, 10), Point(-10, 10)), obs);
 
     // We expect to get a result
-    EXPECT_TRUE(testshot.first != Angle::ofDegrees(0));
-
-<<<<<<< HEAD
-    EXPECT_TRUE((testshot.second.norm() - Point(0, 1)).len() < 0.0001);
+    EXPECT_TRUE(testshot.first != Angle::fromDegrees(0));
+
+    EXPECT_TRUE((testshot.second.toVector().normalize() - Vector(0, 1)).length() < 0.0001);
     EXPECT_NEAR(75.449, testshot.first.toDegrees(), 1e-4);
-=======
-    Shot testshot = *testshot_opt;
-
-    EXPECT_TRUE(
-        (testshot.getPointToShootAt().toVector().normalize() - Vector(0, 1)).length() <
-        0.0001);
-    EXPECT_NEAR(75.449, testshot.getOpenAngle().toDegrees(), 1e-4);
->>>>>>> 4681c7cf
 
     obs.clear();
     obs.push_back(Circle(Point(-4, 6), 1.0));
@@ -273,160 +264,12 @@
         calcOpenDirection(Point(0, 0), Segment(Point(10, 10), Point(-10, 10)), obs);
 
     // We expect to get a result
-    EXPECT_TRUE(testshot.first != Angle::ofDegrees(0));
-
-<<<<<<< HEAD
+    EXPECT_TRUE(testshot.first != Angle::fromDegrees(0));
+
     EXPECT_TRUE(
-        (testshot.second.norm() - Point(-0.092577, 0.995702)).len() <
+        (testshot.second.toVector().normalize() - Point(-0.092577, 0.995702).toVector()).length() <
         0.0001);
     EXPECT_NEAR(42.1928, testshot.first.toDegrees(), 1e-4);
-=======
-    EXPECT_TRUE((testshot.getPointToShootAt().toVector().normalize() -
-                 Vector(-0.0805897, 0.996747))
-                    .length() < 0.0001);
-    EXPECT_NEAR(42.1928, testshot.getOpenAngle().toDegrees(), 1e-4);
-}
-
-TEST(GeomUtilTest, test_angle_sweep_circles_all_no_obstacles)
-{
-    std::vector<Shot> result = angleSweepCirclesAll({0, 0}, {1, 1}, {-1, 1}, {}, 0.1);
-
-    ASSERT_EQ(1, result.size());
-    EXPECT_EQ(Point(0, 1), result[0].getPointToShootAt());
-    EXPECT_EQ(90, result[0].getOpenAngle().toDegrees());
-}
-
-TEST(GeomUtilTest, test_angle_sweep_circles_all_single_obstacles_pos_y_to_neg_y)
-{
-    // Test with a single obstacle the is centered on the line segment that we are
-    // sweeping over
-
-    std::vector<Shot> result =
-        angleSweepCirclesAll({0, 0}, {1, -1}, {1, 1}, {{1, 0}}, 0.01);
-
-    ASSERT_EQ(2, result.size());
-
-    std::sort(result.begin(), result.end(), [](auto shot1, auto shot2) {
-        return shot1.getOpenAngle() < shot2.getOpenAngle();
-    });
-
-    EXPECT_EQ(1, result[0].getPointToShootAt().x());
-    EXPECT_NEAR(-0.40, result[0].getPointToShootAt().y(), 0.05);
-    EXPECT_EQ(1, result[1].getPointToShootAt().x());
-    EXPECT_NEAR(0.40, result[1].getPointToShootAt().y(), 0.05);
-}
-
-TEST(GeomUtilTest, test_angle_sweep_circles_all_single_obstacles_neg_y_to_pos_y)
-{
-    // Test with a single obstacle the is centered on the line segment that we are
-    // sweeping over
-
-    std::vector<Shot> result =
-        angleSweepCirclesAll({0, 0}, {1, 1}, {1, -1}, {{1, 0}}, 0.01);
-
-    ASSERT_EQ(2, result.size());
-
-    std::sort(result.begin(), result.end(), [](auto shot1, auto shot2) {
-        return shot1.getOpenAngle() < shot2.getOpenAngle();
-    });
-
-    EXPECT_EQ(1, result[0].getPointToShootAt().x());
-    EXPECT_NEAR(-0.40, result[0].getPointToShootAt().y(), 0.05);
-    EXPECT_EQ(1, result[1].getPointToShootAt().x());
-    EXPECT_NEAR(0.40, result[1].getPointToShootAt().y(), 0.05);
-}
-
-TEST(GeomUtilTest, test_angle_sweep_circles_all_single_obstacles_line_over_neg_x_axis)
-{
-    // Test with a single obstacle the is centered on the line segment that we are
-    // sweeping over
-
-    std::vector<Shot> result =
-        angleSweepCirclesAll({0, 0}, {-1, 1}, {-1, -1}, {{-1, 0}}, 0.01);
-
-    ASSERT_EQ(2, result.size());
-
-    std::sort(result.begin(), result.end(), [](auto shot1, auto shot2) {
-        return shot1.getOpenAngle() < shot2.getOpenAngle();
-    });
-
-    EXPECT_EQ(-1, result[0].getPointToShootAt().x());
-    EXPECT_NEAR(0.40, result[0].getPointToShootAt().y(), 0.05);
-    EXPECT_EQ(-1, result[1].getPointToShootAt().x());
-    EXPECT_NEAR(-0.40, result[1].getPointToShootAt().y(), 0.05);
-}
-
-TEST(GeomUtilTest, test_angle_sweep_circles_all_single_obstacles_line_over_pos_y_axis)
-{
-    // Test with a single obstacle the is centered on the line segment that we are
-    // sweeping over
-
-    std::vector<Shot> result =
-        angleSweepCirclesAll({0, 0}, {-1, 1}, {1, 1}, {{0, 1}}, 0.01);
-
-    ASSERT_EQ(2, result.size());
-
-    std::sort(result.begin(), result.end(), [](auto shot1, auto shot2) {
-        return shot1.getOpenAngle() < shot2.getOpenAngle();
-    });
-
-    EXPECT_EQ(1, result[0].getPointToShootAt().y());
-    EXPECT_NEAR(0.40, result[0].getPointToShootAt().x(), 0.05);
-    EXPECT_EQ(1, result[1].getPointToShootAt().y());
-    EXPECT_NEAR(-0.40, result[1].getPointToShootAt().x(), 0.05);
-}
-
-TEST(GeomUtilTest, test_angle_sweep_circles_all_single_obstacles_line_over_neg_y_axis)
-{
-    // Test with a single obstacle the is centered on the line segment that we are
-    // sweeping over
-
-    std::vector<Shot> result =
-        angleSweepCirclesAll({0, 0}, {-1, -1}, {1, -1}, {{0, -1}}, 0.01);
-
-    ASSERT_EQ(2, result.size());
-
-    std::sort(result.begin(), result.end(), [](auto shot1, auto shot2) {
-        return shot1.getOpenAngle() < shot2.getOpenAngle();
-    });
-
-    EXPECT_EQ(-1, result[0].getPointToShootAt().y());
-    EXPECT_NEAR(-0.40, result[0].getPointToShootAt().x(), 0.05);
-    EXPECT_EQ(-1, result[1].getPointToShootAt().y());
-    EXPECT_NEAR(0.40, result[1].getPointToShootAt().x(), 0.05);
-}
-
-TEST(GeomUtilTest, test_angle_sweep_circles_all_single_obstacle_blocks_whole_range)
-{
-    // Test where there is no way to draw a line from the start point to the
-    // target line segment that we are sweeping over because there is one obstacle in the
-    // way
-    std::vector<Shot> result =
-        angleSweepCirclesAll({-1, -0.5}, {-4.5, 0.5}, {-4.5, -0.5}, {{-1.2, -0.5}}, 0.09);
-
-    ASSERT_EQ(0, result.size());
-}
-
-TEST(GeomUtilTest, test_angle_sweep_circles_all)
-{
-    std::vector<Point> obs;
-    obs.clear();
-    obs.push_back(Point(-9, 10));
-    obs.push_back(Point(9, 10));
-
-    std::vector<Shot> testshots =
-        angleSweepCirclesAll(Point(0, 0), Point(10, 10), Point(-10, 10), obs, 1.0);
-
-    obs.clear();
-    obs.push_back(Point(-4, 6));
-    obs.push_back(Point(6, 8));
-    obs.push_back(Point(4, 10));
-
-    testshots =
-        angleSweepCirclesAll(Point(0, 0), Point(10, 10), Point(-10, 10), obs, 1.0);
-
-    // TODO: Add assert statement
->>>>>>> 4681c7cf
 }
 
 TEST(GeomUtilTest, test_point_in_rectangle)
@@ -1602,10 +1445,10 @@
 {
     Point reference = Point(0,0);
     Circle circle = Circle( Point(0,1), 0.5);
-    std::pair<Ray,Ray> test = getCircleTangentRays(reference, circle);
-
-    EXPECT_EQ(test.second.getRayStart(),Point(0,0));
-    EXPECT_EQ(test.first.getRayStart(), Point(0,0));
+    std::pair<Ray,Ray> test = getCircleTangentRaysToReference(reference, circle);
+
+    EXPECT_EQ(test.second.getRayStart(),reference);
+    EXPECT_EQ(test.first.getRayStart(), reference);
 
     EXPECT_NEAR(test.first.getDirection().x(), Vector(0.5,0.866025).x(), 0.001);
     EXPECT_NEAR(test.second.getDirection().x(), Vector(-0.5,0.866025).x(), 0.001);
@@ -1623,7 +1466,7 @@
     std::pair<Angle, Point> open_shot = calcOpenDirection( origin, ref_segment, obs );
 
     EXPECT_EQ( (ref_segment.getSegStart() - origin).orientation() - (ref_segment.getEnd() - origin).orientation() , open_shot.first );
-    EXPECT_EQ( (ref_segment.getSegStart() + ref_segment.getEnd()) /2, open_shot.second );
+    EXPECT_EQ( (ref_segment.getSegStart() + (ref_segment.getSegStart() - ref_segment.getEnd())/2), open_shot.second );
 }
 
 TEST(GeomUtilTest, test_calc_most_open_seg_obstacle_center_obstacle)
@@ -1680,7 +1523,7 @@
     }
 
     std::pair<Angle, Point> open_shot = calcOpenDirection( Point(0,0), ref_seg, obs );
-    EXPECT_EQ(open_shot.first,Angle::ofDegrees(0));
+    EXPECT_EQ(open_shot.first,Angle::fromDegrees(0));
 }
 
 TEST(GeomUtilTest, test_calc_most_open_seg_touching_blocking_obstacle)
@@ -1693,7 +1536,7 @@
 obs.push_back(Circle( Point(0.5,0), 0.5));
 
 std::pair<Angle, Point> open_shot = calcOpenDirection( Point(0,0), ref_seg, obs );
-EXPECT_EQ(open_shot.first, Angle::ofDegrees(0));
+EXPECT_EQ(open_shot.first, Angle::fromDegrees(0));
 }
 
 TEST(GeomUtilTest, test_calc_most_open_seg_close_blocking_obstacle)
@@ -1706,7 +1549,7 @@
     obs.push_back(Circle( Point(0.55,0), 0.5));
 
     std::pair<Angle, Point> open_shot = calcOpenDirection( Point(0,0), ref_seg, obs );
-    EXPECT_EQ(open_shot.first, Angle::ofDegrees(0));
+    EXPECT_EQ(open_shot.first, Angle::fromDegrees(0));
 }
 
 TEST(GeomUtilTest, test_open_shot_with_a_dense_wall_of_obstacles)
