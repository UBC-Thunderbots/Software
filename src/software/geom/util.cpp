#include "software/geom/util.h"

#include <algorithm>
#include <boost/geometry/algorithms/intersection.hpp>
#include <boost/geometry/geometries/segment.hpp>
#include <boost/polygon/voronoi.hpp>
#include <cassert>
#include <cmath>
#include <g3log/g3log.hpp>
#include <iostream>
#include <limits>
#include <tuple>

#include "software/geom/rectangle.h"
#include "software/geom/segment.h"
#include "software/geom/voronoi_diagram.h"
#include "software/new_geom/angle.h"

double proj_length(const Segment &first, const Vector &second)
{
    return proj_length(first.toVector(), second - first.getSegStart().toVector());
}

double proj_length(const Vector &first, const Vector &second)
{
    return first.dot(second) / first.length();
}

double dist(const Point &first, const Point &second)
{
    return (first - second).length();
}

double dist(const Segment &first, const Segment &second)
{
    if (intersects(first, second))
    {
        return 0.0;
    }
    return std::sqrt(std::min(
        std::min(distsq(first, second.getSegStart()), distsq(first, second.getEnd())),
        std::min(distsq(second, first.getSegStart()), distsq(second, first.getEnd()))));
}

double dist(const Line &first, const Point &second)
{
    if (isDegenerate(first))
    {
        return dist(first.getFirst(), second);
    }
    return fabs((second - first.getFirst()).cross(first.getSecond() - first.getFirst()) /
                (first.getSecond() - first.getFirst()).length());
}

double dist(const Point &first, const Line &second)
{
    return dist(second, first);
}

double dist(const Point &first, const Segment &second)
{
    return std::sqrt(distsq(first, second));
}

double dist(const Segment &first, const Point &second)
{
    return dist(second, first);
}

double dist(const Point &first, const Polygon &second)
{
    if (second.containsPoint(first))
    {
        return 0;
    }

    double min_dist = DBL_MAX;

    // Calculate the distance from the point to each edge
    for (auto &segment : second.getSegments())
    {
        double current_dist = dist(first, segment);
        if (current_dist < min_dist)
        {
            min_dist = current_dist;
        }
    }
    return min_dist;
}

double dist(const Point &first, const Rectangle &second)
{
    if (second.containsPoint(first))
    {
        return 0;
    }

    // Calculate the distance from the point to each edge of the rectangle
    std::array<double, 4> distances = {
        dist(first, Segment(second.posXPosYCorner(), second.posXNegYCorner())),
        dist(first, Segment(second.posXNegYCorner(), second.negXNegYCorner())),
        dist(first, Segment(second.negXNegYCorner(), second.negXPosYCorner())),
        dist(first, Segment(second.negXPosYCorner(), second.posXPosYCorner()))};
    return *std::min_element(distances.begin(), distances.end());
}

double distsq(const Point &first, const Segment &second)
{
    double seglensq    = lengthSquared(second);
    Vector relsecond_s = first - second.getSegStart();
    Vector relsecond_e = first - second.getEnd();

    Vector s_vec2 = second.toVector();

    if (s_vec2.dot(relsecond_s) > 0 && second.reverse().toVector().dot(relsecond_e) > 0)
    {
        if (isDegenerate(second))
        {
            return relsecond_s.length();
        }
        double cross = relsecond_s.cross(s_vec2);
        return std::fabs(cross * cross / seglensq);
    }

    double lensq_s = distsq(second.getSegStart(), first),
           lensq_e = distsq(second.getEnd(), first);

    return std::min(lensq_s, lensq_e);
}

double distsq(const Segment &first, const Point &second)
{
    return distsq(second, first);
}

double distsq(const Point &first, const Point &second)
{
    return (first - second).lengthSquared();
}

bool isDegenerate(const Segment &segment)
{
    return distsq(segment.getSegStart(), segment.getEnd()) < EPS2;
}

bool isDegenerate(const Line &line)
{
    return distsq(line.getFirst(), line.getSecond()) < EPS2;
}

bool isDegenerate(const Ray &ray)
{
    return distsq(ray.getRayStart(), Point(ray.getDirection())) < EPS2;
}

double length(const Segment &segment)
{
    return dist(segment.getSegStart(), segment.getEnd());
}

double lengthSquared(const Segment &segment)
{
    return distsq(segment.getSegStart(), segment.getEnd());
}

double lengthSquared(const Line &line)
{
    (void)line;  // unused
    return std::numeric_limits<double>::infinity();
}

bool contains(const LegacyTriangle &out, const Point &in)
{
    double angle = 0;
    for (int i = 0, j = 2; i < 3; j = i++)
    {
        if ((in - out[i]).length() < EPS)
        {
            return true;  // SPECIAL CASE
        }
        double a =
            atan2((out[i] - in).cross(out[j] - in), (out[i] - in).dot(out[j] - in));
        angle += a;
    }
    return std::fabs(angle) > 6;
}

bool contains(const Circle &out, const Point &in)
{
    return distsq(out.getOrigin(), in) <= out.getRadius() * out.getRadius();
}

bool contains(const Circle &out, const Segment &in)
{
    return dist(in, out.getOrigin()) < out.getRadius();
}

bool contains(const Segment &out, const Point &in)
{
    if (collinear(in, out.getSegStart(), out.getEnd()))
    {
        // If the segment and point are in a perfect vertical line, we must use Y
        // coordinate centric logic
        if ((std::abs(in.x() - out.getEnd().x()) < EPS) &&
            (std::abs(out.getEnd().x() - out.getSegStart().x()) < EPS))
        {
            // if collinear we only need to check one of the coordinates,
            // in this case we select Y because all X values are equal
            return (in.y() <= out.getSegStart().y() && in.y() >= out.getEnd().y()) ||
                   (in.y() <= out.getEnd().y() && in.y() >= out.getSegStart().y());
        }

        // if collinear we only need to check one of the coordinates,
        // choose x because we know there is variance in these values
        return (in.x() <= out.getSegStart().x() && in.x() >= out.getEnd().x()) ||
               (in.x() <= out.getEnd().x() && in.x() >= out.getSegStart().x());
    }

    return false;
}

bool contains(const Ray &out, const Point &in)
{
    Point point_in_ray_direction = out.getRayStart() + out.getDirection();
    if (collinear(in, out.getRayStart(), point_in_ray_direction) &&
        (((in - out.getRayStart()).normalize() - out.getDirection().normalize())
             .length() < EPS))
    {
        return true;
    }
    return false;
}

bool contains(const Rectangle &out, const Point &in)
{
    return out.containsPoint(in);
}

bool intersects(const LegacyTriangle &first, const Circle &second)
{
    return contains(first, second.getOrigin()) ||
           dist(getSide(first, 0), second.getOrigin()) < second.getRadius() ||
           dist(getSide(first, 1), second.getOrigin()) < second.getRadius() ||
           dist(getSide(first, 2), second.getOrigin()) < second.getRadius();
}
bool intersects(const Circle &first, const LegacyTriangle &second)
{
    return intersects(second, first);
}

bool intersects(const Circle &first, const Circle &second)
{
    return (first.getOrigin() - second.getOrigin()).length() <
           (first.getRadius() + second.getRadius());
}

bool intersects(const Ray &first, const Segment &second)
{
    auto isect =
        lineIntersection(first.getRayStart(), first.getRayStart() + first.getDirection(),
                         second.getSegStart(), second.getEnd());
    // If the infinitely long vectors defined by ray and segment intersect, check that the
    // intersection is within their definitions
    if (isect.has_value())
    {
        return contains(first, isect.value()) && contains(second, isect.value());
    }
    // If there is no intersection, the ray and segment may be parallel, check if they are
    // overlapped
    return contains(second, first.getRayStart());
}
bool intersects(const Segment &first, const Ray &second)
{
    return intersects(second, first);
}

bool intersects(const Segment &first, const Circle &second)
{
    // if the segment is inside the circle AND at least one of the points is
    // outside the circle
    return contains(second, first) && (distsq(first.getSegStart(), second.getOrigin()) >
                                           second.getRadius() * second.getRadius() ||
                                       distsq(first.getEnd(), second.getOrigin()) >
                                           second.getRadius() * second.getRadius());
}
bool intersects(const Circle &first, const Segment &second)
{
    return intersects(second, first);
}

bool intersects(const Segment &first, const Segment &second)
{
    boost::geometry::model::segment<Point> AB(first.getSegStart(), first.getEnd());
    boost::geometry::model::segment<Point> CD(second.getSegStart(),
                                              second.getEnd());  // similar code

    return boost::geometry::intersects(AB, CD);
}

template <size_t N>
Point getVertex(const LegacyPolygon<N> &poly, unsigned int i)
{
    if (i > N)
        throw std::out_of_range("poly does not have that many sides!!!");
    else
        return poly[i];
}

template <size_t N>
void setVertex(LegacyPolygon<N> &poly, unsigned int i, const Vector &v)
{
    if (i > N)
        throw std::out_of_range("poly does not have that many sides!!!");
    else
        poly[i] = v;
}

template <size_t N>
Segment getSide(const LegacyPolygon<N> &poly, unsigned int i)
{
    return Segment(getVertex(poly, i), getVertex(poly, (i + 1) % N));
}

std::vector<Shot> angleSweepCirclesAll(const Point &src, const Point &p1, const Point &p2,
                                       const std::vector<Point> &obstacles,
                                       const double &radius)
{
    Angle p1_angle = (p1 - src).orientation();
    Angle p2_angle = (p2 - src).orientation();

    Angle start_angle = std::min(p1_angle, p2_angle);
    Angle end_angle   = std::max(p1_angle, p2_angle);

    // This handles the special case where the start and end angle straddle the
    // negative y axis, which causes some issues with angles "ticking over" from pi to
    // -pi and vice-versa
    if (end_angle - start_angle > Angle::half())
    {
        Angle start_angle_new = start_angle + (end_angle - start_angle).angleMod();
        end_angle             = start_angle;
        start_angle           = start_angle_new;
    }

    if (collinear(src, p1, p2))
    {
        // return a result that contains the direction of the line and zero angle if not
        // blocked by obstacles
        Segment collinear_seg = Segment(src, p1);
        for (Point p : obstacles)
        {
            if (intersects(collinear_seg, Circle(p, radius)))
            {
                // intersection with obstacle found, we're done here and we return nothing
                return {};
            }
        }

        return {Shot(Point(collinear_seg.toVector()), Angle::zero())};
    }

    // "Sweep" a line from the `src` to the target line segment, and create an "event"
    // whenever the line enters or leaves an obstacle, int value of `-1` to indicate the
    // sweep "leaving" an obstacle, and `+1` to indicate the sweep "entering" another
    // obstacle
    // The angle for each event is measured relative to the start angle
    std::vector<std::pair<Angle, int>> events;
    for (const Point &obstacle : obstacles)
    {
        Vector diff = obstacle - src;
        if (diff.length() < radius)
        {
            // `src` is within `radius` of this obstacle
            return {};
        }

        const Angle cent   = (diff.orientation() - start_angle).angleMod();
        const Angle span   = Angle::asin(radius / diff.length());
        const Angle range1 = cent - span;
        const Angle range2 = cent + span;

        if (range1 < Angle::zero() && range2 > end_angle - start_angle)
        {
            // Obstacle takes up entire angle we are sweeping
            return {};
        }

        if (range1 < -Angle::half() || range2 > Angle::half())
        {
            continue;
        }
        if (range1 > Angle::zero() && range1 < end_angle - start_angle)
        {
            events.push_back(std::make_pair(range1, -1));
        }
        if (range2 > Angle::zero() && range2 < end_angle - start_angle)
        {
            events.push_back(std::make_pair(range2, 1));
        }
    }

    if (events.empty())
    {
        // No obstacles in the way, so just return a range hitting the entire target
        // line segment
        return {
            Shot(Point((p1.toVector() + p2.toVector()) / 2), end_angle - start_angle)};
    }

    // Sort the events by angle
    std::sort(events.begin(), events.end());

    // Collapse all contiguous sections of "+1" and "-1" respectively, as these represent
    // overlapping obstacles (from the perspective of the `src` point to the target line
    // segment)
    std::vector<std::pair<Angle, int>> events_collapsed;
    for (auto &event : events)
    {
        if (events_collapsed.empty() || event.second != events_collapsed.back().second)
        {
            events_collapsed.emplace_back(event);
        }
    }

    if (events_collapsed[0].second == -1)
    {
        events_collapsed.insert(events_collapsed.begin(),
                                std::make_pair(Angle::zero(), 1));
    }
    if (events_collapsed.back().second == 1)
    {
        events_collapsed.emplace_back(std::make_pair(end_angle - start_angle, -1));
    }

    std::vector<Shot> result;
    for (unsigned i = 1; i < events_collapsed.size(); i += 2)
    {
        // Calculate the center of this range on the target line segement
        Angle range_start = events_collapsed[i - 1].first + start_angle;
        Angle range_end   = events_collapsed[i].first + start_angle;
        Angle mid         = (range_end - range_start) / 2 + range_start;
        Vector ray        = Vector::createFromAngle(mid) * 10.0;
        Point inter       = lineIntersection(src, src + ray, p1, p2).value();

        // Offset the final values by the start angle
        result.emplace_back(Shot(inter, range_end - range_start));
    }

    return result;
}

std::optional<Shot> angleSweepCircles(const Point &src, const Point &p1, const Point &p2,
                                      const std::vector<Point> &obstacles,
                                      const double &radius)
{
    // Get all possible shots we could take
    std::vector<Shot> possible_shots =
        angleSweepCirclesAll(src, p1, p2, obstacles, radius);

    // Sort by the interval angle (ie. the open angle the shot is going through)
    std::sort(possible_shots.begin(), possible_shots.end(),
              [](auto s1, auto s2) { return s1.getOpenAngle() > s2.getOpenAngle(); });

    // Return the shot through the largest open interval if there are any
    if (possible_shots.empty())
    {
        return std::nullopt;
    }
    return possible_shots[0];
}

std::vector<Point> circleBoundaries(const Point &centre, double radius, int num_points)
{
    Angle rotate_amount = Angle::full() / num_points;
    std::vector<Point> ans;
    Vector bound(radius, 0.0);
    for (int i = 0; i < num_points; i++)
    {
        Point temp = centre + bound;
        ans.push_back(temp);
        bound = bound.rotate(rotate_amount);
    }
    return ans;
}

bool collinear(const Point &a, const Point &b, const Point &c)
{
    if ((a - b).lengthSquared() < EPS2 || (b - c).lengthSquared() < EPS2 ||
        (a - c).lengthSquared() < EPS2)
    {
        return true;
    }
    return std::fabs((b - a).cross(c - a)) < EPS;
}

<<<<<<< HEAD
bool collinear(const Segment &segment1, const Segment &segment2){
    
    // Two segments are collinear if all Points are collinear
    if (collinear(segment1.getSegStart(), segment1.getEnd(), segment2.getSegStart()) &&
            collinear(segment1.getSegStart(), segment1.getEnd(), segment2.getEnd()))
        {
            return true;
        }
    return false;
}


Vector clipPoint(const Vector &p, const Vector &bound1, const Vector &bound2)
=======
Point clipPoint(const Point &p, const Point &bound1, const Point &bound2)
>>>>>>> 4681c7cf
{
    const double minx = std::min(bound1.x(), bound2.x());
    const double miny = std::min(bound1.y(), bound2.y());
    const double maxx = std::max(bound1.x(), bound2.x());
    const double maxy = std::max(bound1.y(), bound2.y());
    Point ret         = p;
    if (p.x() < minx)
    {
        ret.set(minx, ret.y());
    }
    else if (p.x() > maxx)
    {
        ret.set(maxx, ret.y());
    }
    if (p.y() < miny)
    {
        ret.set(ret.x(), miny);
    }
    else if (p.y() > maxy)
    {
        ret.set(ret.x(), maxy);
    }
    return ret;
}

Point clipPoint(const Point &p, const Rectangle &r)
{
    const double minx = r.negXNegYCorner().x();
    const double miny = r.negXNegYCorner().y();
    const double maxx = r.posXPosYCorner().x();
    const double maxy = r.posXPosYCorner().y();
    Point ret         = p;
    if (p.x() < minx)
    {
        ret.set(minx, ret.y());
    }
    else if (p.x() > maxx)
    {
        ret.set(maxx, ret.y());
    }
    if (p.y() < miny)
    {
        ret.set(ret.x(), miny);
    }
    else if (p.y() > maxy)
    {
        ret.set(ret.x(), maxy);
    }
    return ret;
}

std::vector<Point> lineCircleIntersect(const Point &centre, double radius,
                                       const Point &segA, const Point &segB)
{
    std::vector<Point> ans;

    // take care of 0 length segments too much error here
    if ((segB - segA).lengthSquared() < EPS)
    {
        return ans;
    }

    double lenseg = (segB - segA).dot(centre - segA) / (segB - segA).length();
    Point C       = segA + lenseg * (segB - segA).normalize();

    // if C outside circle no intersections
    if ((C - centre).lengthSquared() > radius * radius + EPS)
    {
        return ans;
    }

    // if C on circle perimeter return the only intersection
    if ((C - centre).lengthSquared() < radius * radius + EPS &&
        (C - centre).lengthSquared() > radius * radius - EPS)
    {
        ans.push_back(C);
        return ans;
    }
    // first possible intersection
    double lensegb = radius * radius - (C - centre).lengthSquared();

    ans.push_back(C - (lensegb * (segB - segA).normalize()));
    ans.push_back(C + lensegb * (segB - segA).normalize());

    return ans;
}

std::vector<Point> lineRectIntersect(const Rectangle &r, const Point &segA,
                                     const Point &segB)
{
    std::vector<Point> ans;
    for (unsigned int i = 0; i < 4; i++)
    {
        const Point &a = r[i];
        // to draw a line segment from point 3 to point 0
        const Point &b = r[(i + 1) % 4];
        if (intersects(Segment(a, b), Segment(segA, segB)) &&
            uniqueLineIntersects(a, b, segA, segB))
        {
            ans.push_back(lineIntersection(a, b, segA, segB).value());
        }
    }
    return ans;
}

Point vectorRectIntersect(const Rectangle &r, const Point &pointA, const Point &pointB)
{
    std::vector<Point> points =
        lineRectIntersect(r, pointA, pointA + ((pointB - pointA) * 100));
    for (Point i : points)
    {
        if (contains(Ray(pointA, (pointB - pointA)), i))
        {
            return i;
        }
    }
    return Point(1.0 / 0.0, 1.0 / 0.0);  // no solution found, propagate infinity
}


Point closestPointOnSeg(const Point &p, const Segment &segment)
{
    return closestPointOnSeg(p, segment.getSegStart(), segment.getEnd());
}
Point closestPointOnSeg(const Point &centre, const Point &segA, const Point &segB)
{
    // if one of the end-points is extremely close to the centre point
    // then return 0.0
    if ((segB - centre).lengthSquared() < EPS2)
    {
        return segB;
    }

    if ((segA - centre).lengthSquared() < EPS2)
    {
        return segA;
    }

    // take care of 0 length segments
    if ((segB - segA).lengthSquared() < EPS2)
    {
        return segA;
    }

    // find point C
    // which is the projection onto the line
    double lenseg = (segB - segA).dot(centre - segA) / (segB - segA).length();
    Point C       = segA + lenseg * (segB - segA).normalize();

    // check if C is in the line seg range
    double AC     = (segA - C).lengthSquared();
    double BC     = (segB - C).lengthSquared();
    double AB     = (segA - segB).lengthSquared();
    bool in_range = AC <= AB && BC <= AB;

    // if so return C
    if (in_range)
    {
        return C;
    }
    double lenA = (centre - segA).length();
    double lenB = (centre - segB).length();

    // otherwise return closest end of line-seg
    if (lenA < lenB)
    {
        return segA;
    }
    return segB;
}

Point closestPointOnLine(const Point &p, const Line &line)
{
    return closestPointOnLine(p, line.getFirst(), line.getSecond());
}
Point closestPointOnLine(const Point &centre, const Point &lineA, const Point &lineB)
{
    // find point C, the projection onto the line
    double len_line = (lineB - lineA).dot(centre - lineA) / (lineB - lineA).length();
    Point C         = lineA + len_line * (lineB - lineA).normalize();
    return C;

    // check if C is in the line range
    double AC     = (lineA - C).lengthSquared();
    double BC     = (lineB - C).lengthSquared();
    double AB     = (lineA - lineB).lengthSquared();
    bool in_range = AC <= AB && BC <= AB;

    // if so return C
    if (in_range)
    {
    }

    double lenA = (centre - lineA).length();
    double lenB = (centre - lineB).length();

    // otherwise return closest end of line-seg
    if (lenA < lenB)
    {
        return lineA;
    }
    return lineB;
}

bool uniqueLineIntersects(const Point &a, const Point &b, const Point &c, const Point &d)
{
    return std::abs((d - c).cross(b - a)) > EPS;
}

std::vector<Point> lineIntersection(const Segment &a, const Segment &b)
{
    if (std::fabs((b.getEnd() - b.getSegStart()).cross(a.getEnd() - a.getSegStart())) <
        EPS)
    {
        // parallel line segments, find if they're collinear and return the 2 points
        // on the line they both lay on if they are collinear and intersecting
        // shamelessly copypasted from
        // https://stackoverflow.com/questions/22456517/algorithm-for-finding-the-segment-overlapping-two-collinear-segments
        if (collinear(a.getSegStart(), b.getSegStart(), b.getEnd()) &&
            collinear(a.getEnd(), b.getSegStart(), b.getEnd()))
        {
            double slope = (a.getEnd().y() - a.getSegStart().y()) /
                           (a.getEnd().x() - a.getSegStart().x());
            bool isHorizontal = slope < EPS;
            bool isDescending = slope < 0 && !isHorizontal;
            double invertY    = isDescending || isHorizontal ? -1 : 1;

            Point min1 =
                Point(std::min(a.getSegStart().x(), a.getEnd().x()),
                      std::min(a.getSegStart().y() * invertY, a.getEnd().y() * invertY));
            Point max1 =
                Point(std::max(a.getSegStart().x(), a.getEnd().x()),
                      std::max(a.getSegStart().y() * invertY, a.getEnd().y() * invertY));

            Point min2 =
                Point(std::min(b.getSegStart().x(), b.getEnd().x()),
                      std::min(b.getSegStart().y() * invertY, b.getEnd().y() * invertY));
            Point max2 =
                Point(std::max(b.getSegStart().x(), b.getEnd().x()),
                      std::max(b.getSegStart().y() * invertY, b.getEnd().y() * invertY));

            Point minIntersection;
            if (isDescending)
                minIntersection = Point(std::max(min1.x(), min2.x()),
                                        std::min(min1.y() * invertY, min2.y() * invertY));
            else
                minIntersection = Point(std::max(min1.x(), min2.x()),
                                        std::max(min1.y() * invertY, min2.y() * invertY));

            Point maxIntersection;
            if (isDescending)
                maxIntersection = Point(std::min(max1.x(), max2.x()),
                                        std::max(max1.y() * invertY, max2.y() * invertY));
            else
                maxIntersection = Point(std::min(max1.x(), max2.x()),
                                        std::min(max1.y() * invertY, max2.y() * invertY));

            bool intersect =
                minIntersection.x() <= maxIntersection.x() &&
                ((!isDescending && minIntersection.y() <= maxIntersection.y()) ||
                 (isDescending && minIntersection.y() >= maxIntersection.y()));

            if (intersect)
            {
                return std::vector<Point>{minIntersection, maxIntersection};
            }
            else
                return std::vector<Point>();
        }
        else
            return std::vector<Point>();
    }

    return std::vector<Point>{
        a.getSegStart() +
        (a.getSegStart() - b.getSegStart()).cross(b.getEnd() - b.getSegStart()) /
            (b.getEnd() - b.getSegStart()).cross(a.getEnd() - a.getSegStart()) *
            (a.getEnd() - a.getSegStart())};
}

// shamelessly copy-pasted from RoboJackets
std::optional<Point> lineIntersection(const Point &a, const Point &b, const Point &c,
                                      const Point &d)
{
    Segment line1(a, b), line2(c, d);
    double x1 = line1.getSegStart().x();
    double y1 = line1.getSegStart().y();
    double x2 = line1.getEnd().x();
    double y2 = line1.getEnd().y();
    double x3 = line2.getSegStart().x();
    double y3 = line2.getSegStart().y();
    double x4 = line2.getEnd().x();
    double y4 = line2.getEnd().y();

    double denom = (x1 - x2) * (y3 - y4) - (y1 - y2) * (x3 - x4);
    if (denom == 0)
    {
        // log the parallel lines when we actually implement logging?
        return std::nullopt;
    }

    double deta = x1 * y2 - y1 * x2;
    double detb = x3 * y4 - y3 * x4;

    Point intersection;

    intersection.set((deta * (x3 - x4) - (x1 - x2) * detb) / denom,
                     (deta * (y3 - y4) - (y1 - y2) * detb) / denom);

    return std::make_optional(intersection);
}

std::pair<std::optional<Point>, std::optional<Point>> raySegmentIntersection(
    const Ray &ray, const Segment &segment)
{
    Point ray2 = ray.getRayStart() + ray.getDirection();

    std::optional<Point> intersection = lineIntersection(
        ray.getRayStart(), ray2, segment.getSegStart(), segment.getEnd());

    // If there exists a single intersection, and it exists on the ray and within the
    // segment
    if (intersection.has_value() && contains(ray, intersection.value()) &&
        contains(segment, intersection.value()))
    {
        return std::make_pair(intersection, std::nullopt);
    }
    // The ray and segment are parallel, and collinear
    else if (!intersection.has_value() &&
             collinear(ray.getRayStart(), segment.getSegStart(), segment.getEnd()))
    {
        // Check if ray passes through both segment start and end
        if (ray.getDirection().normalize() ==
                (segment.getSegStart() - ray.getRayStart()).normalize() &&
            ray.getDirection().normalize() ==
                (segment.getEnd() - ray.getRayStart()).normalize())
        {
            return std::make_pair(segment.getSegStart(), segment.getEnd());
        }

        // Since we know the ray and segment are overlapping (with ray origin within the
        // segment), return the ray start position, and the end of the segment that is in
        // the direction of the ray
        ray.getDirection().normalize() ==
                (segment.getEnd() - segment.getSegStart()).normalize()
            ? intersection = std::make_optional(segment.getEnd())
            : intersection = std::make_optional(segment.getSegStart());
        return std::make_pair(ray.getRayStart(), intersection.value());
    }
    // The ray and segment do not intersect at all
    else
    {
        return std::make_pair(std::nullopt, std::nullopt);
    }
}

std::pair<std::optional<Point>, std::optional<Point>> rayRectangleIntersection(
    const Ray &ray, const Rectangle &rectangle)
{
    std::vector<Segment> rectangle_segments = {
        Segment(rectangle.posXPosYCorner(), rectangle.negXPosYCorner()),
        Segment(rectangle.negXPosYCorner(), rectangle.negXNegYCorner()),
        Segment(rectangle.negXNegYCorner(), rectangle.posXNegYCorner()),
        Segment(rectangle.posXNegYCorner(), rectangle.posXPosYCorner()),
    };
    std::pair<std::optional<Point>, std::optional<Point>> result =
        std::make_pair(std::nullopt, std::nullopt);
    for (const auto &seg : rectangle_segments)
    {
        auto intersection = raySegmentIntersection(ray, seg);
        // Always take the result with more non-nullopt values
        if ((intersection.first && !result.first) ||
            (intersection.second && !result.second))
        {
            result = intersection;
        }
    }

    return result;
}

std::optional<Point> getRayIntersection(Ray ray1, Ray ray2)
{
    // Calculate if the intersection exists along segments of infinite length
    std::optional<Point> intersection =
        lineIntersection(ray1.getRayStart(), ray1.getRayStart() + ray1.getDirection(),
                         ray2.getRayStart(), ray2.getRayStart() + ray2.getDirection());

    // Return if no intersection exists
    if (!intersection.has_value())
    {
        return std::nullopt;
    }

    // Check of the intersection exits along the direction of both rays
<<<<<<< HEAD
    const Vector intersection_ray1_direction = (intersection.value() - ray1.getRayStart());
    const Vector intersection_ray2_direction = (intersection.value() - ray2.getRayStart());

    if( sign(intersection_ray1_direction.x()) == sign(ray1.getDirection().x()) && sign(intersection_ray1_direction.y()) == sign(ray1.getDirection().y()) && sign(intersection_ray2_direction.x()) == sign(ray2.getDirection().x()) && sign(intersection_ray2_direction.y()) == sign(ray2.getDirection().y())  )
=======
    if (((intersection.value() - ray1.getRayStart()).normalize() ==
         ray1.getDirection().normalize()) &&
        (intersection.value() - ray2.getRayStart()).normalize() ==
            ray2.getDirection().normalize())
>>>>>>> 4681c7cf
    {
        return intersection.value();
    }
    else
    {
        return std::nullopt;
    }
}

Vector reflect(const Vector &v, const Vector &n)
{
    if (n.length() < EPS)
    {
        return v;
    }
    Vector normal = n.normalize();
    return v - 2 * v.dot(normal) * normal;
}

Point reflect(const Point &a, const Point &b, const Point &p)
{
    // Make a as origin.
    // Rotate by 90 degrees, does not matter which direction?
    Vector n = (b - a).rotate(Angle::quarter());
    return a + reflect(p - a, n);
}

Point calcBlockCone(const Vector &a, const Vector &b, const double &radius)
{
    if (a.length() < EPS || b.length() < EPS)
    {
    }
    // unit vector and bisector
    Vector au = a / a.length();
    Vector c  = au + b / b.length();
    // use similar triangle
    return Point(c * (radius / std::fabs(au.cross(c))));
}

Point calcBlockCone(const Point &a, const Point &b, const Point &p, const double &radius)
{
    return p + (calcBlockCone(a - p, b - p, radius)).toVector();
}

Vector calcBlockOtherRay(const Point &a, const Point &c, const Point &g)
{
    return reflect(c - a, g - c);  // this, and the next two instances, were
                                   // changed from a - c since reflect() was
                                   // fixed
}

double offsetToLine(Point x0, Point x1, Point p)
{
    Vector n;

    // get normal to line
    n = (x1 - x0).perpendicular().normalize();

    return fabs(n.dot(p - x0));
}

double offsetAlongLine(Point x0, Point x1, Point p)
{
    Vector n, v;

    // get normal to line
    n = x1 - x0;
    n = n.normalize();

    v = p - x0;

    return n.dot(v);
}

Point segmentNearLine(Point a0, Point a1, Point b0, Point b1)
{
    Vector v, n;
    Point p;
    double dn, t;

    v = a1 - a0;
    n = (b1 - b0).normalize();
    n = n.perpendicular();

    dn = v.dot(n);
    if (std::fabs(dn) < EPS)
    {
        return a0;
    }

    t = -(a0 - b0).dot(n) / dn;

    if (t < 0)
    {
        t = 0;
    }
    if (t > 1)
    {
        t = 1;
    }
    p = a0 + v * t;

    return p;
}

Point intersection(Point a1, Point a2, Point b1, Point b2)
{
    Vector a = a2 - a1;

    Vector b1r = (b1 - a1).rotate(-a.orientation());
    Vector b2r = (b2 - a1).rotate(-a.orientation());
    Vector br  = (b1r - b2r);

    return Vector(b2r.x() - b2r.y() * (br.x() / br.y()), 0.0).rotate(a.orientation()) +
           a1;
}

Angle acuteVertexAngle(Vector v1, Vector v2)
{
    return v1.orientation().minDiff(v2.orientation());
}

Angle acuteVertexAngle(Point p1, Point p2, Point p3)
{
    return acuteVertexAngle(p1 - p2, p3 - p2);
}

double closestPointTime(Point x1, Vector v1, Point x2, Vector v2)
{
    Vector v  = v1 - v2;
    double sl = v.lengthSquared();
    double t;

    if (sl < EPS)
    {
        return 0.0;  // parallel tracks, any time is ok.
    }
    t = -v.dot(x1 - x2) / sl;
    if (t < 0.0)
    {
        return 0.0;  // nearest time was in the past, now is closest point from
                     // now on.
    }
    return t;
}

bool pointInFrontVector(Point offset, Vector direction, Point p)
{
    // compare angle different
    Angle a1   = direction.orientation();
    Angle a2   = (p - offset).orientation();
    Angle diff = (a1 - a2).angleMod();
    return diff < Angle::quarter() && diff > -Angle::quarter();
}

std::pair<Point, Point> getCircleTangentPoints(const Point &start, const Circle &circle,
                                               double buffer)
{
    // If the point is already inside the circe arccos won't work so just return
    // the perp points
    if (contains(circle, start))
    {
        double perpDist = std::sqrt(circle.getRadius() * circle.getRadius() -
                                    (circle.getOrigin() - start).lengthSquared());
        Point p1 =
            start +
            (circle.getOrigin() - start).perpendicular().normalize(perpDist + buffer);
        Point p2 =
            start -
            ((circle.getOrigin() - start).perpendicular().normalize(perpDist + buffer));
        return std::make_pair(p1, p2);
    }
    else
    {
        double radiusAngle =
            std::acos(circle.getRadius() / (start - circle.getOrigin()).length());
        Point p1 = circle.getOrigin() + (start - circle.getOrigin())
                                            .rotate(Angle::fromRadians(radiusAngle))
                                            .normalize(circle.getRadius() + buffer);
        Point p2 = circle.getOrigin() + (start - circle.getOrigin())
                                            .rotate(-Angle::fromRadians(radiusAngle))
                                            .normalize(circle.getRadius() + buffer);
        return std::make_pair(p1, p2);
    }
}

std::pair<Ray, Ray> getCircleTangentRays(const Point reference, const Circle circle)
{
    auto [tangent_point1, tangent_point2] =
        getCircleTangentPoints(reference, circle, 0);

<<<<<<< HEAD
    return std::make_pair(Ray(reference, (tangent_point1 - reference).norm()),
                          Ray(reference, (tangent_point2 - reference).norm()));
=======
    return std::make_pair(Ray(tangent_point1, (tangent_point1 - reference).normalize()),
                          Ray(tangent_point2, (tangent_point2 - reference).normalize()));
>>>>>>> 4681c7cf
}

bool pointIsRightOfLine(const Segment &line, const Point &point)
{
    return (line.getEnd().x() - line.getSegStart().x()) *
                   (point.y() - line.getSegStart().y()) -
               (line.getEnd().y() - line.getSegStart().y()) *
                   (point.x() - line.getSegStart().x()) <
           0.0;
}

Point getPointsMean(const std::vector<Point> &points)
{
    Point average = Point(0, 0);
    for (unsigned int i = 0; i < points.size(); i++)
    {
        average += points[i].toVector();
    }

    Vector averageVector = average.toVector();

    averageVector /= static_cast<double>(points.size());
    return Point(averageVector);
}

double getPointsVariance(const std::vector<Point> &points)
{
    Point mean = getPointsMean(points);

    double sum = 0.0;
    for (unsigned int i = 0; i < points.size(); i++)
    {
        sum += (points[i] - mean).lengthSquared();
    }

    sum /= static_cast<double>(points.size());
    return sqrt(sum);
}

std::optional<Segment> segmentEnclosedBetweenRays(Segment segment, Ray ray1, Ray ray2)
{
    // Create rays located at the extremes of the segment, that point in the direction
    // outwards are parallel to the segment
    const Ray extremes1 =
        Ray(segment.getEnd(), Vector(segment.getEnd() - segment.getSegStart()));
    const Ray extremes2 =
        Ray(segment.getSegStart(), Vector(segment.getSegStart() - segment.getEnd()));

    const std::optional<Point> extreme_intersect11 = getRayIntersection(extremes1, ray1);
    const std::optional<Point> extreme_intersect12 = getRayIntersection(extremes2, ray1);
    const std::optional<Point> extreme_intersect21 = getRayIntersection(extremes1, ray2);
    const std::optional<Point> extreme_intersect22 = getRayIntersection(extremes2, ray2);

    // Check for the cases that the rays intersect the same segment projection
    if ((extreme_intersect11.has_value() && extreme_intersect21.has_value()) ||
        (extreme_intersect12.has_value() && extreme_intersect22.has_value()))
    {
        return std::nullopt;
    }
    else
    {
        // Since we know that both rays aren't passing through the same side of the
        // segment at this point, then as long as they both only intersect 1 point the
        // segment must be enclosed between them
        if ((extreme_intersect11.has_value() != extreme_intersect12.has_value()) &&
            (extreme_intersect21.has_value() != extreme_intersect22.has_value()))
        {
            return std::make_optional(segment);
        }
        // Covers the case where a single ray passes by both sides of the segment
        else
        {
            return std::nullopt;
        }
    }
}
std::optional<Segment> getIntersectingSegment(Ray ray1, Ray ray2, Segment segment)
{
    // Check if the segment is enclosed between the rays
    if (segmentEnclosedBetweenRays(segment, ray1, ray2))
    {
        return segment;
    }

    // Calculate intersections of each individual ray and the segment
    auto [intersect11, intersect12] = raySegmentIntersection(ray1, segment);
    auto [intersect21, intersect22] = raySegmentIntersection(ray2, segment);

    // Check if there are any real intersections
    if (!intersect11.has_value() && !intersect21.has_value())
    {
        return std::nullopt;
    }
    // Check if one of the rays is overlapping the segment. If this is the case, return
    // the segment (If a ray intersects a ray more than one time it must be overlapping)
    else if ((intersect11.has_value() && intersect12.has_value()) ||
             (intersect21.has_value() && intersect22.has_value()))
    {
        return segment;
    }
    // If there is only one intersection point for each ray combine the intersections into
    // a segment
    else if ((intersect11.has_value() && !intersect12.has_value()) &&
             (intersect21.has_value() && !intersect22.has_value()))
    {
        return std::make_optional(Segment(intersect11.value(), intersect21.value()));
    }
    // If only one ray intersects the segment return the segment between the intersection
    // and the segment extreme (intersection11 is real, intersection22 is not)
    else if (intersect11.has_value() && !intersect21.has_value())
    {
        const Ray extremes1 =
            Ray(segment.getEnd(), Vector(segment.getEnd() - segment.getSegStart()));
        const Ray extremes2 =
            Ray(segment.getSegStart(), Vector(segment.getSegStart() - segment.getEnd()));
        ;

        std::optional<Point> extreme_intersect1 = getRayIntersection(extremes1, ray2);
        std::optional<Point> extreme_intersect2 = getRayIntersection(extremes2, ray2);

        if (extreme_intersect1.has_value())
        {
            return std::make_optional(Segment(intersect11.value(), segment.getEnd()));
        }
        else if (extreme_intersect2.has_value())
        {
            return std::make_optional(
                Segment(intersect11.value(), segment.getSegStart()));
        }
    }
    // If only one ray intersects the segment return the segment between the intersection
    // and the segment extreme (intersection11 is real, intersection22 is not)
    else if (intersect21.has_value() && !intersect11.has_value())
    {
        const Ray extremes1 =
            Ray(segment.getEnd(), Vector(segment.getEnd() - segment.getSegStart()));
        const Ray extremes2 =
            Ray(segment.getSegStart(), Vector(segment.getSegStart() - segment.getEnd()));
        ;

        std::optional<Point> extreme_intersect1 = getRayIntersection(extremes1, ray1);
        std::optional<Point> extreme_intersect2 = getRayIntersection(extremes2, ray1);

        if (extreme_intersect1.has_value())
        {
            return std::make_optional(Segment(intersect21.value(), segment.getEnd()));
        }
        else if (extreme_intersect2.has_value())
        {
            return std::make_optional(
                Segment(intersect21.value(), segment.getSegStart()));
        }
    }
    // All cases have been checked, return std::nullopt
    return std::nullopt;
}

std::optional<Segment> mergeOverlappingParallelSegments(Segment segment1,
                                                        Segment segment2)
{
    std::optional<Segment> redundant_segment =
        mergeFullyOverlappingSegments(segment1, segment2);

    // If the segments are not parallel, then return std::nullopt. (The segments are
    // parallel of all points are collinear)
    if (!collinear(segment1, segment2))
    {
        return std::nullopt;
    }
    // Check the case where one segment is completely contained in the other
    else if (redundant_segment.has_value())
    {
        return redundant_segment;
    }
    // Check if the beginning of segment2 lays inside segment1
    else if (contains(segment1, segment2.getSegStart()))
    {
        // If segment2.getSegStart() lays in segment1, then the combined segment is
        // segment2,getEnd() and the point furthest from segmen2.getEnd()
        return (segment1.getSegStart() - segment2.getEnd()).lengthSquared() >
                       (segment1.getEnd() - segment2.getEnd()).lengthSquared()
                   ? Segment(segment1.getSegStart(), segment2.getEnd())
                   : Segment(segment1.getEnd(), segment2.getEnd());
    }
    // Now check if the end of segment2 lays inside segment1
    else if (contains(segment1, segment2.getEnd()))
    {
        // If segment2.getSegStart() lays in segment1, then the combined segment is
        // segment2,getEnd() and the point furtherst from segmen2.getEnd()
        return (segment1.getSegStart() - segment2.getSegStart()).lengthSquared() >
                       (segment1.getEnd() - segment2.getSegStart()).lengthSquared()
                   ? Segment(segment1.getSegStart(), segment2.getSegStart())
                   : Segment(segment1.getEnd(), segment2.getSegStart());
    }
    return std::nullopt;
}

std::optional<Segment> mergeFullyOverlappingSegments(Segment segment1, Segment segment2)
{
    // If the segments are not parallel, then return std::nullopt. (The segments are
    // parallel if all points are collinear)
    if (!collinear(segment1, segment2))
    {
        return std::nullopt;
    }

    Segment largest_segment, smallest_segment;
    // Grab the largest segment
    if (segment1.toVector().lengthSquared() > segment2.toVector().lengthSquared())
    {
        largest_segment  = segment1;
        smallest_segment = segment2;
    }
    else
    {
        largest_segment  = segment2;
        smallest_segment = segment1;
    }

    // The segment is redundant if both points of the smallest segment are contained in
    // the largest segment
    if (contains(largest_segment, smallest_segment.getSegStart()) &&
        contains(largest_segment, smallest_segment.getEnd()))
    {
        return std::make_optional(largest_segment);
    }
    else
    {
        return std::nullopt;
    }
}

std::optional<std::vector<Segment>> reduceParallelSegments(std::vector<Segment> segments){

    // If there are no segments, return nullopt
    if(segments.size() == 0){
        return std::nullopt;
    } 
    else if(segments.size() == 1) {
        // If there is only 1 segments, it is unique and should be returned
        return std::make_optional(segments);
    }

    // Check that all segments are collinear
    for(unsigned int i = 0; i < segments.size()-1; i++){
        if( !collinear(segments[i], segments[i+1])) {
            return std::nullopt;
        }
    }
    std::vector<Segment> unique_segments;

    unsigned int j = 0;
    // Loop through all segments
    while(segments.size() > 0){
        std::optional<Segment> temp_segment = segments[0];
        unique_segments.push_back(temp_segment.value());
        segments.erase(segments.begin());

        for( unsigned int i = 0; i < segments.size(); i++){
            temp_segment = mergeOverlappingParallelSegments(unique_segments[j], segments[i]);

            if(temp_segment.has_value()){
                unique_segments[j] = temp_segment.value();
                // Remove segments[i] from the list as it is not unique
                segments.erase(segments.begin()+i);
                i--;
            }
        }
        j++;
    }

    return unique_segments;
}

std::pair<Angle, Point> calcOpenDirection(Point origin, Segment segment, std::vector<Circle> obstacles) {

    std::vector<Segment> obstacle_segment_projections;
    if(obstacles.size() == 0){
        return std::make_pair(((segment.getSegStart() - origin).orientation() - (segment.getEnd() - origin).orientation()).abs(), (segment.getSegStart() + segment.getEnd())/2);
    }

    for(Circle circle : obstacles){
        // If the reference is inside an obstacle there is no open direction
        if(contains(circle, origin)){
            return std::make_pair(Angle::ofDegrees(0), Point( segment.getSegStart() + segment.getEnd())/2);
        }

        auto [ray1, ray2] = getCircleTangentRays(origin, circle);
        std::optional<Segment> intersect_segment = getIntersectingSegment(ray1, ray2, segment);

        if(intersect_segment.has_value()){
            obstacle_segment_projections.push_back(intersect_segment.value());
        }
    }

    // If we have more than 1 Segment from the obstacle projection then we must combine overlapping ones
    // to simplify analysis
    if(obstacle_segment_projections.size() >= 2){
        obstacle_segment_projections = reduceParallelSegments(obstacle_segment_projections).value();
    }
    // Next we must sort the Segments based on their closest point to the start of the reference Segment
    for(auto &unordered_seg : obstacle_segment_projections) {
        if( (segment.getSegStart() - unordered_seg.getSegStart()).len() > (segment.getSegStart() - unordered_seg.getEnd()).len() ){
            Segment temp = unordered_seg;
            unordered_seg.setSegStart(temp.getEnd());
            unordered_seg.setEnd(temp.getSegStart());
        }
    }

    // Now we must sort the segments so that we can iterate through them in order to generate open angles
    // sort using a lambda expression
    std::sort(obstacle_segment_projections.begin(), obstacle_segment_projections.end(), [segment](Segment& a, Segment& b) {
        // We need to flip the start/end of the segment
        return (segment.getSegStart() - a.getSegStart()).len() < (segment.getSegStart() - b.getSegStart()).len();
    });

    // Now we need to find the largest open segment/angle
    std::vector<Segment> open_segs;

    // The first Angle is between the reference Segment and the first obstacle Segment
    // After this one, ever open angle is between segment(i).end and segment(i+1).start
    if(obstacle_segment_projections.size() == 0){
        return std::make_pair((segment.getSegStart() - origin).orientation() - (segment.getEnd() - origin).orientation().abs(), Point( segment.getSegStart() + segment.getEnd())/2);
    }
    open_segs.push_back( Segment(segment.getSegStart(), obstacle_segment_projections.front().getSegStart()));

    for(std::vector<Segment>::const_iterator it = obstacle_segment_projections.begin(); it != obstacle_segment_projections.end() -1; it++){
        open_segs.push_back( Segment(it->getEnd(), (it+1)->getSegStart()));
    }

    // Lastly, the final open angle is between obstacles.end().getEnd() and reference_segment.getEnd()
    open_segs.push_back( Segment( obstacle_segment_projections.back().getEnd() , segment.getEnd()) );


    Segment largest_segment = *std::max_element( open_segs.begin(), open_segs.end(),
                                        [](const Segment& s1, const Segment& s2) {
                                            return s1.length() < s2.length();
                                        });

    const Point most_open_point = Point( (largest_segment.getSegStart().x() + largest_segment.getEnd().x())/2, (largest_segment.getSegStart().y() + largest_segment.getEnd().y())/2);

    return std::make_pair( ((largest_segment.getSegStart() - origin).orientation() - (largest_segment.getEnd() - origin).orientation()).abs() ,  most_open_point);
}

int calcBinaryTrespassScore(const Rectangle &rectangle, const Point &point)
{
    if (rectangle.containsPoint(point))
    {
        return 1;
    }
    else
    {
        return 0;
    }
}


std::vector<Circle> findOpenCircles(Rectangle bounding_box, std::vector<Point> points)
{
    // We use a Voronoi Diagram and it's Delaunay triangulation to find the largest
    // open circles in the field
    // Reference: https://www.cs.swarthmore.edu/~adanner/cs97/s08/papers/schuster.pdf
    //
    // You can think of the Delauney triangulation as a way to connect all the points
    // (and the bounding_box corners) such that every point has three edges, and the
    // triangles formed are setup to be as regular as possible (ie. we avoid things
    // like super narrow triangles). The Voronoi diagram is the *dual* of this (scary
    // math words, I know), which just means you can construct it by taking the center
    // of each triangle and connecting it to the center of every adjacent triangle.
    //
    // So we can take each vertex on our voronoi diagram as the center of a open circle
    // on the field, and the size of the circle is the distance to the closest vertex
    // on the triangle that this vertex was created from

    // Filters out points that are outside of the bounding box
    points.erase(std::remove_if(points.begin(), points.end(),
                                [&bounding_box](const Point &p) {
                                    return !bounding_box.containsPoint(p);
                                }),
                 points.end());

    std::vector<Circle> empty_circles;

    // Creating the Voronoi diagram with 2 or less points will produce no edges so we need
    // to handle these cases manually
    if (points.empty())
    {
        // If there are no points, return an empty vector since there are no constraints
        // to the size of the circle.
        return empty_circles;
    }
    if (points.size() == 1)
    {
        // If there is only 1 point, return circles centered at all four corners of the
        // bounding bounding_box.
        for (Point &corner : bounding_box.corners())
        {
            empty_circles.emplace_back(Circle(corner, dist(points.front(), corner)));
        }
        return empty_circles;
    }
    if (points.size() == 2)
    {
        // If there are 2 point, split the points with a vector perpendicular to the
        // vector connecting the two points. Return 2 circles that are centered at the
        // points where the splitting vector intercepts the bounding_box. We should also
        // include circles centered at each of the corners.
        Vector connectedVec           = points[1] - points[0];
        Point halfPoint               = points[0] + (connectedVec * 0.5);
        Vector perpVec                = connectedVec.perpendicular();
        std::vector<Point> intersects = lineRectIntersect(
            bounding_box,
            halfPoint +
                (perpVec * dist(bounding_box.furthestCorner(halfPoint), halfPoint)),
            halfPoint -
                (perpVec * dist(bounding_box.furthestCorner(halfPoint), halfPoint)));
        std::vector<Point> corners = bounding_box.corners();
        intersects.insert(intersects.end(), corners.begin(), corners.end());
        for (const Point &intersect : intersects)
        {
            double radius = dist(findClosestPoint(intersect, points).value(), intersect);
            empty_circles.emplace_back(intersect, radius);
        }
        return empty_circles;
    }

    // Construct the voronoi diagram
    VoronoiDiagram vd(points);

    // The corners of the rectangles are locations for the centre of circles with their
    // radius being the distance to the corner's closest point.
    for (const Point &corner : bounding_box.corners())
    {
        Point closest = findClosestPoint(corner, points).value();
        empty_circles.emplace_back(Circle(corner, dist(corner, closest)));
    }

    std::vector<Point> intersects = vd.findVoronoiEdgeRecIntersects(bounding_box);

    // Radius of the circle will be the distance from the interception point
    // to the nearest input point.
    for (const Point &p : intersects)
    {
        double radius = (points[0] - p).length();
        for (const Point &inputP : points)
        {
            radius = std::min(radius, (inputP - p).length());
        }
        empty_circles.emplace_back(Circle(p, radius));
    }

    std::vector<Circle> calculatedEmptyCircles =
        vd.voronoiVerticesToOpenCircles(bounding_box);
    empty_circles.insert(empty_circles.end(), calculatedEmptyCircles.begin(),
                         calculatedEmptyCircles.end());

    // Sort the circles in descending order of radius
    std::sort(empty_circles.begin(), empty_circles.end(),
              [](auto c1, auto c2) { return c1.getRadius() > c2.getRadius(); });

    return empty_circles;
}

Polygon circleToPolygon(const Circle &circle, size_t num_points)
{
    std::vector<Point> points;
    for (unsigned i = 0; i < num_points; i++)
    {
        Point p = circle.getOrigin() +
                  Vector(circle.getRadius(), 0)
                      .rotate(Angle::fromDegrees((360.0 / num_points) * i));
        points.emplace_back(p);
    }
    return Polygon(points);
}

std::optional<Point> findClosestPoint(const Point &origin_point,
                                      std::vector<Point> test_points)
{
    std::optional<Point> closest_point = std::nullopt;

    if (!test_points.empty())
    {
        closest_point = *std::min_element(
            test_points.begin(), test_points.end(),
            [&](const Point &test_point1, const Point &test_point2) {
                return dist(origin_point, test_point1) < dist(origin_point, test_point2);
            });
    }

    return closest_point;
}<|MERGE_RESOLUTION|>--- conflicted
+++ resolved
@@ -492,7 +492,6 @@
     return std::fabs((b - a).cross(c - a)) < EPS;
 }
 
-<<<<<<< HEAD
 bool collinear(const Segment &segment1, const Segment &segment2){
     
     // Two segments are collinear if all Points are collinear
@@ -504,11 +503,7 @@
     return false;
 }
 
-
-Vector clipPoint(const Vector &p, const Vector &bound1, const Vector &bound2)
-=======
 Point clipPoint(const Point &p, const Point &bound1, const Point &bound2)
->>>>>>> 4681c7cf
 {
     const double minx = std::min(bound1.x(), bound2.x());
     const double miny = std::min(bound1.y(), bound2.y());
@@ -904,17 +899,10 @@
     }
 
     // Check of the intersection exits along the direction of both rays
-<<<<<<< HEAD
     const Vector intersection_ray1_direction = (intersection.value() - ray1.getRayStart());
     const Vector intersection_ray2_direction = (intersection.value() - ray2.getRayStart());
 
     if( sign(intersection_ray1_direction.x()) == sign(ray1.getDirection().x()) && sign(intersection_ray1_direction.y()) == sign(ray1.getDirection().y()) && sign(intersection_ray2_direction.x()) == sign(ray2.getDirection().x()) && sign(intersection_ray2_direction.y()) == sign(ray2.getDirection().y())  )
-=======
-    if (((intersection.value() - ray1.getRayStart()).normalize() ==
-         ray1.getDirection().normalize()) &&
-        (intersection.value() - ray2.getRayStart()).normalize() ==
-            ray2.getDirection().normalize())
->>>>>>> 4681c7cf
     {
         return intersection.value();
     }
@@ -1101,18 +1089,13 @@
     }
 }
 
-std::pair<Ray, Ray> getCircleTangentRays(const Point reference, const Circle circle)
+std::pair<Ray, Ray> getCircleTangentRaysToReference(const Point reference, const Circle circle)
 {
     auto [tangent_point1, tangent_point2] =
         getCircleTangentPoints(reference, circle, 0);
 
-<<<<<<< HEAD
-    return std::make_pair(Ray(reference, (tangent_point1 - reference).norm()),
-                          Ray(reference, (tangent_point2 - reference).norm()));
-=======
-    return std::make_pair(Ray(tangent_point1, (tangent_point1 - reference).normalize()),
-                          Ray(tangent_point2, (tangent_point2 - reference).normalize()));
->>>>>>> 4681c7cf
+    return std::make_pair(Ray(reference, (tangent_point1 - reference).normalize()),
+                          Ray(reference, (tangent_point2 - reference).normalize()));
 }
 
 bool pointIsRightOfLine(const Segment &line, const Point &point)
@@ -1391,16 +1374,16 @@
 
     std::vector<Segment> obstacle_segment_projections;
     if(obstacles.size() == 0){
-        return std::make_pair(((segment.getSegStart() - origin).orientation() - (segment.getEnd() - origin).orientation()).abs(), (segment.getSegStart() + segment.getEnd())/2);
+        return std::make_pair(((segment.getSegStart() - origin).orientation() - (segment.getEnd() - origin).orientation()).abs(), (segment.getSegStart() + (segment.getSegStart() - segment.getEnd())/2));
     }
 
     for(Circle circle : obstacles){
         // If the reference is inside an obstacle there is no open direction
         if(contains(circle, origin)){
-            return std::make_pair(Angle::ofDegrees(0), Point( segment.getSegStart() + segment.getEnd())/2);
-        }
-
-        auto [ray1, ray2] = getCircleTangentRays(origin, circle);
+            return std::make_pair(Angle::fromDegrees(0), Point( segment.getSegStart() + (segment.getSegStart() - segment.getEnd())/2));
+        }
+
+        auto [ray1, ray2] = getCircleTangentRaysToReference(origin, circle);
         std::optional<Segment> intersect_segment = getIntersectingSegment(ray1, ray2, segment);
 
         if(intersect_segment.has_value()){
@@ -1415,7 +1398,7 @@
     }
     // Next we must sort the Segments based on their closest point to the start of the reference Segment
     for(auto &unordered_seg : obstacle_segment_projections) {
-        if( (segment.getSegStart() - unordered_seg.getSegStart()).len() > (segment.getSegStart() - unordered_seg.getEnd()).len() ){
+        if( (segment.getSegStart() - unordered_seg.getSegStart()).length() > (segment.getSegStart() - unordered_seg.getEnd()).length() ){
             Segment temp = unordered_seg;
             unordered_seg.setSegStart(temp.getEnd());
             unordered_seg.setEnd(temp.getSegStart());
@@ -1426,7 +1409,7 @@
     // sort using a lambda expression
     std::sort(obstacle_segment_projections.begin(), obstacle_segment_projections.end(), [segment](Segment& a, Segment& b) {
         // We need to flip the start/end of the segment
-        return (segment.getSegStart() - a.getSegStart()).len() < (segment.getSegStart() - b.getSegStart()).len();
+        return (segment.getSegStart() - a.getSegStart()).length() < (segment.getSegStart() - b.getSegStart()).length();
     });
 
     // Now we need to find the largest open segment/angle
@@ -1435,7 +1418,7 @@
     // The first Angle is between the reference Segment and the first obstacle Segment
     // After this one, ever open angle is between segment(i).end and segment(i+1).start
     if(obstacle_segment_projections.size() == 0){
-        return std::make_pair((segment.getSegStart() - origin).orientation() - (segment.getEnd() - origin).orientation().abs(), Point( segment.getSegStart() + segment.getEnd())/2);
+        return std::make_pair((segment.getSegStart() - origin).orientation() - (segment.getEnd() - origin).orientation().abs(), Point( segment.getSegStart() + (segment.getSegStart() - segment.getEnd())/2));
     }
     open_segs.push_back( Segment(segment.getSegStart(), obstacle_segment_projections.front().getSegStart()));
 
