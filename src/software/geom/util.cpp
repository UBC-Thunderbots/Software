--- conflicted
+++ resolved
@@ -126,17 +126,6 @@
 bool isDegenerate(const Segment &segment)
 {
     return distsq(segment.getSegStart(), segment.getEnd()) < EPS2;
-}
-
-<<<<<<< HEAD
-bool isDegenerate(const Line &line)
-{
-    return distsq(line.getFirst(), line.getSecond()) < EPS2;
-=======
-bool isDegenerate(const Ray &ray)
-{
-    return distsq(ray.getRayStart(), Point(ray.getDirection())) < EPS2;
->>>>>>> 56b526a5
 }
 
 double length(const Segment &segment)
