#include "software/geom/util.h"

#include <algorithm>
#include <boost/geometry/algorithms/intersection.hpp>
#include <boost/geometry/geometries/segment.hpp>
#include <cassert>
#include <cmath>
#include <iostream>
#include <limits>
#include <tuple>

#include "software/logger/logger.h"
#include "software/new_geom/angle.h"
#include "software/new_geom/rectangle.h"
#include "software/new_geom/segment.h"
#include "software/new_geom/triangle.h"
#include "software/new_geom/util/contains.h"
#include "software/new_geom/util/distance.h"
#include "software/new_geom/util/intersection.h"
#include "software/new_geom/util/intersects.h"

bool isDegenerate(const Segment &segment)
{
    return distanceSquared(segment.getSegStart(), segment.getEnd()) <
           FIXED_EPSILON * FIXED_EPSILON;
}

double length(const Segment &segment)
{
    return distance(segment.getSegStart(), segment.getEnd());
}

double lengthSquared(const Segment &segment)
{
    return distanceSquared(segment.getSegStart(), segment.getEnd());
}

Point closestPointOnSeg(const Point &p, const Segment &segment)
{
    return closestPointOnSeg(p, segment.getSegStart(), segment.getEnd());
}
Point closestPointOnSeg(const Point &centre, const Point &segA, const Point &segB)
{
    // if one of the end-points is extremely close to the centre point
    // then return 0.0
    if ((segB - centre).lengthSquared() < FIXED_EPSILON * FIXED_EPSILON)
    {
        return segB;
    }

    if ((segA - centre).lengthSquared() < FIXED_EPSILON * FIXED_EPSILON)
    {
        return segA;
    }

    // take care of 0 length segments
    if ((segB - segA).lengthSquared() < FIXED_EPSILON * FIXED_EPSILON)
    {
        return segA;
    }

    // find point C
    // which is the projection onto the line
    double lenseg = (segB - segA).dot(centre - segA) / (segB - segA).length();
    Point C       = segA + lenseg * (segB - segA).normalize();

    // check if C is in the line seg range
    double AC     = (segA - C).lengthSquared();
    double BC     = (segB - C).lengthSquared();
    double AB     = (segA - segB).lengthSquared();
    bool in_range = AC <= AB && BC <= AB;

    // if so return C
    if (in_range)
    {
        return C;
    }
    double lenA = (centre - segA).length();
    double lenB = (centre - segB).length();

    // otherwise return closest end of line-seg
    if (lenA < lenB)
    {
        return segA;
    }
    return segB;
}

bool uniqueLineIntersects(const Point &a, const Point &b, const Point &c, const Point &d)
{
    return std::abs((d - c).cross(b - a)) > FIXED_EPSILON;
}

double offsetToLine(Point x0, Point x1, Point p)
{
    Vector n;

    // get normal to line
    n = (x1 - x0).perpendicular().normalize();

    return fabs(n.dot(p - x0));
}

<<<<<<< HEAD
Angle acuteVertexAngle(Vector v1, Vector v2)
{
    return v1.orientation().minDiff(v2.orientation());
}

Angle acuteVertexAngle(Point p1, Point p2, Point p3)
{
    return acuteVertexAngle(p1 - p2, p3 - p2);
}

bool pointInFrontVector(Point offset, Vector direction, Point p)
{
    // compare angle different
    Angle a1   = direction.orientation();
    Angle a2   = (p - offset).orientation();
    Angle diff = (a1 - a2).clamp();
    return diff < Angle::quarter() && diff > -Angle::quarter();
=======
std::pair<Point, Point> getCircleTangentPoints(const Point &start, const Circle &circle,
                                               double buffer)
{
    // If the point is already inside the circe arccos won't work so just return
    // the perp points
    if (contains(circle, start))
    {
        double perpDist = std::sqrt(circle.getRadius() * circle.getRadius() -
                                    (circle.getOrigin() - start).lengthSquared());
        Point p1 =
            start +
            (circle.getOrigin() - start).perpendicular().normalize(perpDist + buffer);
        Point p2 =
            start -
            ((circle.getOrigin() - start).perpendicular().normalize(perpDist + buffer));
        return std::make_pair(p1, p2);
    }
    else
    {
        double radiusAngle =
            std::acos(circle.getRadius() / (start - circle.getOrigin()).length());
        Point p1 = circle.getOrigin() + (start - circle.getOrigin())
                                            .rotate(Angle::fromRadians(radiusAngle))
                                            .normalize(circle.getRadius() + buffer);
        Point p2 = circle.getOrigin() + (start - circle.getOrigin())
                                            .rotate(-Angle::fromRadians(radiusAngle))
                                            .normalize(circle.getRadius() + buffer);
        return std::make_pair(p1, p2);
    }
}

std::pair<Ray, Ray> getCircleTangentRaysWithReferenceOrigin(const Point reference,
                                                            const Circle circle)
{
    auto [tangent_point1, tangent_point2] = getCircleTangentPoints(reference, circle, 0);

    return std::make_pair(Ray(reference, (tangent_point1 - reference)),
                          Ray(reference, (tangent_point2 - reference)));
>>>>>>> 6298e993
}

Point getPointsMean(const std::vector<Point> &points)
{
    Point average = Point(0, 0);
    for (unsigned int i = 0; i < points.size(); i++)
    {
        average += points[i].toVector();
    }

    Vector averageVector = average.toVector();

    averageVector /= static_cast<double>(points.size());
    return Point(averageVector);
}<|MERGE_RESOLUTION|>--- conflicted
+++ resolved
@@ -101,66 +101,6 @@
     return fabs(n.dot(p - x0));
 }
 
-<<<<<<< HEAD
-Angle acuteVertexAngle(Vector v1, Vector v2)
-{
-    return v1.orientation().minDiff(v2.orientation());
-}
-
-Angle acuteVertexAngle(Point p1, Point p2, Point p3)
-{
-    return acuteVertexAngle(p1 - p2, p3 - p2);
-}
-
-bool pointInFrontVector(Point offset, Vector direction, Point p)
-{
-    // compare angle different
-    Angle a1   = direction.orientation();
-    Angle a2   = (p - offset).orientation();
-    Angle diff = (a1 - a2).clamp();
-    return diff < Angle::quarter() && diff > -Angle::quarter();
-=======
-std::pair<Point, Point> getCircleTangentPoints(const Point &start, const Circle &circle,
-                                               double buffer)
-{
-    // If the point is already inside the circe arccos won't work so just return
-    // the perp points
-    if (contains(circle, start))
-    {
-        double perpDist = std::sqrt(circle.getRadius() * circle.getRadius() -
-                                    (circle.getOrigin() - start).lengthSquared());
-        Point p1 =
-            start +
-            (circle.getOrigin() - start).perpendicular().normalize(perpDist + buffer);
-        Point p2 =
-            start -
-            ((circle.getOrigin() - start).perpendicular().normalize(perpDist + buffer));
-        return std::make_pair(p1, p2);
-    }
-    else
-    {
-        double radiusAngle =
-            std::acos(circle.getRadius() / (start - circle.getOrigin()).length());
-        Point p1 = circle.getOrigin() + (start - circle.getOrigin())
-                                            .rotate(Angle::fromRadians(radiusAngle))
-                                            .normalize(circle.getRadius() + buffer);
-        Point p2 = circle.getOrigin() + (start - circle.getOrigin())
-                                            .rotate(-Angle::fromRadians(radiusAngle))
-                                            .normalize(circle.getRadius() + buffer);
-        return std::make_pair(p1, p2);
-    }
-}
-
-std::pair<Ray, Ray> getCircleTangentRaysWithReferenceOrigin(const Point reference,
-                                                            const Circle circle)
-{
-    auto [tangent_point1, tangent_point2] = getCircleTangentPoints(reference, circle, 0);
-
-    return std::make_pair(Ray(reference, (tangent_point1 - reference)),
-                          Ray(reference, (tangent_point2 - reference)));
->>>>>>> 6298e993
-}
-
 Point getPointsMean(const std::vector<Point> &points)
 {
     Point average = Point(0, 0);
