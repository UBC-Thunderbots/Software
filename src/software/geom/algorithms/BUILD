--- conflicted
+++ resolved
@@ -16,11 +16,7 @@
         "intersection.cpp",
         "intersects.cpp",
         "rasterize.cpp",
-<<<<<<< HEAD
-        "tangent.cpp",
-=======
         "step_along_perimeter.cpp",
->>>>>>> c280fd5c
         "voronoi_diagram.cpp",
     ],
     hdrs = [
@@ -37,11 +33,7 @@
         "intersection.h",
         "intersects.h",
         "rasterize.h",
-<<<<<<< HEAD
-        "tangent.h",
-=======
         "step_along_perimeter.h",
->>>>>>> c280fd5c
         "voronoi_diagram.h",
     ],
     deps = [
