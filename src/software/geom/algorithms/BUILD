--- conflicted
+++ resolved
@@ -178,29 +178,4 @@
         ":algorithms",
         "//shared/test_util:tbots_gtest_main",
     ],
-)
-
-cc_test(
-<<<<<<< HEAD
-=======
-    name = "projection_test",
-    srcs = [
-        "projection_impl.h",
-        "projection_test.cpp",
-    ],
-    deps = [
-        ":algorithms",
-        "//shared/test_util:tbots_gtest_main",
-        "//software/test_util",
-    ],
-)
-
-cc_test(
->>>>>>> 3a9684ac
-    name = "multiple_segments_test",
-    srcs = ["multiple_segments_test.cpp"],
-    deps = [
-        ":algorithms",
-        "//shared/test_util:tbots_gtest_main",
-    ],
 )