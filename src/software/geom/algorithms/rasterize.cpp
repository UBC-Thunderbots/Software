#include "software/geom/algorithms/rasterize.h"

#include <algorithm>
#include <cmath>

#include "software/geom/algorithms/contains.h"
#include "software/geom/algorithms/distance.h"
#include "software/geom/geom_constants.h"

std::vector<Point> rasterize(const Circle& circle, const double resolution_size)
{
    // Iterating through the x values from left (origin - radius) to right (origin +
    // radius) of the circle which are resolution_size apart. Then finding the min and max
    // y values for each x value using:
    //             y = +-sqrt(r^2 - (x - k)^2) + h      (<== (y - h)^2 + (x - k)^2 = r^2)
    // and filling in the points resolution_size away from each other between them.
    std::vector<Point> covered_points;

    // Offset for the radius to avoid points being outside of the circle due to floating
    // point errors
    double radius   = circle.radius() - FIXED_EPSILON;
    double diameter = radius * 2;
    Point origin    = circle.origin();

    // max number of pixels in each dimension
    int max_num_pixels = static_cast<int>(std::ceil(diameter / resolution_size));

    for (int x_pixel = 0; x_pixel <= max_num_pixels; x_pixel++)
    {
        // x and y offset from the top left corner of the rectangle
        double x_offset;

        // Adjust the last x and y pixels to be on the edge of the rectangle to make sure
        // that the points cover the entire rectangle without going outside.
        if (x_pixel == max_num_pixels)
        {
            x_offset = diameter;
        }
        else
        {
            x_offset = x_pixel * resolution_size;
        }

        double x_point = origin.x() - radius + x_offset;
        double y_sqrt  = std::sqrt(
            std::abs(radius * radius - (x_point - origin.x()) * (x_point - origin.x())));
        double y_min = -y_sqrt + origin.y();
        double y_max = y_sqrt + origin.y();

        int y_num_pixels = static_cast<int>(std::ceil((y_max - y_min) / resolution_size));
        for (int y_pixel = 0; y_pixel <= y_num_pixels; y_pixel++)
        {
            double y_offset;
            if (y_pixel == y_num_pixels)
            {
                y_offset = y_max - y_min;
            }
            else
            {
                y_offset = y_pixel * resolution_size;
            }
            double y_point = y_min + y_offset;


            covered_points.emplace_back(Point(x_point, y_point));
        }
    }

    // Draw points resolution_size away (arclength) from each other over the circumference
    double delta_theta     = resolution_size / radius;
    int num_theta_sections = static_cast<int>(std::ceil(M_PI / delta_theta));
    for (int section = 0; section < num_theta_sections; section++)
    {
        double theta    = section * delta_theta;
        double x_offset = std::cos(theta) * radius;
        double y_offset = std::sin(theta) * radius;

        covered_points.emplace_back(Point(origin.x() + x_offset, origin.y() + y_offset));
        covered_points.emplace_back(Point(origin.x() + x_offset, origin.y() - y_offset));
    }

    return covered_points;
}

std::vector<Point> rasterize(const Rectangle& rectangle, const double resolution_size)
{
    // Loop through the length and the width of the rectangle and add points
    // resolution_size away from each other. Also making sure that the edges are also
    // filled with points if the dimensions of the rectangle are not divisible by
    // resolution_size.
    std::vector<Point> covered_points;

    int num_pixels_x = static_cast<int>(std::ceil(rectangle.xLength() / resolution_size));
    int num_pixels_y = static_cast<int>(std::ceil(rectangle.yLength() / resolution_size));

    for (int x_pixel = 0; x_pixel <= num_pixels_x; x_pixel++)
    {
        // x and y offset from the top left corner of the rectangle
        double x_offset;

        // Adjust the last x and y pixels to be on the edge of the rectangle to make sure
        // that the points cover the entire rectangle without going outside.
        if (x_pixel == num_pixels_x)
        {
            x_offset = rectangle.xLength();
        }
        else
        {
            x_offset = x_pixel * resolution_size;
        }

        for (int y_pixel = 0; y_pixel <= num_pixels_y; y_pixel++)
        {
            double y_offset;
            if (y_pixel == num_pixels_y)
            {
                y_offset = rectangle.yLength();
            }
            else
            {
                y_offset = y_pixel * resolution_size;
            }

            covered_points.emplace_back(
                Point(rectangle.xMin() + x_offset, rectangle.yMin() + y_offset));
        }
    }

    return covered_points;
}

std::vector<Point> rasterize(const Polygon& polygon, const double resolution_size)
{
    // This rasterize function uses two steps to fully cover a polygon.
    // 1. Draw a bounding box around the polygon and loop through it using a similar
    // approach as rasterize for polygon and only add the points that are contained by the
    // polygon.
    //                                     AND
    // 2. To ensure that the edges are covered, draw a line between every two consecutive
    // vertices and draw points on the line, resolution_size or less away from each other.

    // Used to avoid points being outside of polygon due to floating point errors
    const auto& polygon_vertices = polygon.getPoints();
    std::vector<Point> covered_points;

    // Fill the edges
    for (unsigned int i = 0; i < polygon_vertices.size(); i++)
    {
        Point curr_point = polygon_vertices[i];
        Point next_point;

        if (i == polygon_vertices.size() - 1)
        {
            // The next point of the last point is the first point
            next_point = polygon_vertices[0];
        }
        else
        {
            next_point = polygon_vertices[i + 1];
        }

        // Skip if both points are the same
        if (curr_point == next_point)
            continue;

        int num_segments = static_cast<int>(
            std::ceil(distance(curr_point, next_point) / resolution_size));
        double dy = (next_point.y() - curr_point.y()) / num_segments;
        double dx = (next_point.x() - curr_point.x()) / num_segments;

        for (int segment = 1; segment < num_segments; segment++)
        {
            covered_points.emplace_back(
                Point(curr_point.x() + dx * segment, curr_point.y() + dy * segment));
        }
        // Don't add next_point as it will be added in the next iteration
        covered_points.emplace_back(curr_point);
    }


    // Fill inside
    auto max_point_y = [](const Point& a, const Point& b) { return a.y() < b.y(); };

    auto max_point_x = [](const Point& a, const Point& b) { return a.x() < b.x(); };

    // Calculate the highest and lowest x and y points
    double min_x =
        std::min_element(polygon_vertices.begin(), polygon_vertices.end(), max_point_x)
            ->x();
    double min_y =
        std::min_element(polygon_vertices.begin(), polygon_vertices.end(), max_point_y)
            ->y();
    double max_x =
        std::max_element(polygon_vertices.begin(), polygon_vertices.end(), max_point_x)
            ->x();
    double max_y =
        std::max_element(polygon_vertices.begin(), polygon_vertices.end(), max_point_y)
            ->y();

    int num_pixels_x = static_cast<int>(std::ceil((max_x - min_x) / resolution_size));
    int num_pixels_y = static_cast<int>(std::ceil((max_y - min_y) / resolution_size));

    for (int x_pixel = 0; x_pixel <= num_pixels_x; x_pixel++)
    {
        // x and y offset from the top left corner of the rectangle
        double x_offset;

        // Adjust the last x and y pixels to be on the edge of the rectangle to make sure
        // that the points cover the entire rectangle without going outside.
        if (x_pixel == num_pixels_x)
        {
            x_offset = max_x - min_x - FIXED_EPSILON;
        }
        else
        {
            x_offset = x_pixel * resolution_size;
        }
        double x_coord = min_x + x_offset + FIXED_EPSILON;

        for (int y_pixel = 0; y_pixel <= num_pixels_y; y_pixel++)
        {
            double y_offset;
            if (y_pixel == num_pixels_y)
            {
                y_offset = max_y - min_y - FIXED_EPSILON;
            }
            else
            {
                y_offset = y_pixel * resolution_size;
            }
            double y_coord = min_y + y_offset + FIXED_EPSILON;

            Point curr_point(x_coord, y_coord);
            if (contains(polygon, curr_point))
            {
                covered_points.emplace_back(curr_point);
            }
        }
    }

    return covered_points;
}

std::vector<Point> rasterize(const Stadium& stadium, double resolution_size)
{
    std::vector<Point> covered_points;
    std::vector<Point> start_circle = rasterize(
        Circle(stadium.segment().getStart(), stadium.radius()), resolution_size);
    std::vector<Point> end_circle =
        rasterize(Circle(stadium.segment().getEnd(), stadium.radius()), resolution_size);

    // construct rectangle polygon
<<<<<<< HEAD
    Polygon inner_rectangle = stadium.inner_rectangle();
=======
    Vector normal = stadium.segment()
                        .toVector()
                        .rotate(Angle::fromDegrees(90))
                        .normalize(stadium.radius());
    Polygon inner_rectangle = Polygon(
        {stadium.segment().getStart() + normal, stadium.segment().getEnd() + normal,
         stadium.segment().getEnd() - normal, stadium.segment().getStart() - normal});
>>>>>>> c1318b4e

    std::vector<Point> rectangle_points = rasterize(inner_rectangle, resolution_size);

    covered_points.insert(covered_points.end(), start_circle.begin(), start_circle.end());
    covered_points.insert(covered_points.end(), end_circle.begin(), end_circle.end());
    covered_points.insert(covered_points.end(), rectangle_points.begin(),
                          rectangle_points.end());
    return covered_points;
}<|MERGE_RESOLUTION|>--- conflicted
+++ resolved
@@ -250,17 +250,7 @@
         rasterize(Circle(stadium.segment().getEnd(), stadium.radius()), resolution_size);
 
     // construct rectangle polygon
-<<<<<<< HEAD
     Polygon inner_rectangle = stadium.inner_rectangle();
-=======
-    Vector normal = stadium.segment()
-                        .toVector()
-                        .rotate(Angle::fromDegrees(90))
-                        .normalize(stadium.radius());
-    Polygon inner_rectangle = Polygon(
-        {stadium.segment().getStart() + normal, stadium.segment().getEnd() + normal,
-         stadium.segment().getEnd() - normal, stadium.segment().getStart() - normal});
->>>>>>> c1318b4e
 
     std::vector<Point> rectangle_points = rasterize(inner_rectangle, resolution_size);
 
