--- conflicted
+++ resolved
@@ -102,8 +102,6 @@
 Point closestPoint(const Point &p, const Circle &circle)
 {
     return closestPoint(circle, p);
-<<<<<<< HEAD
-=======
 }
 
 Point closestPoint(const Stadium &stadium, const Point &p)
@@ -116,5 +114,4 @@
 Point closestPoint(const Point &p, const Stadium &stadium)
 {
     return closestPoint(stadium, p);
->>>>>>> c5a70993
 }