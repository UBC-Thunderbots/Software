--- conflicted
+++ resolved
@@ -29,10 +29,10 @@
 {
     Polygon polygon({{0, 0}, {0, 2}, {2, 2}, {2, 0}});
     Point start_point(0, 0);
-    double travel_distance =
+    double travelDistance =
         3.0;  // Assuming we travel a distance equal to one side + half of the next side.
     Point expected_point(1, 2);  // Expect to end in the middle of the second side.
-    Point result_point = stepAlongPerimeter(polygon, start_point, travel_distance);
+    Point result_point = stepAlongPerimeter(polygon, start_point, travelDistance);
     EXPECT_EQ(result_point, expected_point);
 }
 
@@ -41,10 +41,10 @@
     Polygon polygon({{0, 0}, {0, 2}, {2, 2}, {2, 0}});
     const double EPSILON = 1e-9;
     Point start_point(0 + EPSILON, 0 - EPSILON);
-    double travel_distance =
+    double travelDistance =
         3.0;  // Assuming we travel a distance equal to one side + half of the next side.
     Point expected_point(1, 2);  // Expect to end in the middle of the second side.
-    Point result_point = stepAlongPerimeter(polygon, start_point, travel_distance);
+    Point result_point = stepAlongPerimeter(polygon, start_point, travelDistance);
     EXPECT_EQ(result_point, expected_point);
 }
 
@@ -52,9 +52,9 @@
 {
     Polygon polygon({{0, 0}, {0, 2}, {2, 2}, {2, 0}});
     Point start_point(0, 0);
-    double travel_distance = 11.0;
+    double travelDistance = 11.0;
     Point expected_point(1, 2);
-    Point result_point = stepAlongPerimeter(polygon, start_point, travel_distance);
+    Point result_point = stepAlongPerimeter(polygon, start_point, travelDistance);
     EXPECT_EQ(result_point, expected_point);
 }
 
@@ -62,9 +62,9 @@
 {
     Polygon polygon({{0, 0}, {0, 2}, {2, 2}, {2, 0}});
     Point start_point(0, 0);
-    double travel_distance = 17.0;
+    double travelDistance = 17.0;
     Point expected_point(0, 1);
-    Point result_point = stepAlongPerimeter(polygon, start_point, travel_distance);
+    Point result_point = stepAlongPerimeter(polygon, start_point, travelDistance);
     EXPECT_EQ(result_point, expected_point);
 }
 
@@ -72,16 +72,11 @@
 {
     Polygon polygon({{0, 0}, {0, 2}, {2, 2}, {2, 0}});
     Point start_point(0.5, 0);
-    double travel_distance =
+    double travelDistance =
         1.0;  // Assuming we travel a distance equal to one side backward.
-<<<<<<< HEAD
-    Point expected_point(0, 0.5);  // Expect to be at the last vertex when moving backward.
-    Point result_point = stepAlongPerimeter(polygon, start_point, travel_distance);
-=======
     Point expected_point(0,
                          0.5);  // Expect to be at the last vertex when moving backward.
     Point result_point = stepAlongPerimeter(polygon, start_point, travelDistance);
->>>>>>> 548a9d7d
     EXPECT_EQ(result_point, expected_point);
 }
 
@@ -89,13 +84,8 @@
 {
     Polygon polygon({{0, 0}, {0, 1}, {1, 1}, {1, 0}});
     Point start_point(0, 0);
-<<<<<<< HEAD
-    double travel_distance = 4.0;  // Assuming the perimeter of the square is 4.
-    Point result_point     = stepAlongPerimeter(polygon, start_point, travel_distance);
-=======
     double travelDistance = 4.0;  // Assuming the perimeter of the square is 4.
     Point result_point    = stepAlongPerimeter(polygon, start_point, travelDistance);
->>>>>>> 548a9d7d
     EXPECT_EQ(result_point, start_point);
 }
 
@@ -103,9 +93,9 @@
 {
     Polygon polygon({{0, 0}, {0, 2}, {2, 2}, {2, 0}});
     Point start_point(0, 0);
-    double travel_distance = -0.4;
+    double travelDistance = -0.4;
     Point expected_point(0.4, 0);
-    Point result_point = stepAlongPerimeter(polygon, start_point, travel_distance);
+    Point result_point = stepAlongPerimeter(polygon, start_point, travelDistance);
     EXPECT_EQ(result_point, expected_point);
 }
 
@@ -113,15 +103,10 @@
 {
     Polygon polygon({{0, 0}, {0, 2}, {2, 2}, {2, 0}});
     Point start_point(0, 0);
-    double travel_distance = -19.0;  // Assuming we travel a distance equal to one side +
+    double travelDistance = -19.0;  // Assuming we travel a distance equal to one side +
                                     // half of the next side.
-<<<<<<< HEAD
-    Point expected_point(2, 1);      // Expect to end in the middle of the second side.
-    Point result_point = stepAlongPerimeter(polygon, start_point, travel_distance);
-=======
     Point expected_point(2, 1);     // Expect to end in the middle of the second side.
     Point result_point = stepAlongPerimeter(polygon, start_point, travelDistance);
->>>>>>> 548a9d7d
     EXPECT_EQ(result_point, expected_point);
 }
 
@@ -129,16 +114,11 @@
 {
     Polygon polygon({{0, 0}, {0, 2}, {2, 2}, {2, 0}});
     Point start_point(0.5, 0);
-    double travel_distance =
+    double travelDistance =
         -1.0;  // Assuming we travel a distance equal to one side backward.
-<<<<<<< HEAD
-    Point expected_point(1.5, 0);  // Expect to be at the last vertex when moving backward.
-    Point result_point = stepAlongPerimeter(polygon, start_point, travel_distance);
-=======
     Point expected_point(1.5,
                          0);  // Expect to be at the last vertex when moving backward.
     Point result_point = stepAlongPerimeter(polygon, start_point, travelDistance);
->>>>>>> 548a9d7d
     EXPECT_EQ(result_point, expected_point);
 }
 
@@ -146,10 +126,10 @@
 {
     Polygon polygon({{0, 0}, {0, 2}, {2, 2}, {2, 0}});
     Point start_point(0.5, 0);
-    double travel_distance =
+    double travelDistance =
         -4.5;  // Assuming we travel a distance equal to one side backward.
     Point expected_point(1, 2);  // Expect to be at the last vertex when moving backward.
-    Point result_point = stepAlongPerimeter(polygon, start_point, travel_distance);
+    Point result_point = stepAlongPerimeter(polygon, start_point, travelDistance);
     EXPECT_EQ(result_point, expected_point);
 }
 
@@ -157,9 +137,9 @@
 {
     Polygon polygon({{0, 0}, {1, 2}, {2, 0}, {1, 1}});
     Point start_point(0, 0);
-    double travel_distance = 2 * std::sqrt(5.0);
+    double travelDistance = 2 * std::sqrt(5.0);
     Point expected_point(2, 0);
-    Point result_point = stepAlongPerimeter(polygon, start_point, travel_distance);
+    Point result_point = stepAlongPerimeter(polygon, start_point, travelDistance);
     EXPECT_EQ(result_point, expected_point);
 }
 
@@ -167,9 +147,9 @@
 {
     Polygon polygon({{0, 0}, {1, 2}, {2, 0}, {1, 1}});
     Point start_point(0, 0);
-    double travel_distance = 2 * std::sqrt(5.0) + std::sqrt(2.0);
+    double travelDistance = 2 * std::sqrt(5.0) + std::sqrt(2.0);
     Point expected_point(1, 1);
-    Point result_point = stepAlongPerimeter(polygon, start_point, travel_distance);
+    Point result_point = stepAlongPerimeter(polygon, start_point, travelDistance);
     EXPECT_EQ(result_point, expected_point);
 }
 
@@ -177,9 +157,9 @@
 {
     Polygon polygon({{0, 0}, {1, 2}, {2, 0}, {1, 1}});
     Point start_point(0, 0);
-    double travel_distance = 2 * std::sqrt(5.0) + 1;
+    double travelDistance = 2 * std::sqrt(5.0) + 1;
     Point expected_point(2 - (1 / sqrt(2)), (1 / sqrt(2)));
-    Point result_point = stepAlongPerimeter(polygon, start_point, travel_distance);
+    Point result_point = stepAlongPerimeter(polygon, start_point, travelDistance);
     EXPECT_EQ(result_point, expected_point);
 }
 
@@ -187,9 +167,9 @@
 {
     Polygon polygon({{0, 0}, {1, 2}, {2, 0}, {1, 1}});
     Point start_point(0, 0);
-    double travel_distance = -1.0;
+    double travelDistance = -1.0;
     Point expected_point(1 / sqrt(2), 1 / sqrt(2));
-    Point result_point = stepAlongPerimeter(polygon, start_point, travel_distance);
+    Point result_point = stepAlongPerimeter(polygon, start_point, travelDistance);
     EXPECT_EQ(result_point, expected_point);
 }
 
@@ -198,13 +178,8 @@
 {
     Polygon polygon({{0, 0}, {1, 2}, {2, 0}, {1, 1}});
     Point start_point(0, 0);
-<<<<<<< HEAD
-    double travel_distance = 2 * (sqrt(5) + sqrt(2));
-    Point result_point     = stepAlongPerimeter(polygon, start_point, travel_distance);
-=======
     double travelDistance = 2 * (sqrt(5) + sqrt(2));
     Point result_point    = stepAlongPerimeter(polygon, start_point, travelDistance);
->>>>>>> 548a9d7d
     EXPECT_EQ(result_point, start_point);
 }
 
@@ -212,18 +187,11 @@
 {
     Polygon polygon({{0, 0}, {0, 2}, {2, 3}, {3, 2}, {2, 0}});
     Point start_point(0, 0);
-<<<<<<< HEAD
-    double travel_distance = polygon.perimeter() + 1.7;
-    Point expected_point(0,
-                        1.7);  // Should wrap around and end up back at the starting point
-    Point result_point = stepAlongPerimeter(polygon, start_point, travel_distance);
-=======
     double travelDistance = polygon.perimeter() + 1.7;
     Point expected_point(
         0,
         1.7);  // Should wrap around and end up back at the starting point
     Point result_point = stepAlongPerimeter(polygon, start_point, travelDistance);
->>>>>>> 548a9d7d
     EXPECT_EQ(result_point, expected_point);
 }
 
@@ -231,8 +199,8 @@
 {
     Polygon polygon({{0, 0}, {1, sqrt(3)}, {2, 0}});
     Point start_point(0, 0);
-    double travel_distance = 3.0;
+    double travelDistance = 3.0;
     Point expected_point(1.5, sqrt(3) / 2);  // Should land on the last vertex
-    Point result_point = stepAlongPerimeter(polygon, start_point, travel_distance);
+    Point result_point = stepAlongPerimeter(polygon, start_point, travelDistance);
     EXPECT_EQ(result_point, expected_point);
 }