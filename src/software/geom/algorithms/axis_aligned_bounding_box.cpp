#include "software/geom/algorithms/axis_aligned_bounding_box.h"

Rectangle axisAlignedBoundingBox(const Circle& circle, const double inflation_radius)
{
    Point bottom_left(circle.origin().x() - circle.radius() - inflation_radius,
                      circle.origin().y() - circle.radius() - inflation_radius);
    Point top_right(circle.origin().x() + circle.radius() + inflation_radius,
                    circle.origin().y() + circle.radius() + inflation_radius);
    return Rectangle(bottom_left, top_right);
}

Rectangle axisAlignedBoundingBox(const Rectangle& rectangle,
                                 const double inflation_radius)
{
    if (inflation_radius == 0)
    {
        return rectangle;
    }

    return rectangle.expand(inflation_radius);
}

Rectangle axisAlignedBoundingBox(const Polygon& polygon, const double inflation_radius)
{
    double min_x = std::numeric_limits<double>::max();
    double min_y = std::numeric_limits<double>::max();
    double max_x = std::numeric_limits<double>::lowest();
    double max_y = std::numeric_limits<double>::lowest();
    for (const Point& point : polygon.getPoints())
    {
        min_x = std::min(min_x, point.x());
        min_y = std::min(min_y, point.y());
        max_x = std::max(max_x, point.x());
        max_y = std::max(max_y, point.y());
    }
    Point bottom_left(min_x - inflation_radius, min_y - inflation_radius);
    Point top_right(max_x + inflation_radius, max_y + inflation_radius);
    return Rectangle(bottom_left, top_right);
}

Rectangle axisAlignedBoundingBox(const Stadium& stadium, const double inflation_radius)
{
<<<<<<< HEAD
    double min_x = std::min(stadium.segment().getEnd().x(),
                            stadium.segment().getStart().x()) - stadium.radius();
    double max_x = std::max(stadium.segment().getEnd().x(),
                            stadium.segment().getStart().x()) + stadium.radius();

    double min_y = std::min(stadium.segment().getEnd().y(),
                            stadium.segment().getStart().y()) - stadium.radius();
    double max_y = std::max(stadium.segment().getEnd().y(),
                            stadium.segment().getStart().y()) + stadium.radius();
=======
    double start_left   = stadium.segment().getStart().x() - stadium.radius();
    double start_right  = stadium.segment().getStart().x() + stadium.radius();
    double end_left     = stadium.segment().getEnd().x() - stadium.radius();
    double end_right    = stadium.segment().getEnd().x() + stadium.radius();
    double start_bottom = stadium.segment().getStart().y() - stadium.radius();
    double start_top    = stadium.segment().getStart().y() + stadium.radius();
    double end_bottom   = stadium.segment().getEnd().y() - stadium.radius();
    double end_top      = stadium.segment().getEnd().y() + stadium.radius();

    double min_x =
        std::min(end_right, std::min(end_left, std::min(start_left, start_right)));
    double max_x =
        std::max(end_right, std::max(end_left, std::max(start_left, start_right)));

    double min_y =
        std::min(end_top, std::min(end_bottom, std::min(start_bottom, start_top)));
    double max_y =
        std::max(end_top, std::max(end_bottom, std::max(start_bottom, start_top)));
>>>>>>> c1318b4e

    Point bottom_left(min_x - inflation_radius, min_y - inflation_radius);
    Point top_right(max_x + inflation_radius, max_y + inflation_radius);
    return Rectangle(bottom_left, top_right);
}<|MERGE_RESOLUTION|>--- conflicted
+++ resolved
@@ -40,7 +40,6 @@
 
 Rectangle axisAlignedBoundingBox(const Stadium& stadium, const double inflation_radius)
 {
-<<<<<<< HEAD
     double min_x = std::min(stadium.segment().getEnd().x(),
                             stadium.segment().getStart().x()) - stadium.radius();
     double max_x = std::max(stadium.segment().getEnd().x(),
@@ -50,26 +49,6 @@
                             stadium.segment().getStart().y()) - stadium.radius();
     double max_y = std::max(stadium.segment().getEnd().y(),
                             stadium.segment().getStart().y()) + stadium.radius();
-=======
-    double start_left   = stadium.segment().getStart().x() - stadium.radius();
-    double start_right  = stadium.segment().getStart().x() + stadium.radius();
-    double end_left     = stadium.segment().getEnd().x() - stadium.radius();
-    double end_right    = stadium.segment().getEnd().x() + stadium.radius();
-    double start_bottom = stadium.segment().getStart().y() - stadium.radius();
-    double start_top    = stadium.segment().getStart().y() + stadium.radius();
-    double end_bottom   = stadium.segment().getEnd().y() - stadium.radius();
-    double end_top      = stadium.segment().getEnd().y() + stadium.radius();
-
-    double min_x =
-        std::min(end_right, std::min(end_left, std::min(start_left, start_right)));
-    double max_x =
-        std::max(end_right, std::max(end_left, std::max(start_left, start_right)));
-
-    double min_y =
-        std::min(end_top, std::min(end_bottom, std::min(start_bottom, start_top)));
-    double max_y =
-        std::max(end_top, std::max(end_bottom, std::max(start_bottom, start_top)));
->>>>>>> c1318b4e
 
     Point bottom_left(min_x - inflation_radius, min_y - inflation_radius);
     Point top_right(max_x + inflation_radius, max_y + inflation_radius);
