
#include "software/geom/algorithms/end_in_obstacle_sample.h"

#include <include/gtest/gtest.h>

#include <random>

#include "software/ai/navigator/obstacle/robot_navigation_obstacle_factory.h"
#include "software/geom/algorithms/closest_point.h"
#include "software/test_util/test_util.h"

static constexpr double MAX_ALLOWABLE_SAMPLE_ERROR = 0.15;

class EndInObstacleSampleTest : public testing::Test
{
   public:
    EndInObstacleSampleTest()
        : world_ptr(TestUtil::createBlankTestingWorld(TbotsProto::FieldType::DIV_B)),
          obstacle_factory(TbotsProto::RobotNavigationObstacleConfig()){};
    static bool isSamplePointValid(Point point, std::vector<ObstaclePtr> obstacles)
    {
        double min_distance = MAX_ALLOWABLE_SAMPLE_ERROR + 1;
        for (auto const &obstacle : obstacles)
        {
            double point_distance_from_obstacle =
                distance(point, obstacle->closestPoint(point));
            min_distance = std::min(min_distance, point_distance_from_obstacle);
            // check that the returned point is not inside an obstacle
            if (obstacle->contains(point))
            {
                return false;
            }
        }
        // check that returned point is not too far from the nearest obstacle
        if (!obstacles.empty() && min_distance > MAX_ALLOWABLE_SAMPLE_ERROR)
        {
            return false;
        }
        return true;
    }

   protected:
<<<<<<< HEAD
    WorldPtr world_ptr;
=======
    std::shared_ptr<World> world;
>>>>>>> 7575abc9
    RobotNavigationObstacleFactory obstacle_factory;
};


TEST_F(EndInObstacleSampleTest, test_end_outside_field_boundary)
{
<<<<<<< HEAD
    Field field              = world_ptr->field();
=======
    Field field              = world->field();
>>>>>>> 7575abc9
    Rectangle navigable_area = field.fieldLines();
    std::vector<ObstaclePtr> obstacles;

    std::vector<ObstaclePtr> field_boundary =
        obstacle_factory.createStaticObstaclesFromMotionConstraint(
            TbotsProto::MotionConstraint::AVOID_FIELD_BOUNDARY_ZONE, world_ptr);
    obstacles.insert(obstacles.end(), field_boundary.begin(), field_boundary.end());

    Point destination(4.9, 2);
    std::optional<Point> sample_point =
        endInObstacleSample(obstacles, destination, navigable_area);

    if (!sample_point.has_value() ||
        !EndInObstacleSampleTest::isSamplePointValid(sample_point.value(), obstacles))
    {
        FAIL();
    }
}

TEST_F(EndInObstacleSampleTest, test_end_in_defense_area)
{
<<<<<<< HEAD
    Field field              = world_ptr->field();
=======
    Field field              = world->field();
>>>>>>> 7575abc9
    Rectangle navigable_area = field.fieldBoundary();
    std::vector<ObstaclePtr> obstacles;

    std::vector<ObstaclePtr> friendly_defense_area =
        obstacle_factory.createStaticObstaclesFromMotionConstraint(
            TbotsProto::MotionConstraint::FRIENDLY_DEFENSE_AREA, world_ptr);
    obstacles.insert(obstacles.end(), friendly_defense_area.begin(),
                     friendly_defense_area.end());

    Point destination(-4, 0.5);
    std::optional<Point> sample_point =
        endInObstacleSample(obstacles, destination, navigable_area);

    if (!sample_point.has_value() ||
        !EndInObstacleSampleTest::isSamplePointValid(sample_point.value(), obstacles))
    {
        FAIL();
    }
}

TEST_F(EndInObstacleSampleTest, test_end_outside_navigable_area)
{
<<<<<<< HEAD
    Field field              = world_ptr->field();
=======
    Field field              = world->field();
>>>>>>> 7575abc9
    Rectangle navigable_area = field.fieldBoundary();
    std::vector<ObstaclePtr> obstacles;

    Point destination(0, 5.2);
    std::optional<Point> sample_point =
        endInObstacleSample(obstacles, destination, navigable_area);

    if (!sample_point.has_value() ||
        !EndInObstacleSampleTest::isSamplePointValid(sample_point.value(), obstacles))
    {
        FAIL();
    }
}

TEST_F(EndInObstacleSampleTest, test_end_not_in_obstacle)
{
<<<<<<< HEAD
    Field field              = world_ptr->field();
=======
    Field field              = world->field();
>>>>>>> 7575abc9
    Rectangle navigable_area = field.fieldLines();
    std::vector<ObstaclePtr> obstacles;

    Point destination(1, 1);
    std::optional<Point> end_point =
        endInObstacleSample(obstacles, destination, navigable_area);

    if (end_point.has_value())
    {
        ASSERT_EQ(destination, end_point.value());
    }
    else
    {
        FAIL();
    }
}

TEST_F(EndInObstacleSampleTest, test_sampling_performance)
{
<<<<<<< HEAD
    Field field              = world_ptr->field();
=======
    Field field              = world->field();
>>>>>>> 7575abc9
    Rectangle navigable_area = field.fieldLines();
    std::vector<ObstaclePtr> obstacles;

    std::vector<ObstaclePtr> field_boundary =
        obstacle_factory.createStaticObstaclesFromMotionConstraint(
            TbotsProto::MotionConstraint::AVOID_FIELD_BOUNDARY_ZONE, world_ptr);
    obstacles.insert(obstacles.end(), field_boundary.begin(), field_boundary.end());

    std::vector<ObstaclePtr> friendly_defense_area =
        obstacle_factory.createStaticObstaclesFromMotionConstraint(
            TbotsProto::MotionConstraint::FRIENDLY_DEFENSE_AREA, world_ptr);
    obstacles.insert(obstacles.end(), friendly_defense_area.begin(),
                     friendly_defense_area.end());

    std::random_device rd;
    std::mt19937 gen(rd());
    std::uniform_real_distribution<> dist_x(navigable_area.xMin(), navigable_area.xMax());
    std::uniform_real_distribution<> dist_y(navigable_area.yMin(), navigable_area.yMax());

    std::vector<Point> points_in_obstacles;
    // find a random test group of 40 points inside obstacles to test on
    while (points_in_obstacles.size() < 40)
    {
        Point sample_point(dist_x(gen), dist_y(gen));
        bool point_in_obstacle = false;
        for (auto const &obstacle : obstacles)
        {
            if (obstacle->contains(sample_point))
            {
                point_in_obstacle = true;
                break;
            }
        }
        if (point_in_obstacle)
        {
            // add point to test group if it is inside an obstacle
            points_in_obstacles.push_back(sample_point);
        }
    }

    // test sampling on each point in the test group
    for (auto const &point : points_in_obstacles)
    {
        std::optional<Point> sample_point =
            endInObstacleSample(obstacles, point, navigable_area, 6);
        if (!sample_point.has_value() ||
            !EndInObstacleSampleTest::isSamplePointValid(sample_point.value(), obstacles))
        {
            FAIL();
        }
    }
}<|MERGE_RESOLUTION|>--- conflicted
+++ resolved
@@ -15,7 +15,7 @@
 {
    public:
     EndInObstacleSampleTest()
-        : world_ptr(TestUtil::createBlankTestingWorld(TbotsProto::FieldType::DIV_B)),
+        : world(TestUtil::createBlankTestingWorld(TbotsProto::FieldType::DIV_B)),
           obstacle_factory(TbotsProto::RobotNavigationObstacleConfig()){};
     static bool isSamplePointValid(Point point, std::vector<ObstaclePtr> obstacles)
     {
@@ -40,28 +40,20 @@
     }
 
    protected:
-<<<<<<< HEAD
-    WorldPtr world_ptr;
-=======
     std::shared_ptr<World> world;
->>>>>>> 7575abc9
     RobotNavigationObstacleFactory obstacle_factory;
 };
 
 
 TEST_F(EndInObstacleSampleTest, test_end_outside_field_boundary)
 {
-<<<<<<< HEAD
-    Field field              = world_ptr->field();
-=======
     Field field              = world->field();
->>>>>>> 7575abc9
     Rectangle navigable_area = field.fieldLines();
     std::vector<ObstaclePtr> obstacles;
 
     std::vector<ObstaclePtr> field_boundary =
         obstacle_factory.createStaticObstaclesFromMotionConstraint(
-            TbotsProto::MotionConstraint::AVOID_FIELD_BOUNDARY_ZONE, world_ptr);
+            TbotsProto::MotionConstraint::AVOID_FIELD_BOUNDARY_ZONE, field);
     obstacles.insert(obstacles.end(), field_boundary.begin(), field_boundary.end());
 
     Point destination(4.9, 2);
@@ -77,17 +69,13 @@
 
 TEST_F(EndInObstacleSampleTest, test_end_in_defense_area)
 {
-<<<<<<< HEAD
-    Field field              = world_ptr->field();
-=======
     Field field              = world->field();
->>>>>>> 7575abc9
     Rectangle navigable_area = field.fieldBoundary();
     std::vector<ObstaclePtr> obstacles;
 
     std::vector<ObstaclePtr> friendly_defense_area =
         obstacle_factory.createStaticObstaclesFromMotionConstraint(
-            TbotsProto::MotionConstraint::FRIENDLY_DEFENSE_AREA, world_ptr);
+            TbotsProto::MotionConstraint::FRIENDLY_DEFENSE_AREA, field);
     obstacles.insert(obstacles.end(), friendly_defense_area.begin(),
                      friendly_defense_area.end());
 
@@ -104,11 +92,7 @@
 
 TEST_F(EndInObstacleSampleTest, test_end_outside_navigable_area)
 {
-<<<<<<< HEAD
-    Field field              = world_ptr->field();
-=======
     Field field              = world->field();
->>>>>>> 7575abc9
     Rectangle navigable_area = field.fieldBoundary();
     std::vector<ObstaclePtr> obstacles;
 
@@ -125,11 +109,7 @@
 
 TEST_F(EndInObstacleSampleTest, test_end_not_in_obstacle)
 {
-<<<<<<< HEAD
-    Field field              = world_ptr->field();
-=======
     Field field              = world->field();
->>>>>>> 7575abc9
     Rectangle navigable_area = field.fieldLines();
     std::vector<ObstaclePtr> obstacles;
 
@@ -149,22 +129,18 @@
 
 TEST_F(EndInObstacleSampleTest, test_sampling_performance)
 {
-<<<<<<< HEAD
-    Field field              = world_ptr->field();
-=======
     Field field              = world->field();
->>>>>>> 7575abc9
     Rectangle navigable_area = field.fieldLines();
     std::vector<ObstaclePtr> obstacles;
 
     std::vector<ObstaclePtr> field_boundary =
         obstacle_factory.createStaticObstaclesFromMotionConstraint(
-            TbotsProto::MotionConstraint::AVOID_FIELD_BOUNDARY_ZONE, world_ptr);
+            TbotsProto::MotionConstraint::AVOID_FIELD_BOUNDARY_ZONE, field);
     obstacles.insert(obstacles.end(), field_boundary.begin(), field_boundary.end());
 
     std::vector<ObstaclePtr> friendly_defense_area =
         obstacle_factory.createStaticObstaclesFromMotionConstraint(
-            TbotsProto::MotionConstraint::FRIENDLY_DEFENSE_AREA, world_ptr);
+            TbotsProto::MotionConstraint::FRIENDLY_DEFENSE_AREA, field);
     obstacles.insert(obstacles.end(), friendly_defense_area.begin(),
                      friendly_defense_area.end());
 
