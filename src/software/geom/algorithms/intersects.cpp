--- conflicted
+++ resolved
@@ -173,16 +173,11 @@
     auto radius = first.radius();
 
 
-    // The parametric definition of a ray is r(d)=o+tu where o is the origin point and u
-    // is a unit vector Find the distance t along the ray that is closest to start and end
+    // The parametric definition of a ray is r(d)=o+tu where o is the origin point and u is a unit vector
+    // Find the distance t along the ray that is closest to start and end
     // Distance cannot be negative because rays only go positively along the unit vector u
-<<<<<<< HEAD
     auto startDist = std::max(0.0, second.toUnitVector().dot(start - second.getStart()));
     auto endDist = std::max(0.0, second.toUnitVector().dot(end - second.getStart()));
-=======
-    auto startDist = std::fmax(0, second.toUnitVector().dot(start - second.getStart()));
-    auto endDist   = std::fmax(0, second.toUnitVector().dot(end - second.getStart()));
->>>>>>> c1318b4e
 
     // Find corresponding point on the ray:
     auto startClosestPoint = second.getStart() + second.toUnitVector() * startDist;
