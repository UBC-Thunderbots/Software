#include "software/geom/angle.h"

/**
 * We also use variables of type 'Angle' to represent angular velocities, since they
 * are essentially represented the same. This typedef allows us to refer to Angles as
 * AngularVelocities, which makes the interfaces more intuitive.
<<<<<<< HEAD
 * @note Not all methods of Angle class make sense for AngularVelocity!
 * E.g. Angle::clamp does not make sense in the context of AngularVelocity, as 360 deg/s
 * is different from 0 deg/s, but 360 deg is the same as 0 deg.
 */
typedef Angle AngularVelocity;
=======
 * TODO (#3093): Not all methods of Angle class make sense for AngularVelocity!
 *  E.g. Angle::clamp does not make sense in the context of AngularVelocity, as 360 deg/s
 *  is different from 0 deg/s, but 360 deg is the same as 0 deg.
 */
using AngularVelocity = Angle;
>>>>>>> ce354584
<|MERGE_RESOLUTION|>--- conflicted
+++ resolved
@@ -4,16 +4,8 @@
  * We also use variables of type 'Angle' to represent angular velocities, since they
  * are essentially represented the same. This typedef allows us to refer to Angles as
  * AngularVelocities, which makes the interfaces more intuitive.
-<<<<<<< HEAD
- * @note Not all methods of Angle class make sense for AngularVelocity!
- * E.g. Angle::clamp does not make sense in the context of AngularVelocity, as 360 deg/s
- * is different from 0 deg/s, but 360 deg is the same as 0 deg.
- */
-typedef Angle AngularVelocity;
-=======
  * TODO (#3093): Not all methods of Angle class make sense for AngularVelocity!
  *  E.g. Angle::clamp does not make sense in the context of AngularVelocity, as 360 deg/s
  *  is different from 0 deg/s, but 360 deg is the same as 0 deg.
  */
-using AngularVelocity = Angle;
->>>>>>> ce354584
+using AngularVelocity = Angle;