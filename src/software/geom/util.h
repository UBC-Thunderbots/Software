--- conflicted
+++ resolved
@@ -32,24 +32,6 @@
 bool contains(const Ray &out, const Point &in);
 bool contains(const Segment &out, const Point &in);
 bool contains(const Rectangle &out, const Point &in);
-
-<<<<<<< HEAD
-bool isDegenerate(const Segment &segment);
-bool isDegenerate(const Ray &segment);
-=======
-/*
- * The family of `intersects` functions determines whether there
- * exists an intersection between one object and another.
- */
-bool intersects(const Triangle &first, const Circle &second);
-bool intersects(const Circle &first, const Triangle &second);
-bool intersects(const Circle &first, const Circle &second);
-bool intersects(const Segment &first, const Circle &second);
-bool intersects(const Circle &first, const Segment &second);
-bool intersects(const Segment &first, const Segment &second);
-bool intersects(const Ray &first, const Segment &second);
-bool intersects(const Segment &first, const Ray &second);
->>>>>>> 1fb0e867
 
 double length(const Segment &segment);
 
