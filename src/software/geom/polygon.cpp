#include "software/geom/polygon.h"

#include <unordered_set>

Polygon::Polygon(const std::vector<Point>& points)
    : points_(points), segments_(initSegments(points_))
{
    // we pre-compute the segments_ in the constructor to improve performance
}

Polygon::Polygon(const std::initializer_list<Point>& points)
    : Polygon(std::vector(points))
{
}

std::vector<Segment> Polygon::initSegments(std::vector<Point> points)
{
    std::vector<Segment> segments;
    for (unsigned i = 0; i < points.size(); i++)
    {
        // add a segment between consecutive points, but wrap index
        // to draw a segment from the last point to first point.
        segments.emplace_back(Segment{points[i], points[(i + 1) % points.size()]});
    }
    return segments;
}

Point Polygon::centroid() const
{
    // Explanation of the math/geometry behind this:
    // https://fotino.me/calculating-centroids/
    double x_centre    = 0;
    double y_centre    = 0;
    double signed_area = 0;

    for (unsigned i = 0; i < points_.size(); i++)
    {
        double x0 = points_[i].x();
        double y0 = points_[i].y();
        double x1 = points_[(i + 1) % points_.size()].x();
        double y1 = points_[(i + 1) % points_.size()].y();
        double a  = (x0 * y1) - (x1 * y0);

        x_centre += (x0 + x1) * a;
        y_centre += (y0 + y1) * a;
        signed_area += a;
    }

    return Point((Vector(x_centre, y_centre) / (3 * signed_area)));
}

Polygon Polygon::expand(double expansion_amount) const
{
<<<<<<< HEAD
    // ASCII art showing an expanded Polygon
    //
    // Original Polygon:
    //
    //            B---------C
    //            |         |
    //            |         |
    //            A---------D
    //
    //                 |
    //                 V
    //          expansion vector
    //
    // Expanded Polygon (A and D are shifted down):
    //
    //            B---------C
    //            |         |
    //            |         |
    //            |         |
    //            A'--------D'
    //

    Point centroid_point = centroid();
    std::vector<Point> expanded_points;
=======
    if (expansion_amount < 0)
    {
        throw std::invalid_argument(
            "Polygon::expand: expansion_amount must be non-negative");
    }
    Point centroid_point = centroid();
    std::vector<Point> expanded_points;
    expanded_points.reserve(points_.size());
>>>>>>> 0993cd66

    Vector last_expansion =
        (segments_[0].midPoint() - centroid_point).normalize(expansion_amount);
    Point first_point = segments_[0].getStart() + last_expansion;
    for (size_t i = 1; i < segments_.size(); i++)
    {
        Vector current_expansion =
            (segments_[i].midPoint() - centroid_point).normalize(expansion_amount);
        expanded_points.emplace_back(segments_[i].getStart() + current_expansion +
                                     last_expansion);
        last_expansion = current_expansion;
    }
    expanded_points.emplace_back(first_point + last_expansion);

    return Polygon(expanded_points);
}

Polygon Polygon::expand(double expansion_amount) const
{
    if (expansion_amount < 0)
    {
        throw std::invalid_argument(
            "Polygon::expand: expansion_amount must be non-negative");
    }
    Point centroid_point = centroid();
    std::vector<Point> expanded_points;
    expanded_points.reserve(points_.size());

    Vector last_expansion =
        (segments_[0].midPoint() - centroid_point).normalize(expansion_amount);
    Point first_point = segments_[0].getStart() + last_expansion;
    for (size_t i = 1; i < segments_.size(); i++)
    {
        Vector current_expansion =
            (segments_[i].midPoint() - centroid_point).normalize(expansion_amount);
        expanded_points.emplace_back(segments_[i].getStart() + current_expansion +
                                     last_expansion);
        last_expansion = current_expansion;
    }
    expanded_points.emplace_back(first_point + last_expansion);

    return Polygon(expanded_points);
}

const std::vector<Segment>& Polygon::getSegments() const
{
    return segments_;
}

const std::vector<Point>& Polygon::getPoints() const
{
    return points_;
}

bool operator==(const Polygon& poly1, const Polygon& poly2)
{
    return (poly1.getPoints() == poly2.getPoints());
}

bool operator!=(const Polygon& poly1, const Polygon& poly2)
{
    return !(poly1 == poly2);
}

std::ostream& operator<<(std::ostream& os, const Polygon& poly)
{
    os << "Polygon with points {";
    for (const auto& pt : poly.getPoints())
    {
        os << pt << ' ';
    }
    os << '}';
    return os;
}<|MERGE_RESOLUTION|>--- conflicted
+++ resolved
@@ -47,60 +47,6 @@
     }
 
     return Point((Vector(x_centre, y_centre) / (3 * signed_area)));
-}
-
-Polygon Polygon::expand(double expansion_amount) const
-{
-<<<<<<< HEAD
-    // ASCII art showing an expanded Polygon
-    //
-    // Original Polygon:
-    //
-    //            B---------C
-    //            |         |
-    //            |         |
-    //            A---------D
-    //
-    //                 |
-    //                 V
-    //          expansion vector
-    //
-    // Expanded Polygon (A and D are shifted down):
-    //
-    //            B---------C
-    //            |         |
-    //            |         |
-    //            |         |
-    //            A'--------D'
-    //
-
-    Point centroid_point = centroid();
-    std::vector<Point> expanded_points;
-=======
-    if (expansion_amount < 0)
-    {
-        throw std::invalid_argument(
-            "Polygon::expand: expansion_amount must be non-negative");
-    }
-    Point centroid_point = centroid();
-    std::vector<Point> expanded_points;
-    expanded_points.reserve(points_.size());
->>>>>>> 0993cd66
-
-    Vector last_expansion =
-        (segments_[0].midPoint() - centroid_point).normalize(expansion_amount);
-    Point first_point = segments_[0].getStart() + last_expansion;
-    for (size_t i = 1; i < segments_.size(); i++)
-    {
-        Vector current_expansion =
-            (segments_[i].midPoint() - centroid_point).normalize(expansion_amount);
-        expanded_points.emplace_back(segments_[i].getStart() + current_expansion +
-                                     last_expansion);
-        last_expansion = current_expansion;
-    }
-    expanded_points.emplace_back(first_point + last_expansion);
-
-    return Polygon(expanded_points);
 }
 
 Polygon Polygon::expand(double expansion_amount) const
