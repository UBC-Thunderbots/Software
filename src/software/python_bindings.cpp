#include <pybind11/embed.h>
#include <pybind11/functional.h>
#include <pybind11/operators.h>
#include <pybind11/pybind11.h>
#include <pybind11/stl.h>

#include <sstream>

#include "proto/geometry.pb.h"
#include "proto/message_translation/ssl_geometry.h"
#include "proto/message_translation/tbots_geometry.h"
#include "proto/parameters.pb.h"
#include "proto/robot_crash_msg.pb.h"
#include "proto/robot_log_msg.pb.h"
#include "proto/robot_status_msg.pb.h"
#include "proto/ssl_autoref_ci.pb.h"
#include "proto/ssl_gc_referee_message.pb.h"
#include "proto/ssl_vision_wrapper.pb.h"
#include "proto/tbots_software_msgs.pb.h"
#include "proto/team.pb.h"
#include "proto/world.pb.h"
#include "pybind11_protobuf/native_proto_caster.h"
#include "shared/2021_robot_constants.h"
#include "shared/robot_constants.h"
#include "software/ai/passing/eighteen_zone_pitch_division.h"
#include "software/ai/passing/pass.h"
#include "software/ai/passing/pass_evaluation.hpp"
#include "software/ai/passing/pass_generator.hpp"
#include "software/estop/threaded_estop_reader.h"
#include "software/geom/algorithms/contains.h"
#include "software/geom/circle.h"
#include "software/geom/convex_polygon.h"
#include "software/geom/point.h"
#include "software/geom/polygon.h"
#include "software/geom/rectangle.h"
#include "software/geom/segment.h"
#include "software/geom/vector.h"
#include "software/networking/threaded_proto_udp_listener.hpp"
#include "software/networking/threaded_proto_udp_sender.hpp"
#include "software/uart/boost_uart_communication.h"
#include "software/world/field.h"
#include "software/world/robot.h"
#include "software/world/world.h"

namespace py = pybind11;

/**
 * Python doesn't have templating, but we would like to re-use the networking
 * libraries that we have in C++, in python.
 *
 * Adapted from: https://stackoverflow.com/a/47749076
 *
 * @param m The module to define the sender/receiver in
 * @param The name to insert into the binded class name (ex. {name}ProtoSender)
 */
template <typename T>
void declareThreadedProtoUdpSender(py::module& m, std::string name)
{
    using Class              = ThreadedProtoUdpSender<T>;
    std::string pyclass_name = name + "ProtoSender";
    py::class_<Class, std::shared_ptr<Class>>(m, pyclass_name.c_str(),
                                              py::buffer_protocol(), py::dynamic_attr())
        .def(py::init<std::string, int, bool>())
        .def("send_proto", &Class::sendProto);
}

template <typename T>
void declareThreadedProtoUdpListener(py::module& m, std::string name)
{
    using Class              = ThreadedProtoUdpListener<T>;
    std::string pyclass_name = name + "ProtoListener";
    py::class_<Class, std::shared_ptr<Class>>(m, pyclass_name.c_str(),
                                              py::buffer_protocol(), py::dynamic_attr())
        .def(py::init<std::string, unsigned short, const std::function<void(T)>&, bool>())
        .def("close", &Class::close);
}


template <typename T>
void declarePassGenerator(py::module& m, std::string name)
{
    using Class              = PassGenerator<T>;
    std::string pyclass_name = name + "PassGenerator";
    py::class_<Class, std::shared_ptr<Class>>(m, pyclass_name.c_str(),
                                              py::buffer_protocol(), py::dynamic_attr())
        .def(py::init<std::shared_ptr<EighteenZonePitchDivision>,
                      TbotsProto::PassingConfig>())
        .def("generatePassEvaluation", &PassGenerator<T>::generatePassEvaluation);
}

template <typename T>
void declarePassEvaluation(py::module& m, std::string name)
{
    using Class              = PassEvaluation<T>;
    std::string pyclass_name = name + "PassEvaluation";
    py::class_<Class, std::shared_ptr<Class>>(m, pyclass_name.c_str(),
                                              py::buffer_protocol(), py::dynamic_attr())
        .def("getBestPassOnField", &PassEvaluation<T>::getBestPassOnField);
}


/**
 * Create a new threaded e-stop reader
 *
 * @param uart_port The uart port the e-stop is on
 * @param baud_rate The baud rate to communicate with
 *
 * @returns ThreadedEstopReader
 */
std::unique_ptr<ThreadedEstopReader> createThreadedEstopReader(std::string uart_port,
                                                               int baud_rate)
{
    auto uart_device = std::make_unique<BoostUartCommunication>(baud_rate, uart_port);
    return std::make_unique<ThreadedEstopReader>(std::move(uart_device));
}

PYBIND11_MODULE(python_bindings, m)
{
    pybind11_protobuf::ImportNativeProtoCasters();
    // Operator overloading section of
    // https://pybind11.readthedocs.io/en/stable/advanced/classes.html
    py::class_<Point>(m, "Point", py::module_local())
        .def(py::init<double, double>())
        .def("x", &Point::x)
        .def("y", &Point::y)
        .def("toVector", &Point::toVector)
        .def(py::self + Vector())
        .def(Vector() + py::self)
        .def(py::self - Vector())
        .def(py::self -= Vector())
        .def(py::self += Vector())
        .def(py::self - Point())
        .def(-py::self)
        .def(py::self == Point())
        .def(py::self != Point())
        .def("__repr__", [](const Point& v) {
            std::stringstream stream;
            stream << v;
            return stream.str();
        });

    py::class_<Vector>(m, "Vector")
        .def(py::init<float, float>())
        .def("x", &Vector::x)
        .def("y", &Vector::y)
        .def("setX", &Vector::setX)
        .def("setY", &Vector::setY)
        .def("length", &Vector::length)
        .def("lengthSquared", &Vector::lengthSquared)
        .def("normalize", py::overload_cast<>(&Vector::normalize, py::const_))
        .def("normalize", py::overload_cast<double>(&Vector::normalize, py::const_))
        .def("rotate", &Vector::rotate)
        .def("orientation", &Vector::orientation)
        .def("dot", &Vector::dot)
        // Overloaded
        .def(py::self + py::self)
        .def(py::self += py::self)
        .def(-py::self)
        .def(py::self - py::self)
        .def(py::self -= py::self)
        .def(double() * py::self)
        .def(py::self * double())
        .def(py::self *= double())
        .def(py::self / double())
        .def(py::self /= double())
        .def("__repr__", [](const Vector& v) {
            std::stringstream stream;
            stream << v;
            return stream.str();
        });

    py::class_<Polygon>(m, "Polygon")
        .def(py::init<std::vector<Point>>())
        .def("centroid", &Polygon::centroid)
        .def("getPoints", &Polygon::getPoints)
        .def("getSegments", &Polygon::getSegments)
        // Overloaded
        .def("__repr__", [](const Polygon& v) {
            std::stringstream stream;
            stream << v;
            return stream.str();
        });

    py::class_<Angle>(m, "Angle")
        .def(py::init<>())
        .def_static("fromRadians", &Angle::fromRadians)
        .def_static("fromDegrees", &Angle::fromDegrees)
        .def("toRadians", &Angle::toRadians)
        // Overloaded
        .def("__repr__", [](const Angle& a) {
            std::stringstream stream;
            stream << a;
            return stream.str();
        });

    py::class_<ConvexPolygon, Polygon>(m, "ConvexPolygon");
    py::class_<Rectangle, ConvexPolygon>(m, "Rectangle")
        .def(py::init<Point, Point>())
        // Overloaded
        .def("__repr__",
             [](const Rectangle& r) {
                 std::stringstream stream;
                 stream << r;
                 return stream.str();
             })
        .def("xLength", &Rectangle::xLength)
        .def("yLength", &Rectangle::yLength)
        .def("centre", &Rectangle::centre)
        .def("posXPosYCorner", &Rectangle::posXPosYCorner)
        .def("negXPosYCorner", &Rectangle::negXPosYCorner)
        .def("negXNegYCorner", &Rectangle::negXNegYCorner)
        .def("posXNegYCorner", &Rectangle::posXNegYCorner)
        .def("xMax", &Rectangle::xMax)
        .def("xMin", &Rectangle::xMin)
        .def("yMax", &Rectangle::yMax)
        .def("yMin", &Rectangle::yMin)
        .def("diagonal", &Rectangle::diagonal)
        .def("expand", &Rectangle::expand);

    py::class_<Segment>(m, "Segment")
        .def(py::init<Point, Point>())
        .def("setStart", &Segment::setStart)
        .def("setEnd", &Segment::setEnd)
        .def("getStart", &Segment::getStart)
        .def("getEnd", &Segment::getEnd)
        .def("length", &Segment::length)
        .def("lengthSquared", &Segment::lengthSquared)
        .def("reverse", &Segment::reverse);

    py::class_<Circle>(m, "Circle")
        .def(py::init<Point, double>())
        // Overloaded
        .def("__repr__",
             [](const Circle& c) {
                 std::stringstream stream;
                 stream << c;
                 return stream.str();
             })
        .def("origin", &Circle::origin)
        .def("radius", &Circle::radius)
        .def("area", &Circle::area);

    py::class_<RobotConstants>(m, "RobotConstants")
        .def_readwrite("max_force_dribbler_speed_rpm",
                       &RobotConstants::max_force_dribbler_speed_rpm)
        .def_readwrite("robot_radius_m", &RobotConstants::robot_radius_m)
        .def_readwrite("mass_kg", &RobotConstants::mass_kg)
        .def_readwrite("inertial_factor", &RobotConstants::inertial_factor)
        .def_readwrite("jerk_limit_kg_m_per_s_3",
                       &RobotConstants::jerk_limit_kg_m_per_s_3)
        .def_readwrite("front_wheel_angle_deg", &RobotConstants::front_wheel_angle_deg)
        .def_readwrite("back_wheel_angle_deg", &RobotConstants::back_wheel_angle_deg)
        .def_readwrite("front_of_robot_width_meters",
                       &RobotConstants::front_of_robot_width_meters)
        .def_readwrite("dribbler_width_meters", &RobotConstants::dribbler_width_meters)
        .def_readwrite("robot_max_acceleration_m_per_s_2",
                       &RobotConstants::robot_max_acceleration_m_per_s_2)
        .def_readwrite("robot_max_ang_acceleration_rad_per_s_2",
                       &RobotConstants::robot_max_ang_acceleration_rad_per_s_2)
        .def_readwrite("indefinite_dribbler_speed_rpm",
                       &RobotConstants::indefinite_dribbler_speed_rpm)
        .def_readwrite("wheel_radius_meters", &RobotConstants::wheel_radius_meters)
        .def_readwrite("wheel_rotations_per_motor_rotation",
                       &RobotConstants::wheel_rotations_per_motor_rotation)
        .def_readwrite("robot_max_speed_m_per_s",
                       &RobotConstants::robot_max_speed_m_per_s)
        .def_readwrite("robot_max_ang_speed_rad_per_s",
                       &RobotConstants::robot_max_ang_speed_rad_per_s);
    m.def("create2021RobotConstants", &create2021RobotConstants);

    m.def("createPoint", &createPoint);
    m.def("createPolygon", &createPolygon);
    m.def("createCircle", &createCircle);
    m.def("createVector", &createVector);
    m.def("createSegment", &createSegment);

    m.def("createPointProto", &createPointProto);
    m.def("createPolygonProto", &createPolygonProto);
    m.def("createCircleProto", &createCircleProto);
    m.def("createVectorProto", &createVectorProto);
    m.def("createSegmentProto", &createSegmentProto);

    m.def("createGeometryData", &createGeometryData);

    m.def("contains", py::overload_cast<const Circle&, const Segment&>(&contains));
    m.def("contains", py::overload_cast<const Circle&, const Point&>(&contains));
    m.def("contains", py::overload_cast<const Polygon&, const Point&>(&contains));
    m.def("contains", py::overload_cast<const Ray&, const Point&>(&contains));
    m.def("contains",
          py::overload_cast<const Segment&, const Point&, double, int>(&contains));
    m.def("contains", py::overload_cast<const Rectangle&, const Point&>(&contains));

    py::class_<Robot>(m, "Robot")
        .def(py::init<unsigned, Point&, Vector&, Angle&, Angle&, Timestamp&>())
        .def(py::init<TbotsProto::Robot>())
        .def("timestamp", &Robot::timestamp)
        .def("position", &Robot::position)
        .def("velocity", &Robot::velocity)
        .def("orientation", &Robot::orientation)
        .def("angularVelocity", &Robot::angularVelocity)
        .def("isNearDribbler", &Robot::isNearDribbler)
        .def("dribblerArea", &Robot::dribblerArea);

    py::class_<Team>(m, "Team")
        .def(py::init<const std::vector<Robot>&>())
        .def("assignGoalie", &Team::assignGoalie)
        .def("getAllRobots", &Team::getAllRobots);

    py::class_<Timestamp>(m, "Timestamp").def(py::init<>());

    py::class_<Ball>(m, "Ball")
        .def(py::init<Point, Vector, Timestamp>())
        .def("position", &Ball::position);

    // https://pybind11.readthedocs.io/en/stable/classes.html
    py::class_<Field>(m, "Field")
        .def(py::init<TbotsProto::Field>())
        .def_static("createSSLDivisionAField", &Field::createSSLDivisionAField)
        .def_static("createSSLDivisionBField", &Field::createSSLDivisionBField)
        .def("xLength", &Field::xLength)
        .def("totalXLength", &Field::totalXLength)
        .def("yLength", &Field::yLength)
        .def("totalYLength", &Field::totalYLength)
        .def("goalYLength", &Field::goalYLength)
        .def("goalXLength", &Field::goalXLength)
        .def("centerCircleRadius", &Field::centerCircleRadius)
        .def("centerCircle", &Field::centerCircle)
        .def("centerPoint", &Field::centerPoint)
        .def("halfwayLine", &Field::halfwayLine)
        .def("defenseAreaYLength", &Field::defenseAreaYLength)
        .def("defenseAreaXLength", &Field::defenseAreaXLength)
        .def("friendlyDefenseArea", &Field::friendlyDefenseArea)
        .def("enemyDefenseArea", &Field::enemyDefenseArea)
        .def("friendlyHalf", &Field::friendlyHalf)
        .def("friendlyPositiveYQuadrant", &Field::friendlyPositiveYQuadrant)
        .def("friendlyNegativeYQuadrant", &Field::friendlyNegativeYQuadrant)
        .def("enemyHalf", &Field::enemyHalf)
        .def("enemyPositiveYQuadrant", &Field::enemyPositiveYQuadrant)
        .def("enemyNegativeYQuadrant", &Field::enemyNegativeYQuadrant)
        .def("fieldLines", &Field::fieldLines)
        .def("fieldBoundary", &Field::fieldBoundary)
        .def("friendlyGoalCenter", &Field::friendlyGoalCenter)
        .def("enemyGoalCenter", &Field::enemyGoalCenter)
        .def("friendlyGoal", &Field::friendlyGoal)
        .def("enemyGoal", &Field::enemyGoal)
        .def("friendlyPenaltyMark", &Field::friendlyPenaltyMark)
        .def("enemyPenaltyMark", &Field::enemyPenaltyMark)
        .def("friendlyCornerPos", &Field::friendlyCornerPos)
        .def("friendlyCornerNeg", &Field::friendlyCornerNeg)
        .def("enemyCornerPos", &Field::enemyCornerPos)
        .def("enemyCornerNeg", &Field::enemyCornerNeg)
        .def("friendlyGoalpostPos", &Field::friendlyGoalpostPos)
        .def("friendlyGoalpostNeg", &Field::friendlyGoalpostNeg)
        .def("enemyGoalpostPos", &Field::enemyGoalpostPos);

    py::class_<World>(m, "World")
        .def(py::init<Field, Ball, Team, Team>())
        .def(py::init<TbotsProto::World>())
        .def("friendlyTeam", &World::friendlyTeam)
        .def("enemyTeam", &World::enemyTeam)
        .def("ball", &World::ball)
        .def("field", &World::field);

    // Listeners
    declareThreadedProtoUdpListener<SSLProto::Referee>(m, "SSLReferee");
    declareThreadedProtoUdpListener<TbotsProto::RobotStatus>(m, "RobotStatus");
    declareThreadedProtoUdpListener<TbotsProto::RobotLog>(m, "RobotLog");
    declareThreadedProtoUdpListener<SSLProto::SSL_WrapperPacket>(m, "SSLWrapperPacket");
    declareThreadedProtoUdpListener<TbotsProto::RobotCrash>(m, "RobotCrash");

    // Senders
    declareThreadedProtoUdpSender<TbotsProto::World>(m, "World");
    declareThreadedProtoUdpSender<TbotsProto::RobotStatus>(m, "RobotStatus");
    declareThreadedProtoUdpSender<TbotsProto::PrimitiveSet>(m, "PrimitiveSet");

    // Estop Reader
    py::class_<ThreadedEstopReader, std::unique_ptr<ThreadedEstopReader>>(
        m, "ThreadedEstopReader")
        .def(py::init<>(&createThreadedEstopReader))
        .def("isEstopPlay", &ThreadedEstopReader::isEstopPlay);

<<<<<<< HEAD
    declarePassGenerator<EighteenZoneId>(m, "EighteenZoneId");

    py::class_<EighteenZonePitchDivision, std::shared_ptr<EighteenZonePitchDivision>>(
        m, "EighteenZonePitchDivision")
        .def(py::init<Field>())
        .def("getZone", &EighteenZonePitchDivision::getZone);

    declarePassEvaluation<EighteenZoneId>(m, "EighteenZoneId");

    py::class_<PassWithRating, std::unique_ptr<PassWithRating>>(m, "PassWithRating")
        .def_readwrite("pass_value", &PassWithRating::pass);

    py::class_<Pass, std::unique_ptr<Pass>>(m, "Pass")
        .def("passerPoint", &Pass::passerPoint)
        .def("receiverPoint", &Pass::receiverPoint)
        .def("speed", &Pass::speed);

    py::enum_<EighteenZoneId>(m, "EighteenZoneId")
        .value("ZONE_1", EighteenZoneId::ZONE_1)
        .value("ZONE_2", EighteenZoneId::ZONE_2)
        .value("ZONE_3", EighteenZoneId::ZONE_3)
        .value("ZONE_4", EighteenZoneId::ZONE_4)
        .value("ZONE_5", EighteenZoneId::ZONE_5)
        .value("ZONE_6", EighteenZoneId::ZONE_6)
        .value("ZONE_7", EighteenZoneId::ZONE_7)
        .value("ZONE_8", EighteenZoneId::ZONE_8)
        .value("ZONE_9", EighteenZoneId::ZONE_9)
        .value("ZONE_10", EighteenZoneId::ZONE_10)
        .value("ZONE_11", EighteenZoneId::ZONE_11)
        .value("ZONE_12", EighteenZoneId::ZONE_12)
        .value("ZONE_13", EighteenZoneId::ZONE_13)
        .value("ZONE_14", EighteenZoneId::ZONE_14)
        .value("ZONE_15", EighteenZoneId::ZONE_15)
        .value("ZONE_16", EighteenZoneId::ZONE_16)
        .value("ZONE_17", EighteenZoneId::ZONE_17)
        .value("ZONE_18", EighteenZoneId::ZONE_18)
=======
    py::enum_<EstopState>(m, "EstopStates")
        .value("STOP", EstopState::STOP)
        .value("PLAY", EstopState::PLAY)
        .value("STATUS_ERROR", EstopState::STATUS_ERROR)
>>>>>>> 5e720975
        .export_values();
}<|MERGE_RESOLUTION|>--- conflicted
+++ resolved
@@ -379,7 +379,6 @@
         .def(py::init<>(&createThreadedEstopReader))
         .def("isEstopPlay", &ThreadedEstopReader::isEstopPlay);
 
-<<<<<<< HEAD
     declarePassGenerator<EighteenZoneId>(m, "EighteenZoneId");
 
     py::class_<EighteenZonePitchDivision, std::shared_ptr<EighteenZonePitchDivision>>(
@@ -416,11 +415,11 @@
         .value("ZONE_16", EighteenZoneId::ZONE_16)
         .value("ZONE_17", EighteenZoneId::ZONE_17)
         .value("ZONE_18", EighteenZoneId::ZONE_18)
-=======
+        .export_values();
+
     py::enum_<EstopState>(m, "EstopStates")
         .value("STOP", EstopState::STOP)
         .value("PLAY", EstopState::PLAY)
         .value("STATUS_ERROR", EstopState::STATUS_ERROR)
->>>>>>> 5e720975
         .export_values();
 }