--- conflicted
+++ resolved
@@ -476,9 +476,6 @@
         .value("STATUS_ERROR", EstopState::STATUS_ERROR)
         .export_values();
 
-<<<<<<< HEAD
     m.def("get_local_ip", &getLocalIp);
-=======
     m.def("sigmoid", &sigmoid);
->>>>>>> c285029f
 }