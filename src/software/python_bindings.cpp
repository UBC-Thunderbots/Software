--- conflicted
+++ resolved
@@ -103,15 +103,6 @@
 }
 
 
-<<<<<<< HEAD
-/**
- * Declares a Python binding for a PassGenerator of type T
- *
- * @param m The module to define the sender/receiver in
- * @param The name to insert into the binded class name (ex. {name}PassGenerator)
- */
-=======
->>>>>>> f0214046
 template <typename T>
 void declarePassGenerator(py::module& m, std::string name)
 {
@@ -431,17 +422,13 @@
         .def("passerPoint", &Pass::passerPoint)
         .def("receiverPoint", &Pass::receiverPoint)
         .def("speed", &Pass::speed)
-<<<<<<< HEAD
         .def_static("fromDestReceiveSpeed",
                     py::overload_cast<const Point&, const Point&, double, double, double>(
-                        &Pass::fromDestReceiveSpeed))
+                            &Pass::fromDestReceiveSpeed))
         .def_static("fromDestReceiveSpeed",
                     py::overload_cast<const Point&, const Point&,
-                                      const TbotsProto::PassingConfig&>(
-                        &Pass::fromDestReceiveSpeed));
-=======
-        .def_static("fromDestReceiveSpeed", &Pass::fromDestReceiveSpeed);
->>>>>>> f0214046
+                            const TbotsProto::PassingConfig&>(
+                            &Pass::fromDestReceiveSpeed));
 
     py::enum_<EighteenZoneId>(m, "EighteenZoneId")
         .value("ZONE_1", EighteenZoneId::ZONE_1)
