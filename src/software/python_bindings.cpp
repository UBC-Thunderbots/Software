#include <pybind11/embed.h>
#include <pybind11/functional.h>
#include <pybind11/operators.h>
#include <pybind11/pybind11.h>
#include <pybind11/stl.h>

#include <sstream>

#include "proto/geometry.pb.h"
#include "proto/message_translation/ssl_geometry.h"
#include "proto/message_translation/tbots_geometry.h"
#include "proto/parameters.pb.h"
#include "proto/robot_crash_msg.pb.h"
#include "proto/robot_log_msg.pb.h"
#include "proto/robot_status_msg.pb.h"
#include "proto/ssl_autoref_ci.pb.h"
#include "proto/ssl_gc_referee_message.pb.h"
#include "proto/ssl_vision_wrapper.pb.h"
#include "proto/tbots_software_msgs.pb.h"
#include "proto/team.pb.h"
#include "proto/world.pb.h"
#include "pybind11_protobuf/native_proto_caster.h"
#include "shared/2021_robot_constants.h"
#include "shared/robot_constants.h"
#include "software/ai/passing/eighteen_zone_pitch_division.h"
#include "software/ai/passing/pass_generator.h"
#include "software/ai/passing/pass_with_rating.h"
#include "software/constants.h"
#include "software/estop/threaded_estop_reader.h"
#include "software/geom/algorithms/contains.h"
#include "software/geom/circle.h"
#include "software/geom/convex_polygon.h"
#include "software/geom/point.h"
#include "software/geom/polygon.h"
#include "software/geom/rectangle.h"
#include "software/geom/segment.h"
#include "software/geom/vector.h"
#include "software/networking/radio/threaded_proto_radio_sender.hpp"
#include "software/networking/udp/threaded_proto_udp_listener.hpp"
#include "software/networking/udp/threaded_proto_udp_sender.hpp"
#include "software/uart/boost_uart_communication.h"
#include "software/world/field.h"
#include "software/world/robot.h"
#include "software/world/world.h"

namespace py = pybind11;

// Python doesn't have templating, but we would like to re-use the networking
// libraries that we have in C++, in python.
//
// Adapted from: https://stackoverflow.com/a/47749076

/**
 * Declares a Python binding for a ThreadedProtoUdpSender of type T
 *
 * @param m The module to define the sender/receiver in
 * @param The name to insert into the binded class name (ex. {name}ProtoUdpSender)
 */
template <typename T>
void declareThreadedProtoUdpSender(py::module& m, std::string name)
{
    using Class              = ThreadedProtoUdpSender<T>;
    std::string pyclass_name = name + "ProtoUdpSender";
    py::class_<Class, std::shared_ptr<Class>>(m, pyclass_name.c_str(),
                                              py::buffer_protocol(), py::dynamic_attr())
        .def(py::init<std::string, int, bool>())
        .def("send_proto", &Class::sendProto);
}

/**
 * Declares a Python binding for a ThreadedProtoRadioSender of type T
 *
 * @param m The module to define the sender/receiver in
 * @param The name to insert into the binded class name (ex. {name}ProtoRadioSender)
 */
template <typename T>
void declareThreadedProtoRadioSender(py::module& m, std::string name)
{
    using Class              = ThreadedProtoRadioSender<T>;
    std::string pyclass_name = name + "ProtoRadioSender";
    py::class_<Class, std::shared_ptr<Class>>(m, pyclass_name.c_str(),
                                              py::buffer_protocol(), py::dynamic_attr())
        .def(py::init<>())
        .def("send_proto", &Class::sendProto);
}

/**
 * Declares a Python binding for a ThreadedProtoUdpListener of type T
 *
 * @param m The module to define the sender/receiver in
 * @param The name to insert into the binded class name (ex. {name}ProtoUdpListener)
 */
template <typename T>
void declareThreadedProtoUdpListener(py::module& m, std::string name)
{
    using Class              = ThreadedProtoUdpListener<T>;
    std::string pyclass_name = name + "ProtoListener";
    py::class_<Class, std::shared_ptr<Class>>(m, pyclass_name.c_str(),
                                              py::buffer_protocol(), py::dynamic_attr())
        .def(py::init<std::string, unsigned short, const std::function<void(T)>&, bool>())
        .def("close", &Class::close);
}


<<<<<<< HEAD
/**
 * Declares a Python binding for a PassGenerator of type T
 *
 * @param m The module to define the sender/receiver in
 * @param The name to insert into the binded class name (ex. {name}PassGenerator)
 */
template <typename T>
void declarePassGenerator(py::module& m, std::string name)
{
    using Class              = PassGenerator<T>;
    std::string pyclass_name = name + "PassGenerator";
    py::class_<Class, std::shared_ptr<Class>>(m, pyclass_name.c_str(),
                                              py::buffer_protocol(), py::dynamic_attr())
        .def(py::init<std::shared_ptr<EighteenZonePitchDivision>,
                      TbotsProto::PassingConfig>())
        .def("generatePassEvaluation", &PassGenerator<T>::generatePassEvaluation);
}

template <typename T>
void declarePassEvaluation(py::module& m, std::string name)
{
    using Class              = PassEvaluation<T>;
    std::string pyclass_name = name + "PassEvaluation";
    py::class_<Class, std::shared_ptr<Class>>(m, pyclass_name.c_str(),
                                              py::buffer_protocol(), py::dynamic_attr())
        .def("getBestPassOnField", &PassEvaluation<T>::getBestPassOnField);
}


=======
>>>>>>> f781fc50
/**
 * Create a new threaded e-stop reader
 *
 * @param uart_port The uart port the e-stop is on
 * @param baud_rate The baud rate to communicate with
 *
 * @returns ThreadedEstopReader
 */
std::unique_ptr<ThreadedEstopReader> createThreadedEstopReader(std::string uart_port,
                                                               int baud_rate)
{
    auto uart_device = std::make_unique<BoostUartCommunication>(baud_rate, uart_port);
    return std::make_unique<ThreadedEstopReader>(std::move(uart_device));
}

PYBIND11_MODULE(python_bindings, m)
{
    pybind11_protobuf::ImportNativeProtoCasters();
    // Operator overloading section of
    // https://pybind11.readthedocs.io/en/stable/advanced/classes.html
    py::class_<Point>(m, "Point", py::module_local())
        .def(py::init<double, double>())
        .def("x", &Point::x)
        .def("y", &Point::y)
        .def("toVector", &Point::toVector)
        .def(py::self + Vector())
        .def(Vector() + py::self)
        .def(py::self - Vector())
        .def(py::self -= Vector())
        .def(py::self += Vector())
        .def(py::self - Point())
        .def(-py::self)
        .def(py::self == Point())
        .def(py::self != Point())
        .def("__repr__", [](const Point& v) {
            std::stringstream stream;
            stream << v;
            return stream.str();
        });

    py::class_<Vector>(m, "Vector")
        .def(py::init<float, float>())
        .def("x", &Vector::x)
        .def("y", &Vector::y)
        .def("setX", &Vector::setX)
        .def("setY", &Vector::setY)
        .def("length", &Vector::length)
        .def("lengthSquared", &Vector::lengthSquared)
        .def("normalize", py::overload_cast<>(&Vector::normalize, py::const_))
        .def("normalize", py::overload_cast<double>(&Vector::normalize, py::const_))
        .def("rotate", &Vector::rotate)
        .def("orientation", &Vector::orientation)
        .def("dot", &Vector::dot)
        // Overloaded
        .def(py::self + py::self)
        .def(py::self += py::self)
        .def(-py::self)
        .def(py::self - py::self)
        .def(py::self -= py::self)
        .def(double() * py::self)
        .def(py::self * double())
        .def(py::self *= double())
        .def(py::self / double())
        .def(py::self /= double())
        .def("__repr__", [](const Vector& v) {
            std::stringstream stream;
            stream << v;
            return stream.str();
        });

    py::class_<Polygon>(m, "Polygon")
        .def(py::init<std::vector<Point>>())
        .def("centroid", &Polygon::centroid)
        .def("getPoints", &Polygon::getPoints)
        .def("getSegments", &Polygon::getSegments)
        // Overloaded
        .def("__repr__", [](const Polygon& v) {
            std::stringstream stream;
            stream << v;
            return stream.str();
        });

    py::class_<Angle>(m, "Angle")
        .def(py::init<>())
        .def_static("fromRadians", &Angle::fromRadians)
        .def_static("fromDegrees", &Angle::fromDegrees)
        .def("toRadians", &Angle::toRadians)
        // Overloaded
        .def("__repr__", [](const Angle& a) {
            std::stringstream stream;
            stream << a;
            return stream.str();
        });

    py::class_<ConvexPolygon, Polygon>(m, "ConvexPolygon");
    py::class_<Rectangle, ConvexPolygon>(m, "Rectangle")
        .def(py::init<Point, Point>())
        // Overloaded
        .def("__repr__",
             [](const Rectangle& r) {
                 std::stringstream stream;
                 stream << r;
                 return stream.str();
             })
        .def("xLength", &Rectangle::xLength)
        .def("yLength", &Rectangle::yLength)
        .def("centre", &Rectangle::centre)
        .def("posXPosYCorner", &Rectangle::posXPosYCorner)
        .def("negXPosYCorner", &Rectangle::negXPosYCorner)
        .def("negXNegYCorner", &Rectangle::negXNegYCorner)
        .def("posXNegYCorner", &Rectangle::posXNegYCorner)
        .def("xMax", &Rectangle::xMax)
        .def("xMin", &Rectangle::xMin)
        .def("yMax", &Rectangle::yMax)
        .def("yMin", &Rectangle::yMin)
        .def("diagonal", &Rectangle::diagonal)
        .def("expand", &Rectangle::expand);

    py::class_<Segment>(m, "Segment")
        .def(py::init<Point, Point>())
        .def("setStart", &Segment::setStart)
        .def("setEnd", &Segment::setEnd)
        .def("getStart", &Segment::getStart)
        .def("getEnd", &Segment::getEnd)
        .def("length", &Segment::length)
        .def("lengthSquared", &Segment::lengthSquared)
        .def("reverse", &Segment::reverse);

    py::class_<Circle>(m, "Circle")
        .def(py::init<Point, double>())
        // Overloaded
        .def("__repr__",
             [](const Circle& c) {
                 std::stringstream stream;
                 stream << c;
                 return stream.str();
             })
        .def("origin", &Circle::origin)
        .def("radius", &Circle::radius)
        .def("area", &Circle::area);

    py::class_<Stadium>(m, "Stadium")
        .def(py::init<Segment, double>())
        .def("__repr__", [](const Stadium& s) {
            std::stringstream stream;
            stream << s;
            return stream.str();
        });

    py::class_<RobotConstants>(m, "RobotConstants")
        .def_readwrite("max_force_dribbler_speed_rpm",
                       &RobotConstants::max_force_dribbler_speed_rpm)
        .def_readwrite("robot_radius_m", &RobotConstants::robot_radius_m)
        .def_readwrite("mass_kg", &RobotConstants::mass_kg)
        .def_readwrite("inertial_factor", &RobotConstants::inertial_factor)
        .def_readwrite("jerk_limit_kg_m_per_s_3",
                       &RobotConstants::jerk_limit_kg_m_per_s_3)
        .def_readwrite("front_wheel_angle_deg", &RobotConstants::front_wheel_angle_deg)
        .def_readwrite("back_wheel_angle_deg", &RobotConstants::back_wheel_angle_deg)
        .def_readwrite("front_of_robot_width_meters",
                       &RobotConstants::front_of_robot_width_meters)
        .def_readwrite("dribbler_width_meters", &RobotConstants::dribbler_width_meters)
        .def_readwrite("robot_max_acceleration_m_per_s_2",
                       &RobotConstants::robot_max_acceleration_m_per_s_2)
        .def_readwrite("robot_max_ang_acceleration_rad_per_s_2",
                       &RobotConstants::robot_max_ang_acceleration_rad_per_s_2)
        .def_readwrite("indefinite_dribbler_speed_rpm",
                       &RobotConstants::indefinite_dribbler_speed_rpm)
        .def_readwrite("wheel_radius_meters", &RobotConstants::wheel_radius_meters)
        .def_readwrite("wheel_rotations_per_motor_rotation",
                       &RobotConstants::wheel_rotations_per_motor_rotation)
        .def_readwrite("robot_max_speed_m_per_s",
                       &RobotConstants::robot_max_speed_m_per_s)
        .def_readwrite("robot_max_ang_speed_rad_per_s",
                       &RobotConstants::robot_max_ang_speed_rad_per_s);
    m.def("create2021RobotConstants", &create2021RobotConstants);

    m.def("createPoint", &createPoint);
    m.def("createPolygon", &createPolygon);
    m.def("createCircle", &createCircle);
    m.def("createVector", &createVector);
    m.def("createSegment", &createSegment);
    m.def("createStadium", &createStadium);

    m.def("createPointProto", &createPointProto);
    m.def("createPolygonProto", &createPolygonProto);
    m.def("createCircleProto", &createCircleProto);
    m.def("createVectorProto", &createVectorProto);
    m.def("createSegmentProto", &createSegmentProto);
    m.def("createStadiumProto", &createStadiumProto);

    m.def("createGeometryData", &createGeometryData);

    m.def("contains", py::overload_cast<const Circle&, const Segment&>(&contains));
    m.def("contains", py::overload_cast<const Circle&, const Point&>(&contains));
    m.def("contains", py::overload_cast<const Polygon&, const Point&>(&contains));
    m.def("contains", py::overload_cast<const Ray&, const Point&>(&contains));
    m.def("contains",
          py::overload_cast<const Segment&, const Point&, double, int>(&contains));
    m.def("contains", py::overload_cast<const Rectangle&, const Point&>(&contains));
    m.def("contains", py::overload_cast<const Stadium&, const Point&>(&contains));

    py::class_<Robot>(m, "Robot")
        .def(py::init<unsigned, Point&, Vector&, Angle&, Angle&, Timestamp&>())
        .def(py::init<TbotsProto::Robot>())
        .def("timestamp", &Robot::timestamp)
        .def("position", &Robot::position)
        .def("velocity", &Robot::velocity)
        .def("orientation", &Robot::orientation)
        .def("angularVelocity", &Robot::angularVelocity)
        .def("isNearDribbler", &Robot::isNearDribbler, py::arg("test_point"),
             py::arg("TOLERANCE") = BALL_TO_FRONT_OF_ROBOT_DISTANCE_WHEN_DRIBBLING)
        .def("dribblerArea", &Robot::dribblerArea);

    py::class_<Team>(m, "Team")
        .def(py::init<const std::vector<Robot>&>())
        .def("assignGoalie", &Team::assignGoalie)
        .def("getAllRobots", &Team::getAllRobots);

    py::class_<Timestamp>(m, "Timestamp").def(py::init<>());

    py::class_<Ball>(m, "Ball")
        .def(py::init<Point, Vector, Timestamp>())
        .def("position", &Ball::position);

    // https://pybind11.readthedocs.io/en/stable/classes.html
    py::class_<Field>(m, "Field")
        .def(py::init<TbotsProto::Field>())
        .def_static("createSSLDivisionAField", &Field::createSSLDivisionAField)
        .def_static("createSSLDivisionBField", &Field::createSSLDivisionBField)
        .def("xLength", &Field::xLength)
        .def("totalXLength", &Field::totalXLength)
        .def("yLength", &Field::yLength)
        .def("totalYLength", &Field::totalYLength)
        .def("goalYLength", &Field::goalYLength)
        .def("goalXLength", &Field::goalXLength)
        .def("centerCircleRadius", &Field::centerCircleRadius)
        .def("centerCircle", &Field::centerCircle)
        .def("centerPoint", &Field::centerPoint)
        .def("halfwayLine", &Field::halfwayLine)
        .def("defenseAreaYLength", &Field::defenseAreaYLength)
        .def("defenseAreaXLength", &Field::defenseAreaXLength)
        .def("friendlyDefenseArea", &Field::friendlyDefenseArea)
        .def("enemyDefenseArea", &Field::enemyDefenseArea)
        .def("friendlyHalf", &Field::friendlyHalf)
        .def("friendlyPositiveYQuadrant", &Field::friendlyPositiveYQuadrant)
        .def("friendlyNegativeYQuadrant", &Field::friendlyNegativeYQuadrant)
        .def("enemyHalf", &Field::enemyHalf)
        .def("enemyPositiveYQuadrant", &Field::enemyPositiveYQuadrant)
        .def("enemyNegativeYQuadrant", &Field::enemyNegativeYQuadrant)
        .def("fieldLines", &Field::fieldLines)
        .def("fieldBoundary", &Field::fieldBoundary)
        .def("friendlyGoalCenter", &Field::friendlyGoalCenter)
        .def("enemyGoalCenter", &Field::enemyGoalCenter)
        .def("friendlyGoal", &Field::friendlyGoal)
        .def("enemyGoal", &Field::enemyGoal)
        .def("friendlyPenaltyMark", &Field::friendlyPenaltyMark)
        .def("enemyPenaltyMark", &Field::enemyPenaltyMark)
        .def("friendlyCornerPos", &Field::friendlyCornerPos)
        .def("friendlyCornerNeg", &Field::friendlyCornerNeg)
        .def("enemyCornerPos", &Field::enemyCornerPos)
        .def("enemyCornerNeg", &Field::enemyCornerNeg)
        .def("friendlyGoalpostPos", &Field::friendlyGoalpostPos)
        .def("friendlyGoalpostNeg", &Field::friendlyGoalpostNeg)
        .def("enemyGoalpostPos", &Field::enemyGoalpostPos);

    py::class_<World>(m, "World")
        .def(py::init<Field, Ball, Team, Team>())
        .def(py::init<TbotsProto::World>())
        .def("friendlyTeam", &World::friendlyTeam)
        .def("enemyTeam", &World::enemyTeam)
        .def("ball", &World::ball)
        .def("field", &World::field);

    // Listeners
    declareThreadedProtoUdpListener<SSLProto::Referee>(m, "SSLReferee");
    declareThreadedProtoUdpListener<TbotsProto::RobotStatus>(m, "RobotStatus");
    declareThreadedProtoUdpListener<TbotsProto::RobotLog>(m, "RobotLog");
    declareThreadedProtoUdpListener<SSLProto::SSL_WrapperPacket>(m, "SSLWrapperPacket");
    declareThreadedProtoUdpListener<TbotsProto::RobotCrash>(m, "RobotCrash");

    // Senders
    declareThreadedProtoUdpSender<TbotsProto::PrimitiveSet>(m, "PrimitiveSet");
    declareThreadedProtoRadioSender<TbotsProto::PrimitiveSet>(m, "PrimitiveSet");

    // Estop Reader
    py::class_<ThreadedEstopReader, std::unique_ptr<ThreadedEstopReader>>(
        m, "ThreadedEstopReader")
        .def(py::init<>(&createThreadedEstopReader))
        .def("isEstopPlay", &ThreadedEstopReader::isEstopPlay);

    py::class_<EighteenZonePitchDivision, std::shared_ptr<EighteenZonePitchDivision>>(
        m, "EighteenZonePitchDivision")
        .def(py::init<Field>())
        .def("getZone", &EighteenZonePitchDivision::getZone);

    py::class_<PassGenerator>(m, "PassGenerator")
        .def(py::init<const TbotsProto::PassingConfig&>())
        .def("getBestPass", &PassGenerator::getBestPass);

    py::class_<PassWithRating, std::unique_ptr<PassWithRating>>(m, "PassWithRating")
        .def_readwrite("pass_value", &PassWithRating::pass);

    py::class_<Pass, std::unique_ptr<Pass>>(m, "Pass")
        .def("passerPoint", &Pass::passerPoint)
        .def("receiverPoint", &Pass::receiverPoint)
        .def("speed", &Pass::speed)
        .def_static("fromDestReceiveSpeed",
                    py::overload_cast<const Point&, const Point&, double, double, double>(
                        &Pass::fromDestReceiveSpeed))
        .def_static("fromDestReceiveSpeed",
                    py::overload_cast<const Point&, const Point&,
                                      const TbotsProto::PassingConfig&>(
                        &Pass::fromDestReceiveSpeed));

    py::enum_<EighteenZoneId>(m, "EighteenZoneId")
        .value("ZONE_1", EighteenZoneId::ZONE_1)
        .value("ZONE_2", EighteenZoneId::ZONE_2)
        .value("ZONE_3", EighteenZoneId::ZONE_3)
        .value("ZONE_4", EighteenZoneId::ZONE_4)
        .value("ZONE_5", EighteenZoneId::ZONE_5)
        .value("ZONE_6", EighteenZoneId::ZONE_6)
        .value("ZONE_7", EighteenZoneId::ZONE_7)
        .value("ZONE_8", EighteenZoneId::ZONE_8)
        .value("ZONE_9", EighteenZoneId::ZONE_9)
        .value("ZONE_10", EighteenZoneId::ZONE_10)
        .value("ZONE_11", EighteenZoneId::ZONE_11)
        .value("ZONE_12", EighteenZoneId::ZONE_12)
        .value("ZONE_13", EighteenZoneId::ZONE_13)
        .value("ZONE_14", EighteenZoneId::ZONE_14)
        .value("ZONE_15", EighteenZoneId::ZONE_15)
        .value("ZONE_16", EighteenZoneId::ZONE_16)
        .value("ZONE_17", EighteenZoneId::ZONE_17)
        .value("ZONE_18", EighteenZoneId::ZONE_18)
        .export_values();

    py::enum_<EstopState>(m, "EstopStates")
        .value("STOP", EstopState::STOP)
        .value("PLAY", EstopState::PLAY)
        .value("STATUS_ERROR", EstopState::STATUS_ERROR)
        .export_values();
}<|MERGE_RESOLUTION|>--- conflicted
+++ resolved
@@ -102,38 +102,6 @@
 }
 
 
-<<<<<<< HEAD
-/**
- * Declares a Python binding for a PassGenerator of type T
- *
- * @param m The module to define the sender/receiver in
- * @param The name to insert into the binded class name (ex. {name}PassGenerator)
- */
-template <typename T>
-void declarePassGenerator(py::module& m, std::string name)
-{
-    using Class              = PassGenerator<T>;
-    std::string pyclass_name = name + "PassGenerator";
-    py::class_<Class, std::shared_ptr<Class>>(m, pyclass_name.c_str(),
-                                              py::buffer_protocol(), py::dynamic_attr())
-        .def(py::init<std::shared_ptr<EighteenZonePitchDivision>,
-                      TbotsProto::PassingConfig>())
-        .def("generatePassEvaluation", &PassGenerator<T>::generatePassEvaluation);
-}
-
-template <typename T>
-void declarePassEvaluation(py::module& m, std::string name)
-{
-    using Class              = PassEvaluation<T>;
-    std::string pyclass_name = name + "PassEvaluation";
-    py::class_<Class, std::shared_ptr<Class>>(m, pyclass_name.c_str(),
-                                              py::buffer_protocol(), py::dynamic_attr())
-        .def("getBestPassOnField", &PassEvaluation<T>::getBestPassOnField);
-}
-
-
-=======
->>>>>>> f781fc50
 /**
  * Create a new threaded e-stop reader
  *
