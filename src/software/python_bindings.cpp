--- conflicted
+++ resolved
@@ -407,14 +407,9 @@
         .def(py::init<>(&createThreadedEstopReader))
         .def("isEstopPlay", &ThreadedEstopReader::isEstopPlay);
 
-<<<<<<< HEAD
     py::class_<ProtoLogger>(m, "ProtoLogger")
-        .def_static("createLogEntry", &ProtoLogger::createLogEntry);
-
-    declarePassGenerator<EighteenZoneId>(m, "EighteenZoneId");
-
-=======
->>>>>>> 13f04e4a
+            .def_static("createLogEntry", &ProtoLogger::createLogEntry);
+
     py::class_<EighteenZonePitchDivision, std::shared_ptr<EighteenZonePitchDivision>>(
         m, "EighteenZonePitchDivision")
         .def(py::init<Field>())
