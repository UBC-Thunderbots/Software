package(default_visibility = ["//visibility:public"])

cc_library(
    name = "sml_fsm",
    srcs = ["sml_fsm.cpp"],
    hdrs = ["sml_fsm.h"],
    deps = [
<<<<<<< HEAD
        "//software/logger",
        "//proto:play_info_msg_cc_proto",
=======
>>>>>>> 93d6b278
        "//software/util/typename",
        "@sml",
    ],
)<|MERGE_RESOLUTION|>--- conflicted
+++ resolved
@@ -5,11 +5,8 @@
     srcs = ["sml_fsm.cpp"],
     hdrs = ["sml_fsm.h"],
     deps = [
-<<<<<<< HEAD
         "//software/logger",
         "//proto:play_info_msg_cc_proto",
-=======
->>>>>>> 93d6b278
         "//software/util/typename",
         "@sml",
     ],
