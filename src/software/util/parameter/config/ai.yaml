--- conflicted
+++ resolved
@@ -315,33 +315,28 @@
       max: 3.0
       default: 0.0
       type: "double"
-      description: >-
+      description: >- 
         Control the final speed of the goalie to be able to intercept shots better
   ball_speed_panic:
       min: 0.0
       max: 6.0
       default: 0.2
       type: "double"
-      description: >-
+      description: >- 
         At what speed of the ball should the goalie panic and stop the ball
   block_cone_radius:
       min: 0.0
       max: 1.0
       default: 0.3
       type: "double"
-<<<<<<< HEAD
-      description: >-
-          The radius to wedge the robot into the cone, defaults to robot radius
-=======
       description: >- 
           The radius to wedge the robot into the cone, defaults to MAX_ROBOT_RADIUS
->>>>>>> 195680ed
   defense_area_deflation:
       min: 0.1
       max: 0.5
       default: 0.2
       type: "double"
-      description: >-
+      description: >- 
         How much to deflate the defense area by, larger value means closer to the
         net
 ShootGoalTactic:
