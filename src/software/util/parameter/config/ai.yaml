PassingConfig:
  StaticFieldPositionQualityXOffset:
    min: 0
    max: 1
    default: 0.3
    type: "double"
    description: >-
               The offset from the sides of the field to place the rectangular
               sigmoid we use to determine what areas to pass to
  StaticFieldPositionQualityYOffset:
    min: 0
    max: 1
    default: 0.3
    type: "double"
    description: >-
               The offset from the sides of the field to place the rectangular
               sigmoid we use to determine what areas to pass to
  StaticFieldPositionQualityFriendlyGoalDistanceWeight:
    min: 0
    max: 1
    default: 0.3
    type: "double"
    description: >-
        The weight that being close to the goal will have on the static
        position quality. Lower, more negative weights result in the distance
        to the goal having less of an effect.
  EnemyProximityImportance:
    min: 0
    max: 10
    default: 0.5
    type: "double"
    description: >-
               This controls how heavily we weight a robot being near the pass
               receiver when calculating enemy risk to a pass
  IdealMinShootAngleDegrees:
    min: -360
    max: 360
    default: 40
    type: "double"
    description: >-
        The minimum open angle formed by the two enemy goal posts and the
        pass reception position that we think will likely result in a good
        shooting opportunity. Note that we may take shots below this in some
        cases, it's more of a weight then a cutoff.
  IdealMaxRotationToShootDegrees:
    min: 0
    max: 180
    default: 60
    type: "double"
    description: >-
               The maximum angle that we have to rotate after receiving a pass to
               shoot that we think would likely result in a goal. Note that we may
               try to take shots that require us to rotate more then this, it's more
               of a soft limit.
  MinPassSpeedMPerS:
    min: 0
    max: 5
    default: 3.5
    type: "double"
    description: "The minimum pass speed (in m/s)"
  MaxPassSpeedMPerS:
    min: 0
    max: 10
    default: 5.5
    type: "double"
    description: "The maximum pass speed (in m/s)"
  MinTimeOffsetForPassSeconds:
    min: 0
    max: 5
    default: 0.7
    type: "double"
    description: >-
      Minimum time into the future at which the pass should occur. This is
      to ensure we have enough time to setup a robot to actually perform
      the pass. This is in seconds.
  MaxTimeOffsetForPassSeconds:
    min: 0
    max: 5
    default: 4.0
    type: "double"
    description: >-
      Maximum time into the future at which the pass should occur. This gives the
      upper bound on the pass start time, relative to the current time. This is in
      seconds.
  EnemyReactionTime:
    min: 0
    max: 3.0
    default: 0.4
    type: "double"
    description: >-
      How long we think the enemy will take to recognize we're passing and start
      moving to intercept
  NumPassesToOptimize:
    min: 1
    max: 1000
    default: 15
    type: "int"
    description: "The number of passes to try to optimize at any given time"
  NumPassesToKeepAfterPruning:
    min: 0
    max: 1000
    default: 3
    type: "int"
    description: "The number of passes to keep after pruning"
  NumberOfGradientDescentStepsPerIter:
    min: 0
    max: 1000
    default: 10
    type: "int"
    description: "The number of steps of gradient descent to perform in each iteration"
  PassEqualityMaxPositionDifferenceMeters:
    min: 0
    max: 4
    default: 0.05
    type: "double"
    description: >-
      The maximum allowed difference between the reciever and passer
      point of two passes for which they are considered equal
  PassEqualityMaxStartTimeDifferenceSeconds:
    min: 0
    max: 3
    default: 0.1
    type: "double"
    description: "TODO: Add description as part of #149"
  PassEqualityMaxSpeedDifferenceMetersPerSecond:
    min: 0
    max: 4
    default: 0.3
    type: "double"
    description: "TODO: Add description as part of #149"
NavigatorConfig:
  DefaultAvoidDist:
    min: 0
    max: 100
    default: 50
    type: "double"
    description: "TODO: Add description as part of #149"
  CollisionAvoidVelocityScale:
    min: 0
    max: 1
    default: 0.5
    type: "double"
    description: "TODO: Add description as part of #149"
  TransitionSpeedFactor:
    min: 0
    max: 1
    default: 0.6
    type: "double"
    description: "Factor of max speed to use for transition speed calculations"
  VelocityObstacleInflationFactor:
    min: 0
    max: 1
    default: 0.2
    type: "double"
    description: "Factor for velocity obstacle length scaling"
  RobotObstacleInflationFactor:
    min: 0
    max: 10
    default: 1.3
    type: "double"
    description: "Factor for robot obstacle size"
  BallObstacleInflationFactor:
    min: 0
    max: 10
    default: 1.3
    type: "double"
    description: "Factor for ball obstacle size"
RobotExpiryBufferMilliseconds:
  min: 0
  max: 100
  default: 50
  type: "int"
  description: "TODO: Add description as part of #149"
<<<<<<< HEAD
EvaluationConfig:
    IndirectChipConfig:
      ChipTargetFraction:
=======
Evaluation:
    Possession:
      possession_dist:
        min: 0.0
        max: 1.0
        default: 0.2
        type: "double"
        description: How close the ball has to be to the robot for the robot to have the ball
      passed_to_angle_tolerance:
        min: 0.0
        max: 90.0
        default: 15.0
        type: "double"
        description: "angle in degrees that the ball velocity can deviate from the axis between
                      the ball and the robot before it doesn't count as a pass"
      min_pass_speed:
        min: 0.0
        max: 10.0
        default: 1.0
        type: "double"
        description: minimum speed along the pass axis for it to count as a pass
      possession_buffer_time_seconds:
        min: 0.0
        max: 5.0
        default: 1.5
        type: "double"
        description: how far back in time to check if a robot has possession
      pass_buffer_time_seconds:
        min: 0.0
        max: 5.0
        default: 1.0
        type: "double"
        description: how far back in time to check if a robot is receiving a pass
    Indirect_Chip:
      chip_target_fraction:
>>>>>>> d6e03039
        min: 0.0
        max: 100.0
        default: 5.0/10.0
        type: "double"
        description: Adjusts how far between ball and target the robot will chip
      ChipPowerBounceThreshold:
        min: 0.0
        max: 5.0
        default: 7.5/10.0
        type: "double"
        description: Maximum fraction of distance between chipper and target the first bounce should be, so ball is rolling when it reaches the target
      MaxChipPower:
        min: 0.0
        max: 100.0
        default: 8.0
        type: "double"
        description: Maximum power the robot can chip the ball at without malfunctions
      ChipTargetAreaInset:
        min: 0.0
        max: 100.0
        default: 0.3
        type: "double"
        description: Closest distance to edge of field that the robot could chip and chase to
      MinChipTriArea:
        min: 0.0
        max: 100.0
        default: 0.5
        type: "double"
        description: Minimum area of chip target triangle
      MinChipTriEdgeLen:
        min: 0.0
        max: 100.0
        default: 0.8
        type: "double"
        description: Minimum edge length of chip target triangle
      MinChipTriEdgeAngle:
        min: 0.0
        max: 180.0
        default: 20
        type: "double"
        description: Minimum angle in degrees between chip triangle edges
      ChipCherryPowerDownscale:
        min: 0.0
        max: 100.0
        default: 0.85
        type: "double"
        description: Percentage of distance to center of triangle to return as target
<<<<<<< HEAD
DefenseShadowEnemyTacticConfig:
  BallStealSpeed:
    default: 0.3
    max: 1.0
    min: 0.0
    type: "double"
    description: Try to steal the passee's ball below this ball speed
DefenderCreaseTacticConfig:
  MaxDefenderSeperationDeg:
=======
DefenderCreaseTactic:
  max_defender_seperation_deg:
>>>>>>> d6e03039
    min: 0.0
    max: 50
    default: 13.0
    type: "double"
    description: The maximum angle the crease defenders will seperate by, in degrees.
  MinDefenderSeperationDeg:
    min: 0.0
    max: 50
    default: 3.0
    type: "double"
    description: The minimum angle the crease defenders will seperate by, in degrees.
  BallDistForMaxDefenderSeperation:
    min: 0.0
    max: 5
    default: 3
    type: "double"
    description: >-
      The distance between the ball and the defenders at which they will have their
      maximum seperation.
  BallDistForMinDefenderSeperation:
    min: 0.0
    max: 5
    default: 1
    type: "double"
    description: >-
      The distance between the ball and the defenders at which they will have their
      minimum seperation.
<<<<<<< HEAD
GoalieTacticConfig:
  BlockConeBuffer:
      min: 0.0
      max: 2.0
      default: 0.0
      type: "double"
      description: >-
        The block cone buffer is the extra distance to add on either side of the robot
        to allow to it be further back in the block cone
PivotActionConfig:
  ArbScaling:
=======
PivotAction:
  experimental:
      type: "bool"
      default: false
      description: If toggled, then loose ball will attempt to pivot with bottom parameters
  arb_scaling:
>>>>>>> d6e03039
      min: 0.0
      max: 10.0
      type: "double"
      default: 1.0
      description: How quickly to pivot
  FinishAngleThreshold:
      min: 0.0
      max: 360.0
      type: "double"
      default: 5.0
      description: >-
          How much tolerance in degrees we allow for the final angle before annoucing
          pivot has finished
<<<<<<< HEAD
RobotCapabilitiesConfig:
  BrokenDribblers:
=======
GoalieTactic:
  block_cone_buffer:
      min: 0.0
      max: 2.0
      default: 0.0
      type: "double"
      description: >-
        The block cone buffer is the extra distance to add on either side of the robot
        to allow to it be further back in the block cone
  goalie_final_speed:
      min: 0.0
      max: 3.0
      default: 0.0
      type: "double"
      description: >- 
        Control the final speed of the goalie to be able to intercept shots better
  ball_speed_panic:
      min: 0.0
      max: 6.0
      default: 0.2
      type: "double"
      description: >- 
        At what speed of the ball should the goalie panic and stop the ball
  block_cone_radius:
      min: 0.0
      max: 1.0
      default: 0.3
      type: "double"
      description: >- 
          The radius to wedge the robot into the cone, defaults to MAX_ROBOT_RADIUS
  defense_area_deflation:
      min: 0.1
      max: 0.5
      default: 0.2
      type: "double"
      description: >- 
        How much to deflate the defense area by, larger value means closer to the
        net
ShootGoalTactic:
  enemy_about_to_steal_ball_rectangle_width:
      min: 0.0
      max: 2.0
      type: "double"
      default: 0.18
      description: >-
          The total width ("sideways" of the robot) of the rectangle starting
          from the friendly robot inside which we think an enemy is about to
  enemy_about_to_steal_ball_rectangle_extension_length:
      min: 0.0
      max: 2.0
      type: "double"
      default: 0.27
      description: >-
          The total length (in the direction the robot is facing) of the rectangle
          starting from the friendly robot inside which we think an enemy is about to
          steal the ball
RobotCapabilities:
  broken_dribblers:
>>>>>>> d6e03039
    default: ""
    type: "std::string"
    description: Comma-separated list of numbers of robots with broken dribblers
  BrokenChippers:
    default: ""
    type: "std::string"
    description: Comma-separated list of numbers of robots with broken chippers
  BrokenKickers:
    default: ""
    type: "std::string"
    description: Comma-separated list of numbers of robots with broken kickers
DefenseShadowEnemyTactic:
  ball_steal_speed:
    default: 0.3
    max: 1.0
    min: 0.0
    type: "double"
    description: Try to steal the passee's ball below this ball speed
CornerKickPlay:
  max_time_commit_to_pass_seconds:
    min: 0.0
    max: 5.0
    default: 3.0
    type: "double"
    description: The maximum time that we will wait before committing to a pass
ShootOrChipPlay:
  fallback_chip_target_enemy_goal_offset:
    min: 0.0
    max: 4.0
    default: 1.5
    type: double
    description: >-
      The x offset from the enemy goal for the fallback chip target, ie. where we will
      chip if any enemy approches us before we have a good shot or a robot to chip to
ShootOrPassPlay:
  abs_min_pass_score:
    min: 0.0
    max: 1.0
    default: 0.05
    type: double
    description: The absolute minimum pass quality we're willing to attempt
  pass_score_ramp_down_duration:
    min: 0.0
    max: 5.0
    default: 2.0
    type: double
    description: >-
      When we're choosing a pass, we start by looking for a pass with a perfect score
      of 1, and then over time lower the score we're will to accept. This parameter
      how fast we ramp down to abs_min_pass_score. This is in seconds.
  min_open_angle_for_shot_deg:
    min: 0.0
    max: 90.0
    default: 6
    type: double
    description: The minimum open angle to the goal that we require before taking a shot
ShadowFreekickerTactic:
  robot_separation_scaling_factor:
    min: 1.0
    max: 5.0
    default: 1.1
    type: double
    description: >-
      How much to scale the separation distance between the two robots shadowing
      an enemy freekicker
HighLevelStrategy:
  use_shoot_or_pass_instead_of_shoot_or_chip:
    default: true
    type: bool
    description: Use the ShootOrPassPlay instead of the ShootOrChipPlay<|MERGE_RESOLUTION|>--- conflicted
+++ resolved
@@ -171,47 +171,41 @@
   default: 50
   type: "int"
   description: "TODO: Add description as part of #149"
-<<<<<<< HEAD
 EvaluationConfig:
+    PossessionConfig:
+      PossessionDist:
+        min: 0.0
+        max: 1.0
+        default: 0.2
+        type: "double"
+        description: How close the ball has to be to the robot for the robot to have the ball
+      PassedToAngleTolerance:
+        min: 0.0
+        max: 90.0
+        default: 15.0
+        type: "double"
+        description: "angle in degrees that the ball velocity can deviate from the axis between
+                      the ball and the robot before it doesn't count as a pass"
+      MinPassSpeed:
+        min: 0.0
+        max: 10.0
+        default: 1.0
+        type: "double"
+        description: minimum speed along the pass axis for it to count as a pass
+      PossessionBufferTimeSeconds:
+        min: 0.0
+        max: 5.0
+        default: 1.5
+        type: "double"
+        description: how far back in time to check if a robot has possession
+      PassBufferTimeSeconds:
+        min: 0.0
+        max: 5.0
+        default: 1.0
+        type: "double"
+        description: how far back in time to check if a robot is receiving a pass
     IndirectChipConfig:
       ChipTargetFraction:
-=======
-Evaluation:
-    Possession:
-      possession_dist:
-        min: 0.0
-        max: 1.0
-        default: 0.2
-        type: "double"
-        description: How close the ball has to be to the robot for the robot to have the ball
-      passed_to_angle_tolerance:
-        min: 0.0
-        max: 90.0
-        default: 15.0
-        type: "double"
-        description: "angle in degrees that the ball velocity can deviate from the axis between
-                      the ball and the robot before it doesn't count as a pass"
-      min_pass_speed:
-        min: 0.0
-        max: 10.0
-        default: 1.0
-        type: "double"
-        description: minimum speed along the pass axis for it to count as a pass
-      possession_buffer_time_seconds:
-        min: 0.0
-        max: 5.0
-        default: 1.5
-        type: "double"
-        description: how far back in time to check if a robot has possession
-      pass_buffer_time_seconds:
-        min: 0.0
-        max: 5.0
-        default: 1.0
-        type: "double"
-        description: how far back in time to check if a robot is receiving a pass
-    Indirect_Chip:
-      chip_target_fraction:
->>>>>>> d6e03039
         min: 0.0
         max: 100.0
         default: 5.0/10.0
@@ -259,20 +253,8 @@
         default: 0.85
         type: "double"
         description: Percentage of distance to center of triangle to return as target
-<<<<<<< HEAD
-DefenseShadowEnemyTacticConfig:
-  BallStealSpeed:
-    default: 0.3
-    max: 1.0
-    min: 0.0
-    type: "double"
-    description: Try to steal the passee's ball below this ball speed
 DefenderCreaseTacticConfig:
   MaxDefenderSeperationDeg:
-=======
-DefenderCreaseTactic:
-  max_defender_seperation_deg:
->>>>>>> d6e03039
     min: 0.0
     max: 50
     default: 13.0
@@ -300,26 +282,12 @@
     description: >-
       The distance between the ball and the defenders at which they will have their
       minimum seperation.
-<<<<<<< HEAD
-GoalieTacticConfig:
-  BlockConeBuffer:
-      min: 0.0
-      max: 2.0
-      default: 0.0
-      type: "double"
-      description: >-
-        The block cone buffer is the extra distance to add on either side of the robot
-        to allow to it be further back in the block cone
 PivotActionConfig:
-  ArbScaling:
-=======
-PivotAction:
-  experimental:
+  Experimental:
       type: "bool"
       default: false
       description: If toggled, then loose ball will attempt to pivot with bottom parameters
-  arb_scaling:
->>>>>>> d6e03039
+  ArbScaling:
       min: 0.0
       max: 10.0
       type: "double"
@@ -333,12 +301,8 @@
       description: >-
           How much tolerance in degrees we allow for the final angle before annoucing
           pivot has finished
-<<<<<<< HEAD
-RobotCapabilitiesConfig:
-  BrokenDribblers:
-=======
-GoalieTactic:
-  block_cone_buffer:
+GoalieTacticConfig:
+  BlockConeBuffer:
       min: 0.0
       max: 2.0
       default: 0.0
@@ -346,28 +310,28 @@
       description: >-
         The block cone buffer is the extra distance to add on either side of the robot
         to allow to it be further back in the block cone
-  goalie_final_speed:
+  GoalieFinalSpeed:
       min: 0.0
       max: 3.0
       default: 0.0
       type: "double"
       description: >- 
         Control the final speed of the goalie to be able to intercept shots better
-  ball_speed_panic:
+  BallSpeedPanic:
       min: 0.0
       max: 6.0
       default: 0.2
       type: "double"
       description: >- 
         At what speed of the ball should the goalie panic and stop the ball
-  block_cone_radius:
+  BlockConeRadius:
       min: 0.0
       max: 1.0
       default: 0.3
       type: "double"
       description: >- 
-          The radius to wedge the robot into the cone, defaults to MAX_ROBOT_RADIUS
-  defense_area_deflation:
+          The radius to wedge the robot into the cone, defaults to MAXROBOTRADIUS
+  DefenseAreaDeflation:
       min: 0.1
       max: 0.5
       default: 0.2
@@ -375,8 +339,8 @@
       description: >- 
         How much to deflate the defense area by, larger value means closer to the
         net
-ShootGoalTactic:
-  enemy_about_to_steal_ball_rectangle_width:
+ShootGoalTacticConfig:
+  EnemyAboutToStealBallRectangleWidth:
       min: 0.0
       max: 2.0
       type: "double"
@@ -384,7 +348,7 @@
       description: >-
           The total width ("sideways" of the robot) of the rectangle starting
           from the friendly robot inside which we think an enemy is about to
-  enemy_about_to_steal_ball_rectangle_extension_length:
+  EnemyAboutToStealBallRectangleExtensionLength:
       min: 0.0
       max: 2.0
       type: "double"
@@ -393,36 +357,35 @@
           The total length (in the direction the robot is facing) of the rectangle
           starting from the friendly robot inside which we think an enemy is about to
           steal the ball
-RobotCapabilities:
-  broken_dribblers:
->>>>>>> d6e03039
+RobotCapabilitiesConfig:
+  BrokenDribblers:
     default: ""
-    type: "std::string"
+    type: "string"
     description: Comma-separated list of numbers of robots with broken dribblers
   BrokenChippers:
     default: ""
-    type: "std::string"
+    type: "string"
     description: Comma-separated list of numbers of robots with broken chippers
   BrokenKickers:
     default: ""
-    type: "std::string"
+    type: "string"
     description: Comma-separated list of numbers of robots with broken kickers
-DefenseShadowEnemyTactic:
-  ball_steal_speed:
+DefenseShadowEnemyTacticConfig:
+  BallStealSpeed:
     default: 0.3
     max: 1.0
     min: 0.0
     type: "double"
     description: Try to steal the passee's ball below this ball speed
-CornerKickPlay:
-  max_time_commit_to_pass_seconds:
+CornerKickPlayConfig:
+  MaxTimeCommitToPassSeconds:
     min: 0.0
     max: 5.0
     default: 3.0
     type: "double"
     description: The maximum time that we will wait before committing to a pass
-ShootOrChipPlay:
-  fallback_chip_target_enemy_goal_offset:
+ShootOrChipPlayConfig:
+  FallbackChipTargetEnemyGoalOffset:
     min: 0.0
     max: 4.0
     default: 1.5
@@ -430,14 +393,14 @@
     description: >-
       The x offset from the enemy goal for the fallback chip target, ie. where we will
       chip if any enemy approches us before we have a good shot or a robot to chip to
-ShootOrPassPlay:
-  abs_min_pass_score:
+ShootOrPassPlayConfig:
+  AbsMinPassScore:
     min: 0.0
     max: 1.0
     default: 0.05
     type: double
     description: The absolute minimum pass quality we're willing to attempt
-  pass_score_ramp_down_duration:
+  PassScoreRampDownDuration:
     min: 0.0
     max: 5.0
     default: 2.0
@@ -445,15 +408,15 @@
     description: >-
       When we're choosing a pass, we start by looking for a pass with a perfect score
       of 1, and then over time lower the score we're will to accept. This parameter
-      how fast we ramp down to abs_min_pass_score. This is in seconds.
-  min_open_angle_for_shot_deg:
+      how fast we ramp down to absMinPassScore. This is in seconds.
+  MinOpenAngleForShotDeg:
     min: 0.0
     max: 90.0
     default: 6
     type: double
     description: The minimum open angle to the goal that we require before taking a shot
-ShadowFreekickerTactic:
-  robot_separation_scaling_factor:
+ShadowFreekickerTacticConfig:
+  RobotSeparationScalingFactor:
     min: 1.0
     max: 5.0
     default: 1.1
@@ -461,8 +424,8 @@
     description: >-
       How much to scale the separation distance between the two robots shadowing
       an enemy freekicker
-HighLevelStrategy:
-  use_shoot_or_pass_instead_of_shoot_or_chip:
+HighLevelStrategyConfig:
+  UseShootOrPassInsteadOfShootOrChip:
     default: true
     type: bool
     description: Use the ShootOrPassPlay instead of the ShootOrChipPlay