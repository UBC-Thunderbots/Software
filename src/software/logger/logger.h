--- conflicted
+++ resolved
@@ -57,26 +57,20 @@
      *
      * @param runtime_dir The directory where the log files will be stored.
      */
-<<<<<<< HEAD
-    static void initializeLogger(const std::string& runtime_dir, bool use_default_sinks, bool enable_merging)
-    {
-        static std::shared_ptr<LoggerSingleton> s(new LoggerSingleton(runtime_dir, use_default_sinks, enable_merging));
-    }
-
-   private:
-    LoggerSingleton(const std::string& runtime_dir, bool use_default_sinks = false, bool enable_merging = true)
-=======
     static void initializeLogger(const std::string& runtime_dir,
-                                 const std::shared_ptr<ProtoLogger>& proto_logger)
+                                 const std::shared_ptr<ProtoLogger>& proto_logger,
+                                 bool use_default_sinks = false,
+                                 bool enable_merging = true)
     {
         static std::shared_ptr<LoggerSingleton> s(
-            new LoggerSingleton(runtime_dir, proto_logger));
+            new LoggerSingleton(runtime_dir, proto_logger, use_default_sinks, enable_merging));
     }
 
    private:
     LoggerSingleton(const std::string& runtime_dir,
-                    const std::shared_ptr<ProtoLogger>& proto_logger)
->>>>>>> 869bf00c
+                    const std::shared_ptr<ProtoLogger>& proto_logger,
+                    bool use_default_sinks,
+                    bool enable_merging)
     {
         logWorker = g3::LogWorker::createLogWorker();
         // Default locations
@@ -115,19 +109,12 @@
                 text_level_filter),
             &LogRotateWithFilter::save);
 
-<<<<<<< HEAD
         if (!use_default_sinks)
         {
             // Sink for visualization
             auto visualization_handle = logWorker->addSink(
-                std::make_unique<ProtobufSink>(runtime_dir), &ProtobufSink::sendProtobuf);
+                std::make_unique<ProtobufSink>(runtime_dir, proto_logger), &ProtobufSink::sendProtobuf);
         }
-=======
-        // Sink for visualization
-        auto visualization_handle =
-            logWorker->addSink(std::make_unique<ProtobufSink>(runtime_dir, proto_logger),
-                               &ProtobufSink::sendProtobuf);
->>>>>>> 869bf00c
 
         // Sink for PlotJuggler plotting
         auto plotjuggler_handle = logWorker->addSink(std::make_unique<PlotJugglerSink>(),
