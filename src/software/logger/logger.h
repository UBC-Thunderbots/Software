--- conflicted
+++ resolved
@@ -89,11 +89,7 @@
         // arg. Note: log locations are defaulted to the bazel-out folder due to Bazel's
         // hermetic build principles
 
-<<<<<<< HEAD
-        //        // if log dir doesn't exist, create it
-=======
         // If log dir doesn't exist, create it
->>>>>>> 6ef9cf2a
         if (!std::experimental::filesystem::exists(runtime_dir))
         {
             std::experimental::filesystem::create_directories(runtime_dir);
