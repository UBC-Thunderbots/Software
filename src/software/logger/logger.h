--- conflicted
+++ resolved
@@ -57,28 +57,21 @@
      * called once at the start of a program.
      *
      * @param runtime_dir The directory where the log files will be stored.
+     * @param proto_logger The proto logger to log VISUALIZE protos
+     * @param reduce_repetition Whether logs should be merged whenever possible to reduce spam
      */
     static void initializeLogger(const std::string& runtime_dir,
-<<<<<<< HEAD
+                                 const std::shared_ptr<ProtoLogger>& proto_logger,
                                  const bool reduce_repetition = true)
     {
         static std::shared_ptr<LoggerSingleton> s(
-            new LoggerSingleton(runtime_dir, reduce_repetition));
-    }
-
-   private:
-    LoggerSingleton(const std::string& runtime_dir, const bool reduce_repetition)
-=======
-                                 const std::shared_ptr<ProtoLogger>& proto_logger)
-    {
-        static std::shared_ptr<LoggerSingleton> s(
-            new LoggerSingleton(runtime_dir, proto_logger));
+            new LoggerSingleton(runtime_dir, proto_logger, reduce_repetition));
     }
 
    private:
     LoggerSingleton(const std::string& runtime_dir,
-                    const std::shared_ptr<ProtoLogger>& proto_logger)
->>>>>>> 2b916894
+            const std::shared_ptr<ProtoLogger>& proto_logger,
+            const bool reduce_repetition)
     {
         logWorker = g3::LogWorker::createLogWorker();
         // Default locations
