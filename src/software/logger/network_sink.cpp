--- conflicted
+++ resolved
@@ -28,20 +28,16 @@
             log_msg_proto->set_line_number(
                 static_cast<uint32_t>(std::stoul(log_entry.get().line())));
 
-<<<<<<< HEAD
+            TbotsProto::Timestamp timestamp;
+            const auto current_time_ms =
+                std::chrono::time_point_cast<std::chrono::milliseconds>(
+                    std::chrono::system_clock::now());
+            timestamp.set_epoch_timestamp_seconds(
+                static_cast<double>(current_time_ms.time_since_epoch().count()) /
+                MILLISECONDS_PER_SECOND);
+            *(log_msg_proto->mutable_created_timestamp()) = timestamp;
+
             log_output->sendProto(*log_msg_proto);
         }
-=======
-        TbotsProto::Timestamp timestamp;
-        const auto current_time_ms =
-            std::chrono::time_point_cast<std::chrono::milliseconds>(
-                std::chrono::system_clock::now());
-        timestamp.set_epoch_timestamp_seconds(
-            static_cast<double>(current_time_ms.time_since_epoch().count()) /
-            MILLISECONDS_PER_SECOND);
-        *(log_msg_proto->mutable_created_timestamp()) = timestamp;
-
-        log_output->sendProto(*log_msg_proto);
->>>>>>> 4d0913bf
     }
 }