#include "software/logger/network_sink.h"

#include "base64.h"
#include "google/protobuf/any.pb.h"
#include "proto/message_translation/tbots_protobuf.h"
#include "proto/robot_log_msg.pb.h"
#include "shared/constants.h"
#include "software/logger/custom_logging_levels.h"

NetworkSink::NetworkSink(unsigned int channel, const std::string& interface, int robot_id,
                         bool enable_log_merging)
    : robot_id(robot_id), log_merger(LogMerger(enable_log_merging))
{
    log_output.reset(new ThreadedProtoUdpSender<TbotsProto::RobotLog>(
        std::string(ROBOT_MULTICAST_CHANNELS.at(channel)) + "%" + interface,
        ROBOT_LOGS_PORT, true));

    log_visualize_output.reset(new ThreadedProtoUdpSender<TbotsProto::HRVOVisualization>(
        std::string(ROBOT_MULTICAST_CHANNELS.at(channel)) + "%" + interface,
        HRVO_VISUALIZATION_PORT, true));
}

void NetworkSink::sendToNetwork(g3::LogMessageMover log_entry)
{
<<<<<<< HEAD
    g3::LogMessage new_log = log_entry.get();
    for (g3::LogMessage log : log_merger.log(new_log))
    {
        sendOneLogToNetwork(log);
    }
}

void NetworkSink::sendOneLogToNetwork(g3::LogMessage log)
{
    auto log_msg_proto = std::make_unique<TbotsProto::RobotLog>();
    TbotsProto::LogLevel log_level_proto;

    if (TbotsProto::LogLevel_Parse(log.level(), &log_level_proto))
    {
        log_msg_proto->set_log_msg(log.message());
        log_msg_proto->set_robot_id(robot_id);
        log_msg_proto->set_log_level(log_level_proto);
        log_msg_proto->set_file_name(log.file());
        log_msg_proto->set_line_number(static_cast<uint32_t>(std::stoul(log.line())));
=======
    auto level = log_entry.get()._level;

    if (level.value == VISUALIZE.value)
    {
        TbotsProto::HRVOVisualization log_msg_proto;
        std::string msg       = log_entry.get().message();
        size_t file_name_pos  = msg.find(PROTO_MSG_TYPE_DELIMITER);
        std::string file_name = msg.substr(0, file_name_pos);

        unsigned int delimiter_length = strlen(PROTO_MSG_TYPE_DELIMITER);
        size_t proto_type_name_pos =
            msg.find(PROTO_MSG_TYPE_DELIMITER, file_name_pos + 1);
        std::string proto_type_name  = msg.substr(file_name_pos + delimiter_length,
                                                 proto_type_name_pos - delimiter_length);
        std::string serialized_proto = msg.substr(proto_type_name_pos + delimiter_length);

        // TODO (#2838): Rewrite the following code to be generalized and work for all
        // LOG(VISUALIZE) protobuf types
        if (proto_type_name == "TbotsProto.HRVOVisualization")
        {
            // We actually only just send the Serialized Proto, and exclude the proto type
            // and delimiters
            google::protobuf::Any any;
            any.ParseFromString(base64_decode(serialized_proto));
            any.UnpackTo(&log_msg_proto);
            std::string data_buffer;
            log_msg_proto.SerializeToString(&data_buffer);

            log_visualize_output->sendProto(log_msg_proto);
        }
    }

    TbotsProto::LogLevel log_level_proto;
    if (TbotsProto::LogLevel_Parse(log_entry.get().level(), &log_level_proto))
    {
        TbotsProto::RobotLog log_msg_proto;
        log_msg_proto.set_log_msg(log_entry.get().message());
        log_msg_proto.set_robot_id(robot_id);
        log_msg_proto.set_log_level(log_level_proto);
        log_msg_proto.set_file_name(log_entry.get().file());
        log_msg_proto.set_line_number(
            static_cast<uint32_t>(std::stoul(log_entry.get().line())));
>>>>>>> 75f8032d

        TbotsProto::Timestamp timestamp;
        const auto current_time_ms =
            std::chrono::time_point_cast<std::chrono::milliseconds>(
                std::chrono::system_clock::now());
        timestamp.set_epoch_timestamp_seconds(
            static_cast<double>(current_time_ms.time_since_epoch().count()) /
            MILLISECONDS_PER_SECOND);
        *(log_msg_proto.mutable_created_timestamp()) = timestamp;

        log_output->sendProto(log_msg_proto);
    }
}<|MERGE_RESOLUTION|>--- conflicted
+++ resolved
@@ -22,7 +22,6 @@
 
 void NetworkSink::sendToNetwork(g3::LogMessageMover log_entry)
 {
-<<<<<<< HEAD
     g3::LogMessage new_log = log_entry.get();
     for (g3::LogMessage log : log_merger.log(new_log))
     {
@@ -35,17 +34,7 @@
     auto log_msg_proto = std::make_unique<TbotsProto::RobotLog>();
     TbotsProto::LogLevel log_level_proto;
 
-    if (TbotsProto::LogLevel_Parse(log.level(), &log_level_proto))
-    {
-        log_msg_proto->set_log_msg(log.message());
-        log_msg_proto->set_robot_id(robot_id);
-        log_msg_proto->set_log_level(log_level_proto);
-        log_msg_proto->set_file_name(log.file());
-        log_msg_proto->set_line_number(static_cast<uint32_t>(std::stoul(log.line())));
-=======
-    auto level = log_entry.get()._level;
-
-    if (level.value == VISUALIZE.value)
+    if (log.level().value == VISUALIZE.value)
     {
         TbotsProto::HRVOVisualization log_msg_proto;
         std::string msg       = log_entry.get().message();
@@ -54,9 +43,9 @@
 
         unsigned int delimiter_length = strlen(PROTO_MSG_TYPE_DELIMITER);
         size_t proto_type_name_pos =
-            msg.find(PROTO_MSG_TYPE_DELIMITER, file_name_pos + 1);
+                msg.find(PROTO_MSG_TYPE_DELIMITER, file_name_pos + 1);
         std::string proto_type_name  = msg.substr(file_name_pos + delimiter_length,
-                                                 proto_type_name_pos - delimiter_length);
+                                                  proto_type_name_pos - delimiter_length);
         std::string serialized_proto = msg.substr(proto_type_name_pos + delimiter_length);
 
         // TODO (#2838): Rewrite the following code to be generalized and work for all
@@ -75,27 +64,23 @@
         }
     }
 
-    TbotsProto::LogLevel log_level_proto;
-    if (TbotsProto::LogLevel_Parse(log_entry.get().level(), &log_level_proto))
+    if (TbotsProto::LogLevel_Parse(log.level(), &log_level_proto))
     {
-        TbotsProto::RobotLog log_msg_proto;
-        log_msg_proto.set_log_msg(log_entry.get().message());
-        log_msg_proto.set_robot_id(robot_id);
-        log_msg_proto.set_log_level(log_level_proto);
-        log_msg_proto.set_file_name(log_entry.get().file());
-        log_msg_proto.set_line_number(
-            static_cast<uint32_t>(std::stoul(log_entry.get().line())));
->>>>>>> 75f8032d
+        log_msg_proto->set_log_msg(log.message());
+        log_msg_proto->set_robot_id(robot_id);
+        log_msg_proto->set_log_level(log_level_proto);
+        log_msg_proto->set_file_name(log.file());
+        log_msg_proto->set_line_number(static_cast<uint32_t>(std::stoul(log.line())));
 
         TbotsProto::Timestamp timestamp;
         const auto current_time_ms =
-            std::chrono::time_point_cast<std::chrono::milliseconds>(
-                std::chrono::system_clock::now());
+                std::chrono::time_point_cast<std::chrono::milliseconds>(
+                        std::chrono::system_clock::now());
         timestamp.set_epoch_timestamp_seconds(
-            static_cast<double>(current_time_ms.time_since_epoch().count()) /
-            MILLISECONDS_PER_SECOND);
-        *(log_msg_proto.mutable_created_timestamp()) = timestamp;
+                static_cast<double>(current_time_ms.time_since_epoch().count()) /
+                MILLISECONDS_PER_SECOND);
+        *(log_msg_proto->mutable_created_timestamp()) = timestamp;
 
-        log_output->sendProto(log_msg_proto);
+        log_output->sendProto(*log_msg_proto);
     }
 }