--- conflicted
+++ resolved
@@ -18,11 +18,7 @@
      * @param print_detailed If true, prints the log message as well as other details
      * (level, file line, etc). If false, only prints the message
      */
-<<<<<<< HEAD
-    ColouredCoutSink(bool print_detailed, bool enable_merging);
-=======
     ColouredCoutSink(bool print_detailed, bool reduce_repetition = true);
->>>>>>> 10bded3e
     /**
      * This is a helper function for mapping the FG_Colour enum to its relative
      * Linux xterm foreground color
