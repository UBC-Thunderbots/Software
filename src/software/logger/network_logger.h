--- conflicted
+++ resolved
@@ -29,15 +29,9 @@
     {
         logWorker = g3::LogWorker::createLogWorker();
 
-<<<<<<< HEAD
-        auto filtered_log_rotate_sink_handle = logWorker->addSink(
+        auto network_log_sink_handle = logWorker->addSink(
             std::make_unique<struct NetworkSink>(channel, interface, robot_id),
             &NetworkSink::sendToNetwork);
-=======
-        auto network_log_sink_handle = logWorker->addSink(
-            std::make_unique<struct NetworkSinc>(channel, interface, robot_id),
-            &NetworkSinc::sendToNetwork);
->>>>>>> 6046a976
 
         g3::initializeLogging(logWorker.get());
     }
