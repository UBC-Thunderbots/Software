#include "software/world/field.h"

#include <gtest/gtest.h>

#include "shared/constants.h"

class FieldTest : public ::testing::Test
{
   protected:
    void SetUp() override
    {
        x_length             = 9.0;
        y_length             = 6.0;
        defense_x_length     = 1.0;
        defense_y_length     = 2.0;
        goal_y_length        = 1.0;
        boundary_buffer_size = 0.3;
        center_circle_radius = 0.5;

        field = Field(x_length, y_length, defense_x_length, defense_y_length,
                      goal_y_length, boundary_buffer_size, center_circle_radius);
    }

    Field field;
    double x_length;
    double y_length;
    double defense_x_length;
    double defense_y_length;
    double goal_y_length;
    double boundary_buffer_size;
    double center_circle_radius;
};

TEST_F(FieldTest, construct_with_parameters)
{
    // The field was already constructed in the test setup, so we only need to check
    // values here
    EXPECT_DOUBLE_EQ(x_length, field.xLength());
    EXPECT_DOUBLE_EQ(y_length, field.yLength());
    EXPECT_DOUBLE_EQ(goal_y_length, field.goalYLength());
    EXPECT_DOUBLE_EQ(ROBOT_MAX_RADIUS_METERS * 2, field.goalXLength());
    EXPECT_DOUBLE_EQ(center_circle_radius, field.centerCircleRadius());
    EXPECT_DOUBLE_EQ(defense_y_length, field.defenseAreaYLength());
    EXPECT_DOUBLE_EQ(defense_x_length, field.defenseAreaXLength());
<<<<<<< HEAD
    EXPECT_EQ(default_time_stamp, field.getMostRecentTimestamp());
}

TEST_F(FieldTest, update_with_all_parameters)
{
    Field field_to_update = Field(0, 0, 0, 0, 0, 0, 0, Timestamp::fromSeconds(0));

    field_to_update.updateDimensions(
        x_length, y_length, defense_x_length, defense_y_length, goal_y_length,
        boundary_buffer_size, center_circle_radius, default_time_stamp);

    EXPECT_DOUBLE_EQ(9.6, field_to_update.totalXLength());
    EXPECT_DOUBLE_EQ(6.6, field_to_update.totalYLength());
    EXPECT_DOUBLE_EQ(0.3, field_to_update.boundaryYLength());

    EXPECT_EQ(Point(-4.5, 0.0), field_to_update.friendlyGoalCenter());
    EXPECT_EQ(Point(4.5, 0.0), field_to_update.enemyGoalCenter());

    EXPECT_EQ(Rectangle(Point(-4.68, -0.5), Point(-4.5, 0.5)).getPoints(),
              field_to_update.friendlyGoal().getPoints());
    EXPECT_EQ(Rectangle(Point(4.68, -0.5), Point(4.5, 0.5)).getPoints(),
              field_to_update.enemyGoal().getPoints());

    EXPECT_EQ(Point(-4.5, 0.5), field_to_update.friendlyGoalpostPos());
    EXPECT_EQ(Point(-4.5, -0.5), field_to_update.friendlyGoalpostNeg());
    EXPECT_EQ(Point(4.5, 0.5), field_to_update.enemyGoalpostPos());
    EXPECT_EQ(Point(4.5, -0.5), field_to_update.enemyGoalpostNeg());

    EXPECT_EQ(Rectangle(Point(-4.5, 1.0), Point(-3.5, -1.0)),
              field_to_update.friendlyDefenseArea());
    EXPECT_EQ(Rectangle(Point(-4.8, 1.0), Point(-3.5, -1.0)),
              field_to_update.friendlyDefenseAreaToBoundary());
    EXPECT_EQ(Rectangle(Point(4.5, 1.0), Point(3.5, -1.0)),
              field_to_update.enemyDefenseArea());
    EXPECT_EQ(Rectangle(Point(4.8, 1.0), Point(3.5, -1.0)),
              field_to_update.enemyDefenseAreaToBoundary());
    EXPECT_EQ(Rectangle(Point(-4.5, -3.0), Point(4.5, 3.0)),
              field_to_update.fieldLines());
    EXPECT_EQ(Rectangle(Point(-4.8, -3.3), Point(4.8, 3.3)),
              field_to_update.fieldBoundary());
    EXPECT_EQ(Rectangle(Point(-4.5, -3.0), Point(0, 3.0)),
              field_to_update.friendlyHalf());
    EXPECT_EQ(Rectangle(Point(-4.8, -3.3), Point(0, 3.3)),
              field_to_update.friendlyHalfToBoundary());
    EXPECT_EQ(Rectangle(Point(-4.5, 0), Point(0, 3.0)),
              field_to_update.friendlyPositiveYQuadrant());
    EXPECT_EQ(Rectangle(Point(-4.5, 0), Point(0, -3.0)),
              field_to_update.friendlyNegativeYQuadrant());
    EXPECT_EQ(Rectangle(Point(0, -3.0), Point(4.5, 3.0)), field_to_update.enemyHalf());
    EXPECT_EQ(Rectangle(Point(0, -3.3), Point(4.8, 3.3)),
              field_to_update.enemyHalfToBoundary());
    EXPECT_EQ(Rectangle(Point(0, 0), Point(4.5, 3.0)),
              field_to_update.enemyPositiveYQuadrant());
    EXPECT_EQ(Rectangle(Point(0, 0), Point(4.5, -3.0)),
              field_to_update.enemyNegativeYQuadrant());

    EXPECT_EQ(Point(-3.5, 0.0), field_to_update.penaltyFriendly());
    EXPECT_EQ(Point(3.5, 0.0), field_to_update.penaltyEnemy());

    EXPECT_EQ(Point(-4.5, 3.0), field_to_update.friendlyCornerPos());
    EXPECT_EQ(Point(-4.5, -3.0), field_to_update.friendlyCornerNeg());
    EXPECT_EQ(Point(4.5, 3.0), field_to_update.enemyCornerPos());
    EXPECT_EQ(Point(4.5, -3.0), field_to_update.enemyCornerNeg());

    EXPECT_EQ(Point(0, 0), field_to_update.centerPoint());
    EXPECT_EQ(default_time_stamp, field_to_update.getMostRecentTimestamp());
}

TEST_F(FieldTest, update_with_new_field)
{
    Field field_to_update = Field(0, 0, 0, 0, 0, 0, 0, Timestamp::fromSeconds(0));

    field_to_update.updateDimensions(field);

    EXPECT_DOUBLE_EQ(9.6, field_to_update.totalXLength());
    EXPECT_DOUBLE_EQ(6.6, field_to_update.totalYLength());
    EXPECT_DOUBLE_EQ(0.3, field_to_update.boundaryYLength());

    EXPECT_EQ(Point(-4.5, 0.0), field_to_update.friendlyGoalCenter());
    EXPECT_EQ(Point(4.5, 0.0), field_to_update.enemyGoalCenter());

    EXPECT_EQ(Rectangle(Point(-4.68, -0.5), Point(-4.5, 0.5)).getPoints(),
              field_to_update.friendlyGoal().getPoints());
    EXPECT_EQ(Rectangle(Point(4.68, -0.5), Point(4.5, 0.5)).getPoints(),
              field_to_update.enemyGoal().getPoints());

    EXPECT_EQ(Point(-4.5, 0.5), field_to_update.friendlyGoalpostPos());
    EXPECT_EQ(Point(-4.5, -0.5), field_to_update.friendlyGoalpostNeg());
    EXPECT_EQ(Point(4.5, 0.5), field_to_update.enemyGoalpostPos());
    EXPECT_EQ(Point(4.5, -0.5), field_to_update.enemyGoalpostNeg());

    EXPECT_EQ(Rectangle(Point(-4.5, 1.0), Point(-3.5, -1.0)),
              field_to_update.friendlyDefenseArea());
    EXPECT_EQ(Rectangle(Point(-4.8, 1.0), Point(-3.5, -1.0)),
              field_to_update.friendlyDefenseAreaToBoundary());
    EXPECT_EQ(Rectangle(Point(4.5, 1.0), Point(3.5, -1.0)),
              field_to_update.enemyDefenseArea());
    EXPECT_EQ(Rectangle(Point(4.8, 1.0), Point(3.5, -1.0)),
              field_to_update.enemyDefenseAreaToBoundary());
    EXPECT_EQ(Rectangle(Point(-4.5, -3.0), Point(4.5, 3.0)),
              field_to_update.fieldLines());
    EXPECT_EQ(Rectangle(Point(-4.8, -3.3), Point(4.8, 3.3)),
              field_to_update.fieldBoundary());
    EXPECT_EQ(Rectangle(Point(-4.5, -3.0), Point(0, 3.0)),
              field_to_update.friendlyHalf());
    EXPECT_EQ(Rectangle(Point(-4.8, -3.3), Point(0, 3.3)),
              field_to_update.friendlyHalfToBoundary());
    EXPECT_EQ(Rectangle(Point(-4.5, 0), Point(0, 3.0)),
              field_to_update.friendlyPositiveYQuadrant());
    EXPECT_EQ(Rectangle(Point(-4.5, 0), Point(0, -3.0)),
              field_to_update.friendlyNegativeYQuadrant());
    EXPECT_EQ(Rectangle(Point(0, -3.0), Point(4.5, 3.0)), field_to_update.enemyHalf());
    EXPECT_EQ(Rectangle(Point(0, -3.3), Point(4.8, 3.3)),
              field_to_update.enemyHalfToBoundary());
    EXPECT_EQ(Rectangle(Point(0, 0), Point(4.5, 3.0)),
              field_to_update.enemyPositiveYQuadrant());
    EXPECT_EQ(Rectangle(Point(0, 0), Point(4.5, -3.0)),
              field_to_update.enemyNegativeYQuadrant());

    EXPECT_EQ(Point(-3.5, 0.0), field_to_update.penaltyFriendly());
    EXPECT_EQ(Point(3.5, 0.0), field_to_update.penaltyEnemy());

    EXPECT_EQ(Point(-4.5, 3.0), field_to_update.friendlyCornerPos());
    EXPECT_EQ(Point(-4.5, -3.0), field_to_update.friendlyCornerNeg());
    EXPECT_EQ(Point(4.5, 3.0), field_to_update.enemyCornerPos());
    EXPECT_EQ(Point(4.5, -3.0), field_to_update.enemyCornerNeg());

    EXPECT_EQ(Point(0, 0), field_to_update.centerPoint());
    EXPECT_EQ(default_time_stamp, field_to_update.getMostRecentTimestamp());
=======
>>>>>>> 5a15bba1
}

TEST_F(FieldTest, equality_operator_fields_with_different_x_lengths)
{
    Field field_1 = Field(x_length, y_length, defense_x_length, defense_y_length,
                          goal_y_length, boundary_buffer_size, center_circle_radius);

    Field field_2 = Field(x_length / 2, y_length, defense_x_length, defense_y_length,
                          goal_y_length, boundary_buffer_size, center_circle_radius);

    EXPECT_NE(field_1, field_2);
}

TEST_F(FieldTest, equality_operator_fields_with_different_y_lengths)
{
    Field field_1 = Field(x_length, y_length, defense_x_length, defense_y_length,
                          goal_y_length, boundary_buffer_size, center_circle_radius);

    Field field_2 = Field(x_length, y_length * 2, defense_x_length, defense_y_length,
                          goal_y_length, boundary_buffer_size, center_circle_radius);

    EXPECT_NE(field_1, field_2);
}

TEST_F(FieldTest, equality_operator_fields_with_different_defense_x_length)
{
    Field field_1 = Field(x_length, y_length, defense_x_length, defense_y_length,
                          goal_y_length, boundary_buffer_size, center_circle_radius);

    Field field_2 = Field(x_length, y_length, defense_x_length * 2, defense_y_length,
                          goal_y_length, boundary_buffer_size, center_circle_radius);

    EXPECT_NE(field_1, field_2);
}

TEST_F(FieldTest, equality_operator_fields_with_different_defense_y_length)
{
    Field field_1 = Field(x_length, y_length, defense_x_length, defense_y_length,
                          goal_y_length, boundary_buffer_size, center_circle_radius);

    Field field_2 = Field(x_length, y_length, defense_x_length, defense_y_length / 2,
                          goal_y_length, boundary_buffer_size, center_circle_radius);

    EXPECT_NE(field_1, field_2);
}

TEST_F(FieldTest, equality_operator_fields_with_different_goal_y_length)
{
    Field field_1 = Field(x_length, y_length, defense_x_length, defense_y_length,
                          goal_y_length, boundary_buffer_size, center_circle_radius);

    Field field_2 = Field(x_length, y_length, defense_x_length, defense_y_length, 0,
                          boundary_buffer_size, center_circle_radius);

    EXPECT_NE(field_1, field_2);
}

TEST_F(FieldTest, equality_operator_fields_with_different_boundary_buffer_size)
{
    Field field_1 = Field(x_length, y_length, defense_x_length, defense_y_length,
                          goal_y_length, boundary_buffer_size, center_circle_radius);

    Field field_2 =
        Field(x_length, y_length, defense_x_length, defense_y_length, goal_y_length,
              boundary_buffer_size * 1.1, center_circle_radius);

    EXPECT_NE(field_1, field_2);
}

TEST_F(FieldTest, equality_operator_fields_with_different_center_circle_radius)
{
    Field field_1 = Field(x_length, y_length, defense_x_length, defense_y_length,
                          goal_y_length, boundary_buffer_size, center_circle_radius);

    Field field_2 = Field(x_length, y_length, defense_x_length, defense_y_length,
                          goal_y_length, boundary_buffer_size, center_circle_radius * 10);

    EXPECT_NE(field_1, field_2);
}

TEST_F(FieldTest, point_not_in_defense_area)
{
    // point around centre
    Point p(2, 3);
    EXPECT_FALSE(field.pointInFriendlyDefenseArea(p));
    EXPECT_FALSE(field.pointInEnemyDefenseArea(p));
}

TEST_F(FieldTest, point_in_friendly_defense_area)
{
    Point p(-4, 0.5);
    EXPECT_TRUE(field.pointInFriendlyDefenseArea(p));
    EXPECT_FALSE(field.pointInEnemyDefenseArea(p));
}

TEST_F(FieldTest, point_in_enemy_defense_area)
{
    Point p(4, -1.0);
    EXPECT_FALSE(field.pointInFriendlyDefenseArea(p));
    EXPECT_TRUE(field.pointInEnemyDefenseArea(p));
}

TEST_F(FieldTest, point_just_outside_enemy_defense_area)
{
    Point p(4, -1.5);
    EXPECT_FALSE(field.pointInFriendlyDefenseArea(p));
    EXPECT_FALSE(field.pointInEnemyDefenseArea(p));
}

TEST_F(FieldTest, point_just_outside_friendly_defense_area)
{
    Point p(-2, -.5);
    EXPECT_FALSE(field.pointInFriendlyDefenseArea(p));
    EXPECT_FALSE(field.pointInEnemyDefenseArea(p));
}

TEST_F(FieldTest, point_in_field_lines)
{
    Point p(4.4, 2.9);
    EXPECT_TRUE(field.pointInFieldLines(p));
}

TEST_F(FieldTest, point_not_in_field_lines)
{
    Point p(4.6, 3.1);
    EXPECT_FALSE(field.pointInFieldLines(p));
}

TEST_F(FieldTest, point_in_entire_field_and_in_field_lines)
{
    Point p(-4.4, 2.9);
    EXPECT_TRUE(field.pointInEntireField(p));
}

TEST_F(FieldTest, point_in_entire_field_and_not_in_field_lines)
{
    Point p(-4.6, 3.22);
    EXPECT_TRUE(field.pointInEntireField(p));
    EXPECT_FALSE(field.pointInFieldLines(p));
}

TEST_F(FieldTest, point_not_in_entire_field)
{
    Point p(-4.91, -0.88);
    EXPECT_FALSE(field.pointInEntireField(p));
}<|MERGE_RESOLUTION|>--- conflicted
+++ resolved
@@ -42,138 +42,53 @@
     EXPECT_DOUBLE_EQ(center_circle_radius, field.centerCircleRadius());
     EXPECT_DOUBLE_EQ(defense_y_length, field.defenseAreaYLength());
     EXPECT_DOUBLE_EQ(defense_x_length, field.defenseAreaXLength());
-<<<<<<< HEAD
-    EXPECT_EQ(default_time_stamp, field.getMostRecentTimestamp());
-}
-
-TEST_F(FieldTest, update_with_all_parameters)
-{
-    Field field_to_update = Field(0, 0, 0, 0, 0, 0, 0, Timestamp::fromSeconds(0));
-
-    field_to_update.updateDimensions(
-        x_length, y_length, defense_x_length, defense_y_length, goal_y_length,
-        boundary_buffer_size, center_circle_radius, default_time_stamp);
-
-    EXPECT_DOUBLE_EQ(9.6, field_to_update.totalXLength());
-    EXPECT_DOUBLE_EQ(6.6, field_to_update.totalYLength());
-    EXPECT_DOUBLE_EQ(0.3, field_to_update.boundaryYLength());
-
-    EXPECT_EQ(Point(-4.5, 0.0), field_to_update.friendlyGoalCenter());
-    EXPECT_EQ(Point(4.5, 0.0), field_to_update.enemyGoalCenter());
+    EXPECT_DOUBLE_EQ(9.6, field.totalXLength());
+    EXPECT_DOUBLE_EQ(6.6, field.totalYLength());
+    EXPECT_DOUBLE_EQ(0.3, field.boundaryMargin());
+
+    EXPECT_EQ(Point(-4.5, 0.0), field.friendlyGoalCenter());
+    EXPECT_EQ(Point(4.5, 0.0), field.enemyGoalCenter());
 
     EXPECT_EQ(Rectangle(Point(-4.68, -0.5), Point(-4.5, 0.5)).getPoints(),
-              field_to_update.friendlyGoal().getPoints());
+              field.friendlyGoal().getPoints());
     EXPECT_EQ(Rectangle(Point(4.68, -0.5), Point(4.5, 0.5)).getPoints(),
-              field_to_update.enemyGoal().getPoints());
-
-    EXPECT_EQ(Point(-4.5, 0.5), field_to_update.friendlyGoalpostPos());
-    EXPECT_EQ(Point(-4.5, -0.5), field_to_update.friendlyGoalpostNeg());
-    EXPECT_EQ(Point(4.5, 0.5), field_to_update.enemyGoalpostPos());
-    EXPECT_EQ(Point(4.5, -0.5), field_to_update.enemyGoalpostNeg());
+              field.enemyGoal().getPoints());
+
+    EXPECT_EQ(Point(-4.5, 0.5), field.friendlyGoalpostPos());
+    EXPECT_EQ(Point(-4.5, -0.5), field.friendlyGoalpostNeg());
+    EXPECT_EQ(Point(4.5, 0.5), field.enemyGoalpostPos());
+    EXPECT_EQ(Point(4.5, -0.5), field.enemyGoalpostNeg());
 
     EXPECT_EQ(Rectangle(Point(-4.5, 1.0), Point(-3.5, -1.0)),
-              field_to_update.friendlyDefenseArea());
+              field.friendlyDefenseArea());
     EXPECT_EQ(Rectangle(Point(-4.8, 1.0), Point(-3.5, -1.0)),
-              field_to_update.friendlyDefenseAreaToBoundary());
-    EXPECT_EQ(Rectangle(Point(4.5, 1.0), Point(3.5, -1.0)),
-              field_to_update.enemyDefenseArea());
+              field.friendlyDefenseAreaToBoundary());
+    EXPECT_EQ(Rectangle(Point(4.5, 1.0), Point(3.5, -1.0)), field.enemyDefenseArea());
     EXPECT_EQ(Rectangle(Point(4.8, 1.0), Point(3.5, -1.0)),
-              field_to_update.enemyDefenseAreaToBoundary());
-    EXPECT_EQ(Rectangle(Point(-4.5, -3.0), Point(4.5, 3.0)),
-              field_to_update.fieldLines());
-    EXPECT_EQ(Rectangle(Point(-4.8, -3.3), Point(4.8, 3.3)),
-              field_to_update.fieldBoundary());
-    EXPECT_EQ(Rectangle(Point(-4.5, -3.0), Point(0, 3.0)),
-              field_to_update.friendlyHalf());
+              field.enemyDefenseAreaToBoundary());
+    EXPECT_EQ(Rectangle(Point(-4.5, -3.0), Point(4.5, 3.0)), field.fieldLines());
+    EXPECT_EQ(Rectangle(Point(-4.8, -3.3), Point(4.8, 3.3)), field.fieldBoundary());
+    EXPECT_EQ(Rectangle(Point(-4.5, -3.0), Point(0, 3.0)), field.friendlyHalf());
     EXPECT_EQ(Rectangle(Point(-4.8, -3.3), Point(0, 3.3)),
-              field_to_update.friendlyHalfToBoundary());
+              field.friendlyHalfToBoundary());
     EXPECT_EQ(Rectangle(Point(-4.5, 0), Point(0, 3.0)),
-              field_to_update.friendlyPositiveYQuadrant());
+              field.friendlyPositiveYQuadrant());
     EXPECT_EQ(Rectangle(Point(-4.5, 0), Point(0, -3.0)),
-              field_to_update.friendlyNegativeYQuadrant());
-    EXPECT_EQ(Rectangle(Point(0, -3.0), Point(4.5, 3.0)), field_to_update.enemyHalf());
-    EXPECT_EQ(Rectangle(Point(0, -3.3), Point(4.8, 3.3)),
-              field_to_update.enemyHalfToBoundary());
-    EXPECT_EQ(Rectangle(Point(0, 0), Point(4.5, 3.0)),
-              field_to_update.enemyPositiveYQuadrant());
-    EXPECT_EQ(Rectangle(Point(0, 0), Point(4.5, -3.0)),
-              field_to_update.enemyNegativeYQuadrant());
-
-    EXPECT_EQ(Point(-3.5, 0.0), field_to_update.penaltyFriendly());
-    EXPECT_EQ(Point(3.5, 0.0), field_to_update.penaltyEnemy());
-
-    EXPECT_EQ(Point(-4.5, 3.0), field_to_update.friendlyCornerPos());
-    EXPECT_EQ(Point(-4.5, -3.0), field_to_update.friendlyCornerNeg());
-    EXPECT_EQ(Point(4.5, 3.0), field_to_update.enemyCornerPos());
-    EXPECT_EQ(Point(4.5, -3.0), field_to_update.enemyCornerNeg());
-
-    EXPECT_EQ(Point(0, 0), field_to_update.centerPoint());
-    EXPECT_EQ(default_time_stamp, field_to_update.getMostRecentTimestamp());
-}
-
-TEST_F(FieldTest, update_with_new_field)
-{
-    Field field_to_update = Field(0, 0, 0, 0, 0, 0, 0, Timestamp::fromSeconds(0));
-
-    field_to_update.updateDimensions(field);
-
-    EXPECT_DOUBLE_EQ(9.6, field_to_update.totalXLength());
-    EXPECT_DOUBLE_EQ(6.6, field_to_update.totalYLength());
-    EXPECT_DOUBLE_EQ(0.3, field_to_update.boundaryYLength());
-
-    EXPECT_EQ(Point(-4.5, 0.0), field_to_update.friendlyGoalCenter());
-    EXPECT_EQ(Point(4.5, 0.0), field_to_update.enemyGoalCenter());
-
-    EXPECT_EQ(Rectangle(Point(-4.68, -0.5), Point(-4.5, 0.5)).getPoints(),
-              field_to_update.friendlyGoal().getPoints());
-    EXPECT_EQ(Rectangle(Point(4.68, -0.5), Point(4.5, 0.5)).getPoints(),
-              field_to_update.enemyGoal().getPoints());
-
-    EXPECT_EQ(Point(-4.5, 0.5), field_to_update.friendlyGoalpostPos());
-    EXPECT_EQ(Point(-4.5, -0.5), field_to_update.friendlyGoalpostNeg());
-    EXPECT_EQ(Point(4.5, 0.5), field_to_update.enemyGoalpostPos());
-    EXPECT_EQ(Point(4.5, -0.5), field_to_update.enemyGoalpostNeg());
-
-    EXPECT_EQ(Rectangle(Point(-4.5, 1.0), Point(-3.5, -1.0)),
-              field_to_update.friendlyDefenseArea());
-    EXPECT_EQ(Rectangle(Point(-4.8, 1.0), Point(-3.5, -1.0)),
-              field_to_update.friendlyDefenseAreaToBoundary());
-    EXPECT_EQ(Rectangle(Point(4.5, 1.0), Point(3.5, -1.0)),
-              field_to_update.enemyDefenseArea());
-    EXPECT_EQ(Rectangle(Point(4.8, 1.0), Point(3.5, -1.0)),
-              field_to_update.enemyDefenseAreaToBoundary());
-    EXPECT_EQ(Rectangle(Point(-4.5, -3.0), Point(4.5, 3.0)),
-              field_to_update.fieldLines());
-    EXPECT_EQ(Rectangle(Point(-4.8, -3.3), Point(4.8, 3.3)),
-              field_to_update.fieldBoundary());
-    EXPECT_EQ(Rectangle(Point(-4.5, -3.0), Point(0, 3.0)),
-              field_to_update.friendlyHalf());
-    EXPECT_EQ(Rectangle(Point(-4.8, -3.3), Point(0, 3.3)),
-              field_to_update.friendlyHalfToBoundary());
-    EXPECT_EQ(Rectangle(Point(-4.5, 0), Point(0, 3.0)),
-              field_to_update.friendlyPositiveYQuadrant());
-    EXPECT_EQ(Rectangle(Point(-4.5, 0), Point(0, -3.0)),
-              field_to_update.friendlyNegativeYQuadrant());
-    EXPECT_EQ(Rectangle(Point(0, -3.0), Point(4.5, 3.0)), field_to_update.enemyHalf());
-    EXPECT_EQ(Rectangle(Point(0, -3.3), Point(4.8, 3.3)),
-              field_to_update.enemyHalfToBoundary());
-    EXPECT_EQ(Rectangle(Point(0, 0), Point(4.5, 3.0)),
-              field_to_update.enemyPositiveYQuadrant());
-    EXPECT_EQ(Rectangle(Point(0, 0), Point(4.5, -3.0)),
-              field_to_update.enemyNegativeYQuadrant());
-
-    EXPECT_EQ(Point(-3.5, 0.0), field_to_update.penaltyFriendly());
-    EXPECT_EQ(Point(3.5, 0.0), field_to_update.penaltyEnemy());
-
-    EXPECT_EQ(Point(-4.5, 3.0), field_to_update.friendlyCornerPos());
-    EXPECT_EQ(Point(-4.5, -3.0), field_to_update.friendlyCornerNeg());
-    EXPECT_EQ(Point(4.5, 3.0), field_to_update.enemyCornerPos());
-    EXPECT_EQ(Point(4.5, -3.0), field_to_update.enemyCornerNeg());
-
-    EXPECT_EQ(Point(0, 0), field_to_update.centerPoint());
-    EXPECT_EQ(default_time_stamp, field_to_update.getMostRecentTimestamp());
-=======
->>>>>>> 5a15bba1
+              field.friendlyNegativeYQuadrant());
+    EXPECT_EQ(Rectangle(Point(0, -3.0), Point(4.5, 3.0)), field.enemyHalf());
+    EXPECT_EQ(Rectangle(Point(0, -3.3), Point(4.8, 3.3)), field.enemyHalfToBoundary());
+    EXPECT_EQ(Rectangle(Point(0, 0), Point(4.5, 3.0)), field.enemyPositiveYQuadrant());
+    EXPECT_EQ(Rectangle(Point(0, 0), Point(4.5, -3.0)), field.enemyNegativeYQuadrant());
+
+    EXPECT_EQ(Point(-3.5, 0.0), field.penaltyFriendly());
+    EXPECT_EQ(Point(3.5, 0.0), field.penaltyEnemy());
+
+    EXPECT_EQ(Point(-4.5, 3.0), field.friendlyCornerPos());
+    EXPECT_EQ(Point(-4.5, -3.0), field.friendlyCornerNeg());
+    EXPECT_EQ(Point(4.5, 3.0), field.enemyCornerPos());
+    EXPECT_EQ(Point(4.5, -3.0), field.enemyCornerNeg());
+
+    EXPECT_EQ(Point(0, 0), field.centerPoint());
 }
 
 TEST_F(FieldTest, equality_operator_fields_with_different_x_lengths)
