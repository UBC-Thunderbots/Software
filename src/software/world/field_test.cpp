#include "software/world/field.h"

#include <gtest/gtest.h>

class FieldTest : public ::testing::Test
{
   protected:
    void SetUp() override
    {
        x_length               = 9.0;
        y_length                = 6.0;
        defense_x_length       = 1.0;
        defense_y_length        = 2.0;
        goal_y_length           = 1.0;
<<<<<<< HEAD
        boundary_buffer_size       = 0.3;
        center_circle_radius = 0.5;

        field = Field(x_length, y_length, defense_x_length, defense_y_length, goal_y_length,
                      boundary_buffer_size, center_circle_radius, default_time_stamp);
=======
        boundary_y_length       = 0.3;
        center_circle_radius = 0.5;

        field = Field(x_length, y_length, defense_x_length, defense_y_length, goal_y_length,
                      boundary_y_length, center_circle_radius, default_time_stamp);
>>>>>>> 13eb7ab2
    }

    Field field = Field(0, 0, 0, 0, 0, 0, 0, Timestamp::fromSeconds(0));
    double x_length;
    double y_length;
    double defense_x_length;
    double defense_y_length;
    double goal_y_length;
<<<<<<< HEAD
    double boundary_buffer_size;
=======
    double boundary_y_length;
>>>>>>> 13eb7ab2
    double center_circle_radius;
    Timestamp default_time_stamp = Timestamp::fromSeconds(0);
};

TEST_F(FieldTest, construct_with_parameters)
{
    // The field was already constructed in the test setup, so we only need to check
    // values here
    EXPECT_DOUBLE_EQ(x_length, field.xLength());
    EXPECT_DOUBLE_EQ(y_length, field.yLength());
    EXPECT_DOUBLE_EQ(goal_y_length, field.goalYLength());
    EXPECT_DOUBLE_EQ(center_circle_radius, field.centerCircleRadius());
    EXPECT_DOUBLE_EQ(defense_y_length, field.defenseAreaYLength());
    EXPECT_DOUBLE_EQ(defense_x_length, field.defenseAreaXLength());
    EXPECT_EQ(default_time_stamp, field.getMostRecentTimestamp());
}

TEST_F(FieldTest, update_with_all_parameters)
{
    Field field_to_update = Field(0, 0, 0, 0, 0, 0, 0, Timestamp::fromSeconds(0));

    field_to_update.updateDimensions(x_length, y_length, defense_x_length, defense_y_length,
<<<<<<< HEAD
                                     goal_y_length, boundary_buffer_size, center_circle_radius,
=======
                                     goal_y_length, boundary_y_length, center_circle_radius,
>>>>>>> 13eb7ab2
                                     default_time_stamp);

    EXPECT_DOUBLE_EQ(9.6, field_to_update.totalXLength());
    EXPECT_DOUBLE_EQ(6.6, field_to_update.totalYLength());
    EXPECT_DOUBLE_EQ(0.3, field_to_update.boundaryYLength());

    EXPECT_EQ(Point(-4.5, 0.0), field_to_update.friendlyGoal());
    EXPECT_EQ(Point(4.5, 0.0), field_to_update.enemyGoal());

    EXPECT_EQ(Point(-4.5, 0.5), field_to_update.friendlyGoalpostPos());
    EXPECT_EQ(Point(-4.5, -0.5), field_to_update.friendlyGoalpostNeg());
    EXPECT_EQ(Point(4.5, 0.5), field_to_update.enemyGoalpostPos());
    EXPECT_EQ(Point(4.5, -0.5), field_to_update.enemyGoalpostNeg());

    EXPECT_EQ(Rectangle(Point(-4.5, 1.0), Point(-3.5, -1.0)),
              field_to_update.friendlyDefenseArea());
    EXPECT_EQ(Rectangle(Point(4.5, 1.0), Point(3.5, -1.0)),
              field_to_update.enemyDefenseArea());
    EXPECT_EQ(Rectangle(Point(-4.5, -3.0), Point(4.5, 3.0)),
              field_to_update.fieldLines());

    EXPECT_EQ(Point(-3.5, 0.0), field_to_update.penaltyFriendly());
    EXPECT_EQ(Point(3.5, 0.0), field_to_update.penaltyEnemy());

    EXPECT_EQ(Point(-4.5, 3.0), field_to_update.friendlyCornerPos());
    EXPECT_EQ(Point(-4.5, -3.0), field_to_update.friendlyCornerNeg());
    EXPECT_EQ(Point(4.5, 3.0), field_to_update.enemyCornerPos());
    EXPECT_EQ(Point(4.5, -3.0), field_to_update.enemyCornerNeg());

    EXPECT_EQ(Point(0, 0), field_to_update.centerPoint());
    EXPECT_EQ(default_time_stamp, field_to_update.getMostRecentTimestamp());
}

TEST_F(FieldTest, update_with_new_field)
{
    Field field_to_update = Field(0, 0, 0, 0, 0, 0, 0, Timestamp::fromSeconds(0));

    field_to_update.updateDimensions(field);

    EXPECT_DOUBLE_EQ(9.6, field_to_update.totalXLength());
    EXPECT_DOUBLE_EQ(6.6, field_to_update.totalYLength());
    EXPECT_DOUBLE_EQ(0.3, field_to_update.boundaryYLength());

    EXPECT_EQ(Point(-4.5, 0.0), field_to_update.friendlyGoal());
    EXPECT_EQ(Point(4.5, 0.0), field_to_update.enemyGoal());

    EXPECT_EQ(Point(-4.5, 0.5), field_to_update.friendlyGoalpostPos());
    EXPECT_EQ(Point(-4.5, -0.5), field_to_update.friendlyGoalpostNeg());
    EXPECT_EQ(Point(4.5, 0.5), field_to_update.enemyGoalpostPos());
    EXPECT_EQ(Point(4.5, -0.5), field_to_update.enemyGoalpostNeg());

    EXPECT_EQ(Rectangle(Point(-4.5, 1.0), Point(-3.5, -1.0)),
              field_to_update.friendlyDefenseArea());
    EXPECT_EQ(Rectangle(Point(4.5, 1.0), Point(3.5, -1.0)),
              field_to_update.enemyDefenseArea());
    EXPECT_EQ(Rectangle(Point(-4.5, -3.0), Point(4.5, 3.0)),
              field_to_update.fieldLines());

    EXPECT_EQ(Point(-3.5, 0.0), field_to_update.penaltyFriendly());
    EXPECT_EQ(Point(3.5, 0.0), field_to_update.penaltyEnemy());

    EXPECT_EQ(Point(-4.5, 3.0), field_to_update.friendlyCornerPos());
    EXPECT_EQ(Point(-4.5, -3.0), field_to_update.friendlyCornerNeg());
    EXPECT_EQ(Point(4.5, 3.0), field_to_update.enemyCornerPos());
    EXPECT_EQ(Point(4.5, -3.0), field_to_update.enemyCornerNeg());

    EXPECT_EQ(Point(0, 0), field_to_update.centerPoint());
    EXPECT_EQ(default_time_stamp, field_to_update.getMostRecentTimestamp());
}

TEST_F(FieldTest, equality_operator_fields_with_different_x_lengths)
{
    Field field_1 = Field(x_length, y_length, defense_x_length, defense_y_length, goal_y_length,
<<<<<<< HEAD
                          boundary_buffer_size, center_circle_radius, default_time_stamp);

    Field field_2 = Field(x_length / 2, y_length, defense_x_length, defense_y_length, goal_y_length,
                          boundary_buffer_size, center_circle_radius, default_time_stamp);
=======
                          boundary_y_length, center_circle_radius, default_time_stamp);

    Field field_2 = Field(x_length / 2, y_length, defense_x_length, defense_y_length, goal_y_length,
                          boundary_y_length, center_circle_radius, default_time_stamp);
>>>>>>> 13eb7ab2

    EXPECT_NE(field_1, field_2);
}
TEST_F(FieldTest, equality_operator_fields_with_different_y_lengths)
{
    Field field_1 = Field(x_length, y_length, defense_x_length, defense_y_length, goal_y_length,
<<<<<<< HEAD
                          boundary_buffer_size, center_circle_radius, default_time_stamp);

    Field field_2 = Field(x_length, y_length * 2, defense_x_length, defense_y_length, goal_y_length,
                          boundary_buffer_size, center_circle_radius, default_time_stamp);
=======
                          boundary_y_length, center_circle_radius, default_time_stamp);

    Field field_2 = Field(x_length, y_length * 2, defense_x_length, defense_y_length, goal_y_length,
                          boundary_y_length, center_circle_radius, default_time_stamp);
>>>>>>> 13eb7ab2

    EXPECT_NE(field_1, field_2);
}

TEST_F(FieldTest, equality_operator_fields_with_different_defense_x_length)
{
    Field field_1 = Field(x_length, y_length, defense_x_length, defense_y_length, goal_y_length,
<<<<<<< HEAD
                          boundary_buffer_size, center_circle_radius, default_time_stamp);

    Field field_2 = Field(x_length, y_length, defense_x_length * 2, defense_y_length, goal_y_length,
                          boundary_buffer_size, center_circle_radius, default_time_stamp);
=======
                          boundary_y_length, center_circle_radius, default_time_stamp);

    Field field_2 = Field(x_length, y_length, defense_x_length * 2, defense_y_length, goal_y_length,
                          boundary_y_length, center_circle_radius, default_time_stamp);
>>>>>>> 13eb7ab2

    EXPECT_NE(field_1, field_2);
}

TEST_F(FieldTest, equality_operator_fields_with_different_defense_y_length)
{
    Field field_1 = Field(x_length, y_length, defense_x_length, defense_y_length, goal_y_length,
<<<<<<< HEAD
                          boundary_buffer_size, center_circle_radius, default_time_stamp);

    Field field_2 = Field(x_length, y_length, defense_x_length, defense_y_length / 2, goal_y_length,
                          boundary_buffer_size, center_circle_radius, default_time_stamp);
=======
                          boundary_y_length, center_circle_radius, default_time_stamp);

    Field field_2 = Field(x_length, y_length, defense_x_length, defense_y_length / 2, goal_y_length,
                          boundary_y_length, center_circle_radius, default_time_stamp);
>>>>>>> 13eb7ab2

    EXPECT_NE(field_1, field_2);
}

TEST_F(FieldTest, equality_operator_fields_with_different_goal_y_length)
{
    Field field_1 = Field(x_length, y_length, defense_x_length, defense_y_length, goal_y_length,
<<<<<<< HEAD

                          boundary_buffer_size, center_circle_radius, default_time_stamp);

    Field field_2 = Field(x_length, y_length, defense_x_length, defense_y_length, 0, boundary_buffer_size,
=======
                          boundary_y_length, center_circle_radius, default_time_stamp);

    Field field_2 = Field(x_length, y_length, defense_x_length, defense_y_length, 0, boundary_y_length,
>>>>>>> 13eb7ab2
                          center_circle_radius, default_time_stamp);

    EXPECT_NE(field_1, field_2);
}

<<<<<<< HEAD
TEST_F(FieldTest, equality_operator_fields_with_different_boundary_buffer_size)
{
    Field field_1 = Field(x_length, y_length, defense_x_length, defense_y_length, goal_y_length,
                          boundary_buffer_size, center_circle_radius, default_time_stamp);

    Field field_2 = Field(x_length, y_length, defense_x_length, defense_y_length, goal_y_length,
                          boundary_buffer_size * 1.1, center_circle_radius, default_time_stamp);
=======
TEST_F(FieldTest, equality_operator_fields_with_different_boundary_y_length)
{
    Field field_1 = Field(x_length, y_length, defense_x_length, defense_y_length, goal_y_length,
                          boundary_y_length, center_circle_radius, default_time_stamp);

    Field field_2 = Field(x_length, y_length, defense_x_length, defense_y_length, goal_y_length,
                          boundary_y_length * 1.1, center_circle_radius, default_time_stamp);
>>>>>>> 13eb7ab2

    EXPECT_NE(field_1, field_2);
}

TEST_F(FieldTest, equality_operator_fields_with_different_center_circle_radius)
{
    Field field_1 = Field(x_length, y_length, defense_x_length, defense_y_length, goal_y_length,
<<<<<<< HEAD
                          boundary_buffer_size, center_circle_radius, default_time_stamp);

    Field field_2 = Field(x_length, y_length, defense_x_length, defense_y_length, goal_y_length,
                          boundary_buffer_size, center_circle_radius * 10, default_time_stamp);
=======
                          boundary_y_length, center_circle_radius, default_time_stamp);

    Field field_2 = Field(x_length, y_length, defense_x_length, defense_y_length, goal_y_length,
                          boundary_y_length, center_circle_radius * 10, default_time_stamp);
>>>>>>> 13eb7ab2

    EXPECT_NE(field_1, field_2);
}

// Test that the timestamp history is saved when the Field is updated
TEST_F(FieldTest, field_timestamp_history_is_saved)
{
    Field field = Field(x_length, y_length, defense_x_length, defense_y_length, goal_y_length,
<<<<<<< HEAD
                        boundary_buffer_size, center_circle_radius, default_time_stamp);

    field.updateDimensions(x_length, y_length, defense_x_length, defense_y_length, goal_y_length,
                           boundary_buffer_size, center_circle_radius,
                           Timestamp::fromSeconds(default_time_stamp.getSeconds() + 1));

    field.updateDimensions(x_length, y_length, defense_x_length, defense_y_length, goal_y_length,
                           boundary_buffer_size, center_circle_radius,
=======
                        boundary_y_length, center_circle_radius, default_time_stamp);

    field.updateDimensions(x_length, y_length, defense_x_length, defense_y_length, goal_y_length,
                           boundary_y_length, center_circle_radius,
                           Timestamp::fromSeconds(default_time_stamp.getSeconds() + 1));

    field.updateDimensions(x_length, y_length, defense_x_length, defense_y_length, goal_y_length,
                           boundary_y_length, center_circle_radius,
>>>>>>> 13eb7ab2
                           Timestamp::fromSeconds(default_time_stamp.getSeconds() + 2));

    EXPECT_EQ(field.getTimestampHistory().size(), 3);
    EXPECT_EQ(field.getTimestampHistory()[0].getSeconds(),
              default_time_stamp.getSeconds() + 2);
    EXPECT_EQ(field.getTimestampHistory()[1].getSeconds(),
              default_time_stamp.getSeconds() + 1);
    EXPECT_EQ(field.getTimestampHistory()[2].getSeconds(),
              default_time_stamp.getSeconds());

    EXPECT_EQ(field.getMostRecentTimestamp().getSeconds(),
              default_time_stamp.getSeconds() + 2);
}

TEST_F(FieldTest, exception_thrown_when_older_timestamp_is_used)
{
    ASSERT_THROW(
        Field field = Field(x_length, y_length, defense_x_length, defense_y_length, goal_y_length,
<<<<<<< HEAD
                            boundary_buffer_size, center_circle_radius,
=======
                            boundary_y_length, center_circle_radius,
>>>>>>> 13eb7ab2
                            Timestamp::fromSeconds(default_time_stamp.getSeconds() - 1)),
        std::invalid_argument);
}

TEST_F(FieldTest, point_not_in_defense_area)
{
    // point around centre
    Point p(2, 3);
    EXPECT_FALSE(field.pointInFriendlyDefenseArea(p));
    EXPECT_FALSE(field.pointInEnemyDefenseArea(p));
}

TEST_F(FieldTest, point_in_friendly_defense_area)
{
    Point p(-4, 0.5);
    EXPECT_TRUE(field.pointInFriendlyDefenseArea(p));
    EXPECT_FALSE(field.pointInEnemyDefenseArea(p));
}

TEST_F(FieldTest, point_in_enemy_defense_area)
{
    Point p(4, -1.0);
    EXPECT_FALSE(field.pointInFriendlyDefenseArea(p));
    EXPECT_TRUE(field.pointInEnemyDefenseArea(p));
}

TEST_F(FieldTest, point_just_outside_enemy_defense_area)
{
    Point p(4, -1.5);
    EXPECT_FALSE(field.pointInFriendlyDefenseArea(p));
    EXPECT_FALSE(field.pointInEnemyDefenseArea(p));
}

TEST_F(FieldTest, point_just_outside_friendly_defense_area)
{
    Point p(-2, -.5);
    EXPECT_FALSE(field.pointInFriendlyDefenseArea(p));
    EXPECT_FALSE(field.pointInEnemyDefenseArea(p));
}

TEST_F(FieldTest, point_in_field_lines)
{
    Point p(4.4, 2.9);
    EXPECT_TRUE(field.pointInFieldLines(p));
}

TEST_F(FieldTest, point_not_in_field_lines)
{
    Point p(4.6, 3.1);
    EXPECT_FALSE(field.pointInFieldLines(p));
}

TEST_F(FieldTest, point_in_entire_field_and_in_field_lines)
{
    Point p(-4.4, 2.9);
    EXPECT_TRUE(field.pointInEntireField(p));
}

TEST_F(FieldTest, point_in_entire_field_and_not_in_field_lines)
{
    Point p(-4.6, 3.22);
    EXPECT_TRUE(field.pointInEntireField(p));
    EXPECT_FALSE(field.pointInFieldLines(p));
}

TEST_F(FieldTest, point_not_in_entire_field)
{
    Point p(-4.91, -0.88);
    EXPECT_FALSE(field.pointInEntireField(p));
}<|MERGE_RESOLUTION|>--- conflicted
+++ resolved
@@ -12,19 +12,11 @@
         defense_x_length       = 1.0;
         defense_y_length        = 2.0;
         goal_y_length           = 1.0;
-<<<<<<< HEAD
         boundary_buffer_size       = 0.3;
         center_circle_radius = 0.5;
 
         field = Field(x_length, y_length, defense_x_length, defense_y_length, goal_y_length,
                       boundary_buffer_size, center_circle_radius, default_time_stamp);
-=======
-        boundary_y_length       = 0.3;
-        center_circle_radius = 0.5;
-
-        field = Field(x_length, y_length, defense_x_length, defense_y_length, goal_y_length,
-                      boundary_y_length, center_circle_radius, default_time_stamp);
->>>>>>> 13eb7ab2
     }
 
     Field field = Field(0, 0, 0, 0, 0, 0, 0, Timestamp::fromSeconds(0));
@@ -33,11 +25,7 @@
     double defense_x_length;
     double defense_y_length;
     double goal_y_length;
-<<<<<<< HEAD
     double boundary_buffer_size;
-=======
-    double boundary_y_length;
->>>>>>> 13eb7ab2
     double center_circle_radius;
     Timestamp default_time_stamp = Timestamp::fromSeconds(0);
 };
@@ -60,11 +48,7 @@
     Field field_to_update = Field(0, 0, 0, 0, 0, 0, 0, Timestamp::fromSeconds(0));
 
     field_to_update.updateDimensions(x_length, y_length, defense_x_length, defense_y_length,
-<<<<<<< HEAD
                                      goal_y_length, boundary_buffer_size, center_circle_radius,
-=======
-                                     goal_y_length, boundary_y_length, center_circle_radius,
->>>>>>> 13eb7ab2
                                      default_time_stamp);
 
     EXPECT_DOUBLE_EQ(9.6, field_to_update.totalXLength());
@@ -138,34 +122,20 @@
 TEST_F(FieldTest, equality_operator_fields_with_different_x_lengths)
 {
     Field field_1 = Field(x_length, y_length, defense_x_length, defense_y_length, goal_y_length,
-<<<<<<< HEAD
                           boundary_buffer_size, center_circle_radius, default_time_stamp);
 
     Field field_2 = Field(x_length / 2, y_length, defense_x_length, defense_y_length, goal_y_length,
                           boundary_buffer_size, center_circle_radius, default_time_stamp);
-=======
-                          boundary_y_length, center_circle_radius, default_time_stamp);
-
-    Field field_2 = Field(x_length / 2, y_length, defense_x_length, defense_y_length, goal_y_length,
-                          boundary_y_length, center_circle_radius, default_time_stamp);
->>>>>>> 13eb7ab2
 
     EXPECT_NE(field_1, field_2);
 }
 TEST_F(FieldTest, equality_operator_fields_with_different_y_lengths)
 {
     Field field_1 = Field(x_length, y_length, defense_x_length, defense_y_length, goal_y_length,
-<<<<<<< HEAD
                           boundary_buffer_size, center_circle_radius, default_time_stamp);
 
     Field field_2 = Field(x_length, y_length * 2, defense_x_length, defense_y_length, goal_y_length,
                           boundary_buffer_size, center_circle_radius, default_time_stamp);
-=======
-                          boundary_y_length, center_circle_radius, default_time_stamp);
-
-    Field field_2 = Field(x_length, y_length * 2, defense_x_length, defense_y_length, goal_y_length,
-                          boundary_y_length, center_circle_radius, default_time_stamp);
->>>>>>> 13eb7ab2
 
     EXPECT_NE(field_1, field_2);
 }
@@ -173,17 +143,10 @@
 TEST_F(FieldTest, equality_operator_fields_with_different_defense_x_length)
 {
     Field field_1 = Field(x_length, y_length, defense_x_length, defense_y_length, goal_y_length,
-<<<<<<< HEAD
                           boundary_buffer_size, center_circle_radius, default_time_stamp);
 
     Field field_2 = Field(x_length, y_length, defense_x_length * 2, defense_y_length, goal_y_length,
                           boundary_buffer_size, center_circle_radius, default_time_stamp);
-=======
-                          boundary_y_length, center_circle_radius, default_time_stamp);
-
-    Field field_2 = Field(x_length, y_length, defense_x_length * 2, defense_y_length, goal_y_length,
-                          boundary_y_length, center_circle_radius, default_time_stamp);
->>>>>>> 13eb7ab2
 
     EXPECT_NE(field_1, field_2);
 }
@@ -191,17 +154,10 @@
 TEST_F(FieldTest, equality_operator_fields_with_different_defense_y_length)
 {
     Field field_1 = Field(x_length, y_length, defense_x_length, defense_y_length, goal_y_length,
-<<<<<<< HEAD
                           boundary_buffer_size, center_circle_radius, default_time_stamp);
 
     Field field_2 = Field(x_length, y_length, defense_x_length, defense_y_length / 2, goal_y_length,
                           boundary_buffer_size, center_circle_radius, default_time_stamp);
-=======
-                          boundary_y_length, center_circle_radius, default_time_stamp);
-
-    Field field_2 = Field(x_length, y_length, defense_x_length, defense_y_length / 2, goal_y_length,
-                          boundary_y_length, center_circle_radius, default_time_stamp);
->>>>>>> 13eb7ab2
 
     EXPECT_NE(field_1, field_2);
 }
@@ -209,22 +165,14 @@
 TEST_F(FieldTest, equality_operator_fields_with_different_goal_y_length)
 {
     Field field_1 = Field(x_length, y_length, defense_x_length, defense_y_length, goal_y_length,
-<<<<<<< HEAD
-
                           boundary_buffer_size, center_circle_radius, default_time_stamp);
 
     Field field_2 = Field(x_length, y_length, defense_x_length, defense_y_length, 0, boundary_buffer_size,
-=======
-                          boundary_y_length, center_circle_radius, default_time_stamp);
-
-    Field field_2 = Field(x_length, y_length, defense_x_length, defense_y_length, 0, boundary_y_length,
->>>>>>> 13eb7ab2
                           center_circle_radius, default_time_stamp);
 
     EXPECT_NE(field_1, field_2);
 }
 
-<<<<<<< HEAD
 TEST_F(FieldTest, equality_operator_fields_with_different_boundary_buffer_size)
 {
     Field field_1 = Field(x_length, y_length, defense_x_length, defense_y_length, goal_y_length,
@@ -232,15 +180,6 @@
 
     Field field_2 = Field(x_length, y_length, defense_x_length, defense_y_length, goal_y_length,
                           boundary_buffer_size * 1.1, center_circle_radius, default_time_stamp);
-=======
-TEST_F(FieldTest, equality_operator_fields_with_different_boundary_y_length)
-{
-    Field field_1 = Field(x_length, y_length, defense_x_length, defense_y_length, goal_y_length,
-                          boundary_y_length, center_circle_radius, default_time_stamp);
-
-    Field field_2 = Field(x_length, y_length, defense_x_length, defense_y_length, goal_y_length,
-                          boundary_y_length * 1.1, center_circle_radius, default_time_stamp);
->>>>>>> 13eb7ab2
 
     EXPECT_NE(field_1, field_2);
 }
@@ -248,17 +187,10 @@
 TEST_F(FieldTest, equality_operator_fields_with_different_center_circle_radius)
 {
     Field field_1 = Field(x_length, y_length, defense_x_length, defense_y_length, goal_y_length,
-<<<<<<< HEAD
                           boundary_buffer_size, center_circle_radius, default_time_stamp);
 
     Field field_2 = Field(x_length, y_length, defense_x_length, defense_y_length, goal_y_length,
                           boundary_buffer_size, center_circle_radius * 10, default_time_stamp);
-=======
-                          boundary_y_length, center_circle_radius, default_time_stamp);
-
-    Field field_2 = Field(x_length, y_length, defense_x_length, defense_y_length, goal_y_length,
-                          boundary_y_length, center_circle_radius * 10, default_time_stamp);
->>>>>>> 13eb7ab2
 
     EXPECT_NE(field_1, field_2);
 }
@@ -267,7 +199,6 @@
 TEST_F(FieldTest, field_timestamp_history_is_saved)
 {
     Field field = Field(x_length, y_length, defense_x_length, defense_y_length, goal_y_length,
-<<<<<<< HEAD
                         boundary_buffer_size, center_circle_radius, default_time_stamp);
 
     field.updateDimensions(x_length, y_length, defense_x_length, defense_y_length, goal_y_length,
@@ -276,16 +207,6 @@
 
     field.updateDimensions(x_length, y_length, defense_x_length, defense_y_length, goal_y_length,
                            boundary_buffer_size, center_circle_radius,
-=======
-                        boundary_y_length, center_circle_radius, default_time_stamp);
-
-    field.updateDimensions(x_length, y_length, defense_x_length, defense_y_length, goal_y_length,
-                           boundary_y_length, center_circle_radius,
-                           Timestamp::fromSeconds(default_time_stamp.getSeconds() + 1));
-
-    field.updateDimensions(x_length, y_length, defense_x_length, defense_y_length, goal_y_length,
-                           boundary_y_length, center_circle_radius,
->>>>>>> 13eb7ab2
                            Timestamp::fromSeconds(default_time_stamp.getSeconds() + 2));
 
     EXPECT_EQ(field.getTimestampHistory().size(), 3);
@@ -304,11 +225,7 @@
 {
     ASSERT_THROW(
         Field field = Field(x_length, y_length, defense_x_length, defense_y_length, goal_y_length,
-<<<<<<< HEAD
                             boundary_buffer_size, center_circle_radius,
-=======
-                            boundary_y_length, center_circle_radius,
->>>>>>> 13eb7ab2
                             Timestamp::fromSeconds(default_time_stamp.getSeconds() - 1)),
         std::invalid_argument);
 }
