#pragma once

#include <cstdlib>
#include <map>
#include <optional>
#include <vector>

#include "software/time/timestamp.h"
#include "software/world/robot.h"

/**
 * A team of robots
 */
class Team
{
   public:
    /**
     * Create a new team
     *
     * @param robot_expiry_buffer_duration The Duration for which a robot must not
     * have been updated for before it is removed from the team
     */
    explicit Team(
        const Duration& robot_expiry_buffer_duration = Duration::fromMilliseconds(50));

    /**
     * Create a new team
     *
     * @param team_robots The robots on the team
     * @param robot_expiry_buffer_duration The Duration for which a robot must not
     * have been updated for before it is removed from the team
     */
    explicit Team(
        const std::vector<Robot>& team_robots,
        const Duration& robot_expiry_buffer_duration = Duration::fromMilliseconds(50));

    /**
     * Creates a new team based on the TbotsProto::Team protobuf representation
     *
     * @param team_proto The TbotsProto::Team protobuf which this robot should be based on
     */
    explicit Team(
        const TbotsProto::Team& team_proto,
        const Duration& robot_expiry_buffer_duration = Duration::fromMilliseconds(50));

    /**
     * Updates this team with new robots.
     *
     * @throws std::invalid_argument if multiple robots have the same id
     * @param team_robots the new robots for this team
     */
    void updateRobots(const std::vector<Robot>& team_robots);

    /**
     * Updates this team with new data from the given team object. This is different from
     * a copy constructor because the team object is only used to store data, we don't
     * take the entire state of the new_team_data. For example, the robots on this team
     * may have complex internal state for predicting movement. The "simple" robot data
     * such as position, velocity... from the new_team_data is used to update the state of
     * the robots on this team, rather than the robots simply being copied over
     * (because if we copied we would lose our state).
     *
     * @param new_team_data A team with the new team data
     */
    void updateState(const Team& new_team_data);

    /**
     * Removes expired robots from the team. Robots are expired if it has been more than
     * the expiry_buffer time has passed since they were last updated. This would happen
     * if a robot is removed from the field, so that it is no longer seen by the cameras.
     * After a short amount of time, we should treat robots that we can no longer see
     * (and therefore have not been updating) as removed from the field, so we should
     * remove them from the team.
     *
     * @param timestamp The timestamp for when this removal is taking place
     */
    void removeExpiredRobots(const Timestamp& timestamp);

    /**
     * Remove the robot with the given ID from the team
     *
     * If there is no robot with the given id on the team, does nothing
     *
     * @param robot_id The id of the robot to remove
     */
    void removeRobotWithId(unsigned int robot_id);

    /**
     * Assigns the goalie id for this team
     *
     * @param new_goalie_id The id of the new goalie for this team
     *
     */
    void assignGoalie(RobotId new_goalie_id);

    /**
     * Clears the goalie for this team. There will be no goalie assigned after
     * this operation
     *
     */
    void clearGoalie();

    /**
     * Gets the number of robots on this team
     *
     * @return the number of robots on this team
     */
    size_t numRobots() const;

    /**
     * Returns the Duration for which a Robot must not have been updated for before
     * being removed from this team.
     *
     * @return the Duration for which a Robot must not have been updated for before
     * being removed from this team.
     */
    const Duration& getRobotExpiryBufferDuration() const;

    /**
     * Sets the Duration for which a Robot must not have been updated for before being
     * removed from this team.
     *
     * @param new_robot_expiry_buffer_duration the Duration for which a Robot must
     * not have been updated for before being removed from this team.
     */
    void setRobotExpiryBuffer(const Duration& new_robot_expiry_buffer_duration);

    /**
     * Updates the unavailable capabilities of a specific robot. If the team does
     * not have that robot, does not do anything.
     *
     * @param id the id of the desired Robot
     * @param new_unavailable_robot_capabilities a set of the updated unavailable
     * robot capabilities
     * */
    void setUnavailableRobotCapabilities(
        RobotId id, const std::set<RobotCapability>& new_unavailable_robot_capabilities);

    /**
     * Returns the robot with the given id. If this team does not have that robot,
     * returns an std::nullopt
     *
     * @param id the id of the desired Robot
     *
     * @return the Robot on the team with the given id if it exists, otherwise
     * std::nullopt
     */
    std::optional<Robot> getRobotById(const unsigned int id) const;

    /**
     * Returns the goalie robot for this team, if one is specified. Otherwise
     * returns std::nullopt
     *
     * @return the goalie robot for this team if one is specified, otherwise
     * returns std::nullopt
     */
    std::optional<Robot> goalie() const;

    /**
     * Returns the ID of the goalie for this team, if one has been specified. Otherwise
     * returns std::nullopt
     *
     * @return The ID of the goalie robot for this team if one is specified, otherwise
     * returns std::nullopt
     */
    std::optional<unsigned int> getGoalieId() const;

    /**
     * Returns a vector of all the robots on this team.
     *
     * @return a vector of all the robots on this team.
     */
    const std::vector<Robot>& getAllRobots() const;

    /**
     * Returns a vector of all the robots on this team excluding the goalie
     *
     * @return a vector of all the robots on this team excluding the goalie
     */
    std::vector<Robot> getAllRobotsExceptGoalie() const;

    /**
     * Finds the robot on a team that is closest to the reference point
     *
     * @param ref_point The point where the distance to each robot will be measured.
     * @return Robot that is closest to the reference point.
     *         std::nullopt otherwise
     */
    std::optional<Robot> getNearestRobot(const Point& ref_point) const;

    /**
     * Given a list of robots, finds the robot on that team that is closest to a
     * reference point.
     *
     * @param robots the list of robots
     * @param ref_point The point where the distance to each robot will be measured.
     * @return Robot that is closest to the reference point.
     */
    static std::optional<Robot> getNearestRobot(const std::vector<Robot>& robots,
                                                const Point& ref_point);

    /**
     * Removes all Robots from this team. Does not affect the goalie id.
     */
    void clearAllRobots();

    /**
     * Returns the timestamp of the most recently updated robot on this team
     *
     * @return the timestamp of the most recently updated robot on this team, or
     *         std::nullopt if this team is empty
     */
    std::optional<Timestamp> timestamp() const;

    /**
     * Defines the equality operator for a Team. Teams are equal if their robots are equal
     * and have the same robot assigned as the goalie
     *
     * @param other The team to compare against for equality
     * @return True if the other team is equal to this team, and false otherwise
     */
    bool operator==(const Team& other) const;

    /**
     * Defines the inequality operator for a Team.
     *
     * @param other The team to compare against for inequality
     * @return True if the other team is not equal to this team, and false otherwise
     */
    bool operator!=(const Team& other) const;

    /**
     * Returns the most Timestamp corresponding to the most recent update to Field object
     *
     * @return Timestamp : The Timestamp corresponding to the most recent update to the
     * Field object
     */
    Timestamp getMostRecentTimestamp() const;

    /**
     * Set robots in the team to be injured
     * 
     * @param robot_ids robot ids of injured robots
     */

    void setInjuredRobots(std::vector<Robot> robots);

    /** 
     * Returns a list of robot ids for robots that are injured
     * 
     * @return a list of injured robots
     */
    std::vector<Robot> getInjuredRobots() const;


   private:
    /**
     * Updates the last update timestamp
     *
     * @param timestamp The last time this Team was updated
     *
     * @throws std::invalid_argument if timestamp is older than the current last update
     * timestamp
     */
    void updateTimestamp(Timestamp timestamp);

    /**
     * Returns the most recent Timestamp from all robots in a Team
     *
     * @return The most revent Timestamp from all robots in the Team
     */
    Timestamp getMostRecentTimestampFromRobots();

    // The robots on this team
    std::vector<Robot> team_robots_;

    // The robot id of the goalie for this team
    std::optional<unsigned int> goalie_id_;

    // The duration for which a Robot must not have been updated for before
    // being removed from this team.
    Duration robot_expiry_buffer_duration_;

<<<<<<< HEAD
    Timestamp last_update_timestamp;

    // the robots in the team that are injured
    std::vector<Robot> injured_robots;
=======
    Timestamp last_update_timestamp_;
>>>>>>> 7a9cba49
};

enum class TeamType
{
    FRIENDLY,
    ENEMY,
};<|MERGE_RESOLUTION|>--- conflicted
+++ resolved
@@ -281,14 +281,10 @@
     // being removed from this team.
     Duration robot_expiry_buffer_duration_;
 
-<<<<<<< HEAD
     Timestamp last_update_timestamp;
 
     // the robots in the team that are injured
     std::vector<Robot> injured_robots;
-=======
-    Timestamp last_update_timestamp_;
->>>>>>> 7a9cba49
 };
 
 enum class TeamType
