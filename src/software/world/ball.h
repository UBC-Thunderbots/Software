--- conflicted
+++ resolved
@@ -182,11 +182,7 @@
     bool operator!=(const Ball &other) const;
 
    private:
-<<<<<<< HEAD
     // All previous states of the ball, with the most recent state at the front of the
-=======
-    // All previous states of the ball, with the most recent position at the front of the
->>>>>>> 61f1f739
     // queue, This buffer will never be empty as it's initialized with a BallState on
     // creation
     // The buffer size (history_size) must be > 0
