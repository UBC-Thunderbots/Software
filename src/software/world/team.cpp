#include "software/world/team.h"

#include <set>

#include "shared/constants.h"
#include "software/logger/logger.h"

Team::Team(const Duration& robot_expiry_buffer_duration)
    : team_robots_(),
      goalie_id_(),
      robot_expiry_buffer_duration_(robot_expiry_buffer_duration),
      last_update_timestamp_()
{
    updateTimestamp(getMostRecentTimestampFromRobots());
}

Team::Team(const std::vector<Robot>& team_robots,
           const Duration& robot_expiry_buffer_duration)
    : Team(robot_expiry_buffer_duration)
{
    updateRobots(team_robots);
}

Team::Team(const TbotsProto::Team& team_proto,
           const Duration& robot_expiry_buffer_duration)
<<<<<<< HEAD
    : robot_expiry_buffer_duration_(robot_expiry_buffer_duration), last_update_timestamp_()
=======
    : robot_expiry_buffer_duration_(robot_expiry_buffer_duration),
      last_update_timestamp_()
>>>>>>> 7b73536a
{
    if (team_proto.has_goalie_id())
    {
        goalie_id_ = team_proto.goalie_id();
    }
    else
    {
        goalie_id_ = std::nullopt;
    }

    for (int i = 0; i < team_proto.team_robots_size(); i++)
    {
        team_robots_.emplace_back(Robot(team_proto.team_robots(i)));
    }
}

void Team::updateRobots(const std::vector<Robot>& new_robots)
{
    // Update the robots, checking that there are no duplicate IDs in the given data
    std::set<unsigned int> robot_ids;
    for (const auto& robot : new_robots)
    {
        // The second value of the pair that is returned indicates whether or not the
        // value was already present in the set. We use this to detect duplicate robots
        auto duplicate_id = robot_ids.insert(robot.id());
        if (!duplicate_id.second)
        {
            throw std::invalid_argument(
                "Error: Multiple robots on the same team with the same id");
        }

        auto it = std::find_if(team_robots_.begin(), team_robots_.end(),
                               [robot](const Robot& r) { return r.id() == robot.id(); });
        if (it != team_robots_.end())
        {
            // The robot already exists on the team. Find and update the robot
            it->updateState(robot.currentState(), robot.timestamp());
        }
        else
        {
            // This robot does not exist as part of the team yet. Add the new robot
            team_robots_.emplace_back(robot);
        }
    }

    updateTimestamp(getMostRecentTimestampFromRobots());
}

void Team::updateState(const Team& new_team_data)
{
    updateRobots(new_team_data.getAllRobots());
    this->goalie_id_ = new_team_data.goalie_id_;

    updateTimestamp(getMostRecentTimestampFromRobots());
}

void Team::removeExpiredRobots(const Timestamp& timestamp)
{
    // Check to see if any Robots have "expired". If it more time than the expiry_buffer
    // has passed, then remove the robot from the team
    for (auto it = team_robots_.begin(); it != team_robots_.end();)
    {
        Duration time_diff = timestamp - it->timestamp();
        if (time_diff.toSeconds() < 0)
        {
            LOG(WARNING) << "Warning: tried to remove a robot at a negative time";
            it++;
        }
        if (time_diff > robot_expiry_buffer_duration_)
        {
            it = team_robots_.erase(it);
        }
        else
        {
            it++;
        }
    }
}

void Team::removeRobotWithId(unsigned int robot_id)
{
    auto it = std::find_if(team_robots_.begin(), team_robots_.end(),
                           [&](const Robot& r) { return r.id() == robot_id; });

    if (it != team_robots_.end())
    {
        team_robots_.erase(it);
    }
}

void Team::assignGoalie(unsigned int new_goalie_id)
{
    goalie_id_ = new_goalie_id;
}

void Team::clearGoalie()
{
    goalie_id_.reset();
}

std::size_t Team::numRobots() const
{
    return team_robots_.size();
}

const Duration& Team::getRobotExpiryBufferDuration() const
{
    return robot_expiry_buffer_duration_;
}

void Team::setRobotExpiryBuffer(const Duration& new_robot_expiry_buffer_duration)
{
    robot_expiry_buffer_duration_ = new_robot_expiry_buffer_duration;
}

void Team::setUnavailableRobotCapabilities(
    RobotId id, const std::set<RobotCapability>& new_unavailable_robot_capabilities)
{
    for (Robot& robot : team_robots_)
    {
        if (robot.id() == id)
        {
            robot.getMutableRobotCapabilities() = new_unavailable_robot_capabilities;
            return;
        }
    }
}

std::optional<Robot> Team::getRobotById(const unsigned int id) const
{
    for (const Robot& robot : team_robots_)
    {
        if (robot.id() == id)
        {
            return robot;
        }
    }

    return std::nullopt;
}

std::optional<Robot> Team::goalie() const
{
    if (goalie_id_)
    {
        return getRobotById(*goalie_id_);
    }

    return std::nullopt;
}

std::optional<unsigned int> Team::getGoalieId() const
{
    return goalie_id_;
}

const std::vector<Robot>& Team::getAllRobots() const
{
    return team_robots_;
}

std::vector<Robot> Team::getAllRobotsExceptGoalie() const
{
    auto goalie_robot = goalie();
    std::vector<Robot> all_robots;
    for (auto it = team_robots_.begin(); it != team_robots_.end(); it++)
    {
        if (goalie_robot && *it == *goalie_robot)
        {
            continue;
        }
        all_robots.emplace_back(*it);
    }

    return all_robots;
}

std::optional<Robot> Team::getNearestRobot(const Point& ref_point) const
{
    return getNearestRobot(this->getAllRobots(), ref_point);
}

std::optional<Robot> Team::getNearestRobot(const std::vector<Robot>& robots,
                                           const Point& ref_point)
{
    if (robots.empty())
    {
        return std::nullopt;
    }

    Robot nearest_robot = robots.at(0);
    for (const Robot& curRobot : robots)
    {
        double curDistance = (ref_point - curRobot.position()).length();
        if (curDistance < (nearest_robot.position() - ref_point).length())
        {
            nearest_robot = curRobot;
        }
    }

    return nearest_robot;
}

void Team::clearAllRobots()
{
    team_robots_.clear();
}

Timestamp Team::getMostRecentTimestamp() const
{
    return last_update_timestamp_;
}

Timestamp Team::getMostRecentTimestampFromRobots()
{
    std::vector<Robot> robots = this->getAllRobots();

    Timestamp most_recent_timestamp = Timestamp::fromSeconds(0);

    for (Robot robot : robots)
    {
        if (robot.timestamp() > most_recent_timestamp)
        {
            most_recent_timestamp = robot.timestamp();
        }
    }

    return most_recent_timestamp;
}

void Team::updateTimestamp(Timestamp timestamp)
{
    // Check that the new timestamp is not older than the most recent timestamp
    if (timestamp < Team::getMostRecentTimestamp())
    {
        throw std::invalid_argument(
            "Error: Attempt tp update Team state with old Timestamp");
    }
    else
    {
        last_update_timestamp_ = timestamp;
    }
}

std::optional<Timestamp> Team::timestamp() const
{
    std::optional<Timestamp> most_recent_timestamp = std::nullopt;
    for (const Robot& robot : getAllRobots())
    {
        if (!most_recent_timestamp || robot.timestamp() > most_recent_timestamp)
        {
            most_recent_timestamp = robot.timestamp();
        }
    }
    return most_recent_timestamp;
}

bool Team::operator==(const Team& other) const
{
    return this->getAllRobots() == other.getAllRobots() &&
           this->goalie_id_ == other.goalie_id_ &&
           this->robot_expiry_buffer_duration_ == other.robot_expiry_buffer_duration_;
}

bool Team::operator!=(const Team& other) const
{
    return !(*this == other);
}<|MERGE_RESOLUTION|>--- conflicted
+++ resolved
@@ -23,12 +23,8 @@
 
 Team::Team(const TbotsProto::Team& team_proto,
            const Duration& robot_expiry_buffer_duration)
-<<<<<<< HEAD
-    : robot_expiry_buffer_duration_(robot_expiry_buffer_duration), last_update_timestamp_()
-=======
     : robot_expiry_buffer_duration_(robot_expiry_buffer_duration),
       last_update_timestamp_()
->>>>>>> 7b73536a
 {
     if (team_proto.has_goalie_id())
     {
