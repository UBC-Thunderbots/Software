#include "software/world/team.h"

#include <set>

#include "shared/constants.h"
#include "software/logger/logger.h"

Team::Team(const Duration& robot_expiry_buffer_duration)
    : team_robots_(),
      goalie_id_(),
      robot_expiry_buffer_duration_(robot_expiry_buffer_duration),
      last_update_timestamp_()
{
    updateTimestamp(getMostRecentTimestampFromRobots());
}

Team::Team(const std::vector<Robot>& team_robots,
           const Duration& robot_expiry_buffer_duration)
    : Team(robot_expiry_buffer_duration)
{
    updateRobots(team_robots);
}

Team::Team(const TbotsProto::Team& team_proto,
           const Duration& robot_expiry_buffer_duration)
    : robot_expiry_buffer_duration_(robot_expiry_buffer_duration),
      last_update_timestamp_()
{
    if (team_proto.has_goalie_id())
    {
        goalie_id_ = team_proto.goalie_id();
    }
    else
    {
        goalie_id_ = std::nullopt;
    }

    for (int i = 0; i < team_proto.team_robots_size(); i++)
    {
        team_robots_.emplace_back(Robot(team_proto.team_robots(i)));
    }
}

void Team::updateRobots(const std::vector<Robot>& new_robots)
{
    // Update the robots, checking that there are no duplicate IDs in the given data
    std::set<unsigned int> robot_ids;
    for (const auto& robot : new_robots)
    {
        // The second value of the pair that is returned indicates whether or not the
        // value was already present in the set. We use this to detect duplicate robots
        auto duplicate_id = robot_ids.insert(robot.id());
        if (!duplicate_id.second)
        {
            throw std::invalid_argument(
                "Error: Multiple robots on the same team with the same id");
        }

        auto it = std::find_if(team_robots_.begin(), team_robots_.end(),
                               [robot](const Robot& r) { return r.id() == robot.id(); });
        if (it != team_robots_.end())
        {
            // The robot already exists on the team. Find and update the robot
            it->updateState(robot.currentState(), robot.timestamp());
        }
        else
        {
            // This robot does not exist as part of the team yet. Add the new robot
            team_robots_.emplace_back(robot);
        }
    }

    updateTimestamp(getMostRecentTimestampFromRobots());
}

void Team::updateState(const Team& new_team_data)
{
    updateRobots(new_team_data.getAllRobots());
<<<<<<< HEAD
    this->goalie_id = new_team_data.goalie_id;
    this->injured_robots = new_team_data.getInjuredRobots();
=======
    this->goalie_id_ = new_team_data.goalie_id_;

>>>>>>> 7a9cba49
    updateTimestamp(getMostRecentTimestampFromRobots());
}

void Team::removeExpiredRobots(const Timestamp& timestamp)
{
    // Check to see if any Robots have "expired". If it more time than the expiry_buffer
    // has passed, then remove the robot from the team
    for (auto it = team_robots_.begin(); it != team_robots_.end();)
    {
        Duration time_diff = timestamp - it->timestamp();
        if (time_diff.toSeconds() < 0)
        {
            LOG(WARNING) << "Warning: tried to remove a robot at a negative time";
            it++;
        }
        if (time_diff > robot_expiry_buffer_duration_)
        {
            it = team_robots_.erase(it);
        }
        else
        {
            it++;
        }
    }
}

void Team::removeRobotWithId(unsigned int robot_id)
{
    auto it = std::find_if(team_robots_.begin(), team_robots_.end(),
                           [&](const Robot& r) { return r.id() == robot_id; });

    if (it != team_robots_.end())
    {
        team_robots_.erase(it);
    }
}

void Team::assignGoalie(unsigned int new_goalie_id)
{
    goalie_id_ = new_goalie_id;
}

void Team::clearGoalie()
{
    goalie_id_.reset();
}

std::size_t Team::numRobots() const
{
    return team_robots_.size();
}

const Duration& Team::getRobotExpiryBufferDuration() const
{
    return robot_expiry_buffer_duration_;
}

void Team::setRobotExpiryBuffer(const Duration& new_robot_expiry_buffer_duration)
{
    robot_expiry_buffer_duration_ = new_robot_expiry_buffer_duration;
}

void Team::setUnavailableRobotCapabilities(
    RobotId id, const std::set<RobotCapability>& new_unavailable_robot_capabilities)
{
    for (Robot& robot : team_robots_)
    {
        if (robot.id() == id)
        {
            robot.getMutableRobotCapabilities() = new_unavailable_robot_capabilities;
            return;
        }
    }
}

std::optional<Robot> Team::getRobotById(const unsigned int id) const
{
    for (const Robot& robot : team_robots_)
    {
        if (robot.id() == id)
        {
            return robot;
        }
    }

    return std::nullopt;
}

std::optional<Robot> Team::goalie() const
{
    if (goalie_id_)
    {
        return getRobotById(*goalie_id_);
    }

    return std::nullopt;
}

std::optional<unsigned int> Team::getGoalieId() const
{
    return goalie_id_;
}

const std::vector<Robot>& Team::getAllRobots() const
{
    return team_robots_;
}

std::vector<Robot> Team::getAllRobotsExceptGoalie() const
{
    auto goalie_robot = goalie();
    std::vector<Robot> all_robots;
    for (auto it = team_robots_.begin(); it != team_robots_.end(); it++)
    {
        if (goalie_robot && *it == *goalie_robot)
        {
            continue;
        }
        all_robots.emplace_back(*it);
    }

    return all_robots;
}

std::optional<Robot> Team::getNearestRobot(const Point& ref_point) const
{
    return getNearestRobot(this->getAllRobots(), ref_point);
}

std::optional<Robot> Team::getNearestRobot(const std::vector<Robot>& robots,
                                           const Point& ref_point)
{
    if (robots.empty())
    {
        return std::nullopt;
    }

    Robot nearest_robot = robots.at(0);
    for (const Robot& curRobot : robots)
    {
        double curDistance = (ref_point - curRobot.position()).length();
        if (curDistance < (nearest_robot.position() - ref_point).length())
        {
            nearest_robot = curRobot;
        }
    }

    return nearest_robot;
}

void Team::clearAllRobots()
{
    team_robots_.clear();
}

Timestamp Team::getMostRecentTimestamp() const
{
    return last_update_timestamp_;
}

Timestamp Team::getMostRecentTimestampFromRobots()
{
    std::vector<Robot> robots = this->getAllRobots();

    Timestamp most_recent_timestamp = Timestamp::fromSeconds(0);

    for (Robot robot : robots)
    {
        if (robot.timestamp() > most_recent_timestamp)
        {
            most_recent_timestamp = robot.timestamp();
        }
    }

    return most_recent_timestamp;
}

void Team::updateTimestamp(Timestamp timestamp)
{
    // Check that the new timestamp is not older than the most recent timestamp
    if (timestamp < Team::getMostRecentTimestamp())
    {
        throw std::invalid_argument(
            "Error: Attempt tp update Team state with old Timestamp");
    }
    else
    {
        last_update_timestamp_ = timestamp;
    }
}

std::optional<Timestamp> Team::timestamp() const
{
    std::optional<Timestamp> most_recent_timestamp = std::nullopt;
    for (const Robot& robot : getAllRobots())
    {
        if (!most_recent_timestamp || robot.timestamp() > most_recent_timestamp)
        {
            most_recent_timestamp = robot.timestamp();
        }
    }
    return most_recent_timestamp;
}

bool Team::operator==(const Team& other) const
{
    return this->getAllRobots() == other.getAllRobots() &&
           this->goalie_id_ == other.goalie_id_ &&
           this->robot_expiry_buffer_duration_ == other.robot_expiry_buffer_duration_;
}

bool Team::operator!=(const Team& other) const
{
    return !(*this == other);
}

void Team::setInjuredRobots(std::vector<Robot> robots)
{
    injured_robots = robots;
}

std::vector<Robot> Team::getInjuredRobots() const
{
    return injured_robots;
}<|MERGE_RESOLUTION|>--- conflicted
+++ resolved
@@ -76,13 +76,8 @@
 void Team::updateState(const Team& new_team_data)
 {
     updateRobots(new_team_data.getAllRobots());
-<<<<<<< HEAD
     this->goalie_id = new_team_data.goalie_id;
     this->injured_robots = new_team_data.getInjuredRobots();
-=======
-    this->goalie_id_ = new_team_data.goalie_id_;
-
->>>>>>> 7a9cba49
     updateTimestamp(getMostRecentTimestampFromRobots());
 }
 
