#include "software/world/robot.h"

#include <g3log/g3log.hpp>

#include "shared/constants.h"
#include "software/world/robot_state.h"

Robot::Robot(RobotId id, const Point &position, const Vector &velocity,
             const Angle &orientation, const AngularVelocity &angular_velocity,
<<<<<<< HEAD
             const Timestamp &timestamp, unsigned int history_size,
             const std::set<RobotCapabilities::Capability> &capabilities)
    : id_(id), states_(history_size), capabilities_(capabilities)
=======
             const Timestamp &timestamp, unsigned int history_duration,
             const std::set<RobotCapabilities::Capability> &unavailable_capabilities)
    : id_(id),
      positions_(history_duration),
      velocities_(history_duration),
      orientations_(history_duration),
      angularVelocities_(history_duration),
      last_update_timestamps(history_duration),
      unavailable_capabilities_(unavailable_capabilities)
>>>>>>> 868fe204
{
    if (history_size < 1)
    {
        throw std::invalid_argument("Error: history_size must be greater than 0");
    }

    updateState(RobotState(position, velocity, orientation, angular_velocity, timestamp));
}

void Robot::updateState(const RobotState &new_state)
{
    if (!states_.empty() && new_state.timestamp() < lastUpdateTimestamp())
    {
        throw std::invalid_argument(
            "Error: Trying to update robot state using a state older then the current state");
    }

    states_.push_front(new_state);
}

RobotState Robot::currentState() const
{
    return states_.front();
}

void Robot::updateStateToPredictedState(const Timestamp &timestamp)
{
    updateStateToPredictedState(timestamp - lastUpdateTimestamp());
}

void Robot::updateStateToPredictedState(const Duration &duration_in_future)
{
    if (duration_in_future.getSeconds() < 0)
    {
        throw std::invalid_argument(
            "Error: Predicted state is updating times from the past");
    }
    Point new_position    = estimatePositionAtFutureTime(duration_in_future);
    Vector new_velocity   = estimateVelocityAtFutureTime(duration_in_future);
    Angle new_orientation = estimateOrientationAtFutureTime(duration_in_future);
    AngularVelocity new_angular_velocity =
        estimateAngularVelocityAtFutureTime(duration_in_future);

    updateState(RobotState(new_position, new_velocity, new_orientation,
                           new_angular_velocity,
                           lastUpdateTimestamp() + duration_in_future));
}

Timestamp Robot::lastUpdateTimestamp() const
{
    return states_.front().timestamp();
}

RobotId Robot::id() const
{
    return id_;
}

Point Robot::position() const
{
    return states_.front().position();
}

Point Robot::estimatePositionAtFutureTime(const Duration &duration_in_future) const
{
    if (duration_in_future < Duration::fromSeconds(0))
    {
        throw std::invalid_argument(
            "Error: Position estimate is updating times from the past");
    }

    // TODO: This is a simple linear implementation that does not necessarily reflect
    // real-world behavior. Position prediction should be improved as outlined in
    // https://github.com/UBC-Thunderbots/Software/issues/50
    double seconds_in_future = duration_in_future.getSeconds();
    return position() + velocity().normalize(velocity().length() * seconds_in_future);
}

Vector Robot::velocity() const
{
    return states_.front().velocity();
}

Vector Robot::estimateVelocityAtFutureTime(const Duration &duration_in_future) const
{
    if (duration_in_future < Duration::fromSeconds(0))
    {
        throw std::invalid_argument(
            "Error: Velocity estimate is updating times from the past");
    }

    // TODO: This simple implementation that assumes the robot maintains the same velocity
    // and does not necessarily reflect real-world behavior. Velocity prediction should be
    // improved as outlined in https://github.com/UBC-Thunderbots/Software/issues/50
    return velocity();
}

Angle Robot::orientation() const
{
    return states_.front().orientation();
}

Angle Robot::estimateOrientationAtFutureTime(const Duration &duration_in_future) const
{
    if (duration_in_future < Duration::fromSeconds(0))
    {
        throw std::invalid_argument(
            "Error: Orientation estimate is updating times from the past");
    }

    // TODO: This is a simple linear implementation that does not necessarily reflect
    // real-world behavior. Orientation prediction should be improved as outlined in
    // https://github.com/UBC-Thunderbots/Software/issues/50
    double seconds_in_future = duration_in_future.getSeconds();
    return orientation() + angularVelocity() * seconds_in_future;
}

AngularVelocity Robot::angularVelocity() const
{
    return states_.front().angularVelocity();
}

AngularVelocity Robot::estimateAngularVelocityAtFutureTime(
    const Duration &duration_in_future) const
{
    if (duration_in_future < Duration::fromSeconds(0))
    {
        throw std::invalid_argument(
            "Error: Angular velocity estimate is updating times from the past");
    }

    // TODO: This simple implementation that assumes the robot maintains the same
    // angular velocity and does not necessarily reflect real-world behavior. Angular
    // velocity prediction should be improved as outlined in
    // https://github.com/UBC-Thunderbots/Software/issues/50
    return angularVelocity();
}

boost::circular_buffer<RobotState> Robot::getPreviousStates() const
{
    return states_;
}

std::optional<int> Robot::getHistoryIndexFromTimestamp(Timestamp &timestamp) const
{
    for (unsigned i = 0; i < states_.size(); i++)
    {
        double timestamp_diff =
            fabs((timestamp - states_.at(i).timestamp()).getMilliseconds());

        // If timestamp is close to desired timestamp, return the index.
        if (timestamp_diff < POSSESSION_TIMESTAMP_TOLERANCE_IN_MILLISECONDS)
            return i;
    }
    return std::nullopt;
}

bool Robot::operator==(const Robot &other) const
{
    return this->id_ == other.id_ && this->position() == other.position() &&
           this->velocity() == other.velocity() &&
           this->orientation() == other.orientation() &&
           this->angularVelocity() == other.angularVelocity();
}

bool Robot::operator!=(const Robot &other) const
{
    return !(*this == other);
}

const std::set<RobotCapabilities::Capability> &Robot::getCapabiltiesBlacklist() const
{
    return unavailable_capabilities_;
}

std::set<RobotCapabilities::Capability> &Robot::getMutableRobotCapabilities()
{
    return unavailable_capabilities_;
}<|MERGE_RESOLUTION|>--- conflicted
+++ resolved
@@ -7,21 +7,9 @@
 
 Robot::Robot(RobotId id, const Point &position, const Vector &velocity,
              const Angle &orientation, const AngularVelocity &angular_velocity,
-<<<<<<< HEAD
              const Timestamp &timestamp, unsigned int history_size,
              const std::set<RobotCapabilities::Capability> &capabilities)
     : id_(id), states_(history_size), capabilities_(capabilities)
-=======
-             const Timestamp &timestamp, unsigned int history_duration,
-             const std::set<RobotCapabilities::Capability> &unavailable_capabilities)
-    : id_(id),
-      positions_(history_duration),
-      velocities_(history_duration),
-      orientations_(history_duration),
-      angularVelocities_(history_duration),
-      last_update_timestamps(history_duration),
-      unavailable_capabilities_(unavailable_capabilities)
->>>>>>> 868fe204
 {
     if (history_size < 1)
     {
