--- conflicted
+++ resolved
@@ -61,7 +61,6 @@
     AngularVelocity angularVelocity() const;
 
     /**
-<<<<<<< HEAD
      * Returns if the ball is in the break beam
      *
      * @return ball in break beam
@@ -104,12 +103,8 @@
     void updateTimeSinceLastKick(unsigned long time);
 
     /**
-     * Defines the equality operator for a RobotState. RobotStates are equal if their
-     * positions, velocities, orientation, and angular velocity are the same
-=======
      * Defines the equality operator for a RobotState. RobotStates are equal if
      * all their members are equal
->>>>>>> 87bc8fcc
      *
      * @param other The robot state to compare against for equality
      *
