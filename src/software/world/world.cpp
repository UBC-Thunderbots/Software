--- conflicted
+++ resolved
@@ -4,14 +4,11 @@
 #include "software/parameter/dynamic_parameters.h"
 
 World::World(const Field &field, const Ball &ball, const Team &friendly_team,
-             const Team &enemy_team,
-             const TimestampedPossessionState timestamped_possession_state,
-             unsigned int buffer_size)
+             const Team &enemy_team, unsigned int buffer_size)
     : field_(field),
       ball_(ball),
       friendly_team_(friendly_team),
       enemy_team_(enemy_team),
-      timestamped_possession_state_(timestamped_possession_state),
       current_game_state_(),
       // Store a small buffer of previous referee commands so we can filter out noise
       referee_command_history(REFEREE_COMMAND_BUFFER_SIZE),
@@ -80,16 +77,7 @@
     return enemy_team_;
 }
 
-<<<<<<< HEAD
-const TimestampedPossessionState &World::timestampedPossessionState() const
-{
-    return timestamped_possession_state_;
-}
-
-void World::updateGameState(const RefboxGameState &game_state)
-=======
 void World::updateRefereeCommand(const RefereeCommand &command)
->>>>>>> 9b0ac56c
 {
     referee_command_history.push_back(command);
     // Take the consensus of the previous referee messages
@@ -156,7 +144,6 @@
     return this->field() == other.field() && this->ball() == other.ball() &&
            this->friendlyTeam() == other.friendlyTeam() &&
            this->enemyTeam() == other.enemyTeam() &&
-           this->timestamped_possession_state_ == other.timestamped_possession_state_ &&
            this->gameState() == other.gameState();
 }
 
