package(default_visibility = ["//visibility:public"])

cc_library(
    name = "ball",
    srcs = ["ball.cpp"],
    hdrs = ["ball.h"],
    deps = [
        "//shared:constants",
        "//software/geom:point",
        "//software/geom:vector",
        "//software/physics",
        "//software/time:timestamp",
        "//software/world:ball_state",
<<<<<<< HEAD
=======
        "//software/world/ball_model",
>>>>>>> c445143a
        "//software/world/ball_model:two_stage_linear_ball_model",
    ],
)

cc_test(
    name = "ball_test",
    srcs = ["ball_test.cpp"],
    deps = [
        ":ball",
        "@gtest//:gtest_main",
    ],
)

cc_library(
    name = "ball_state",
    srcs = ["ball_state.cpp"],
    hdrs = ["ball_state.h"],
    deps = [
        "//software/geom:point",
        "//software/geom:vector",
    ],
)

cc_test(
    name = "ball_state_test",
    srcs = ["ball_state_test.cpp"],
    deps = [
        ":ball_state",
        "@gtest//:gtest_main",
    ],
)

cc_library(
    name = "field",
    srcs = ["field.cpp"],
    hdrs = ["field.h"],
    deps = [
        "//shared:constants",
        "//software/geom:circle",
        "//software/geom:rectangle",
        "//software/geom/algorithms",
        "//software/time:timestamp",
    ],
)

cc_test(
    name = "field_test",
    srcs = ["field_test.cpp"],
    deps = [
        ":field",
        "//shared:constants",
        "@gtest//:gtest_main",
    ],
)

cc_library(
    name = "game_state",
    srcs = ["game_state.cpp"],
    hdrs = ["game_state.h"],
    deps = [
        ":ball",
        "//software/logger",
        "//software/util/make_enum",
    ],
)

cc_test(
    name = "game_state_test",
    srcs = ["game_state_test.cpp"],
    deps = [
        ":game_state",
        "//software/test_util",
        "@gtest//:gtest_main",
    ],
)

cc_library(
    name = "team_colour",
    hdrs = ["team_types.h"],
    deps = ["//software/util/make_enum"],
)

cc_library(
    name = "robot",
    srcs = ["robot.cpp"],
    hdrs = ["robot.h"],
    deps = [
        ":robot_capabilities",
        ":robot_state",
        "//software/logger",
        "//software/time:duration",
        "//software/time:timestamp",
    ],
)

cc_test(
    name = "robot_test",
    srcs = ["robot_test.cpp"],
    deps = [
        ":robot",
        "@gtest//:gtest_main",
    ],
)

cc_library(
    name = "robot_state",
    srcs = ["robot_state.cpp"],
    hdrs = ["robot_state.h"],
    deps = [
        "team_colour",
        "//shared:constants",
        "//software/geom:angle",
        "//software/geom:angular_velocity",
        "//software/geom:point",
        "//software/geom:vector",
        "//software/time:duration",
    ],
)

cc_test(
    name = "robot_state_test",
    srcs = ["robot_state_test.cpp"],
    deps = [
        ":robot_state",
        "@gtest//:gtest_main",
    ],
)

cc_library(
    name = "robot_capabilities",
    hdrs = ["robot_capabilities.h"],
    deps = ["//software/util/make_enum"],
)

cc_test(
    name = "robot_capabilities_test",
    srcs = ["robot_capabilities_test.cpp"],
    deps = [
        "robot_capabilities",
        "@gtest//:gtest_main",
    ],
)

cc_library(
    name = "team",
    srcs = ["team.cpp"],
    hdrs = ["team.h"],
    deps = [
        ":robot",
        "//software/logger",
    ],
)

cc_test(
    name = "team_test",
    srcs = ["team_test.cpp"],
    deps = [
        ":team",
        "@gtest//:gtest_main",
    ],
)

cc_library(
    name = "world",
    srcs = ["world.cpp"],
    hdrs = ["world.h"],
    deps = [
        ":ball",
        ":field",
        ":game_state",
        ":robot",
        ":team",
        "//software/parameter:dynamic_parameters",
        "@boost//:circular_buffer",
    ],
)

cc_test(
    name = "world_test",
    srcs = ["world_test.cpp"],
    deps = [
        ":world",
        "//software/test_util",
        "@gtest//:gtest_main",
    ],
)<|MERGE_RESOLUTION|>--- conflicted
+++ resolved
@@ -11,11 +11,6 @@
         "//software/physics",
         "//software/time:timestamp",
         "//software/world:ball_state",
-<<<<<<< HEAD
-=======
-        "//software/world/ball_model",
->>>>>>> c445143a
-        "//software/world/ball_model:two_stage_linear_ball_model",
     ],
 )
 
