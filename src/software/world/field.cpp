#include "software/world/field.h"

#include <boost/circular_buffer.hpp>

#include "software/geom/rectangle.h"
#include "software/util/time/timestamp.h"

Field::Field(double field_x_length, double field_y_length, double defense_x_length,
<<<<<<< HEAD
             double defense_y_length, double goal_y_length, double boundary_buffer_size,
=======
             double defense_y_length, double goal_y_length, double boundary_y_length,
>>>>>>> 13eb7ab2
             double center_circle_radius, const Timestamp &timestamp,
             unsigned int buffer_size)
    : field_x_length_(field_x_length),
      field_y_length_(field_y_length),
      defense_x_length_(defense_x_length),
      defense_y_length_(defense_y_length),
      goal_y_length_(goal_y_length),
<<<<<<< HEAD
      boundary_buffer_size_(boundary_buffer_size),
=======
      boundary_y_length_(boundary_y_length),
>>>>>>> 13eb7ab2
      center_circle_radius_(center_circle_radius)
{
    // Set the size of the Timestamp history buffer
    last_update_timestamps.set_capacity(buffer_size);

    updateTimestamp(timestamp);
}

void Field::updateDimensions(const Field &new_field_data)
{
    field_x_length_          = new_field_data.xLength();
    field_y_length_           = new_field_data.yLength();
    defense_y_length_         = new_field_data.defenseAreaYLength();
    defense_x_length_        = new_field_data.defenseAreaXLength();
    goal_y_length_            = new_field_data.goalYLength();
<<<<<<< HEAD
    boundary_buffer_size_        = new_field_data.boundaryYLength();
=======
    boundary_y_length_        = new_field_data.boundaryYLength();
>>>>>>> 13eb7ab2
    center_circle_radius_  = new_field_data.centerCircleRadius();
    last_update_timestamps = new_field_data.getTimestampHistory();
}

void Field::updateDimensions(double field_x_length, double field_y_length,
                             double defense_x_length, double defense_y_length,
<<<<<<< HEAD
                             double goal_y_length, double boundary_buffer_size,
=======
                             double goal_y_length, double boundary_y_length,
>>>>>>> 13eb7ab2
                             double center_circle_radius, const Timestamp &timestamp)
{
    field_x_length_         = field_x_length;
    field_y_length_          = field_y_length;
    defense_y_length_        = defense_y_length;
    defense_x_length_       = defense_x_length;
    goal_y_length_           = goal_y_length;
<<<<<<< HEAD
    boundary_buffer_size_       = boundary_buffer_size;
=======
    boundary_y_length_       = boundary_y_length;
>>>>>>> 13eb7ab2
    center_circle_radius_ = center_circle_radius;
    updateTimestamp(timestamp);
}

double Field::xLength() const
{
    return field_x_length_;
}

double Field::yLength() const
{
    return field_y_length_;
}

double Field::totalXLength() const
{
<<<<<<< HEAD
    return field_x_length_ + (2 * boundary_buffer_size_);
=======
    return field_x_length_ + (2 * boundary_y_length_);
>>>>>>> 13eb7ab2
}

double Field::totalYLength() const
{
<<<<<<< HEAD
    return field_y_length_ + (2 * boundary_buffer_size_);
=======
    return field_y_length_ + (2 * boundary_y_length_);
>>>>>>> 13eb7ab2
}

double Field::goalYLength() const
{
    return goal_y_length_;
}

double Field::defenseAreaYLength() const
{
    return defense_y_length_;
}

double Field::defenseAreaXLength() const
{
    return defense_x_length_;
}

Rectangle Field::friendlyDefenseArea() const
{
    return Rectangle(
        Point(-field_x_length_ * 0.5, defense_y_length_ / 2.0),
        Point(-field_x_length_ * 0.5 + defense_x_length_, -defense_y_length_ / 2.0));
}

Rectangle Field::enemyDefenseArea() const
{
    return Rectangle(Point(field_x_length_ * 0.5, defense_y_length_ / 2.0),
                     Point(field_x_length_ * 0.5 - defense_x_length_, -defense_y_length_ / 2.0));
}

Rectangle Field::fieldLines() const
{
    return Rectangle(friendlyCornerNeg(), enemyCornerPos());
}

double Field::centerCircleRadius() const
{
    return center_circle_radius_;
}

Circle Field::centerCircle() const
{
    return Circle(Point(0, 0), centerCircleRadius());
}

Point Field::centerPoint() const
{
    return Point(0, 0);
}

Point Field::friendlyGoal() const
{
    return Point(-xLength() / 2.0, 0.0);
}

Point Field::enemyGoal() const
{
    return Point(xLength() / 2.0, 0.0);
}

Point Field::penaltyEnemy() const
{
    return Point(enemyGoal().x() - defenseAreaXLength(), enemyGoal().y());
}

Point Field::penaltyFriendly() const
{
    return Point(friendlyGoal().x() + defenseAreaXLength(), friendlyGoal().y());
}

Point Field::friendlyCornerPos() const
{
    return Point(friendlyGoal().x(), yLength() / 2.0);
}

Point Field::friendlyCornerNeg() const
{
    return Point(friendlyGoal().x(), -yLength() / 2.0);
}

Point Field::enemyCornerPos() const
{
    return Point(enemyGoal().x(), yLength() / 2);
}

Point Field::enemyCornerNeg() const
{
    return Point(enemyGoal().x(), -yLength() / 2);
}

Point Field::friendlyGoalpostPos() const
{
    return Point(friendlyGoal().x(), goalYLength() / 2.0);
}

Point Field::friendlyGoalpostNeg() const
{
    return Point(friendlyGoal().x(), -goalYLength() / 2.0);
}

Point Field::enemyGoalpostPos() const
{
    return Point(enemyGoal().x(), goalYLength() / 2.0);
}

Point Field::enemyGoalpostNeg() const
{
    return Point(enemyGoal().x(), -goalYLength() / 2.0);
}

double Field::boundaryYLength() const
{
<<<<<<< HEAD
    return boundary_buffer_size_;
=======
    return boundary_y_length_;
>>>>>>> 13eb7ab2
}

bool Field::pointInFriendlyDefenseArea(const Point p) const
{
    return friendlyDefenseArea().containsPoint(p);
}

bool Field::pointInEnemyDefenseArea(const Point p) const
{
    return enemyDefenseArea().containsPoint(p);
}

bool Field::pointInFieldLines(const Point &p) const
{
    return fieldLines().containsPoint(p);
}

boost::circular_buffer<Timestamp> Field::getTimestampHistory() const
{
    return last_update_timestamps;
}

Timestamp Field::getMostRecentTimestamp() const
{
    return last_update_timestamps.front();
}

void Field::updateTimestamp(Timestamp time_stamp)
{
    // Check if the timestamp buffer is empty
    if (last_update_timestamps.empty())
    {
        last_update_timestamps.push_front(time_stamp);
    }
    // Check that the new timestamp is not older than the most recent timestamp
    else if (time_stamp < Field::getMostRecentTimestamp())
    {
        throw std::invalid_argument(
            "Error: Attempt tp update Field state with old Timestamp");
    }
    else
    {
        last_update_timestamps.push_front(time_stamp);
    }
}

bool Field::pointInEntireField(const Point &p) const
{
    Rectangle entire_field = Rectangle(Point(-totalXLength() / 2, -totalYLength() / 2),
                                       Point(totalXLength() / 2, totalYLength() / 2));
    return entire_field.containsPoint(p);
}

bool Field::operator==(const Field &other) const
{
    return this->field_y_length_ == other.field_y_length_ &&
           this->field_x_length_ == other.field_x_length_ &&
           this->goal_y_length_ == other.goal_y_length_ &&
           this->defense_y_length_ == other.defense_y_length_ &&
           this->defense_x_length_ == other.defense_x_length_ &&
<<<<<<< HEAD
<<<<<<< HEAD
           this->boundary_buffer_size_ == other.boundary_buffer_size_ &&
=======
           this->boundary_y_length_ == other.boundary_y_length_ &&
>>>>>>> moved world folder to resolve merge conflict
=======
           this->boundary_y_length_ == other.boundary_y_length_ &&
>>>>>>> 13eb7ab2
           this->center_circle_radius_ == other.center_circle_radius_;
}

bool Field::operator!=(const Field &other) const
{
    return !(*this == other);
}<|MERGE_RESOLUTION|>--- conflicted
+++ resolved
@@ -6,11 +6,7 @@
 #include "software/util/time/timestamp.h"
 
 Field::Field(double field_x_length, double field_y_length, double defense_x_length,
-<<<<<<< HEAD
              double defense_y_length, double goal_y_length, double boundary_buffer_size,
-=======
-             double defense_y_length, double goal_y_length, double boundary_y_length,
->>>>>>> 13eb7ab2
              double center_circle_radius, const Timestamp &timestamp,
              unsigned int buffer_size)
     : field_x_length_(field_x_length),
@@ -18,11 +14,7 @@
       defense_x_length_(defense_x_length),
       defense_y_length_(defense_y_length),
       goal_y_length_(goal_y_length),
-<<<<<<< HEAD
       boundary_buffer_size_(boundary_buffer_size),
-=======
-      boundary_y_length_(boundary_y_length),
->>>>>>> 13eb7ab2
       center_circle_radius_(center_circle_radius)
 {
     // Set the size of the Timestamp history buffer
@@ -38,22 +30,14 @@
     defense_y_length_         = new_field_data.defenseAreaYLength();
     defense_x_length_        = new_field_data.defenseAreaXLength();
     goal_y_length_            = new_field_data.goalYLength();
-<<<<<<< HEAD
     boundary_buffer_size_        = new_field_data.boundaryYLength();
-=======
-    boundary_y_length_        = new_field_data.boundaryYLength();
->>>>>>> 13eb7ab2
     center_circle_radius_  = new_field_data.centerCircleRadius();
     last_update_timestamps = new_field_data.getTimestampHistory();
 }
 
 void Field::updateDimensions(double field_x_length, double field_y_length,
                              double defense_x_length, double defense_y_length,
-<<<<<<< HEAD
                              double goal_y_length, double boundary_buffer_size,
-=======
-                             double goal_y_length, double boundary_y_length,
->>>>>>> 13eb7ab2
                              double center_circle_radius, const Timestamp &timestamp)
 {
     field_x_length_         = field_x_length;
@@ -61,11 +45,7 @@
     defense_y_length_        = defense_y_length;
     defense_x_length_       = defense_x_length;
     goal_y_length_           = goal_y_length;
-<<<<<<< HEAD
     boundary_buffer_size_       = boundary_buffer_size;
-=======
-    boundary_y_length_       = boundary_y_length;
->>>>>>> 13eb7ab2
     center_circle_radius_ = center_circle_radius;
     updateTimestamp(timestamp);
 }
@@ -82,20 +62,12 @@
 
 double Field::totalXLength() const
 {
-<<<<<<< HEAD
     return field_x_length_ + (2 * boundary_buffer_size_);
-=======
-    return field_x_length_ + (2 * boundary_y_length_);
->>>>>>> 13eb7ab2
 }
 
 double Field::totalYLength() const
 {
-<<<<<<< HEAD
     return field_y_length_ + (2 * boundary_buffer_size_);
-=======
-    return field_y_length_ + (2 * boundary_y_length_);
->>>>>>> 13eb7ab2
 }
 
 double Field::goalYLength() const
@@ -208,11 +180,7 @@
 
 double Field::boundaryYLength() const
 {
-<<<<<<< HEAD
     return boundary_buffer_size_;
-=======
-    return boundary_y_length_;
->>>>>>> 13eb7ab2
 }
 
 bool Field::pointInFriendlyDefenseArea(const Point p) const
@@ -273,15 +241,7 @@
            this->goal_y_length_ == other.goal_y_length_ &&
            this->defense_y_length_ == other.defense_y_length_ &&
            this->defense_x_length_ == other.defense_x_length_ &&
-<<<<<<< HEAD
-<<<<<<< HEAD
            this->boundary_buffer_size_ == other.boundary_buffer_size_ &&
-=======
-           this->boundary_y_length_ == other.boundary_y_length_ &&
->>>>>>> moved world folder to resolve merge conflict
-=======
-           this->boundary_y_length_ == other.boundary_y_length_ &&
->>>>>>> 13eb7ab2
            this->center_circle_radius_ == other.center_circle_radius_;
 }
 
