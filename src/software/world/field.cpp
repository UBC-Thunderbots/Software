--- conflicted
+++ resolved
@@ -8,12 +8,6 @@
     return field;
 }
 
-<<<<<<< HEAD
-#include "shared/constants.h"
-#include "software/new_geom/rectangle.h"
-#include "software/new_geom/util/contains.h"
-#include "software/time/timestamp.h"
-=======
 Field Field::createSSLDivisionAField()
 {
     // Using the dimensions of a standard Division A SSL field
@@ -21,7 +15,6 @@
     Field field = Field(12.0, 9.0, 1.8, 3.6, 0.18, 1.8, 0.3, 0.5);
     return field;
 }
->>>>>>> 1286e676
 
 Field::Field(double field_x_length, double field_y_length, double defense_x_length,
              double defense_y_length, double goal_x_length, double goal_y_length,
