#include "software/sensor_fusion/sensor_fusion.h"

#include <gtest/gtest.h>

#include "software/parameter/dynamic_parameters.h"
#include "software/proto/message_translation/ssl_detection.h"
#include "software/proto/message_translation/ssl_geometry.h"
#include "software/proto/message_translation/ssl_wrapper.h"

class SensorFusionTest : public ::testing::Test
{
   public:
    SensorFusionTest()
        : sensor_fusion(DynamicParameters->getSensorFusionConfig()),
          yellow_robot_states(initYellowRobotStates()),
          blue_robot_states(initBlueRobotStates()),
          ball_state(Point(-1.2, 0), Vector(0.0, 0.0), 0.2),
          current_time(Timestamp::fromSeconds(8.03)),
          geom_data(initSSLDivBGeomData()),
          detection_frame(initDetectionFrame()),
          test_world(initWorld()),
<<<<<<< HEAD
          tbots_robot_status_msg_id_1(initTbotsRobotStatusMsgId1()),
          tbots_robot_status_msg_id_2(initTbotsRobotStatusMsgId2()),
=======
          robot_status_msg_id_1(initRobotStatusMsgId1()),
          robot_status_msg_id_2(initRobotStatusMsgId2()),
>>>>>>> fa2a54bd
          referee_indirect_yellow(initRefereeIndirectYellow()),
          referee_indirect_blue(initRefereeIndirectBlue()),
          referee_normal_start(initRefereeNormalStart())
    {
    }

    SensorFusion sensor_fusion;
    std::vector<RobotStateWithId> yellow_robot_states;
    std::vector<RobotStateWithId> blue_robot_states;
    BallState ball_state;
    Timestamp current_time;
    std::unique_ptr<SSL_GeometryData> geom_data;
    std::unique_ptr<SSL_DetectionFrame> detection_frame;
    // world associated with geom_data and detection_frame only
    World test_world;
<<<<<<< HEAD
    std::unique_ptr<TbotsRobotStatusMsg> tbots_robot_status_msg_id_1;
    std::unique_ptr<TbotsRobotStatusMsg> tbots_robot_status_msg_id_2;
=======
    std::unique_ptr<RobotStatusMsg> robot_status_msg_id_1;
    std::unique_ptr<RobotStatusMsg> robot_status_msg_id_2;
>>>>>>> fa2a54bd
    std::unique_ptr<SSL_Referee> referee_indirect_yellow;
    std::unique_ptr<SSL_Referee> referee_indirect_blue;
    std::unique_ptr<SSL_Referee> referee_normal_start;

   private:
    /**
     * All private functions serve to initialize test variables
     */
    std::vector<RobotStateWithId> initYellowRobotStates()
    {
        RobotState yellow_robot_state1(Point(1, 0), Vector(0, 0), Angle::fromRadians(2),
                                       AngularVelocity::zero());
        RobotState yellow_robot_state2(Point(0, 0), Vector(0, 0), Angle::fromRadians(1),
                                       AngularVelocity::zero());
        return {
            RobotStateWithId{.id = 1, .robot_state = yellow_robot_state1},
            RobotStateWithId{.id = 2, .robot_state = yellow_robot_state2},
        };
    }

    std::vector<RobotStateWithId> initBlueRobotStates()
    {
        RobotState blue_robot_state1(Point(1, 0), Vector(0, 0), Angle::fromRadians(0.5),
                                     AngularVelocity::zero());
        RobotState blue_robot_state2(Point(0, 0), Vector(0, 0), Angle::fromRadians(1.5),
                                     AngularVelocity::zero());
        RobotState blue_robot_state3(Point(-1, -1), Vector(0, 0), Angle::fromRadians(2.5),
                                     AngularVelocity::zero());
        return {
            RobotStateWithId{.id = 1, .robot_state = blue_robot_state1},
            RobotStateWithId{.id = 2, .robot_state = blue_robot_state2},
            RobotStateWithId{.id = 3, .robot_state = blue_robot_state3},
        };
    }

    std::unique_ptr<SSL_DetectionFrame> initDetectionFrame()
    {
        const uint32_t camera_id    = 0;
        const uint32_t frame_number = 40391;

        return createSSLDetectionFrame(camera_id, current_time, frame_number,
                                       {ball_state}, yellow_robot_states,
                                       blue_robot_states);
    }

    std::unique_ptr<SSL_GeometryData> initSSLDivBGeomData()
    {
        Field field           = Field::createSSLDivisionBField();
        const float thickness = 0.005f;
        return createGeometryData(field, thickness);
    }

    World initWorld()
    {
        Field field(Field::createSSLDivisionBField());
        Ball ball(TimestampedBallState(ball_state, current_time));
        // TODO (Issue #960): Dependency inject config so that we don't have to implicitly
        // assume that friendly is yellow
        Team friendly_team;
        std::vector<Robot> friendly_robots;
        for (const auto &state : yellow_robot_states)
        {
            friendly_robots.emplace_back(
                state.id, TimestampedRobotState(state.robot_state, current_time));
        }
        friendly_team.updateRobots(friendly_robots);
        Team enemy_team;
        std::vector<Robot> enemy_robots;
        for (const auto &state : blue_robot_states)
        {
            enemy_robots.emplace_back(
                state.id, TimestampedRobotState(state.robot_state, current_time));
        }
        enemy_team.updateRobots(enemy_robots);
        return World(field, ball, friendly_team, enemy_team);
    }

<<<<<<< HEAD
    std::unique_ptr<TbotsRobotStatusMsg> initTbotsRobotStatusMsgId1()
    {
        auto robot_msg = std::make_unique<TbotsRobotStatusMsg>();
=======
    std::unique_ptr<RobotStatusMsg> initRobotStatusMsgId1()
    {
        auto robot_msg = std::make_unique<RobotStatusMsg>();
>>>>>>> fa2a54bd

        robot_msg->set_robot_id(1);

        auto break_beam_msg = std::make_unique<BreakBeamStatus>();
        break_beam_msg->set_ball_in_beam(false);
        *(robot_msg->mutable_break_beam_status()) = *break_beam_msg;

        auto chipper_kicker_status = std::make_unique<ChipperKickerStatus>();
        chipper_kicker_status->set_ms_since_chipper_fired(13);
        chipper_kicker_status->set_ms_since_kicker_fired(9);
        *(robot_msg->mutable_chipper_kicker_status()) = *chipper_kicker_status;

        return std::move(robot_msg);
    }

<<<<<<< HEAD
    std::unique_ptr<TbotsRobotStatusMsg> initTbotsRobotStatusMsgId2()
    {
        auto robot_msg = std::make_unique<TbotsRobotStatusMsg>();
=======
    std::unique_ptr<RobotStatusMsg> initRobotStatusMsgId2()
    {
        auto robot_msg = std::make_unique<RobotStatusMsg>();
>>>>>>> fa2a54bd

        robot_msg->set_robot_id(2);

        auto break_beam_msg = std::make_unique<BreakBeamStatus>();
        break_beam_msg->set_ball_in_beam(true);
        *(robot_msg->mutable_break_beam_status()) = *break_beam_msg;

        auto chipper_kicker_status = std::make_unique<ChipperKickerStatus>();
        chipper_kicker_status->set_ms_since_chipper_fired(11);
        chipper_kicker_status->set_ms_since_kicker_fired(6);
        *(robot_msg->mutable_chipper_kicker_status()) = *chipper_kicker_status;

        return std::move(robot_msg);
    }

    std::unique_ptr<SSL_Referee> initRefereeIndirectYellow()
    {
        auto ref_msg = std::make_unique<SSL_Referee>();
        ref_msg->set_command(SSL_Referee_Command_INDIRECT_FREE_YELLOW);
        return ref_msg;
    }

    std::unique_ptr<SSL_Referee> initRefereeIndirectBlue()
    {
        auto ref_msg = std::make_unique<SSL_Referee>();
        ref_msg->set_command(SSL_Referee_Command_INDIRECT_FREE_BLUE);
        return ref_msg;
    }

    std::unique_ptr<SSL_Referee> initRefereeNormalStart()
    {
        auto ref_msg = std::make_unique<SSL_Referee>();
        ref_msg->set_command(SSL_Referee_Command_NORMAL_START);
        return ref_msg;
    }
};

TEST_F(SensorFusionTest, test_geom_wrapper_packet)
{
    SensorMsg sensor_msg;
    auto ssl_wrapper_packet =
        createWrapperPacket(std::move(geom_data), std::unique_ptr<SSL_DetectionFrame>());
    *(sensor_msg.mutable_ssl_vision_msg()) = *ssl_wrapper_packet;
    EXPECT_EQ(std::nullopt, sensor_fusion.getWorld());
    sensor_fusion.updateWorld(sensor_msg);
    EXPECT_EQ(std::nullopt, sensor_fusion.getWorld());
}

TEST_F(SensorFusionTest, test_detection_frame_wrapper_packet)
{
    SensorMsg sensor_msg;
    auto ssl_wrapper_packet = createWrapperPacket(std::unique_ptr<SSL_GeometryData>(),
                                                  std::move(detection_frame));
    *(sensor_msg.mutable_ssl_vision_msg()) = *ssl_wrapper_packet;
    EXPECT_EQ(std::nullopt, sensor_fusion.getWorld());
    sensor_fusion.updateWorld(sensor_msg);
    EXPECT_EQ(std::nullopt, sensor_fusion.getWorld());
}

TEST_F(SensorFusionTest, test_complete_wrapper_packet)
{
    SensorMsg sensor_msg;
    auto ssl_wrapper_packet =
        createWrapperPacket(std::move(geom_data), std::move(detection_frame));
    *(sensor_msg.mutable_ssl_vision_msg()) = *ssl_wrapper_packet;
    EXPECT_EQ(std::nullopt, sensor_fusion.getWorld());
    sensor_fusion.updateWorld(sensor_msg);
    ASSERT_TRUE(sensor_fusion.getWorld());
    World result = *sensor_fusion.getWorld();
    EXPECT_EQ(test_world, result);
}

<<<<<<< HEAD
TEST_F(SensorFusionTest, test_tbots_robot_status_msg_packet)
{
    SensorMsg sensor_msg;
    *(sensor_msg.add_tbots_robot_status_msgs()) = *tbots_robot_status_msg_id_1;
=======
TEST_F(SensorFusionTest, test_robot_status_msg_packet)
{
    SensorMsg sensor_msg;
    *(sensor_msg.add_robot_status_msgs()) = *robot_status_msg_id_1;
>>>>>>> fa2a54bd
    sensor_fusion.updateWorld(sensor_msg);
    EXPECT_EQ(std::nullopt, sensor_fusion.getWorld());
}

<<<<<<< HEAD
TEST_F(SensorFusionTest, test_complete_wrapper_with_tbots_robot_status_msg_1_at_a_time)
=======
TEST_F(SensorFusionTest, test_complete_wrapper_with_robot_status_msg_1_at_a_time)
>>>>>>> fa2a54bd
{
    SensorMsg sensor_msg_1;
    auto ssl_wrapper_packet =
        createWrapperPacket(std::move(geom_data), std::move(detection_frame));
<<<<<<< HEAD
    *(sensor_msg_1.mutable_ssl_vision_msg())      = *ssl_wrapper_packet;
    *(sensor_msg_1.add_tbots_robot_status_msgs()) = *tbots_robot_status_msg_id_1;
=======
    *(sensor_msg_1.mutable_ssl_vision_msg()) = *ssl_wrapper_packet;
    *(sensor_msg_1.add_robot_status_msgs())  = *robot_status_msg_id_1;
>>>>>>> fa2a54bd
    sensor_fusion.updateWorld(sensor_msg_1);
    EXPECT_NE(std::nullopt, sensor_fusion.getWorld());
    ASSERT_TRUE(sensor_fusion.getWorld());
    World result_1 = *sensor_fusion.getWorld();
    // TODO (Issue #1276): Add checks on the state of World
    SensorMsg sensor_msg_2;
<<<<<<< HEAD
    *(sensor_msg_2.add_tbots_robot_status_msgs()) = *tbots_robot_status_msg_id_2;
=======
    *(sensor_msg_2.add_robot_status_msgs()) = *robot_status_msg_id_2;
>>>>>>> fa2a54bd
    sensor_fusion.updateWorld(sensor_msg_2);
    World result_2 = *sensor_fusion.getWorld();
    // TODO (Issue #1276): Add checks on the state of World
}

<<<<<<< HEAD
TEST_F(SensorFusionTest, test_complete_wrapper_with_tbots_robot_status_msg_2_at_a_time)
=======
TEST_F(SensorFusionTest, test_complete_wrapper_with_robot_status_msg_2_at_a_time)
>>>>>>> fa2a54bd
{
    SensorMsg sensor_msg_1;
    auto ssl_wrapper_packet =
        createWrapperPacket(std::move(geom_data), std::move(detection_frame));
    *(sensor_msg_1.mutable_ssl_vision_msg()) = *ssl_wrapper_packet;
    sensor_fusion.updateWorld(sensor_msg_1);
    EXPECT_NE(std::nullopt, sensor_fusion.getWorld());
    ASSERT_TRUE(sensor_fusion.getWorld());
    World result_1 = *sensor_fusion.getWorld();
    // TODO (Issue #1276): Add checks on the state of World
    SensorMsg sensor_msg_2;
<<<<<<< HEAD
    *(sensor_msg_2.add_tbots_robot_status_msgs()) = *tbots_robot_status_msg_id_1;
    *(sensor_msg_2.add_tbots_robot_status_msgs()) = *tbots_robot_status_msg_id_2;
=======
    *(sensor_msg_2.add_robot_status_msgs()) = *robot_status_msg_id_1;
    *(sensor_msg_2.add_robot_status_msgs()) = *robot_status_msg_id_2;
>>>>>>> fa2a54bd
    sensor_fusion.updateWorld(sensor_msg_2);
    World result_2 = *sensor_fusion.getWorld();
    // TODO (Issue #1276): Add checks on the state of World
}

TEST_F(SensorFusionTest, test_referee_yellow_then_normal)
{
    // TODO (Issue #960): Dependency inject config so that we don't have to implicitly
    // assume that friendly is yellow
    GameState expected_1;
    expected_1.updateRefboxGameState(RefboxGameState::INDIRECT_FREE_US);

    GameState expected_2 = expected_1;
    expected_2.updateRefboxGameState(RefboxGameState::NORMAL_START);

    SensorMsg sensor_msg_1;
    auto ssl_wrapper_packet =
        createWrapperPacket(std::move(geom_data), std::move(detection_frame));
    // set vision msg so that world is valid
    *(sensor_msg_1.mutable_ssl_vision_msg()) = *ssl_wrapper_packet;
    *(sensor_msg_1.mutable_ssl_refbox_msg()) = *referee_indirect_yellow;
    sensor_fusion.updateWorld(sensor_msg_1);
    World result_1 = *sensor_fusion.getWorld();
    EXPECT_EQ(expected_1, result_1.gameState());

    SensorMsg sensor_msg_2;
    *(sensor_msg_2.mutable_ssl_refbox_msg()) = *referee_normal_start;
    sensor_fusion.updateWorld(sensor_msg_2);
    World result_2 = *sensor_fusion.getWorld();
    EXPECT_EQ(expected_2, result_2.gameState());
}

TEST_F(SensorFusionTest, test_referee_blue_then_normal)
{
    // TODO (Issue #960): Dependency inject config so that we don't have to implicitly
    // assume that friendly is yellow
    GameState expected_1;
    expected_1.updateRefboxGameState(RefboxGameState::INDIRECT_FREE_THEM);

    GameState expected_2 = expected_1;
    expected_2.updateRefboxGameState(RefboxGameState::NORMAL_START);

    SensorMsg sensor_msg_1;
    auto ssl_wrapper_packet =
        createWrapperPacket(std::move(geom_data), std::move(detection_frame));
    // set vision msg so that world is valid
    *(sensor_msg_1.mutable_ssl_vision_msg()) = *ssl_wrapper_packet;
    *(sensor_msg_1.mutable_ssl_refbox_msg()) = *referee_indirect_blue;
    sensor_fusion.updateWorld(sensor_msg_1);
    World result_1 = *sensor_fusion.getWorld();
    EXPECT_EQ(expected_1, result_1.gameState());

    SensorMsg sensor_msg_2;
    *(sensor_msg_2.mutable_ssl_refbox_msg()) = *referee_normal_start;
    sensor_fusion.updateWorld(sensor_msg_2);
    World result_2 = *sensor_fusion.getWorld();
    EXPECT_EQ(expected_2, result_2.gameState());
}<|MERGE_RESOLUTION|>--- conflicted
+++ resolved
@@ -19,13 +19,8 @@
           geom_data(initSSLDivBGeomData()),
           detection_frame(initDetectionFrame()),
           test_world(initWorld()),
-<<<<<<< HEAD
-          tbots_robot_status_msg_id_1(initTbotsRobotStatusMsgId1()),
-          tbots_robot_status_msg_id_2(initTbotsRobotStatusMsgId2()),
-=======
           robot_status_msg_id_1(initRobotStatusMsgId1()),
           robot_status_msg_id_2(initRobotStatusMsgId2()),
->>>>>>> fa2a54bd
           referee_indirect_yellow(initRefereeIndirectYellow()),
           referee_indirect_blue(initRefereeIndirectBlue()),
           referee_normal_start(initRefereeNormalStart())
@@ -41,13 +36,8 @@
     std::unique_ptr<SSL_DetectionFrame> detection_frame;
     // world associated with geom_data and detection_frame only
     World test_world;
-<<<<<<< HEAD
-    std::unique_ptr<TbotsRobotStatusMsg> tbots_robot_status_msg_id_1;
-    std::unique_ptr<TbotsRobotStatusMsg> tbots_robot_status_msg_id_2;
-=======
     std::unique_ptr<RobotStatusMsg> robot_status_msg_id_1;
     std::unique_ptr<RobotStatusMsg> robot_status_msg_id_2;
->>>>>>> fa2a54bd
     std::unique_ptr<SSL_Referee> referee_indirect_yellow;
     std::unique_ptr<SSL_Referee> referee_indirect_blue;
     std::unique_ptr<SSL_Referee> referee_normal_start;
@@ -125,15 +115,9 @@
         return World(field, ball, friendly_team, enemy_team);
     }
 
-<<<<<<< HEAD
-    std::unique_ptr<TbotsRobotStatusMsg> initTbotsRobotStatusMsgId1()
-    {
-        auto robot_msg = std::make_unique<TbotsRobotStatusMsg>();
-=======
     std::unique_ptr<RobotStatusMsg> initRobotStatusMsgId1()
     {
         auto robot_msg = std::make_unique<RobotStatusMsg>();
->>>>>>> fa2a54bd
 
         robot_msg->set_robot_id(1);
 
@@ -149,15 +133,9 @@
         return std::move(robot_msg);
     }
 
-<<<<<<< HEAD
-    std::unique_ptr<TbotsRobotStatusMsg> initTbotsRobotStatusMsgId2()
-    {
-        auto robot_msg = std::make_unique<TbotsRobotStatusMsg>();
-=======
     std::unique_ptr<RobotStatusMsg> initRobotStatusMsgId2()
     {
         auto robot_msg = std::make_unique<RobotStatusMsg>();
->>>>>>> fa2a54bd
 
         robot_msg->set_robot_id(2);
 
@@ -230,58 +208,34 @@
     EXPECT_EQ(test_world, result);
 }
 
-<<<<<<< HEAD
-TEST_F(SensorFusionTest, test_tbots_robot_status_msg_packet)
-{
-    SensorMsg sensor_msg;
-    *(sensor_msg.add_tbots_robot_status_msgs()) = *tbots_robot_status_msg_id_1;
-=======
 TEST_F(SensorFusionTest, test_robot_status_msg_packet)
 {
     SensorMsg sensor_msg;
     *(sensor_msg.add_robot_status_msgs()) = *robot_status_msg_id_1;
->>>>>>> fa2a54bd
     sensor_fusion.updateWorld(sensor_msg);
     EXPECT_EQ(std::nullopt, sensor_fusion.getWorld());
 }
 
-<<<<<<< HEAD
-TEST_F(SensorFusionTest, test_complete_wrapper_with_tbots_robot_status_msg_1_at_a_time)
-=======
 TEST_F(SensorFusionTest, test_complete_wrapper_with_robot_status_msg_1_at_a_time)
->>>>>>> fa2a54bd
 {
     SensorMsg sensor_msg_1;
     auto ssl_wrapper_packet =
         createWrapperPacket(std::move(geom_data), std::move(detection_frame));
-<<<<<<< HEAD
-    *(sensor_msg_1.mutable_ssl_vision_msg())      = *ssl_wrapper_packet;
-    *(sensor_msg_1.add_tbots_robot_status_msgs()) = *tbots_robot_status_msg_id_1;
-=======
     *(sensor_msg_1.mutable_ssl_vision_msg()) = *ssl_wrapper_packet;
     *(sensor_msg_1.add_robot_status_msgs())  = *robot_status_msg_id_1;
->>>>>>> fa2a54bd
     sensor_fusion.updateWorld(sensor_msg_1);
     EXPECT_NE(std::nullopt, sensor_fusion.getWorld());
     ASSERT_TRUE(sensor_fusion.getWorld());
     World result_1 = *sensor_fusion.getWorld();
     // TODO (Issue #1276): Add checks on the state of World
     SensorMsg sensor_msg_2;
-<<<<<<< HEAD
-    *(sensor_msg_2.add_tbots_robot_status_msgs()) = *tbots_robot_status_msg_id_2;
-=======
     *(sensor_msg_2.add_robot_status_msgs()) = *robot_status_msg_id_2;
->>>>>>> fa2a54bd
     sensor_fusion.updateWorld(sensor_msg_2);
     World result_2 = *sensor_fusion.getWorld();
     // TODO (Issue #1276): Add checks on the state of World
 }
 
-<<<<<<< HEAD
-TEST_F(SensorFusionTest, test_complete_wrapper_with_tbots_robot_status_msg_2_at_a_time)
-=======
 TEST_F(SensorFusionTest, test_complete_wrapper_with_robot_status_msg_2_at_a_time)
->>>>>>> fa2a54bd
 {
     SensorMsg sensor_msg_1;
     auto ssl_wrapper_packet =
@@ -293,13 +247,8 @@
     World result_1 = *sensor_fusion.getWorld();
     // TODO (Issue #1276): Add checks on the state of World
     SensorMsg sensor_msg_2;
-<<<<<<< HEAD
-    *(sensor_msg_2.add_tbots_robot_status_msgs()) = *tbots_robot_status_msg_id_1;
-    *(sensor_msg_2.add_tbots_robot_status_msgs()) = *tbots_robot_status_msg_id_2;
-=======
     *(sensor_msg_2.add_robot_status_msgs()) = *robot_status_msg_id_1;
     *(sensor_msg_2.add_robot_status_msgs()) = *robot_status_msg_id_2;
->>>>>>> fa2a54bd
     sensor_fusion.updateWorld(sensor_msg_2);
     World result_2 = *sensor_fusion.getWorld();
     // TODO (Issue #1276): Add checks on the state of World
