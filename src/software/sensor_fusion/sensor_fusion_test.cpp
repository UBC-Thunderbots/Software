--- conflicted
+++ resolved
@@ -24,10 +24,10 @@
           referee_indirect_blue(initRefereeIndirectBlue()),
           referee_normal_start(initRefereeNormalStart())
     {
-        config->mutableOverrideRefboxFriendlyTeamColor()->setValue(true);
+        config->mutableOverrideGameControllerFriendlyTeamColor()->setValue(true);
         config->mutableFriendlyColorYellow()->setValue(true);
 
-        config->mutableOverrideRefboxDefendingSide()->setValue(true);
+        config->mutableOverrideGameControllerDefendingSide()->setValue(true);
         config->mutableDefendingPositiveSide()->setValue(false);
     }
 
@@ -37,12 +37,7 @@
     std::vector<RobotStateWithId> blue_robot_states;
     BallState ball_state;
     Timestamp current_time;
-<<<<<<< HEAD
-    std::unique_ptr<SSL_GeometryData> geom_data;
-=======
     std::unique_ptr<SSLProto::SSL_GeometryData> geom_data;
-    std::unique_ptr<SSLProto::SSL_DetectionFrame> detection_frame;
->>>>>>> 13ae218c
     // world associated with geom_data and detection_frame only
     std::unique_ptr<TbotsProto::RobotStatus> robot_status_msg_id_1;
     std::unique_ptr<TbotsProto::RobotStatus> robot_status_msg_id_2;
@@ -101,7 +96,6 @@
         };
     }
 
-<<<<<<< HEAD
     std::vector<RobotStateWithId> initInvertedBlueRobotStates()
     {
         RobotState blue_robot_state1(Point(-1, 0), Vector(0, 0),
@@ -120,10 +114,7 @@
         };
     }
 
-    std::unique_ptr<SSL_DetectionFrame> initDetectionFrame()
-=======
     std::unique_ptr<SSLProto::SSL_DetectionFrame> initDetectionFrame()
->>>>>>> 13ae218c
     {
         const uint32_t camera_id    = 0;
         const uint32_t frame_number = 40391;
@@ -258,13 +249,8 @@
 TEST_F(SensorFusionTest, test_detection_frame_wrapper_packet)
 {
     SensorProto sensor_msg;
-<<<<<<< HEAD
-    auto ssl_wrapper_packet =
-        createSSLWrapperPacket(std::unique_ptr<SSL_GeometryData>(), initDetectionFrame());
-=======
-    auto ssl_wrapper_packet = createSSLWrapperPacket(
-        std::unique_ptr<SSLProto::SSL_GeometryData>(), std::move(detection_frame));
->>>>>>> 13ae218c
+    auto ssl_wrapper_packet =
+        createSSLWrapperPacket(std::unique_ptr<SSLProto::SSL_GeometryData>(), initDetectionFrame());
     *(sensor_msg.mutable_ssl_vision_msg()) = *ssl_wrapper_packet;
     EXPECT_EQ(std::nullopt, sensor_fusion.getWorld());
     sensor_fusion.updateWorld(sensor_msg);
