#include "software/sensor_fusion/sensor_fusion.h"

#include <gtest/gtest.h>

#include "software/parameter/dynamic_parameters.h"
#include "software/proto/message_translation/ssl_detection.h"
#include "software/proto/message_translation/ssl_geometry.h"
#include "software/proto/message_translation/ssl_wrapper.h"

class SensorFusionTest : public ::testing::Test
{
   public:
    SensorFusionTest()
        : sensor_fusion(DynamicParameters->getSensorFusionConfig()),
          yellow_robot_states(initYellowRobotStates()),
          blue_robot_states(initBlueRobotStates()),
          ball_state(Point(-1.2, 0), Vector(0.0, 0.0), 0.2),
          current_time(Timestamp::fromSeconds(8.03)),
          geom_data(initSSLDivBGeomData()),
          detection_frame(initDetectionFrame()),
          test_world(initWorld()),
          robot_status_msg_id_1(initRobotStatusId1()),
          robot_status_msg_id_2(initRobotStatusId2()),
          referee_indirect_yellow(initRefereeIndirectYellow()),
          referee_indirect_blue(initRefereeIndirectBlue()),
          referee_normal_start(initRefereeNormalStart())
    {
    }

    SensorFusion sensor_fusion;
    std::vector<RobotStateWithId> yellow_robot_states;
    std::vector<RobotStateWithId> blue_robot_states;
    BallState ball_state;
    Timestamp current_time;
    std::unique_ptr<SSLProto::SSL_GeometryData> geom_data;
    std::unique_ptr<SSLProto::SSL_DetectionFrame> detection_frame;
    // world associated with geom_data and detection_frame only
    World test_world;
<<<<<<< HEAD
    std::unique_ptr<RobotStatusMsg> robot_status_msg_id_1;
    std::unique_ptr<RobotStatusMsg> robot_status_msg_id_2;
    std::unique_ptr<SSLProto::Referee> referee_indirect_yellow;
    std::unique_ptr<SSLProto::Referee> referee_indirect_blue;
    std::unique_ptr<SSLProto::Referee> referee_normal_start;
=======
    std::unique_ptr<TbotsProto::RobotStatus> robot_status_msg_id_1;
    std::unique_ptr<TbotsProto::RobotStatus> robot_status_msg_id_2;
    std::unique_ptr<SSL_Referee> referee_indirect_yellow;
    std::unique_ptr<SSL_Referee> referee_indirect_blue;
    std::unique_ptr<SSL_Referee> referee_normal_start;
>>>>>>> 0f288797

   private:
    /**
     * All private functions serve to initialize test variables
     */
    std::vector<RobotStateWithId> initYellowRobotStates()
    {
        RobotState yellow_robot_state1(Point(1, 0), Vector(0, 0), Angle::fromRadians(2),
                                       AngularVelocity::zero());
        RobotState yellow_robot_state2(Point(0, 0), Vector(0, 0), Angle::fromRadians(1),
                                       AngularVelocity::zero());
        return {
            RobotStateWithId{.id = 1, .robot_state = yellow_robot_state1},
            RobotStateWithId{.id = 2, .robot_state = yellow_robot_state2},
        };
    }

    std::vector<RobotStateWithId> initBlueRobotStates()
    {
        RobotState blue_robot_state1(Point(1, 0), Vector(0, 0), Angle::fromRadians(0.5),
                                     AngularVelocity::zero());
        RobotState blue_robot_state2(Point(0, 0), Vector(0, 0), Angle::fromRadians(1.5),
                                     AngularVelocity::zero());
        RobotState blue_robot_state3(Point(-1, -1), Vector(0, 0), Angle::fromRadians(2.5),
                                     AngularVelocity::zero());
        return {
            RobotStateWithId{.id = 1, .robot_state = blue_robot_state1},
            RobotStateWithId{.id = 2, .robot_state = blue_robot_state2},
            RobotStateWithId{.id = 3, .robot_state = blue_robot_state3},
        };
    }

    std::unique_ptr<SSLProto::SSL_DetectionFrame> initDetectionFrame()
    {
        const uint32_t camera_id    = 0;
        const uint32_t frame_number = 40391;

        return createSSLDetectionFrame(camera_id, current_time, frame_number,
                                       {ball_state}, yellow_robot_states,
                                       blue_robot_states);
    }

    std::unique_ptr<SSLProto::SSL_GeometryData> initSSLDivBGeomData()
    {
        Field field           = Field::createSSLDivisionBField();
        const float thickness = 0.005f;
        return createGeometryData(field, thickness);
    }

    World initWorld()
    {
        Field field(Field::createSSLDivisionBField());
        Ball ball(TimestampedBallState(ball_state, current_time));
        // TODO (Issue #960): Dependency inject config so that we don't have to implicitly
        // assume that friendly is yellow
        Team friendly_team;
        std::vector<Robot> friendly_robots;
        for (const auto &state : yellow_robot_states)
        {
            friendly_robots.emplace_back(
                state.id, TimestampedRobotState(state.robot_state, current_time));
        }
        friendly_team.updateRobots(friendly_robots);
        Team enemy_team;
        std::vector<Robot> enemy_robots;
        for (const auto &state : blue_robot_states)
        {
            enemy_robots.emplace_back(
                state.id, TimestampedRobotState(state.robot_state, current_time));
        }
        enemy_team.updateRobots(enemy_robots);
        return World(field, ball, friendly_team, enemy_team);
    }

    std::unique_ptr<TbotsProto::RobotStatus> initRobotStatusId1()
    {
        auto robot_msg = std::make_unique<TbotsProto::RobotStatus>();

        robot_msg->set_robot_id(1);

        auto break_beam_msg = std::make_unique<TbotsProto::BreakBeamStatus>();
        break_beam_msg->set_ball_in_beam(false);
        *(robot_msg->mutable_break_beam_status()) = *break_beam_msg;

        auto chipper_kicker_status = std::make_unique<TbotsProto::ChipperKickerStatus>();
        chipper_kicker_status->set_ms_since_chipper_fired(13);
        chipper_kicker_status->set_ms_since_kicker_fired(9);
        *(robot_msg->mutable_chipper_kicker_status()) = *chipper_kicker_status;

        return std::move(robot_msg);
    }

    std::unique_ptr<TbotsProto::RobotStatus> initRobotStatusId2()
    {
        auto robot_msg = std::make_unique<TbotsProto::RobotStatus>();

        robot_msg->set_robot_id(2);

        auto break_beam_msg = std::make_unique<TbotsProto::BreakBeamStatus>();
        break_beam_msg->set_ball_in_beam(true);
        *(robot_msg->mutable_break_beam_status()) = *break_beam_msg;

        auto chipper_kicker_status = std::make_unique<TbotsProto::ChipperKickerStatus>();
        chipper_kicker_status->set_ms_since_chipper_fired(11);
        chipper_kicker_status->set_ms_since_kicker_fired(6);
        *(robot_msg->mutable_chipper_kicker_status()) = *chipper_kicker_status;

        return std::move(robot_msg);
    }

    std::unique_ptr<SSLProto::Referee> initRefereeIndirectYellow()
    {
        auto ref_msg = std::make_unique<SSLProto::Referee>();
        ref_msg->set_command(SSLProto::Referee_Command_INDIRECT_FREE_YELLOW);
        return ref_msg;
    }

    std::unique_ptr<SSLProto::Referee> initRefereeIndirectBlue()
    {
        auto ref_msg = std::make_unique<SSLProto::Referee>();
        ref_msg->set_command(SSLProto::Referee_Command_INDIRECT_FREE_BLUE);
        return ref_msg;
    }

    std::unique_ptr<SSLProto::Referee> initRefereeNormalStart()
    {
        auto ref_msg = std::make_unique<SSLProto::Referee>();
        ref_msg->set_command(SSLProto::Referee_Command_NORMAL_START);
        return ref_msg;
    }
};

TEST_F(SensorFusionTest, test_geom_wrapper_packet)
{
<<<<<<< HEAD
    SensorMsg sensor_msg;
    auto ssl_wrapper_packet = createWrapperPacket(
        std::move(geom_data), std::unique_ptr<SSLProto::SSL_DetectionFrame>());
=======
    SensorProto sensor_msg;
    auto ssl_wrapper_packet = createSSLWrapperPacket(
        std::move(geom_data), std::unique_ptr<SSL_DetectionFrame>());
>>>>>>> 0f288797
    *(sensor_msg.mutable_ssl_vision_msg()) = *ssl_wrapper_packet;
    EXPECT_EQ(std::nullopt, sensor_fusion.getWorld());
    sensor_fusion.updateWorld(sensor_msg);
    EXPECT_EQ(std::nullopt, sensor_fusion.getWorld());
}

TEST_F(SensorFusionTest, test_detection_frame_wrapper_packet)
{
<<<<<<< HEAD
    SensorMsg sensor_msg;
    auto ssl_wrapper_packet = createWrapperPacket(
        std::unique_ptr<SSLProto::SSL_GeometryData>(), std::move(detection_frame));
=======
    SensorProto sensor_msg;
    auto ssl_wrapper_packet = createSSLWrapperPacket(std::unique_ptr<SSL_GeometryData>(),
                                                     std::move(detection_frame));
>>>>>>> 0f288797
    *(sensor_msg.mutable_ssl_vision_msg()) = *ssl_wrapper_packet;
    EXPECT_EQ(std::nullopt, sensor_fusion.getWorld());
    sensor_fusion.updateWorld(sensor_msg);
    EXPECT_EQ(std::nullopt, sensor_fusion.getWorld());
}

TEST_F(SensorFusionTest, test_complete_wrapper_packet)
{
    SensorProto sensor_msg;
    auto ssl_wrapper_packet =
        createSSLWrapperPacket(std::move(geom_data), std::move(detection_frame));
    *(sensor_msg.mutable_ssl_vision_msg()) = *ssl_wrapper_packet;
    EXPECT_EQ(std::nullopt, sensor_fusion.getWorld());
    sensor_fusion.updateWorld(sensor_msg);
    ASSERT_TRUE(sensor_fusion.getWorld());
    World result = *sensor_fusion.getWorld();
    EXPECT_EQ(test_world, result);
}

TEST_F(SensorFusionTest, test_robot_status_msg_packet)
{
    SensorProto sensor_msg;
    *(sensor_msg.add_robot_status_msgs()) = *robot_status_msg_id_1;
    sensor_fusion.updateWorld(sensor_msg);
    EXPECT_EQ(std::nullopt, sensor_fusion.getWorld());
}

TEST_F(SensorFusionTest, test_complete_wrapper_with_robot_status_msg_1_at_a_time)
{
    SensorProto sensor_msg_1;
    auto ssl_wrapper_packet =
        createSSLWrapperPacket(std::move(geom_data), std::move(detection_frame));
    *(sensor_msg_1.mutable_ssl_vision_msg()) = *ssl_wrapper_packet;
    *(sensor_msg_1.add_robot_status_msgs())  = *robot_status_msg_id_1;
    sensor_fusion.updateWorld(sensor_msg_1);
    EXPECT_NE(std::nullopt, sensor_fusion.getWorld());
    ASSERT_TRUE(sensor_fusion.getWorld());
    World result_1 = *sensor_fusion.getWorld();
    // TODO (Issue #1276): Add checks on the state of World
    SensorProto sensor_msg_2;
    *(sensor_msg_2.add_robot_status_msgs()) = *robot_status_msg_id_2;
    sensor_fusion.updateWorld(sensor_msg_2);
    World result_2 = *sensor_fusion.getWorld();
    // TODO (Issue #1276): Add checks on the state of World
}

TEST_F(SensorFusionTest, test_complete_wrapper_with_robot_status_msg_2_at_a_time)
{
    SensorProto sensor_msg_1;
    auto ssl_wrapper_packet =
        createSSLWrapperPacket(std::move(geom_data), std::move(detection_frame));
    *(sensor_msg_1.mutable_ssl_vision_msg()) = *ssl_wrapper_packet;
    sensor_fusion.updateWorld(sensor_msg_1);
    EXPECT_NE(std::nullopt, sensor_fusion.getWorld());
    ASSERT_TRUE(sensor_fusion.getWorld());
    World result_1 = *sensor_fusion.getWorld();
    // TODO (Issue #1276): Add checks on the state of World
    SensorProto sensor_msg_2;
    *(sensor_msg_2.add_robot_status_msgs()) = *robot_status_msg_id_1;
    *(sensor_msg_2.add_robot_status_msgs()) = *robot_status_msg_id_2;
    sensor_fusion.updateWorld(sensor_msg_2);
    World result_2 = *sensor_fusion.getWorld();
    // TODO (Issue #1276): Add checks on the state of World
}

TEST_F(SensorFusionTest, test_referee_yellow_then_normal)
{
    // TODO (Issue #960): Dependency inject config so that we don't have to implicitly
    // assume that friendly is yellow
    GameState expected_1;
    expected_1.updateRefereeCommand(RefereeCommand::INDIRECT_FREE_US);

    GameState expected_2 = expected_1;
    expected_2.updateRefereeCommand(RefereeCommand::NORMAL_START);

    SensorProto sensor_msg_1;
    auto ssl_wrapper_packet =
        createSSLWrapperPacket(std::move(geom_data), std::move(detection_frame));
    // set vision msg so that world is valid
    *(sensor_msg_1.mutable_ssl_vision_msg())  = *ssl_wrapper_packet;
    *(sensor_msg_1.mutable_ssl_referee_msg()) = *referee_indirect_yellow;
    sensor_fusion.updateWorld(sensor_msg_1);
    World result_1 = *sensor_fusion.getWorld();
    EXPECT_EQ(expected_1, result_1.gameState());

<<<<<<< HEAD
    SensorMsg sensor_msg_2;
    *(sensor_msg_2.mutable_ssl_referee_msg()) = *referee_normal_start;
=======
    SensorProto sensor_msg_2;
    *(sensor_msg_2.mutable_ssl_refbox_msg()) = *referee_normal_start;
>>>>>>> 0f288797
    sensor_fusion.updateWorld(sensor_msg_2);
    World result_2 = *sensor_fusion.getWorld();
    EXPECT_EQ(expected_2, result_2.gameState());
}

TEST_F(SensorFusionTest, test_referee_blue_then_normal)
{
    // TODO (Issue #960): Dependency inject config so that we don't have to implicitly
    // assume that friendly is yellow
    GameState expected_1;
    expected_1.updateRefereeCommand(RefereeCommand::INDIRECT_FREE_THEM);

    GameState expected_2 = expected_1;
    expected_2.updateRefereeCommand(RefereeCommand::NORMAL_START);

    SensorProto sensor_msg_1;
    auto ssl_wrapper_packet =
        createSSLWrapperPacket(std::move(geom_data), std::move(detection_frame));
    // set vision msg so that world is valid
    *(sensor_msg_1.mutable_ssl_vision_msg())  = *ssl_wrapper_packet;
    *(sensor_msg_1.mutable_ssl_referee_msg()) = *referee_indirect_blue;
    sensor_fusion.updateWorld(sensor_msg_1);
    World result_1 = *sensor_fusion.getWorld();
    EXPECT_EQ(expected_1, result_1.gameState());

<<<<<<< HEAD
    SensorMsg sensor_msg_2;
    *(sensor_msg_2.mutable_ssl_referee_msg()) = *referee_normal_start;
=======
    SensorProto sensor_msg_2;
    *(sensor_msg_2.mutable_ssl_refbox_msg()) = *referee_normal_start;
>>>>>>> 0f288797
    sensor_fusion.updateWorld(sensor_msg_2);
    World result_2 = *sensor_fusion.getWorld();
    EXPECT_EQ(expected_2, result_2.gameState());
}<|MERGE_RESOLUTION|>--- conflicted
+++ resolved
@@ -36,19 +36,11 @@
     std::unique_ptr<SSLProto::SSL_DetectionFrame> detection_frame;
     // world associated with geom_data and detection_frame only
     World test_world;
-<<<<<<< HEAD
-    std::unique_ptr<RobotStatusMsg> robot_status_msg_id_1;
-    std::unique_ptr<RobotStatusMsg> robot_status_msg_id_2;
+    std::unique_ptr<TbotsProto::RobotStatus> robot_status_msg_id_1;
+    std::unique_ptr<TbotsProto::RobotStatus> robot_status_msg_id_2;
     std::unique_ptr<SSLProto::Referee> referee_indirect_yellow;
     std::unique_ptr<SSLProto::Referee> referee_indirect_blue;
     std::unique_ptr<SSLProto::Referee> referee_normal_start;
-=======
-    std::unique_ptr<TbotsProto::RobotStatus> robot_status_msg_id_1;
-    std::unique_ptr<TbotsProto::RobotStatus> robot_status_msg_id_2;
-    std::unique_ptr<SSL_Referee> referee_indirect_yellow;
-    std::unique_ptr<SSL_Referee> referee_indirect_blue;
-    std::unique_ptr<SSL_Referee> referee_normal_start;
->>>>>>> 0f288797
 
    private:
     /**
@@ -183,15 +175,9 @@
 
 TEST_F(SensorFusionTest, test_geom_wrapper_packet)
 {
-<<<<<<< HEAD
-    SensorMsg sensor_msg;
-    auto ssl_wrapper_packet = createWrapperPacket(
-        std::move(geom_data), std::unique_ptr<SSLProto::SSL_DetectionFrame>());
-=======
     SensorProto sensor_msg;
     auto ssl_wrapper_packet = createSSLWrapperPacket(
         std::move(geom_data), std::unique_ptr<SSL_DetectionFrame>());
->>>>>>> 0f288797
     *(sensor_msg.mutable_ssl_vision_msg()) = *ssl_wrapper_packet;
     EXPECT_EQ(std::nullopt, sensor_fusion.getWorld());
     sensor_fusion.updateWorld(sensor_msg);
@@ -200,15 +186,9 @@
 
 TEST_F(SensorFusionTest, test_detection_frame_wrapper_packet)
 {
-<<<<<<< HEAD
-    SensorMsg sensor_msg;
-    auto ssl_wrapper_packet = createWrapperPacket(
-        std::unique_ptr<SSLProto::SSL_GeometryData>(), std::move(detection_frame));
-=======
     SensorProto sensor_msg;
     auto ssl_wrapper_packet = createSSLWrapperPacket(std::unique_ptr<SSL_GeometryData>(),
                                                      std::move(detection_frame));
->>>>>>> 0f288797
     *(sensor_msg.mutable_ssl_vision_msg()) = *ssl_wrapper_packet;
     EXPECT_EQ(std::nullopt, sensor_fusion.getWorld());
     sensor_fusion.updateWorld(sensor_msg);
@@ -294,13 +274,8 @@
     World result_1 = *sensor_fusion.getWorld();
     EXPECT_EQ(expected_1, result_1.gameState());
 
-<<<<<<< HEAD
     SensorMsg sensor_msg_2;
     *(sensor_msg_2.mutable_ssl_referee_msg()) = *referee_normal_start;
-=======
-    SensorProto sensor_msg_2;
-    *(sensor_msg_2.mutable_ssl_refbox_msg()) = *referee_normal_start;
->>>>>>> 0f288797
     sensor_fusion.updateWorld(sensor_msg_2);
     World result_2 = *sensor_fusion.getWorld();
     EXPECT_EQ(expected_2, result_2.gameState());
@@ -326,13 +301,8 @@
     World result_1 = *sensor_fusion.getWorld();
     EXPECT_EQ(expected_1, result_1.gameState());
 
-<<<<<<< HEAD
     SensorMsg sensor_msg_2;
     *(sensor_msg_2.mutable_ssl_referee_msg()) = *referee_normal_start;
-=======
-    SensorProto sensor_msg_2;
-    *(sensor_msg_2.mutable_ssl_refbox_msg()) = *referee_normal_start;
->>>>>>> 0f288797
     sensor_fusion.updateWorld(sensor_msg_2);
     World result_2 = *sensor_fusion.getWorld();
     EXPECT_EQ(expected_2, result_2.gameState());
