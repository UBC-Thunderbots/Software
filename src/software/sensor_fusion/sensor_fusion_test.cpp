#include "software/sensor_fusion/sensor_fusion.h"

#include <gtest/gtest.h>

#include "software/parameter/dynamic_parameters.h"
#include "software/proto/message_translation/ssl_detection.h"
#include "software/proto/message_translation/ssl_geometry.h"
#include "software/proto/message_translation/ssl_wrapper.h"

class SensorFusionTest : public ::testing::Test
{
   public:
    SensorFusionTest()
        : config(MutableDynamicParameters->getMutableSensorFusionConfig()),
          sensor_fusion(config),
          yellow_robot_states(initYellowRobotStates()),
          blue_robot_states(initBlueRobotStates()),
          ball_state(Point(-1.2, 0), Vector(0.0, 0.0), 0.2),
          current_time(Timestamp::fromSeconds(8.03)),
          geom_data(initSSLDivBGeomData()),
          robot_status_msg_id_1(initRobotStatusId1()),
          robot_status_msg_id_2(initRobotStatusId2()),
          referee_indirect_yellow(initRefereeIndirectYellow()),
          referee_indirect_blue(initRefereeIndirectBlue()),
          referee_normal_start(initRefereeNormalStart()),
          referee_ball_placement_yellow(initRefereeBallPlacementYellow()),
          referee_ball_placement_blue(initRefereeBallPlacementBlue()),
          referee_goalie_id(initRefereeGoalieId())
    {
        config->mutableFriendlyColorYellow()->setValue(true);

        config->mutableOverrideGameControllerDefendingSide()->setValue(true);
        config->mutableDefendingPositiveSide()->setValue(false);
    }

    std::shared_ptr<SensorFusionConfig> config;
    SensorFusion sensor_fusion;
    std::vector<RobotStateWithId> yellow_robot_states;
    std::vector<RobotStateWithId> blue_robot_states;
    BallState ball_state;
    Timestamp current_time;
    std::unique_ptr<SSLProto::SSL_GeometryData> geom_data;
    // world associated with geom_data and detection_frame only
    std::unique_ptr<TbotsProto::RobotStatus> robot_status_msg_id_1;
    std::unique_ptr<TbotsProto::RobotStatus> robot_status_msg_id_2;
    std::unique_ptr<SSLProto::Referee> referee_indirect_yellow;
    std::unique_ptr<SSLProto::Referee> referee_indirect_blue;
    std::unique_ptr<SSLProto::Referee> referee_normal_start;
    std::unique_ptr<SSLProto::Referee> referee_ball_placement_yellow;
    std::unique_ptr<SSLProto::Referee> referee_ball_placement_blue;
    std::unique_ptr<SSLProto::Referee> referee_goalie_id;


    BallState initBallState()
    {
        return BallState(Point(-1.2, 0), Vector(0.0, 0.0), 0.2);
    }

    BallState initInvertedBallState()
    {
        return BallState(Point(1.2, 0), Vector(0.0, 0.0), 0.2);
    }

    std::vector<RobotStateWithId> initYellowRobotStates()
    {
        RobotState yellow_robot_state1(Point(1, 0), Vector(0, 0), Angle::fromRadians(2),
                                       AngularVelocity::zero());
        RobotState yellow_robot_state2(Point(0, 0), Vector(0, 0), Angle::fromRadians(1),
                                       AngularVelocity::zero());
        return {
            RobotStateWithId{.id = 1, .robot_state = yellow_robot_state1},
            RobotStateWithId{.id = 2, .robot_state = yellow_robot_state2},
        };
    }

    std::vector<RobotStateWithId> initInvertedYellowRobotStates()
    {
        RobotState yellow_robot_state1(Point(-1, 0), Vector(0, 0),
                                       Angle::fromRadians(2) + Angle::half(),
                                       AngularVelocity::zero());
        RobotState yellow_robot_state2(Point(0, 0), Vector(0, 0),
                                       Angle::fromRadians(1) + Angle::half(),
                                       AngularVelocity::zero());
        return {
            RobotStateWithId{.id = 1, .robot_state = yellow_robot_state1},
            RobotStateWithId{.id = 2, .robot_state = yellow_robot_state2},
        };
    }

    std::vector<RobotStateWithId> initBlueRobotStates()
    {
        RobotState blue_robot_state1(Point(1, 0), Vector(0, 0), Angle::fromRadians(0.5),
                                     AngularVelocity::zero());
        RobotState blue_robot_state2(Point(0, 0), Vector(0, 0), Angle::fromRadians(1.5),
                                     AngularVelocity::zero());
        RobotState blue_robot_state3(Point(-1, -1), Vector(0, 0), Angle::fromRadians(2.5),
                                     AngularVelocity::zero());
        return {
            RobotStateWithId{.id = 1, .robot_state = blue_robot_state1},
            RobotStateWithId{.id = 2, .robot_state = blue_robot_state2},
            RobotStateWithId{.id = 3, .robot_state = blue_robot_state3},
        };
    }

    std::vector<RobotStateWithId> initInvertedBlueRobotStates()
    {
        RobotState blue_robot_state1(Point(-1, 0), Vector(0, 0),
                                     Angle::fromRadians(0.5) + Angle::half(),
                                     AngularVelocity::zero());
        RobotState blue_robot_state2(Point(0, 0), Vector(0, 0),
                                     Angle::fromRadians(1.5) + Angle::half(),
                                     AngularVelocity::zero());
        RobotState blue_robot_state3(Point(1, 1), Vector(0, 0),
                                     Angle::fromRadians(2.5) + Angle::half(),
                                     AngularVelocity::zero());
        return {
            RobotStateWithId{.id = 1, .robot_state = blue_robot_state1},
            RobotStateWithId{.id = 2, .robot_state = blue_robot_state2},
            RobotStateWithId{.id = 3, .robot_state = blue_robot_state3},
        };
    }

    std::unique_ptr<SSLProto::SSL_DetectionFrame> initDetectionFrame()
    {
        const uint32_t camera_id    = 0;
        const uint32_t frame_number = 40391;

        return createSSLDetectionFrame(camera_id, current_time, frame_number,
                                       {ball_state}, yellow_robot_states,
                                       blue_robot_states);
    }

    std::unique_ptr<SSLProto::SSL_DetectionFrame> initDetectionFrameWithTime0()
    {
        const uint32_t camera_id    = 0;
        const uint32_t frame_number = 40391;

        return createSSLDetectionFrame(camera_id, Timestamp::fromSeconds(0), frame_number,
                                       {ball_state}, yellow_robot_states,
                                       blue_robot_states);
    }

    std::unique_ptr<SSLProto::SSL_DetectionFrame> initDetectionFrameWithFutureTime()
    {
        const uint32_t camera_id    = 0;
        const uint32_t frame_number = 40391;

        return createSSLDetectionFrame(camera_id, current_time + Duration::fromSeconds(1),
                                       frame_number, {ball_state}, yellow_robot_states,
                                       blue_robot_states);
    }

    std::unique_ptr<SSLProto::SSL_GeometryData> initSSLDivBGeomData()
    {
        Field field           = Field::createSSLDivisionBField();
        const float thickness = 0.005f;
        return createGeometryData(field, thickness);
    }

    World initWorld()
    {
        Field field(Field::createSSLDivisionBField());
        Ball ball(initBallState(), current_time);
        Team friendly_team;
        std::vector<Robot> friendly_robots;
        for (const auto &state : initYellowRobotStates())
        {
            friendly_robots.emplace_back(state.id, state.robot_state, current_time);
        }
        friendly_team.updateRobots(friendly_robots);
        Team enemy_team;
        std::vector<Robot> enemy_robots;
        for (const auto &state : initBlueRobotStates())
        {
            enemy_robots.emplace_back(state.id, state.robot_state, current_time);
        }
        enemy_team.updateRobots(enemy_robots);
        return World(field, ball, friendly_team, enemy_team);
    }

    World initInvertedWorld()
    {
        Field field(Field::createSSLDivisionBField());
        Ball ball(initInvertedBallState(), current_time);
        Team friendly_team;
        std::vector<Robot> friendly_robots;
        for (const auto &state : initInvertedYellowRobotStates())
        {
            friendly_robots.emplace_back(state.id, state.robot_state, current_time);
        }
        friendly_team.updateRobots(friendly_robots);
        Team enemy_team;
        std::vector<Robot> enemy_robots;
        for (const auto &state : initInvertedBlueRobotStates())
        {
            enemy_robots.emplace_back(state.id, state.robot_state, current_time);
        }
        enemy_team.updateRobots(enemy_robots);
        return World(field, ball, friendly_team, enemy_team);
    }

    std::unique_ptr<TbotsProto::RobotStatus> initRobotStatusId1()
    {
        auto robot_msg = std::make_unique<TbotsProto::RobotStatus>();

        robot_msg->set_robot_id(1);

        auto break_beam_msg = std::make_unique<TbotsProto::BreakBeamStatus>();
        break_beam_msg->set_ball_in_beam(false);
        *(robot_msg->mutable_break_beam_status()) = *break_beam_msg;

        auto chipper_kicker_status = std::make_unique<TbotsProto::ChipperKickerStatus>();
        chipper_kicker_status->set_ms_since_chipper_fired(13);
        chipper_kicker_status->set_ms_since_kicker_fired(9);
        *(robot_msg->mutable_chipper_kicker_status()) = *chipper_kicker_status;

        return std::move(robot_msg);
    }

    std::unique_ptr<TbotsProto::RobotStatus> initRobotStatusId2()
    {
        auto robot_msg = std::make_unique<TbotsProto::RobotStatus>();

        robot_msg->set_robot_id(2);

        auto break_beam_msg = std::make_unique<TbotsProto::BreakBeamStatus>();
        break_beam_msg->set_ball_in_beam(true);
        *(robot_msg->mutable_break_beam_status()) = *break_beam_msg;

        auto chipper_kicker_status = std::make_unique<TbotsProto::ChipperKickerStatus>();
        chipper_kicker_status->set_ms_since_chipper_fired(11);
        chipper_kicker_status->set_ms_since_kicker_fired(6);
        *(robot_msg->mutable_chipper_kicker_status()) = *chipper_kicker_status;

        return std::move(robot_msg);
    }

    std::unique_ptr<SSLProto::Referee> initRefereeIndirectYellow()
    {
        auto ref_msg = std::make_unique<SSLProto::Referee>();
        ref_msg->set_command(SSLProto::Referee_Command_INDIRECT_FREE_YELLOW);
        return ref_msg;
    }

    std::unique_ptr<SSLProto::Referee> initRefereeIndirectBlue()
    {
        auto ref_msg = std::make_unique<SSLProto::Referee>();
        ref_msg->set_command(SSLProto::Referee_Command_INDIRECT_FREE_BLUE);
        return ref_msg;
    }

    std::unique_ptr<SSLProto::Referee> initRefereeNormalStart()
    {
        auto ref_msg = std::make_unique<SSLProto::Referee>();
        ref_msg->set_command(SSLProto::Referee_Command_NORMAL_START);
        return ref_msg;
    }

    std::unique_ptr<SSLProto::Referee> initRefereeBallPlacementYellow()
    {
        auto ref_msg   = std::make_unique<SSLProto::Referee>();
        auto ref_point = std::make_unique<SSLProto::Referee_Point>();
        ref_point->set_x(50);
        ref_point->set_y(75);
        *(ref_msg->mutable_designated_position()) = *ref_point;
        ref_msg->set_command(SSLProto::Referee_Command_BALL_PLACEMENT_YELLOW);

        return ref_msg;
    }

    std::unique_ptr<SSLProto::Referee> initRefereeBallPlacementBlue()
    {
        auto ref_msg   = std::make_unique<SSLProto::Referee>();
        auto ref_point = std::make_unique<SSLProto::Referee_Point>();
        ref_point->set_x(20);
        ref_point->set_y(35);
        *(ref_msg->mutable_designated_position()) = *ref_point;
        ref_msg->set_command(SSLProto::Referee_Command_BALL_PLACEMENT_BLUE);

        return ref_msg;
    }

    std::unique_ptr<SSLProto::Referee> initRefereeGoalieId()
    {
        auto ref_msg           = std::make_unique<SSLProto::Referee>();
        auto ref_friendly_team = std::make_unique<SSLProto::Referee_TeamInfo>();
        auto ref_enemy_team    = std::make_unique<SSLProto::Referee_TeamInfo>();
        ref_friendly_team->set_goalkeeper(2);
        ref_enemy_team->set_goalkeeper(2);
        *(ref_msg->mutable_yellow()) = *ref_friendly_team;
        *(ref_msg->mutable_blue())   = *ref_enemy_team;

        return ref_msg;
    }

};

TEST_F(SensorFusionTest, test_geom_wrapper_packet)
{
    SensorProto sensor_msg;
    auto ssl_wrapper_packet = createSSLWrapperPacket(
        std::move(geom_data), std::unique_ptr<SSLProto::SSL_DetectionFrame>());
    *(sensor_msg.mutable_ssl_vision_msg()) = *ssl_wrapper_packet;
    EXPECT_EQ(std::nullopt, sensor_fusion.getWorld());
    sensor_fusion.processSensorProto(sensor_msg);
    EXPECT_EQ(std::nullopt, sensor_fusion.getWorld());
}

TEST_F(SensorFusionTest, test_detection_frame_wrapper_packet)
{
    SensorProto sensor_msg;
    auto ssl_wrapper_packet = createSSLWrapperPacket(
        std::unique_ptr<SSLProto::SSL_GeometryData>(), initDetectionFrame());
    *(sensor_msg.mutable_ssl_vision_msg()) = *ssl_wrapper_packet;
    EXPECT_EQ(std::nullopt, sensor_fusion.getWorld());
    sensor_fusion.processSensorProto(sensor_msg);
    EXPECT_EQ(std::nullopt, sensor_fusion.getWorld());
}

TEST_F(SensorFusionTest, test_inverted_detection_frame_wrapper_packet)
{
    config->mutableDefendingPositiveSide()->setValue(true);
    SensorProto sensor_msg;
    auto ssl_wrapper_packet =
        createSSLWrapperPacket(std::move(geom_data), initDetectionFrame());
    *(sensor_msg.mutable_ssl_vision_msg()) = *ssl_wrapper_packet;
    EXPECT_EQ(std::nullopt, sensor_fusion.getWorld());
    sensor_fusion.processSensorProto(sensor_msg);
    auto result = sensor_fusion.getWorld();
    ASSERT_TRUE(result);
    EXPECT_EQ(initInvertedWorld(), result);
}

TEST_F(SensorFusionTest, test_complete_wrapper_packet)
{
    SensorProto sensor_msg;
    auto ssl_wrapper_packet =
        createSSLWrapperPacket(std::move(geom_data), initDetectionFrame());
    *(sensor_msg.mutable_ssl_vision_msg()) = *ssl_wrapper_packet;
    EXPECT_EQ(std::nullopt, sensor_fusion.getWorld());
    sensor_fusion.processSensorProto(sensor_msg);
    ASSERT_TRUE(sensor_fusion.getWorld());
    World result = *sensor_fusion.getWorld();
    EXPECT_EQ(initWorld(), result);
}

TEST_F(SensorFusionTest, test_robot_status_msg_packet)
{
    SensorProto sensor_msg;
    *(sensor_msg.add_robot_status_msgs()) = *robot_status_msg_id_1;
    sensor_fusion.processSensorProto(sensor_msg);
    EXPECT_EQ(std::nullopt, sensor_fusion.getWorld());
}

TEST_F(SensorFusionTest, test_complete_wrapper_with_robot_status_msg_1_at_a_time)
{
    SensorProto sensor_msg_1;
    auto ssl_wrapper_packet =
        createSSLWrapperPacket(std::move(geom_data), initDetectionFrame());
    *(sensor_msg_1.mutable_ssl_vision_msg()) = *ssl_wrapper_packet;
    *(sensor_msg_1.add_robot_status_msgs())  = *robot_status_msg_id_1;
    sensor_fusion.processSensorProto(sensor_msg_1);
    EXPECT_NE(std::nullopt, sensor_fusion.getWorld());
    ASSERT_TRUE(sensor_fusion.getWorld());
    World result_1 = *sensor_fusion.getWorld();
    // TODO (Issue #1276): Add checks on the state of World
    SensorProto sensor_msg_2;
    *(sensor_msg_2.add_robot_status_msgs()) = *robot_status_msg_id_2;
    sensor_fusion.processSensorProto(sensor_msg_2);
    World result_2 = *sensor_fusion.getWorld();
    // TODO (Issue #1276): Add checks on the state of World
}

TEST_F(SensorFusionTest, test_complete_wrapper_with_robot_status_msg_2_at_a_time)
{
    SensorProto sensor_msg_1;
    auto ssl_wrapper_packet =
        createSSLWrapperPacket(std::move(geom_data), initDetectionFrame());
    *(sensor_msg_1.mutable_ssl_vision_msg()) = *ssl_wrapper_packet;
    sensor_fusion.processSensorProto(sensor_msg_1);
    EXPECT_NE(std::nullopt, sensor_fusion.getWorld());
    ASSERT_TRUE(sensor_fusion.getWorld());
    World result_1 = *sensor_fusion.getWorld();
    // TODO (Issue #1276): Add checks on the state of World
    SensorProto sensor_msg_2;
    *(sensor_msg_2.add_robot_status_msgs()) = *robot_status_msg_id_1;
    *(sensor_msg_2.add_robot_status_msgs()) = *robot_status_msg_id_2;
    sensor_fusion.processSensorProto(sensor_msg_2);
    World result_2 = *sensor_fusion.getWorld();
    // TODO (Issue #1276): Add checks on the state of World
}

TEST_F(SensorFusionTest, test_referee_yellow_then_normal)
{
    GameState expected_1;
    expected_1.updateRefereeCommand(RefereeCommand::INDIRECT_FREE_US);

    GameState expected_2 = expected_1;
    expected_2.updateRefereeCommand(RefereeCommand::NORMAL_START);

    SensorProto sensor_msg_1;
    auto ssl_wrapper_packet =
        createSSLWrapperPacket(std::move(geom_data), initDetectionFrame());
    // set vision msg so that world is valid
    *(sensor_msg_1.mutable_ssl_vision_msg())  = *ssl_wrapper_packet;
    *(sensor_msg_1.mutable_ssl_referee_msg()) = *referee_indirect_yellow;
    sensor_fusion.processSensorProto(sensor_msg_1);
    World result_1 = *sensor_fusion.getWorld();
    EXPECT_EQ(expected_1, result_1.gameState());

    SensorProto sensor_msg_2;
    *(sensor_msg_2.mutable_ssl_referee_msg()) = *referee_normal_start;
    sensor_fusion.processSensorProto(sensor_msg_2);
    World result_2 = *sensor_fusion.getWorld();
    EXPECT_EQ(expected_2, result_2.gameState());
}

TEST_F(SensorFusionTest, test_referee_blue_then_normal)
{
    GameState expected_1;
    expected_1.updateRefereeCommand(RefereeCommand::INDIRECT_FREE_THEM);

    GameState expected_2 = expected_1;
    expected_2.updateRefereeCommand(RefereeCommand::NORMAL_START);

    SensorProto sensor_msg_1;
    auto ssl_wrapper_packet =
        createSSLWrapperPacket(std::move(geom_data), initDetectionFrame());
    // set vision msg so that world is valid
    *(sensor_msg_1.mutable_ssl_vision_msg())  = *ssl_wrapper_packet;
    *(sensor_msg_1.mutable_ssl_referee_msg()) = *referee_indirect_blue;
    sensor_fusion.processSensorProto(sensor_msg_1);
    World result_1 = *sensor_fusion.getWorld();
    EXPECT_EQ(expected_1, result_1.gameState());

    SensorProto sensor_msg_2;
    *(sensor_msg_2.mutable_ssl_referee_msg()) = *referee_normal_start;
    sensor_fusion.processSensorProto(sensor_msg_2);
    World result_2 = *sensor_fusion.getWorld();
    EXPECT_EQ(expected_2, result_2.gameState());
}

TEST_F(SensorFusionTest, ball_placement_friendly_set_by_referee)
{
    SensorProto sensor_msg;

    // send Point(50, 75) to Referee message
    *(sensor_msg.mutable_ssl_referee_msg()) = *referee_ball_placement_yellow;

    auto ssl_wrapper_packet =
        createSSLWrapperPacket(std::move(geom_data), initDetectionFrame());
    // set vision msg so that world is valid
    *(sensor_msg.mutable_ssl_vision_msg()) = *ssl_wrapper_packet;

    sensor_fusion.processSensorProto(sensor_msg);
    World result = *sensor_fusion.getWorld();

    Point returned_point = result.gameState().getBallPlacementPoint().value();
    EXPECT_EQ(Point(50, 75), returned_point);
}

TEST_F(SensorFusionTest, ball_placement_enemy_set_by_referee)
{
    SensorProto sensor_msg;

    // send Point(20, 35) to Referee message
    *(sensor_msg.mutable_ssl_referee_msg()) = *referee_ball_placement_blue;

    auto ssl_wrapper_packet =
        createSSLWrapperPacket(std::move(geom_data), initDetectionFrame());
    // set vision msg so that world is valid
    *(sensor_msg.mutable_ssl_vision_msg()) = *ssl_wrapper_packet;

    sensor_fusion.processSensorProto(sensor_msg);
    World result = *sensor_fusion.getWorld();

    // ball placement is only set when the Referee command is for friendly team
    // so result should remain std::nullopt
    std::optional<Point> returned_point = result.gameState().getBallPlacementPoint();
    EXPECT_EQ(std::nullopt, returned_point);
}

<<<<<<< HEAD
// my stuff
TEST_F(SensorFusionTest, goalie_id_set_by_referee)
{
    config->mutableOverrideGameControllerFriendlyGoalieID()->setValue(false);
    config->mutableOverrideGameControllerEnemyGoalieID()->setValue(false);

    SensorProto sensor_msg;

    *(sensor_msg.mutable_ssl_referee_msg()) = *referee_goalie_id;

    auto ssl_wrapper_packet =
            createSSLWrapperPacket(std::move(geom_data), initDetectionFrame());
    // set vision msg so that world is valid
    *(sensor_msg.mutable_ssl_vision_msg()) = *ssl_wrapper_packet;

    sensor_fusion.updateWorld(sensor_msg);
    World result = *sensor_fusion.getWorld();

    unsigned int friendly_goalie_id = result.friendlyTeam().getGoalieID().value();
    unsigned int enemy_goalie_id = result.enemyTeam().getGoalieID().value();

    EXPECT_EQ(2, friendly_goalie_id);
    EXPECT_EQ(2, enemy_goalie_id);
}

TEST_F(SensorFusionTest, goalie_id_overridden)
{
    config->mutableOverrideGameControllerFriendlyGoalieID()->setValue(true);
    config->mutableOverrideGameControllerEnemyGoalieID()->setValue(true);
    config->mutableFriendlyGoalieId()->setValue(1);
    config->mutableEnemyGoalieId()->setValue(3);

    SensorProto sensor_msg;

    *(sensor_msg.mutable_ssl_referee_msg()) = *referee_goalie_id;

    auto ssl_wrapper_packet =
            createSSLWrapperPacket(std::move(geom_data), initDetectionFrame());
    // set vision msg so that world is valid
    *(sensor_msg.mutable_ssl_vision_msg()) = *ssl_wrapper_packet;

    sensor_fusion.updateWorld(sensor_msg);
    World result = *sensor_fusion.getWorld();

    unsigned int friendly_goalie_id = result.friendlyTeam().getGoalieID().value();
    unsigned int enemy_goalie_id = result.enemyTeam().getGoalieID().value();

    EXPECT_EQ(1, friendly_goalie_id);
    EXPECT_EQ(3, enemy_goalie_id);
}
=======
TEST_F(SensorFusionTest, test_sensor_fusion_reset_behaviour_trigger_reset)
{
    SensorProto sensor_msg;
    SensorProto sensor_msg_0;
    auto ssl_wrapper_packet =
        createSSLWrapperPacket(std::move(geom_data), initDetectionFrame());
    auto ssl_wrapper_packet_0 =
        createSSLWrapperPacket(std::move(geom_data), initDetectionFrameWithTime0());
    *(sensor_msg.mutable_ssl_vision_msg())   = *ssl_wrapper_packet;
    *(sensor_msg_0.mutable_ssl_vision_msg()) = *ssl_wrapper_packet_0;
    EXPECT_EQ(std::nullopt, sensor_fusion.getWorld());
    sensor_fusion.processSensorProto(sensor_msg);
    ASSERT_TRUE(sensor_fusion.getWorld());
    World result = *sensor_fusion.getWorld();
    EXPECT_EQ(initWorld(), result);
    for (unsigned int i = 0; i < SensorFusion::VISION_PACKET_RESET_COUNT_THRESHOLD; i++)
    {
        sensor_fusion.processSensorProto(sensor_msg_0);
        ASSERT_TRUE(sensor_fusion.getWorld());
        result = *sensor_fusion.getWorld();
        EXPECT_EQ(initWorld(), result);
    }
    sensor_fusion.processSensorProto(sensor_msg_0);
    EXPECT_FALSE(sensor_fusion.getWorld());
    sensor_fusion.processSensorProto(sensor_msg);
    ASSERT_TRUE(sensor_fusion.getWorld());
    result = *sensor_fusion.getWorld();
    EXPECT_EQ(initWorld(), result);
}

TEST_F(SensorFusionTest, test_sensor_fusion_reset_behaviour_ignore_bad_packets)
{
    SensorProto sensor_msg;
    auto ssl_wrapper_packet =
        createSSLWrapperPacket(std::move(geom_data), initDetectionFrame());
    *(sensor_msg.mutable_ssl_vision_msg()) = *ssl_wrapper_packet;

    SensorProto sensor_msg_0;
    auto ssl_wrapper_packet_0 =
        createSSLWrapperPacket(std::move(geom_data), initDetectionFrameWithTime0());
    *(sensor_msg_0.mutable_ssl_vision_msg()) = *ssl_wrapper_packet_0;

    SensorProto sensor_msg_future;
    auto ssl_wrapper_packet_future =
        createSSLWrapperPacket(std::move(geom_data), initDetectionFrameWithFutureTime());
    *(sensor_msg_future.mutable_ssl_vision_msg()) = *ssl_wrapper_packet_future;


    EXPECT_EQ(std::nullopt, sensor_fusion.getWorld());
    sensor_fusion.processSensorProto(sensor_msg);
    ASSERT_TRUE(sensor_fusion.getWorld());
    World result = *sensor_fusion.getWorld();
    EXPECT_EQ(initWorld(), result);
    for (unsigned int i = 0; i < SensorFusion::VISION_PACKET_RESET_COUNT_THRESHOLD - 1;
         i++)
    {
        sensor_fusion.processSensorProto(sensor_msg_0);
        ASSERT_TRUE(sensor_fusion.getWorld());
        result = *sensor_fusion.getWorld();
        EXPECT_EQ(initWorld(), result);
    }

    sensor_fusion.processSensorProto(sensor_msg_future);
    ASSERT_TRUE(sensor_fusion.getWorld());
    result = *sensor_fusion.getWorld();
    EXPECT_NE(initWorld(), result);
    for (unsigned int i = 0; i < SensorFusion::VISION_PACKET_RESET_COUNT_THRESHOLD; i++)
    {
        sensor_fusion.processSensorProto(sensor_msg_0);
        ASSERT_TRUE(sensor_fusion.getWorld());
    }

    sensor_fusion.processSensorProto(sensor_msg_0);
    EXPECT_FALSE(sensor_fusion.getWorld());
    sensor_fusion.processSensorProto(sensor_msg);
    ASSERT_TRUE(sensor_fusion.getWorld());
    result = *sensor_fusion.getWorld();
    EXPECT_EQ(initWorld(), result);
}
>>>>>>> d199f3eb
<|MERGE_RESOLUTION|>--- conflicted
+++ resolved
@@ -480,7 +480,6 @@
     EXPECT_EQ(std::nullopt, returned_point);
 }
 
-<<<<<<< HEAD
 // my stuff
 TEST_F(SensorFusionTest, goalie_id_set_by_referee)
 {
@@ -496,7 +495,7 @@
     // set vision msg so that world is valid
     *(sensor_msg.mutable_ssl_vision_msg()) = *ssl_wrapper_packet;
 
-    sensor_fusion.updateWorld(sensor_msg);
+    sensor_fusion.processSensorProto(sensor_msg);
     World result = *sensor_fusion.getWorld();
 
     unsigned int friendly_goalie_id = result.friendlyTeam().getGoalieID().value();
@@ -522,7 +521,7 @@
     // set vision msg so that world is valid
     *(sensor_msg.mutable_ssl_vision_msg()) = *ssl_wrapper_packet;
 
-    sensor_fusion.updateWorld(sensor_msg);
+    sensor_fusion.processSensorProto(sensor_msg);
     World result = *sensor_fusion.getWorld();
 
     unsigned int friendly_goalie_id = result.friendlyTeam().getGoalieID().value();
@@ -531,7 +530,7 @@
     EXPECT_EQ(1, friendly_goalie_id);
     EXPECT_EQ(3, enemy_goalie_id);
 }
-=======
+
 TEST_F(SensorFusionTest, test_sensor_fusion_reset_behaviour_trigger_reset)
 {
     SensorProto sensor_msg;
@@ -610,5 +609,4 @@
     ASSERT_TRUE(sensor_fusion.getWorld());
     result = *sensor_fusion.getWorld();
     EXPECT_EQ(initWorld(), result);
-}
->>>>>>> d199f3eb
+}