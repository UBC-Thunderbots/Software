#pragma once

#include <boost/circular_buffer.hpp>
#include <optional>

#include "software/geom/line.h"
#include "software/geom/point.h"
#include "software/geom/rectangle.h"
#include "software/sensor_fusion/filter/vision_detection.h"
#include "software/time/timestamp.h"
#include "software/world/ball.h"

/**
 * Given ball data from SSL Vision, filters and returns the position/velocity of the
 * "real" ball.
 *
 * This ball filter stores a buffer of previous SSL Vision detections, and uses linear
 * regression to find the path the ball is travelling on and estimate its position
 * and velocity. This buffer/regression system was chosen because it results in a
 * very stable output, particularly for the ball velocity. The data we receive isn't
 * perfect (which is why we have a filter). If we receive a noisy position that is off
 * the ball's current trajectory, it will have minimal impact. This means that as
 * the ball is travelling, this filter will return a very steady velocity vector.
 * This is important because small deviations in velocity orientation can have large
 * effects when the AI tries to predict the future position of the ball. For example,
 * consistently receiving a pass relies on the ball's velocity being very stable,
 * otherwise the robot would "jiggle" back and forth as the estimated receiver position
 * would keep changing.
 */
class BallFilter
{
   public:
    // The min and max sizes of the ball detection buffer.
    // As the ball slows down, the buffer size will approach the MAX_BUFFER_SIZE.
    // As the ball speeds up, the buffer size will approach the MIN_BUFFER_SIZE.
    static constexpr unsigned int MIN_BUFFER_SIZE = 4;
    static constexpr unsigned int MAX_BUFFER_SIZE = 10;
    // If the estimated ball speed is less than this value, the largest possible buffer
    // will be used by the filter
    static constexpr double MIN_BUFFER_SIZE_VELOCITY_MAGNITUDE = 0.5;
    // If the estimated ball speed is greater than this value, the smallest possible
    // buffer will be used by the filter
    static constexpr double MAX_BUFFER_SIZE_VELOCITY_MAGNITUDE = 4.0;
    // The extra amount beyond the ball's max speed that we treat ball detections as valid
    static constexpr double MAX_ACCEPTABLE_BALL_SPEED_BUFFER = 2.0;
    // The maximum error threshold to considering using the generated linear regression
    // TODO (#2752): Investigate different values of error threshold
    static constexpr double LINEAR_REGRESSION_ERROR_THRESHOLD = 1000.0;

    /**
     * Creates a new Ball Filter
     */
    explicit BallFilter(double ball_rolling_acceleration = 0);

    /**
     * Update the filter with the new ball detection data, and returns the new
     * estimated state of the ball given the new data
     *
     * @param new_ball_detections A list of new Ball detections
     * @param filter_area The area within which the ball filter will work. Any detections
     * outside of this area will be ignored.
     *
     * @return The new ball based on the estimated state of the ball given the new data.
     * If a filtered result cannot be calculated, returns std::nullopt
     */
    std::optional<Ball> estimateBallState(
        const std::vector<BallDetection>& new_ball_detections,
        const Rectangle& filter_area);

   private:
    /**
     * A simple struct we use to pass around velocity estimate data
     */
    struct BallVelocityEstimate
    {
        Vector average_velocity;
        double average_velocity_magnitude;
        // The average of the max velocity magnitude and min velocity magnitude
        double min_max_magnitude_average;
    };

    /**
     * A simple struct to pass around linear regression data
     */
    struct LinearRegressionResults
    {
        Line regression_line;
        double regression_error;
    };

    /**
     * Adds ball detections to the buffer stored by this filter. This function will ignore
     * data if:
     * - the data is outside of the filter_area, or
     * - the data is too far away from the current known ball position
     *   (since it is likely to be random noise).
     *
     * @param new_ball_detections The ball detections to try add to the buffer
     * @param filter_area The area within which the ball filter will work. Any detections
     * outside of this area will be ignored.
     */
    void addNewDetectionsToBuffer(std::vector<BallDetection> new_ball_detections,
                                  const Rectangle& filter_area);

    /**
     * Uses linear regression to filter the given list of ball detections to find the
     * current "real" state of the ball.
     *
     * @param ball_detections The detections to filter
     *
     * @return The new ball based on the filtered state. If a filtered result cannot be
     * calculated, returns std::nullopt
     */
    static std::optional<Ball> estimateBallStateFromBuffer(
        boost::circular_buffer<BallDetection> ball_detections, double ball_rolling_acceleration);

    /**
     * Returns how large the buffer of ball detections should be based on the ball's
     * estimated velocity. A slower moving ball will result in a larger buffer size, and a
     * faster ball will result in a smaller buffer size. This is because with a slow
     * moving ball, we need more data in order to fit a line with reasonable accuracy,
     * since the datapoints will be very close to one another.
     *
     * @param ball_detections The full list of ball detections
     *
     * @return The size the buffer should be to perform filtering operations. If an error
     * occurs that prevents the size from being calculated correctly, returns std::nullopt
     */
    static std::optional<size_t> getAdjustedBufferSize(
        boost::circular_buffer<BallDetection> ball_detections);

    /**
     * Given a buffer of ball detections, returns the line of best fit through
     * the detection positions, and calculate the error of this regression.
     * Note: also considers vertical lines.
     *
     * @throws std::invalid_argument if ball_detections has less than 2 elements
     *
     * @param ball_detections The ball detections to fit
     *
     * @return The line of best fit through the given ball detection positions, and the error
     */
<<<<<<< HEAD
    static BallFilter::LinearRegressionResults  calculateLineOfBestFit(
=======
    static LinearRegressionResults calculateLineOfBestFit(
>>>>>>> c280fd5c
        boost::circular_buffer<BallDetection> ball_detections);

    /**
     * Given a list of ball detections, use linear regression to find a line of best fit
     * through the ball positions, and calculate the error of this regression.
     *
     * @throws std::invalid_argument if ball_detections has less than 2 elements
     *
     * @param ball_detections The ball detections to use in the regression
     *
     * @return A struct containing the regression line and error of the linear regression
     */
    static LinearRegressionResults calculateLinearRegression(
        boost::circular_buffer<BallDetection> ball_detections);

    /**
     * Estimates the current position of the ball given a buffer of ball detections
     * and the line of best fit through them.
     *
     * @throws std::invalid_argument if ball_detections has less than 2 elements
     *
     * @param ball_detections The ball detections
     * @param regression_line The line of best fit through the ball positions
     *
     * @return The estimated position of the ball
     */
    static Point estimateBallPosition(
        boost::circular_buffer<BallDetection> ball_detections,
        const Line& regression_line);

    /**
     * Estimates the ball's velocity based on the current detections in the given buffer.
     * If the ball_regression_line is provided, the detection positions are projected onto
     * the line before the velocities are calculated. If no velocity can be estimated,
     * std::nullopt is returned.
     *
     * @param ball_detections The ball detections to use to calculate
     * @param ball_regression_line The ball_regression_line to snap detections to before
     * calculating velocities.
     *
     * @return A struct containing various estimates of the ball's velocity based on the
     * given detections. If no velocity can be estimated, std::nullopt is returned
     */
    static std::optional<BallVelocityEstimate> estimateBallVelocity(
        boost::circular_buffer<BallDetection> ball_detections,
        const std::optional<Line>& ball_regression_line = std::nullopt);

    boost::circular_buffer<BallDetection> ball_detection_buffer;
    double ball_rolling_acceleration;
};<|MERGE_RESOLUTION|>--- conflicted
+++ resolved
@@ -50,7 +50,7 @@
     /**
      * Creates a new Ball Filter
      */
-    explicit BallFilter(double ball_rolling_acceleration = 0);
+    explicit BallFilter();
 
     /**
      * Update the filter with the new ball detection data, and returns the new
@@ -112,7 +112,7 @@
      * calculated, returns std::nullopt
      */
     static std::optional<Ball> estimateBallStateFromBuffer(
-        boost::circular_buffer<BallDetection> ball_detections, double ball_rolling_acceleration);
+        boost::circular_buffer<BallDetection> ball_detections);
 
     /**
      * Returns how large the buffer of ball detections should be based on the ball's
@@ -138,13 +138,9 @@
      *
      * @param ball_detections The ball detections to fit
      *
-     * @return The line of best fit through the given ball detection positions, and the error
+     * @return The line of best fit through the given ball detection positions
      */
-<<<<<<< HEAD
-    static BallFilter::LinearRegressionResults  calculateLineOfBestFit(
-=======
     static LinearRegressionResults calculateLineOfBestFit(
->>>>>>> c280fd5c
         boost::circular_buffer<BallDetection> ball_detections);
 
     /**
@@ -193,5 +189,4 @@
         const std::optional<Line>& ball_regression_line = std::nullopt);
 
     boost::circular_buffer<BallDetection> ball_detection_buffer;
-    double ball_rolling_acceleration;
 };