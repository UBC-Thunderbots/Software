#include "software/sensor_fusion/sensor_fusion.h"

#include "software/geom/algorithms/distance.h"
#include "software/logger/logger.h"

SensorFusion::SensorFusion(TbotsProto::SensorFusionConfig sensor_fusion_config)
    : sensor_fusion_config(sensor_fusion_config),
      field(std::nullopt),
      ball(std::nullopt),
      friendly_team(),
      enemy_team(),
      game_state(),
      referee_stage(std::nullopt),
      dribble_displacement(std::nullopt),
      ball_filter(),
      friendly_team_filter(),
      enemy_team_filter(),
      possession(TeamPossession::FRIENDLY_TEAM),
      possession_tracker(std::make_shared<PossessionTracker>(
          sensor_fusion_config.possession_tracker_config())),
      friendly_goalie_id(0),
      enemy_goalie_id(0),
      defending_positive_side(false),
      ball_in_dribbler_timeout(0),
      reset_time_vision_packets_detected(0),
      last_t_capture(0)
{
}

std::optional<World> SensorFusion::getWorld() const
{
    if (field && ball)
    {
        World new_world(*field, *ball, friendly_team, enemy_team);
        new_world.updateGameState(game_state);
        new_world.setTeamWithPossession(possession);
        new_world.setDribbleDisplacement(dribble_displacement);
        if (referee_stage)
        {
            new_world.updateRefereeStage(*referee_stage);
        }

        new_world.setVirtualObstacles(virtual_obstacles_);
        return new_world;
    }
    else
    {
        return std::nullopt;
    }
}

void SensorFusion::processSensorProto(const SensorProto &sensor_msg)
{
    if (sensor_msg.has_ssl_vision_msg())
    {
        updateWorld(sensor_msg.ssl_vision_msg());
    }

    if (sensor_msg.has_ssl_referee_msg())
    {
        updateWorld(sensor_msg.ssl_referee_msg());
    }

    updateWorld(sensor_msg.robot_status_msgs());

    friendly_team.assignGoalie(friendly_goalie_id);
    enemy_team.assignGoalie(enemy_goalie_id);

    if (sensor_fusion_config.override_game_controller_friendly_goalie_id())
    {
        RobotId friendly_goalie_id_override = sensor_fusion_config.friendly_goalie_id();
        friendly_team.assignGoalie(friendly_goalie_id_override);
    }

    if (sensor_fusion_config.override_game_controller_enemy_goalie_id())
    {
        RobotId enemy_goalie_id_override = sensor_fusion_config.enemy_goalie_id();
        enemy_team.assignGoalie(enemy_goalie_id_override);
    }
}

void SensorFusion::updateWorld(const SSLProto::SSL_WrapperPacket &packet)
{
    if (packet.has_geometry())
    {
        updateWorld(packet.geometry());
    }

    if (packet.has_detection())
    {
        if (checkForVisionReset(packet.detection().t_capture()))
        {
            LOG(WARNING) << "Vision reset detected... Resetting SensorFusion!";
            resetWorldComponents();

            // Process the geometry again
            updateWorld(packet.geometry());
        }
        updateWorld(packet.detection());
    }
}

void SensorFusion::updateWorld(const SSLProto::SSL_GeometryData &geometry_packet)
{
    field = createField(geometry_packet);
    if (!field)
    {
        LOG(WARNING)
            << "Invalid field packet has been detected, which means field may be unreliable "
            << "and the createFieldFromPacketGeometry may be parsing using the wrong proto format";
    }
}

void SensorFusion::updateWorld(const SSLProto::Referee &packet)
{
    if (sensor_fusion_config.friendly_color_yellow())
    {
        game_state.updateRefereeCommand(createRefereeCommand(packet, TeamColour::YELLOW));
        friendly_goalie_id = packet.yellow().goalkeeper();
        enemy_goalie_id    = packet.blue().goalkeeper();
        if (packet.has_blue_team_on_positive_half())
        {
            defending_positive_side = !packet.blue_team_on_positive_half();
        }
    }
    else
    {
        game_state.updateRefereeCommand(createRefereeCommand(packet, TeamColour::BLUE));
        friendly_goalie_id = packet.blue().goalkeeper();
        enemy_goalie_id    = packet.yellow().goalkeeper();
        if (packet.has_blue_team_on_positive_half())
        {
            defending_positive_side = packet.blue_team_on_positive_half();
        }
    }

    if (game_state.isBallPlacement())
    {
        auto pt = getBallPlacementPoint(packet);
        if (pt)
        {
            game_state.setBallPlacementPoint(*pt);
        }
        else
        {
            std::string state = game_state.isOurBallPlacement() ? "BALL_PLACEMENT_US"
                                                                : "BALL_PLACEMENT_THEM";
            LOG(WARNING) << "In " << state << " state, but no ball placement point found"
                         << std::endl;
        }
    }

    referee_stage = createRefereeStage(packet);
}

void SensorFusion::updateWorld(
    const google::protobuf::RepeatedPtrField<TbotsProto::RobotStatus> &robot_status_msgs)
{
    for (auto &robot_status_msg : robot_status_msgs)
    {
        RobotId robot_id = robot_status_msg.robot_id();
        std::set<RobotCapability> unavailableCapabilities;

        for (const auto &error_code_msg : robot_status_msg.error_code())
        {
            if (error_code_msg == TbotsProto::ErrorCode::HIGH_CAP)
            {
                unavailableCapabilities.insert(RobotCapability::Kick);
                unavailableCapabilities.insert(RobotCapability::Chip);
            }
            else if (error_code_msg == TbotsProto::ErrorCode::DRIBBLER_MOTOR_HOT)
            {
                unavailableCapabilities.insert(RobotCapability::Dribble);
            }
        }
        friendly_team.setUnavailableRobotCapabilities(robot_id, unavailableCapabilities);

        if (robot_status_msg.has_power_status() &&
            robot_status_msg.power_status().breakbeam_tripped())
        {
            friendly_robot_id_with_ball_in_dribbler = robot_id;
            ball_in_dribbler_timeout =
                sensor_fusion_config.num_dropped_detections_before_ball_not_in_dribbler();
        }
    }
}

bool SensorFusion::shouldTrustRobotStatus()
{
    // Check if there is a robot with a tripped breakbeam
    if (!friendly_robot_id_with_ball_in_dribbler.has_value())
    {
        return false;
    }

    std::optional<Robot> robot_with_ball_in_dribbler =
        friendly_team.getRobotById(friendly_robot_id_with_ball_in_dribbler.value());
    if (!robot_with_ball_in_dribbler.has_value())
    {
        return false;
    }

    // Check if vision detects a ball on the field
    if (!ball.has_value())
    {
        return true;
    }

    // In other words, we trust the breakbeam reading from robot status if vision also
    // agrees that the ball is roughly near the robot or if ssl vision doesn't detect an
    // ball. If vision has the ball far from the breakbeam detection, then we will ignore
    // the breakbeam detection and trust vision instead.
    return distance(robot_with_ball_in_dribbler->position(), ball->position()) <=
           DISTANCE_THRESHOLD_FOR_BREAKBEAM_FAULT_DETECTION;
}



void SensorFusion::updateWorld(const SSLProto::SSL_DetectionFrame &ssl_detection_frame)
{
    double min_valid_x              = sensor_fusion_config.min_valid_x();
    double max_valid_x              = sensor_fusion_config.max_valid_x();
    bool ignore_invalid_camera_data = sensor_fusion_config.ignore_invalid_camera_data();
    bool friendly_team_is_yellow    = sensor_fusion_config.friendly_color_yellow();

    std::optional<Ball> new_ball;
    auto ball_detections = createBallDetections({ssl_detection_frame}, min_valid_x,
                                                max_valid_x, ignore_invalid_camera_data);

    auto yellow_team =
        createTeamDetection({ssl_detection_frame}, TeamColour::YELLOW, min_valid_x,
                            max_valid_x, ignore_invalid_camera_data);
    auto blue_team =
        createTeamDetection({ssl_detection_frame}, TeamColour::BLUE, min_valid_x,
                            max_valid_x, ignore_invalid_camera_data);

    if (defending_positive_side)
    {
        for (auto &detection : ball_detections)
        {
            detection = invert(detection);
        }
        for (auto &detection : yellow_team)
        {
            detection = invert(detection);
        }
        for (auto &detection : blue_team)
        {
            detection = invert(detection);
        }
    }

    if (friendly_team_is_yellow)
    {
        friendly_team = createFriendlyTeam(yellow_team);
        enemy_team    = createEnemyTeam(blue_team);
    }
    else
    {
        friendly_team = createFriendlyTeam(blue_team);
        enemy_team    = createEnemyTeam(yellow_team);
    }

    ball_in_dribbler_timeout--;
    if (ball_in_dribbler_timeout <= 0)
    {
        friendly_robot_id_with_ball_in_dribbler = std::nullopt;
        ball_in_dribbler_timeout                = 0;
    }

    if (shouldTrustRobotStatus())
    {
        // friendly_robot_id_with_ball_in_dribbler will always have a value since this is
        // checked by the member function shouldTrustRobotStatus
        std::optional<Robot> robot_with_ball_in_dribbler =
            friendly_team.getRobotById(friendly_robot_id_with_ball_in_dribbler.value());

        std::vector<BallDetection> dribbler_in_ball_detection = {BallDetection{
            .position =
                robot_with_ball_in_dribbler->position() +
                Vector::createFromAngle(robot_with_ball_in_dribbler->orientation())
                    .normalize(DIST_TO_FRONT_OF_ROBOT_METERS +
                               BALL_TO_FRONT_OF_ROBOT_DISTANCE_WHEN_DRIBBLING),
            .distance_from_ground = 0,
            .timestamp  = Timestamp::fromSeconds(ssl_detection_frame.t_capture()),
            .confidence = 1}};

        std::optional<Ball> new_ball = createBall(dribbler_in_ball_detection);

        if (new_ball)
        {
            updateBall(*new_ball);
        }
    }
    else
    {
        std::optional<Ball> new_ball = createBall(ball_detections);
        if (new_ball)
        {
            // If vision detected a new ball, then use that one
            updateBall(*new_ball);
        }
        else if (ball)
        {
            // If we already have a ball from a previous frame, but is occluded this frame
            std::optional<Robot> closest_enemy =
                enemy_team.getNearestRobot(ball->position());

            if (closest_enemy.has_value())
            {
                ball = Ball(closest_enemy->position() +
                                Vector::createFromAngle(closest_enemy->orientation())
                                    .normalize(DIST_TO_FRONT_OF_ROBOT_METERS),
                            Vector(0, 0), closest_enemy->timestamp());
            }
        }

        // we shouldn't trust breakbeam so we reset the dribbler and its associated
        // variables
        friendly_robot_id_with_ball_in_dribbler = std::nullopt;
        ball_in_dribbler_timeout                = 0;
    }

    if (ball && field)
    {
        possession = possession_tracker->getTeamWithPossession(friendly_team, enemy_team,
                                                               *ball, *field);
        updateDribbleDisplacement();
    }
}

void SensorFusion::updateBall(Ball new_ball)
{
    ball = new_ball;
    game_state.updateBall(*ball);
}

std::optional<Ball> SensorFusion::createBall(
    const std::vector<BallDetection> &ball_detections)
{
    if (field)
    {
        std::optional<Ball> new_ball =
            ball_filter.estimateBallState(ball_detections, field.value().fieldBoundary());
        return new_ball;
    }
    return std::nullopt;
}

Team SensorFusion::createFriendlyTeam(const std::vector<RobotDetection> &robot_detections)
{
    Team new_friendly_team =
        friendly_team_filter.getFilteredData(friendly_team, robot_detections);
    return new_friendly_team;
}

void SensorFusion::updateDribbleDisplacement()
{
    // Dribble distance algorithm taken from TIGERs autoref implementation
    // https://t.ly/vNZf9

    if (!ball.has_value())
    {
        return;
    }

    // Add new touching robots and remove non-touching robots
    for (const Robot &robot : friendly_team.getAllRobots())
    {
        if (robot.isNearDribbler(ball->position(),
                                 sensor_fusion_config.touching_ball_threshold_meters()))
        {
            // Insert only occurs if the map doesn't already contain a value
            // with the key robot.id()
            ball_contacts_by_friendly_robots.insert(
                std::make_pair(robot.id(), ball->position()));
        }
        else
        {
            ball_contacts_by_friendly_robots.erase(robot.id());
        }
    }
    // Remove touching robots that have vanished
    for (const auto &[robot_id, contact_point] : ball_contacts_by_friendly_robots)
    {
        if (std::none_of(friendly_team.getAllRobots().begin(),
                         friendly_team.getAllRobots().end(),
                         [&](const Robot &robot) { return robot.id() == robot_id; }))
        {
            ball_contacts_by_friendly_robots.erase(robot_id);
        }
    }
    // Compute displacements from initial contact points to current ball position
    std::vector<Segment> dribble_displacements;
    dribble_displacements.reserve(ball_contacts_by_friendly_robots.size());

    std::transform(ball_contacts_by_friendly_robots.begin(),
                   ball_contacts_by_friendly_robots.end(),
                   std::back_inserter(dribble_displacements), [&](const auto &kv_pair) {
                       const Point contact_point = kv_pair.second;
                       return Segment(contact_point, ball->position());
                   });

    // Set dribble_displacement to the longest of dribble_displacements
    if (dribble_displacements.empty())
    {
        dribble_displacement = std::nullopt;
    }
    else
    {
        dribble_displacement = *std::max_element(
            dribble_displacements.begin(), dribble_displacements.end(),
            [](const Segment &a, const Segment &b) { return a.length() < b.length(); });
    }
}

Team SensorFusion::createEnemyTeam(const std::vector<RobotDetection> &robot_detections)
{
    Team new_enemy_team = enemy_team_filter.getFilteredData(enemy_team, robot_detections);
    return new_enemy_team;
}

std::optional<Point> SensorFusion::getBallPlacementPoint(const SSLProto::Referee &packet)
{
    std::optional<Point> point_opt = ::getBallPlacementPoint(packet);

    if (!point_opt)
    {
        return point_opt;
    }

    // if we're defending the positive side, then in our reference frame, we will have
    // everything flipped
    if (defending_positive_side)
    {
        return Point(-point_opt.value().x(), -point_opt.value().y());
    }

    return point_opt;
}

RobotDetection SensorFusion::invert(RobotDetection robot_detection) const
{
    robot_detection.position =
        Point(-robot_detection.position.x(), -robot_detection.position.y());
    robot_detection.orientation = robot_detection.orientation + Angle::half();
    return robot_detection;
}

BallDetection SensorFusion::invert(BallDetection ball_detection) const
{
    ball_detection.position =
        Point(-ball_detection.position.x(), -ball_detection.position.y());
    return ball_detection;
}

bool SensorFusion::teamHasBall(const Team &team, const Ball &ball)
{
    for (const auto &robot : team.getAllRobots())
    {
        if (robot.isNearDribbler(ball.position()))
        {
            return true;
        }
    }
    return false;
}

bool SensorFusion::checkForVisionReset(double t_capture)
{
    if (t_capture < last_t_capture && t_capture < VISION_PACKET_RESET_TIME_THRESHOLD)
    {
        reset_time_vision_packets_detected++;
    }
    else
    {
        reset_time_vision_packets_detected = 0;
        last_t_capture                     = t_capture;
    }

    if (reset_time_vision_packets_detected > VISION_PACKET_RESET_COUNT_THRESHOLD)
    {
        last_t_capture                     = 0;
        reset_time_vision_packets_detected = 0;
        return true;
    }

    return false;
}

void SensorFusion::resetWorldComponents()
{
    field                = std::nullopt;
    ball                 = std::nullopt;
    friendly_team        = Team();
    enemy_team           = Team();
    game_state           = GameState();
    referee_stage        = std::nullopt;
    ball_filter          = BallFilter();
    friendly_team_filter = RobotTeamFilter();
    enemy_team_filter    = RobotTeamFilter();
    possession           = TeamPossession::FRIENDLY_TEAM;
<<<<<<< HEAD
}

void SensorFusion::setVirtualObstacles(TbotsProto::VirtualObstacles virtual_obstacles)
{
    virtual_obstacles_ = virtual_obstacles;
=======
    dribble_displacement = std::nullopt;
>>>>>>> 90a026ad
}<|MERGE_RESOLUTION|>--- conflicted
+++ resolved
@@ -500,13 +500,10 @@
     friendly_team_filter = RobotTeamFilter();
     enemy_team_filter    = RobotTeamFilter();
     possession           = TeamPossession::FRIENDLY_TEAM;
-<<<<<<< HEAD
+    dribble_displacement = std::nullopt;
 }
 
 void SensorFusion::setVirtualObstacles(TbotsProto::VirtualObstacles virtual_obstacles)
 {
     virtual_obstacles_ = virtual_obstacles;
-=======
-    dribble_displacement = std::nullopt;
->>>>>>> 90a026ad
 }