--- conflicted
+++ resolved
@@ -16,7 +16,6 @@
 {
     if (field && ball)
     {
-<<<<<<< HEAD
         World new_world(*field, *ball, friendly_team, enemy_team);
         new_world.updateRefboxStage(refbox_stage);
         if (ball_placement_point)
@@ -27,10 +26,11 @@
         {
             new_world.updateGameState(refbox_game_state);
         }
-        Subject<World>::sendValueToObservers(new_world);
-=======
-        return World(*field, *ball, friendly_team, enemy_team);
->>>>>>> 01d9291d
+        return new_world;
+    }
+    else
+    {
+        return std::nullopt;
     }
 }
 
