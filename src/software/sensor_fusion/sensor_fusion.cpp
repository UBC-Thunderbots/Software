--- conflicted
+++ resolved
@@ -186,40 +186,6 @@
     }
 }
 
-<<<<<<< HEAD
-=======
-bool SensorFusion::shouldTrustRobotStatus()
-{
-    // Check if there is a robot with a tripped breakbeam
-    if (!friendly_robot_id_with_ball_in_dribbler.has_value())
-    {
-        return false;
-    }
-
-    std::optional<Robot> robot_with_ball_in_dribbler =
-        friendly_team.getRobotById(friendly_robot_id_with_ball_in_dribbler.value());
-    if (!robot_with_ball_in_dribbler.has_value())
-    {
-        return false;
-    }
-
-    // Check if vision detects a ball on the field
-    if (!ball.has_value())
-    {
-        return true;
-    }
-
-    // In other words, we trust the breakbeam reading from robot status if vision also
-    // agrees that the ball is roughly near the robot or if ssl vision doesn't detect an
-    // ball. If vision has the ball far from the breakbeam detection, then we will ignore
-    // the breakbeam detection and trust vision instead.
-    return distance(robot_with_ball_in_dribbler->position(), ball->position()) <=
-           DISTANCE_THRESHOLD_FOR_BREAKBEAM_FAULT_DETECTION;
-}
-
-
-
->>>>>>> fc912f97
 void SensorFusion::updateWorld(const SSLProto::SSL_DetectionFrame &ssl_detection_frame)
 {
     double min_valid_x              = sensor_fusion_config.min_valid_x();
@@ -402,13 +368,13 @@
     // Check if vision detects a ball on the field
     if (!ball.has_value())
     {
-        return false;
+        return true;
     }
 
     // In other words, we trust the breakbeam reading from robot status if vision also
-    // agrees that the ball is roughly near the robot. If vision has the ball far from the
-    // breakbeam detection, then we will ignore the breakbeam detection and trust vision
-    // instead.
+    // agrees that the ball is roughly near the robot or if ssl vision doesn't detect an
+    // ball. If vision has the ball far from the breakbeam detection, then we will ignore
+    // the breakbeam detection and trust vision instead.
     return distance(robot_with_ball_in_dribbler->position(), ball->position()) <=
            DISTANCE_THRESHOLD_FOR_BREAKBEAM_FAULT_DETECTION;
 }
