--- conflicted
+++ resolved
@@ -187,20 +187,10 @@
 
 void SensorFusion::updateWorld(const SSLProto::SSL_DetectionFrame &ssl_detection_frame)
 {
-<<<<<<< HEAD
-    double min_valid_x = sensor_fusion_config->getMinValidX()->value();
-    double max_valid_x = sensor_fusion_config->getMaxValidX()->value();
-    bool ignore_invalid_camera_data =
-        sensor_fusion_config->getIgnoreInvalidCameraData()->value();
-
-    bool friendly_team_is_yellow =
-        sensor_fusion_config->getFriendlyColorYellow()->value();
-=======
     double min_valid_x              = sensor_fusion_config.min_valid_x();
     double max_valid_x              = sensor_fusion_config.max_valid_x();
     bool ignore_invalid_camera_data = sensor_fusion_config.ignore_invalid_camera_data();
     bool friendly_team_is_yellow    = sensor_fusion_config.friendly_color_yellow();
->>>>>>> b2da8056
 
     std::optional<Ball> new_ball;
     auto ball_detections = createBallDetections({ssl_detection_frame}, min_valid_x,
