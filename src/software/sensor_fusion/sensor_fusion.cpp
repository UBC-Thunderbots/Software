--- conflicted
+++ resolved
@@ -53,11 +53,7 @@
         updateWorld(sensor_msg.ssl_refbox_msg());
     }
 
-<<<<<<< HEAD
-    updateWorld(sensor_msg.tbots_robot_status_msgs());
-=======
     updateWorld(sensor_msg.robot_status_msgs());
->>>>>>> fa2a54bd
 }
 
 void SensorFusion::updateWorld(const SSL_WrapperPacket &packet)
@@ -117,16 +113,9 @@
 }
 
 void SensorFusion::updateWorld(
-<<<<<<< HEAD
-    const google::protobuf::RepeatedPtrField<TbotsRobotStatusMsg>
-        &tbots_robot_status_msgs)
-{
-    // TODO (issue #1149): incorporate TbotsRobotStatusMsg into world and update world
-=======
     const google::protobuf::RepeatedPtrField<RobotStatusMsg> &robot_status_msgs)
 {
     // TODO (issue #1149): incorporate RobotStatusMsg into world and update world
->>>>>>> fa2a54bd
 }
 
 void SensorFusion::updateWorld(const SSL_DetectionFrame &ssl_detection_frame)
