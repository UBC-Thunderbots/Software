--- conflicted
+++ resolved
@@ -427,13 +427,8 @@
 
 Team SensorFusion::createEnemyTeam(const std::vector<RobotDetection> &robot_detections)
 {
-<<<<<<< HEAD
     Team new_enemy_team = enemy_team_filter.getFilteredData(enemy_team, robot_detections,
         false);
-=======
-    Team new_enemy_team = enemy_team_filter.getFilteredData(
-        enemy_team, robot_detections, friendly_robot_id_with_ball_in_dribbler);
->>>>>>> 1567cec1
     return new_enemy_team;
 }
 
