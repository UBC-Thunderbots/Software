#pragma once

#include <google/protobuf/repeated_field.h>

#include "software/parameter/dynamic_parameters.h"
#include "software/proto/message_translation/ssl_detection.h"
#include "software/proto/message_translation/ssl_geometry.h"
#include "software/proto/message_translation/ssl_referee.h"
#include "software/proto/sensor_msg.pb.h"
#include "software/sensor_fusion/filter/ball_filter.h"
#include "software/sensor_fusion/filter/robot_team_filter.h"
#include "software/sensor_fusion/filter/vision_detection.h"
#include "software/world/ball.h"
#include "software/world/team.h"
#include "software/world/world.h"

/**
 * Sensor Fusion is an abstraction around all filtering operations that our system may
 * need to perform. It produces Worlds that may be used, and consumes SensorMsgs
 */
class SensorFusion
{
   public:
    /**
     * Creates a SensorFusion with a sensor_fusion_config
     *
     * @param sensor_fusion_config the config to fetch parameters from
     */
    explicit SensorFusion(std::shared_ptr<const SensorFusionConfig> sensor_fusion_config);

    virtual ~SensorFusion() = default;

    /**
     * Updates components of world based on a new data
     *
     * @param new data
     */
    void updateWorld(const SensorProto &sensor_msg);

    /**
     * Returns the most up-to-date world if enough data has been received
     * to create one.
     *
     * @return the most up-to-date world if enough data has been received
     * to create one.
     */
    std::optional<World> getWorld() const;

   private:
    /**
     * Updates relevant components of world based on a new data
     *
     * @param new data
     */
<<<<<<< HEAD
    void updateWorld(const SSLProto::SSL_WrapperPacket &packet);
    void updateWorld(const SSLProto::Referee &packet);
    void updateWorld(
        const google::protobuf::RepeatedPtrField<RobotStatusMsg> &robot_status_msgs);
    void updateWorld(const SSLProto::SSL_GeometryData &geometry_packet);
    void updateWorld(const SSLProto::SSL_DetectionFrame &ssl_detection_frame);
=======
    void updateWorld(const SSL_WrapperPacket &packet);
    void updateWorld(const SSL_Referee &packet);
    void updateWorld(const google::protobuf::RepeatedPtrField<TbotsProto::RobotStatus>
                         &robot_status_msgs);
    void updateWorld(const SSL_GeometryData &geometry_packet);
    void updateWorld(const SSL_DetectionFrame &ssl_detection_frame);
>>>>>>> 0f288797

    /**
     * Updates relevant components with a new ball state
     *
     * @param new_ball_state new TimestampedBallState
     */
    void updateBall(TimestampedBallState new_ball_state);

    /**
     * Create state of the ball from a list of ball detections
     *
     * @param ball_detections list of ball detections to filter
     *
     * @return TimestampedBallState if filtered from ball detections
     */
    std::optional<TimestampedBallState> createTimestampedBallState(
        const std::vector<BallDetection> &ball_detections);

    /**
     * Create team from a list of robot detections
     *
     * @param robot_detections The robot detections to filter
     *
     * @return team
     */
    Team createFriendlyTeam(const std::vector<RobotDetection> &robot_detections);
    Team createEnemyTeam(const std::vector<RobotDetection> &robot_detections);

    /**
     *Inverts all positions and orientations across the x and y axis
     *
     * @param Detection to invert
     *
     *@return inverted Detection
     */
    RobotDetection invert(RobotDetection robot_detection) const;
    BallDetection invert(BallDetection ball_detection) const;

    std::shared_ptr<const SensorFusionConfig> sensor_fusion_config;
    unsigned int history_size;
    std::optional<Field> field;
    std::optional<Ball> ball;
    Team friendly_team;
    Team enemy_team;
    GameState game_state;
    std::optional<RefereeStage> referee_stage;

    BallFilter ball_filter;
    RobotTeamFilter friendly_team_filter;
    RobotTeamFilter enemy_team_filter;

    BallHistory ball_states;
};<|MERGE_RESOLUTION|>--- conflicted
+++ resolved
@@ -52,21 +52,12 @@
      *
      * @param new data
      */
-<<<<<<< HEAD
     void updateWorld(const SSLProto::SSL_WrapperPacket &packet);
     void updateWorld(const SSLProto::Referee &packet);
-    void updateWorld(
-        const google::protobuf::RepeatedPtrField<RobotStatusMsg> &robot_status_msgs);
+    void updateWorld(const google::protobuf::RepeatedPtrField<TbotsProto::RobotStatus>
+                         &robot_status_msgs);
     void updateWorld(const SSLProto::SSL_GeometryData &geometry_packet);
     void updateWorld(const SSLProto::SSL_DetectionFrame &ssl_detection_frame);
-=======
-    void updateWorld(const SSL_WrapperPacket &packet);
-    void updateWorld(const SSL_Referee &packet);
-    void updateWorld(const google::protobuf::RepeatedPtrField<TbotsProto::RobotStatus>
-                         &robot_status_msgs);
-    void updateWorld(const SSL_GeometryData &geometry_packet);
-    void updateWorld(const SSL_DetectionFrame &ssl_detection_frame);
->>>>>>> 0f288797
 
     /**
      * Updates relevant components with a new ball state
