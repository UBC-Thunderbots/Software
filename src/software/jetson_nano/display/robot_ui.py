import sys, time, redis
import digitalio
import board
from PIL import Image, ImageDraw, ImageOps
import adafruit_rgb_display.st7735 as st7735

# TODO: edit bazel build so don't need to import sys and append path
sys.path.append("./screens/")
sys.path.append("./lcd_user_interface/")
sys.path.append("./rotary_encoder/")
from lcd_user_interface import LcdDisplay
from rotary_encoder import RotaryEncoder
from home_screen import HomeScreen
from menu_screen import MenuScreen
from wheels_screen import WheelsScreen
from chip_and_kick_screen import ChipAndKickScreen

import constants

# Pins for Rotary Encoder
<<<<<<< HEAD
BUTTON_PIN = constants.BUTTON_PIN
PIN_1 = constants.PIN_1
PIN_2 = constants.PIN_2
=======
BUTTON_PIN = "DAP4_DOUT"  # BOARD 40, TEGRA_SOC: 'DAP4_DOUT'
PIN_1 = "GPIO_PE6"  # BOARD 33, TEGRA_SOC: 'GPIO_PE6'
PIN_2 = "DAP4_FS"  # BOARD 35, TEGRA_SOC: 'DAP4_FS'
>>>>>>> fea676fc

# These keys indicate how to handle return values
class ScreenActions:
    NONE = 0
    CHANGE_SCREEN = 1
    EDIT_SCREEN = 2
    UPDATE_REDIS = 3


screen_actions = ScreenActions()

# These are the keys for the redis dicationary
redis_keys = [
    "robot id",
    "channel id",
    "battery voltage",
    "cap voltage",
    "packet loss",
    "chip and kick enable",
    "chip speed",
    "kick speed",
    "wheels enable",
    "fl wheel speed",
    "fr wheel speed",
    "bl wheel speed",
    "br wheel speed",
]


class RobotUi:
    """
    This is the top level class for the robot user interface. It ties together the 
    rotary encoder, lcd display, redis server, and all the screens.
    """

    def __init__(self):

        # Initialize redis server and our redis dictionary
        self.redis_client = redis.Redis(host="localhost", port=constants.REDIS_PORT_NUMBER, db=0)
        self.redis_dict = {}
        for key in redis_keys:
            self.redis_dict[key] = float(self.redis_client.get(key).decode("UTF-8"))
        self.shutdown = False  # This flag will be used to stop polling redis

        # Draw Tbots logo on first boot
        self.lcd_display = LcdDisplay()
        self.lcd_display.draw_image("./lcd_user_interface/imgs/tbots.jpg")
        self.curr_screen = "Home"

        # All of our screens
        self.screens = {
            "Home": HomeScreen(self.lcd_display, self.redis_dict, screen_actions),
            "Menu": MenuScreen(self.lcd_display, screen_actions),
            "Wheels": WheelsScreen(self.lcd_display, self.redis_dict, screen_actions),
            "Chip and Kick": ChipAndKickScreen(
                self.lcd_display, self.redis_dict, screen_actions
            ),
        }

        def on_click():
            """ Execute on click callback of curr screen """
            action = self.screens[self.curr_screen].on_click()

            if screen_actions.CHANGE_SCREEN == action["screen action"]:
                self.curr_screen = action["value"]
                self.screens[self.curr_screen].update_screen()
                self.lcd_display.show()
            elif screen_actions.UPDATE_REDIS == action["screen action"]:
                self.redis_client.set(action["redis key"], action["value"])
                self.redis_dict[action["redis key"]] = action["value"]
                print(
                    "Key: {}, Value: {}".format(
                        action["redis key"],
                        self.redis_client.get(action["redis key"]).decode("UTF-8"),
                    )
                )

        def on_clockwise_rotate():
            """ Execute the clockwise rotate callback of curr screen """
            self.screens[self.curr_screen].on_clockwise_rotate()

        def on_counterclockwise_rotate():
            """ Execute the counterclockwise rotate callback of curr screen """
            self.screens[self.curr_screen].on_counterclockwise_rotate()

        self.rotary_encoder = RotaryEncoder(
            PIN_1,
            PIN_2,
            BUTTON_PIN,
            on_clockwise_rotate,
            on_counterclockwise_rotate,
            on_click,
        )

        self.rotary_encoder.start()

    def poll_redis(self, timeout=1):
        """ Update redis dict every timeout seconds """
        while not self.shutdown:
            for key in redis_keys:
                self.redis_dict[key] = float(self.redis_client.get(key).decode("UTF-8"))

            for screen_name, screen in self.screens.items():
                if screen_name != "Menu":
                    screen.update_values(self.redis_dict)
            time.sleep(timeout)

    def stop(self):
        """ Cleanup the GPIO pins """
        self.shutdown = True
        self.rotary_encoder.stop()


# For testing
if __name__ == "__main__":
    sys.path.append("./redis-test/")
    import subprocess
    from threading import Thread

    def init_redis():
        redis_client = redis.Redis(host="localhost", port=constants.REDIS_PORT_NUMBER, db=0)
        redis_dict = {}
        for key in redis_keys:
            redis_client.set(key, 0)

    def start_polling(robot_ui):
        robot_ui.poll_redis(5)

    # start redis server
    cmd = "cd redis-test && sudo docker-compose up -d"
    st, out = subprocess.getstatusoutput(cmd)
    init_redis()

    robot_ui = RobotUi()
    thread = Thread(target=start_polling, args=(robot_ui,))
    thread.start()

    print("Press any key to exit...")
    input()
    robot_ui.stop()
    thread.join()

    # stop redis server
    cmd = "cd redis-test && sudo docker-compose down"
    st, out = subprocess.getstatusoutput(cmd)<|MERGE_RESOLUTION|>--- conflicted
+++ resolved
@@ -18,15 +18,9 @@
 import constants
 
 # Pins for Rotary Encoder
-<<<<<<< HEAD
 BUTTON_PIN = constants.BUTTON_PIN
 PIN_1 = constants.PIN_1
 PIN_2 = constants.PIN_2
-=======
-BUTTON_PIN = "DAP4_DOUT"  # BOARD 40, TEGRA_SOC: 'DAP4_DOUT'
-PIN_1 = "GPIO_PE6"  # BOARD 33, TEGRA_SOC: 'GPIO_PE6'
-PIN_2 = "DAP4_FS"  # BOARD 35, TEGRA_SOC: 'DAP4_FS'
->>>>>>> fea676fc
 
 # These keys indicate how to handle return values
 class ScreenActions:
