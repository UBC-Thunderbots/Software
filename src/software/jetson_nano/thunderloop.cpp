--- conflicted
+++ resolved
@@ -35,10 +35,7 @@
     NetworkLoggerSingleton::initializeLogger(channel_id, network_interface, robot_id);
 
     motor_service_ = std::make_unique<MotorService>(robot_constants, loop_hz);
-<<<<<<< HEAD
     power_service_ = std::make_unique<PowerService>();
-=======
->>>>>>> d6b8c64b
 }
 
 Thunderloop::~Thunderloop() {}
@@ -175,7 +172,6 @@
                     primitive_.Clear();
                     *(primitive_.mutable_estop()) = emergency_stop_override;
                 }
-<<<<<<< HEAD
 
                 direct_control_ = *primitive_executor_.stepPrimitive(
                     robot_id_,
@@ -191,26 +187,14 @@
                 // power_status_ = power_service_->poll(direct_control_.power_control());
             }
             thunderloop_status_.set_power_service_poll_time_ns(
-=======
-
-                direct_control_ = *primitive_executor_.stepPrimitive(
-                    robot_id_,
-                    Angle::fromRadians(robot_state_.global_orientation().radians()));
-            }
-
-            thunderloop_status_.set_primitive_executor_step_time_ns(
->>>>>>> d6b8c64b
                 static_cast<unsigned long>(poll_time.tv_nsec));
 
             // Motor Service: execute the motor control command
             {
                 ScopedTimespecTimer timer(&poll_time);
                 motor_status_ = motor_service_->poll(direct_control_.motor_control());
-<<<<<<< HEAD
-=======
                 primitive_executor_.updateLocalVelocity(
                     createVector(motor_status_.local_velocity()));
->>>>>>> d6b8c64b
             }
             thunderloop_status_.set_motor_service_poll_time_ns(
                 static_cast<unsigned long>(poll_time.tv_nsec));
@@ -218,10 +202,7 @@
             // Update Robot Status with poll responses
             *(robot_status_.mutable_thunderloop_status()) = thunderloop_status_;
             *(robot_status_.mutable_motor_status())       = motor_status_;
-<<<<<<< HEAD
             *(robot_status_.mutable_power_status())       = power_status_;
-=======
->>>>>>> d6b8c64b
             *(robot_status_.mutable_jetson_status())      = jetson_status_;
         }
 
