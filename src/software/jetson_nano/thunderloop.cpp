--- conflicted
+++ resolved
@@ -10,12 +10,6 @@
 #include "software/util/scoped_timespec_timer/scoped_timespec_timer.h"
 #include "software/world/robot_state.h"
 
-<<<<<<< HEAD
-Thunderloop::Thunderloop(unsigned run_frequency, const RobotConstants_t &robot_constants,
-                         const WheelConstants_t &wheel_consants)
-    : primitive_executor_(1.0 / run_frequency, robot_constants),
-      run_frequency_(run_frequency)
-=======
 /**
  * https://rt.wiki.kernel.org/index.php/Squarewave-example
  * using clock_nanosleep of librt
@@ -25,7 +19,6 @@
 
 Thunderloop::Thunderloop(const RobotConstants_t& robot_constants,
                          const WheelConstants_t& wheel_consants, const int loop_hz)
->>>>>>> e002cc9b
 {
     robot_id_        = 0;
     channel_id_      = 0;
@@ -48,11 +41,7 @@
 /*
  * Run the main robot loop!
  */
-<<<<<<< HEAD
-void Thunderloop::run()
-=======
 void Thunderloop::runLoop()
->>>>>>> e002cc9b
 {
     // Timing
     struct timespec next_shot;
@@ -77,11 +66,6 @@
 
     for (;;)
     {
-<<<<<<< HEAD
-        // TODO (#2335) add loop timing introspection and use Preempt-RT (maybe)
-        next_frame += std::chrono::milliseconds(
-            static_cast<int>(MILLISECONDS_PER_SECOND / run_frequency_));
-=======
         {
             // Wait until next shot
             // Note: CLOCK_MONOTONIC is used over CLOCK_REALTIME since CLOCK_REALTIME can
@@ -124,7 +108,6 @@
                         static_cast<unsigned long>(poll_time.tv_nsec));
                 }
             }
->>>>>>> e002cc9b
 
             // If the vision msg is new, update the internal buffer
             if (new_vision.time_sent().epoch_timestamp_seconds() >
@@ -133,19 +116,12 @@
                 // Cache vision
                 vision_ = new_vision;
 
-<<<<<<< HEAD
-        // Execute latest primitive
-        primitive_executor_.updatePrimitiveSet(robot_id_, primitive_set_);
-        direct_control_ =
-            *primitive_executor_.stepPrimitive(robot_id_, *current_robot_state_);
-=======
                 // If there is a detection for "this" robot, lets update it
                 if (new_vision.robot_states().count(robot_id_) != 0)
                 {
                     robot_state_ = new_vision.mutable_robot_states()->at(robot_id_);
                 }
             }
->>>>>>> e002cc9b
 
             // TODO (#2333) poll redis service
 
