#include "software/jetson_nano/thunderloop.h"

#include "proto/message_translation/tbots_protobuf.h"
#include "proto/tbots_software_msgs.pb.h"
#include "shared/2021_robot_constants.h"
#include "shared/constants.h"
#include "software/jetson_nano/primitive_executor.h"
#include "software/jetson_nano/services/motor.h"
#include "software/logger/logger.h"
#include "software/logger/network_logger.h"
#include "software/util/scoped_timespec_timer/scoped_timespec_timer.h"
#include "software/world/robot_state.h"
#include "software/world/team.h"

/**
 * https://rt.wiki.kernel.org/index.php/Squarewave-example
 * using clock_nanosleep of librt
 */
extern int clock_nanosleep(clockid_t __clock_id, int __flags,
                           __const struct timespec* __req, struct timespec* __rem);

Thunderloop::Thunderloop(const RobotConstants_t& robot_constants, const int loop_hz)
    // TODO (#2495): Set the friendly team colour once we receive World proto
    : primitive_executor_(loop_hz, robot_constants, TeamColour::YELLOW)
{
    loop_hz_         = loop_hz;
    robot_constants_ = robot_constants;

    redis_client_ = std::make_unique<RedisClient>(REDIS_DEFAULT_HOST, REDIS_DEFAULT_PORT);

    robot_id_   = std::stoi(redis_client_->get(ROBOT_ID_REDIS_KEY));
    channel_id_ = std::stoi(redis_client_->get(ROBOT_MULTICAST_CHANNEL_REDIS_KEY));
    network_interface_ = redis_client_->get(ROBOT_NETWORK_INTERFACE_REDIS_KEY);
    
    LOG(DEBUG) << "Starting network interface with robot id: " << robot_id_ << ", channel id " << channel_id_ << ", network interface: " << network_interface_;

    network_service_ = std::make_unique<NetworkService>(
                    std::string(ROBOT_MULTICAST_CHANNELS.at(channel_id_)) + "%" +
                        network_interface_,
                    VISION_PORT, PRIMITIVE_PORT, ROBOT_STATUS_PORT, 
                    true);

    NetworkLoggerSingleton::initializeLogger(channel_id_, network_interface_, robot_id_);

    //power_service_ = std::make_unique<PowerService>();
    //motor_service_ = std::make_unique<MotorService>(robot_constants, loop_hz);
}

Thunderloop::~Thunderloop() {}

/*
 * Run the main robot loop!
 */
[[noreturn]] void Thunderloop::runLoop()
{
    // Timing
    struct timespec next_shot;
    //struct timespec poll_time;
    struct timespec iteration_time;
    //struct timespec last_primitive_received_time;
    //struct timespec current_time;

    // Input buffer
    TbotsProto::PrimitiveSet new_primitive_set;
    TbotsProto::World new_world;
    TbotsProto::EstopPrimitive emergency_stop_override;
    const TbotsProto::PrimitiveSet empty_primitive_set;

    // Loop interval
    int interval =
        static_cast<int>(1.0f / static_cast<float>(loop_hz_) * NANOSECONDS_PER_SECOND);

    // Get current time
    // Note: CLOCK_MONOTONIC is used over CLOCK_REALTIME since
    // CLOCK_REALTIME can jump backwards
    clock_gettime(CLOCK_MONOTONIC, &next_shot);

    //double loop_duration_seconds = 0.0;

    for (;;)
    {
        {
            //redis_client_->set("/battery_voltage",
            //                   std::to_string(power_status_.battery_voltage()));
            //redis_client_->set("/current_draw",
            //                   std::to_string(power_status_.current_draw()));

            //// Wait until next shot
            ////
            //// Note: CLOCK_MONOTONIC is used over CLOCK_REALTIME since
            //// CLOCK_REALTIME can jump backwards
            //clock_nanosleep(CLOCK_MONOTONIC, TIMER_ABSTIME, &next_shot, NULL);
            ScopedTimespecTimer iteration_timer(&iteration_time);

            //// Collect jetson status
            //jetson_status_.set_cpu_temperature(getCpuTemperature());

            //// Grab the latest configs from redis
            auto robot_id = std::stoi(redis_client_->get(ROBOT_ID_REDIS_KEY));
            auto channel_id =
                std::stoi(redis_client_->get(ROBOT_MULTICAST_CHANNEL_REDIS_KEY));
            auto network_interface =
                redis_client_->get(ROBOT_NETWORK_INTERFACE_REDIS_KEY);

            // If any of the configs have changed, update the network service to switch
            // to the new interface and channel with the correct robot ID
            if (robot_id != robot_id_ || channel_id != channel_id_ ||
                network_interface != network_interface_)
            {
                NetworkLoggerSingleton::initializeLogger(channel_id, network_interface,
                                                         robot_id);
                LOG(DEBUG) << "Switch over to Robot ID: " << robot_id
                           << " Channel ID: " << channel_id
                           << " Network Interface: " << network_interface;

                // Update the robot ID and channel ID
                robot_id_          = robot_id;
                channel_id_        = channel_id;
                network_interface_ = network_interface;

                network_service_ = std::make_unique<NetworkService>(
                    std::string(ROBOT_MULTICAST_CHANNELS.at(channel_id_)) + "%" +
                        network_interface_,
                    VISION_PORT, PRIMITIVE_PORT, ROBOT_STATUS_PORT, 
                    true);
            }

            TbotsProto::HRVOVisualization hrvo_visualization;
            TbotsProto::HRVOVisualization hrvo_visualization2;
            hrvo_visualization.set_robot_id(4);
            auto vo_proto      = *createVelocityObstacleProto(VelocityObstacle(Vector(),
                                                                               Vector::createFromAngle(Angle::fromDegrees(45)),
                                                                               Vector::createFromAngle(Angle::fromDegrees(-45))));
            auto vo_protos = {vo_proto};
            *(hrvo_visualization.mutable_velocity_obstacles()) = {vo_protos.begin(),
                                                                  vo_protos.end()};
<<<<<<< HEAD
 
            *(hrvo_visualization.add_robots()) = *createCircleProto(Circle(Point(), 0.5));

           LOG(INFO) << "THUNDERLOOP: Serialized Proto: " << hrvo_visualization.SerializeAsString();
=======
            *(hrvo_visualization.add_robots()) =
                    *createCircleProto(Circle(Point(0,0), 0.5));
            bool success = (hrvo_visualization2).ParseFromString("CjB0eXBlLmdvb2dsZWFwaXMuY29tL1Rib3RzUHJvdG8uSFJWT1Zpc3VhbGl6YXRpb24SXD");
>>>>>>> 43de87ff
            LOG(VISUALIZE) << hrvo_visualization;
            LOG(INFO) << "Sending HRVO Visualization";
            LOG(INFO) << vo_protos.size();
            LOG(INFO) << (hrvo_visualization).robot_id();
            LOG(INFO) << (hrvo_visualization.mutable_velocity_obstacles()->size());
            LOG(INFO) << success;

            // Network Service: receive newest world, primitives and set out the last
            // robot status
            //{
            //    ScopedTimespecTimer timer(&poll_time);
            //    robot_status_.set_robot_id(robot_id_);
            //    auto result       = network_service_->poll(robot_status_);
            //    new_primitive_set = std::get<0>(result);
            //    new_world         = std::get<1>(result);
            //}

            //thunderloop_status_.set_network_service_poll_time_ns(
            //    static_cast<unsigned long>(poll_time.tv_nsec));

            //// If the primitive msg is new, update the internal buffer
            //// and start the new primitive.
            //if (new_primitive_set.time_sent().epoch_timestamp_seconds() >
            //    primitive_set_.time_sent().epoch_timestamp_seconds())
            //{
            //    // Save new primitive set
            //    primitive_set_ = new_primitive_set;

            //    // Update primitive executor's primitive set
            //    {
            //        clock_gettime(CLOCK_MONOTONIC, &last_primitive_received_time);

            //        // Start new primitive
            //        {
            //            ScopedTimespecTimer timer(&poll_time);
            //            primitive_executor_.updatePrimitiveSet(robot_id_, primitive_set_);
            //        }

            //        thunderloop_status_.set_primitive_executor_start_time_ns(
            //            static_cast<unsigned long>(poll_time.tv_nsec));
            //    }
            //}

            ////// If the world msg is new, update the internal buffer
            //if (new_world.time_sent().epoch_timestamp_seconds() >
            //    world_.time_sent().epoch_timestamp_seconds())
            //{
            //    primitive_executor_.updateWorld(new_world);
            //    world_ = new_world;
            //}

            //// Primitive Executor: run the last primitive if we have not timed out
            //{
            //    ScopedTimespecTimer timer(&poll_time);

            //    // Handle emergency stop override
            //    struct timespec result;

            //    clock_gettime(CLOCK_MONOTONIC, &current_time);
            //    ScopedTimespecTimer::timespecDiff(&current_time,
            //                                      &last_primitive_received_time, &result);

            //    auto nanoseconds_elapsed_since_last_primitive =
            //        result.tv_sec * static_cast<int>(NANOSECONDS_PER_SECOND) +
            //        result.tv_nsec;

            //    if (nanoseconds_elapsed_since_last_primitive >
            //        static_cast<long>(PRIMITIVE_MANAGER_TIMEOUT_NS))
            //    {
            //        primitive_executor_.clearCurrentPrimitive();
            //    }

            //    auto friendly_team = Team(world_.friendly_team());
            //    auto robot         = friendly_team.getRobotById(robot_id_);

            //    if (robot.has_value())
            //    {
            //        // TODO-JON needs to use world in primitive executor
            //        direct_control_ = *primitive_executor_.stepPrimitive(
            //            robot_id_, robot->currentState());
            //    }
            //    else
            //    {
            //        // We are in robot diagnostics
            //        auto robot_state =
            //            RobotState(Point(0, 0), Vector(0, 0), Angle::fromDegrees(0),
            //                       Angle::fromDegrees(0));
            //        direct_control_ =
            //            *primitive_executor_.stepPrimitive(robot_id_, robot_state);
            //    }
            //}

            //thunderloop_status_.set_primitive_executor_step_time_ns(
            //    static_cast<unsigned long>(poll_time.tv_nsec));

            //// Power Service: execute the power control command
            //{
            //    ScopedTimespecTimer timer(&poll_time);
            //    power_status_ = power_service_->poll(direct_control_.power_control());
            //}
            //thunderloop_status_.set_power_service_poll_time_ns(
            //    static_cast<unsigned long>(poll_time.tv_nsec));

            //// Motor Service: execute the motor control command
            //{
            //    ScopedTimespecTimer timer(&poll_time);

            //    motor_status_ = motor_service_->poll(direct_control_.motor_control(),
            //                                         power_status_.breakbeam_tripped(),
            //                                         loop_duration_seconds);
            //    primitive_executor_.updateLocalVelocity(
            //        createVector(motor_status_.local_velocity()));
            //}
            //thunderloop_status_.set_motor_service_poll_time_ns(
            //    static_cast<unsigned long>(poll_time.tv_nsec));

            //// Update Robot Status with poll responses
            //*(robot_status_.mutable_thunderloop_status()) = thunderloop_status_;
            //*(robot_status_.mutable_motor_status())       = motor_status_;
            //*(robot_status_.mutable_power_status())       = power_status_;
            //*(robot_status_.mutable_jetson_status())      = jetson_status_;
        }

        auto loop_duration =
            iteration_time.tv_sec * static_cast<int>(NANOSECONDS_PER_SECOND) +
            iteration_time.tv_nsec;
        //thunderloop_status_.set_iteration_time_ns(loop_duration);

        //// Make sure the iteration can fit inside the period of the loop
        //loop_duration_seconds =
        //    static_cast<double>(loop_duration) * SECONDS_PER_NANOSECOND;
        //static int throttly_boi = 0;

        //if (throttly_boi++ % 100 == 0)
        //{
        //    LOG(DEBUG) << "Loop duration: " << loop_duration_seconds << " seconds";
        //}

        //// Calculate next shot taking into account how long this iteration took
        next_shot.tv_nsec += interval - loop_duration;
        timespecNorm(next_shot);
    }
}

void Thunderloop::timespecNorm(struct timespec& ts)
{
    while (ts.tv_nsec >= static_cast<int>(NANOSECONDS_PER_SECOND))
    {
        ts.tv_nsec -= static_cast<int>(NANOSECONDS_PER_SECOND);
        ts.tv_sec++;
    }
}

double Thunderloop::getCpuTemperature()
{
    // Get the CPU temperature
    std::ifstream cpu_temp_file(CPU_TEMP_FILE_PATH);
    if (cpu_temp_file.is_open())
    {
        std::string cpu_temp_str;
        std::getline(cpu_temp_file, cpu_temp_str);
        cpu_temp_file.close();

        // Convert the temperature to a double
        // The temperature returned is in millicelcius
        double cpu_temp = std::stod(cpu_temp_str) / 1000.0;
        return cpu_temp;
    }
    else
    {
        LOG(WARNING) << "Could not open CPU temperature file";
        return 0.0;
    }
}<|MERGE_RESOLUTION|>--- conflicted
+++ resolved
@@ -134,16 +134,13 @@
             auto vo_protos = {vo_proto};
             *(hrvo_visualization.mutable_velocity_obstacles()) = {vo_protos.begin(),
                                                                   vo_protos.end()};
-<<<<<<< HEAD
  
             *(hrvo_visualization.add_robots()) = *createCircleProto(Circle(Point(), 0.5));
 
            LOG(INFO) << "THUNDERLOOP: Serialized Proto: " << hrvo_visualization.SerializeAsString();
-=======
             *(hrvo_visualization.add_robots()) =
                     *createCircleProto(Circle(Point(0,0), 0.5));
             bool success = (hrvo_visualization2).ParseFromString("CjB0eXBlLmdvb2dsZWFwaXMuY29tL1Rib3RzUHJvdG8uSFJWT1Zpc3VhbGl6YXRpb24SXD");
->>>>>>> 43de87ff
             LOG(VISUALIZE) << hrvo_visualization;
             LOG(INFO) << "Sending HRVO Visualization";
             LOG(INFO) << vo_protos.size();
