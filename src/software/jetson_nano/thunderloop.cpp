#include "software/jetson_nano/thunderloop.h"

#include "proto/message_translation/tbots_protobuf.h"
#include "proto/tbots_software_msgs.pb.h"
#include "shared/2021_robot_constants.h"
#include "shared/constants.h"
#include "software/jetson_nano/primitive_executor.h"
#include "software/jetson_nano/services/motor.h"
#include "software/logger/logger.h"
#include "software/logger/network_logger.h"
#include "software/util/scoped_timespec_timer/scoped_timespec_timer.h"
#include "software/world/robot_state.h"
#include "software/jetson_nano/encoder/encoder.h"
#include "software/jetson_nano/encoder/as5047spi.h"

/**
 * https://rt.wiki.kernel.org/index.php/Squarewave-example
 * using clock_nanosleep of librt
 */
extern int clock_nanosleep(clockid_t __clock_id, int __flags,
                           __const struct timespec* __req, struct timespec* __rem);

Thunderloop::Thunderloop(const RobotConstants_t& robot_constants, const int loop_hz)
    // TODO (#2495): Set the friendly team colour once we receive World proto
    : primitive_executor_(loop_hz, robot_constants, TeamColour::YELLOW)
{
    robot_id_        = MAX_ROBOT_IDS + 1;  // Initialize to a robot ID that is not valid
    channel_id_      = 0;
    loop_hz_         = loop_hz;
    robot_constants_ = robot_constants;

<<<<<<< HEAD
    motor_service_   = std::make_unique<MotorService>(robot_constants, wheel_consants);
    //network_service_ = std::make_unique<NetworkService>(
    //    std::string(ROBOT_MULTICAST_CHANNELS[channel_id_]) + "%" + "eth0", VISION_PORT,
    //    PRIMITIVE_PORT, ROBOT_STATUS_PORT, true);
    //redis_client_ = std::make_unique<RedisClient>(REDIS_DEFAULT_HOST, REDIS_DEFAULT_PORT);
}
=======
    redis_client_ = std::make_unique<RedisClient>(REDIS_DEFAULT_HOST, REDIS_DEFAULT_PORT);
>>>>>>> 87b40353

    auto robot_id   = std::stoi(redis_client_->get(ROBOT_ID_REDIS_KEY));
    auto channel_id = std::stoi(redis_client_->get(ROBOT_MULTICAST_CHANNEL_REDIS_KEY));
    auto network_interface = redis_client_->get(ROBOT_NETWORK_INTERFACE_REDIS_KEY);

    NetworkLoggerSingleton::initializeLogger(channel_id, network_interface, robot_id);

    motor_service_ = std::make_unique<MotorService>(robot_constants, loop_hz);
}

Thunderloop::~Thunderloop() {}

/*
 * Run the main robot loop!
 */
void Thunderloop::runLoop()
{
    // Timing
    struct timespec next_shot;
    struct timespec poll_time;
<<<<<<< HEAD
    //struct timespec iteration_time;
=======
    struct timespec iteration_time;
    struct timespec last_primitive_received_time;
>>>>>>> 87b40353

    // Input buffer
    TbotsProto::PrimitiveSet new_primitive_set;
    TbotsProto::World new_world;
    TbotsProto::EstopPrimitive emergency_stop_override;

    // Loop interval
    //int interval =
    //    static_cast<int>(1.0f / static_cast<float>(loop_hz_) * NANOSECONDS_PER_SECOND);

    // Get current time
    // Note: CLOCK_MONOTONIC is used over CLOCK_REALTIME since
    // CLOCK_REALTIME can jump backwards
    clock_gettime(CLOCK_MONOTONIC, &next_shot);
//	GPIO spi_cs_driver_to_controller_demux_gpio1("51",
//                                               GpioDirection::OUTPUT, GpioState::HIGH);

//	GPIO spi_cs_driver_to_controller_demux_gpio2("76",
 //                                              GpioDirection::OUTPUT, GpioState::HIGH);
    //Encoder encoder = Encoder(0);
    LOG(DEBUG) << "pre constructing encoder";
    //AS5047 e = AS5047("/dev/spidev0.0", 10000);
    LOG(DEBUG) << "finished constructing encoder";
    //e.begin();
    LOG(DEBUG) << "opened encoder SPI";

    for (;;)
    {
        {
            // Wait until next shot
<<<<<<< HEAD
            // Note: CLOCK_MONOTONIC is used over CLOCK_REALTIME since CLOCK_REALTIME can
            // jump backwards
            //clock_nanosleep(CLOCK_MONOTONIC, TIMER_ABSTIME, &next_shot, NULL);
            //ScopedTimespecTimer iteration_timer(&iteration_time);

            // Poll network service and grab most recent messages
            //{
            //    ScopedTimespecTimer timer(&poll_time);
           ////     auto result       = network_service_->poll(robot_status_);
           ////     new_primitive_set = std::get<0>(result);
            //    new_vision        = std::get<1>(result);
            //}
=======
            //
            // Note: CLOCK_MONOTONIC is used over CLOCK_REALTIME since
            // CLOCK_REALTIME can jump backwards
            clock_nanosleep(CLOCK_MONOTONIC, TIMER_ABSTIME, &next_shot, NULL);
            ScopedTimespecTimer iteration_timer(&iteration_time);

            // Collect jetson status
            jetson_status_.set_cpu_temperature(getCpuTemperature());

            // Grab the latest configs from redis
            auto robot_id = std::stoi(redis_client_->get(ROBOT_ID_REDIS_KEY));
            auto channel_id =
                std::stoi(redis_client_->get(ROBOT_MULTICAST_CHANNEL_REDIS_KEY));
            auto network_interface =
                redis_client_->get(ROBOT_NETWORK_INTERFACE_REDIS_KEY);

            // If any of the configs have changed, update the network service to switch
            // to the new interface and channel with the correct robot ID
            if (robot_id != robot_id_ || channel_id != channel_id_ ||
                network_interface != network_interface_)
            {
                NetworkLoggerSingleton::initializeLogger(channel_id, network_interface,
                                                         robot_id);

                LOG(DEBUG) << "Switch over to Robot ID: " << robot_id
                           << " Channel ID: " << channel_id
                           << " Network Interface: " << network_interface;

                // Update the robot ID and channel ID
                robot_id_          = robot_id;
                channel_id_        = channel_id;
                network_interface_ = network_interface;

                network_service_ = std::make_unique<NetworkService>(
                    std::string(ROBOT_MULTICAST_CHANNELS.at(channel_id_)) + "%" +
                        network_interface_,
                    VISION_PORT, PRIMITIVE_PORT, ROBOT_STATUS_PORT, true);
            }

            // Network Service: receive newest world, primitives and set out the last
            // robot status
            {
                ScopedTimespecTimer timer(&poll_time);
                auto result       = network_service_->poll(robot_status_);
                new_primitive_set = std::get<0>(result);
                new_world         = std::get<1>(result);
            }
>>>>>>> 87b40353

            //thunderloop_status_.set_network_service_poll_time_ns(
            //    static_cast<unsigned long>(poll_time.tv_nsec));

            // If the primitive msg is new, update the internal buffer
            // and start the new primitive.
<<<<<<< HEAD
            //if (new_primitive_set.time_sent().epoch_timestamp_seconds() >
            //    primitive_set_.time_sent().epoch_timestamp_seconds())
            //{
            //    // Save new primitive set
            //    primitive_set_ = new_primitive_set;

            //    // Update primitive executor's primitive set
            //    {
            //        ScopedTimespecTimer timer(&poll_time);
            //        primitive_executor_.updatePrimitiveSet(robot_id_, primitive_set_);
            //    }

            //    thunderloop_status_.set_primitive_executor_start_time_ns(
            //        static_cast<unsigned long>(poll_time.tv_nsec));
            //}

            // TODO (#2495): Replace Vision proto with World proto in Network Service and
            //               call PrimitiveExecutor::updateWorld
            // If the vision msg is new, update the internal buffer
            //if (new_vision.time_sent().epoch_timestamp_seconds() >
            //    vision_.time_sent().epoch_timestamp_seconds())
            //{
            //    // Cache vision
            //    vision_ = new_vision;

            //    // If there is a detection for "this" robot, lets update it
            //    if (new_vision.robot_states().count(robot_id_) != 0)
            //    {
            //        robot_state_ = new_vision.mutable_robot_states()->at(robot_id_);
            //    }
            //}

            // TODO (#2333) poll redis service

            //{
            //    ScopedTimespecTimer timer(&poll_time);
            //    direct_control_ = *primitive_executor_.stepPrimitive(
            //        robot_id_, createRobotState(robot_state_).orientation());
            //}
            //thunderloop_status_.set_primitive_executor_step_time_ns(
            //    static_cast<unsigned long>(poll_time.tv_nsec));
=======
            if (new_primitive_set.time_sent().epoch_timestamp_seconds() >
                primitive_set_.time_sent().epoch_timestamp_seconds())
            {
                // Save new primitive set
                primitive_set_ = new_primitive_set;

                // Update primitive executor's primitive set
                {
                    clock_gettime(CLOCK_MONOTONIC, &last_primitive_received_time);

                    // Start new primitive
                    {
                        ScopedTimespecTimer timer(&poll_time);
                        primitive_executor_.updatePrimitiveSet(robot_id_, primitive_set_);
                    }

                    thunderloop_status_.set_primitive_executor_start_time_ns(
                        static_cast<unsigned long>(poll_time.tv_nsec));
                }
            }

            // If the world msg is new, update the internal buffer
            if (new_world.time_sent().epoch_timestamp_seconds() >
                world_.time_sent().epoch_timestamp_seconds())
            {
                primitive_executor_.updateWorld(new_world);
                world_ = new_world;
            }

            // Primitive Executor: run the last primitive if we have not timed out
            {
                ScopedTimespecTimer timer(&poll_time);

                // Handle emergency stop override
                struct timespec result;
                ScopedTimespecTimer::timespecDiff(&poll_time,
                                                  &last_primitive_received_time, &result);

                auto nanoseconds_elapsed_since_last_primitive =
                    result.tv_sec * static_cast<int>(NANOSECONDS_PER_SECOND) +
                    result.tv_nsec;

                // If we haven't received a primitive in a while, override the
                // current_primitive_ with an estop primitive.
                if (nanoseconds_elapsed_since_last_primitive >
                    static_cast<long>(PRIMITIVE_MANAGER_TIMEOUT_NS))
                {
                    primitive_.Clear();
                    *(primitive_.mutable_estop()) = emergency_stop_override;
                }

                direct_control_ = *primitive_executor_.stepPrimitive(
                    robot_id_,
                    Angle::fromRadians(robot_state_.global_orientation().radians()));
            }

            thunderloop_status_.set_primitive_executor_step_time_ns(
                static_cast<unsigned long>(poll_time.tv_nsec));
>>>>>>> 87b40353

            // Motor Service: execute the motor control command
            {
                ScopedTimespecTimer timer(&poll_time);
                motor_status_ = motor_service_->poll(direct_control_.motor_control());
                primitive_executor_.updateLocalVelocity(
                    createVector(motor_status_.local_velocity()));
            }
            thunderloop_status_.set_motor_service_poll_time_ns(
                static_cast<unsigned long>(poll_time.tv_nsec));

<<<<<<< HEAD
            //*(robot_status_.mutable_thunderloop_status()) = thunderloop_status_;

            //robot_status_.mutable_power_status()->set_capacitor_voltage(200);

	    LOG(DEBUG) << "about to read angle";
	    //float angle = encoder.readAngle();
	    LOG(DEBUG) << "finished reading angle";
	    //uint16_t angle = e.readAngle();
	    //LOG(DEBUG) << "currently reading encoder angle: " << angle << "\n";
=======
            // Update Robot Status with poll responses
            *(robot_status_.mutable_thunderloop_status()) = thunderloop_status_;
            *(robot_status_.mutable_motor_status())       = motor_status_;
            *(robot_status_.mutable_jetson_status())      = jetson_status_;
>>>>>>> 87b40353
        }

        //auto loop_duration =
        //    iteration_time.tv_sec * static_cast<int>(NANOSECONDS_PER_SECOND) +
        //    iteration_time.tv_nsec;
        //thunderloop_status_.set_iteration_time_ns(loop_duration);

<<<<<<< HEAD
        //// Make sure the iteration can fit inside the period of the loop
        //CHECK(loop_duration * static_cast<int>(SECONDS_PER_NANOSECOND) <=
        //      (1.0 / loop_hz_))
        //    << "Loop takes longer than 1/loop_hz_ seconds";
=======
        // Make sure the iteration can fit inside the period of the loop
        CHECK(loop_duration * static_cast<int>(SECONDS_PER_NANOSECOND) <=
              (1.0 / loop_hz_))
            << "Thunderloop iteration took longer than 1/loop_hz_ seconds";
>>>>>>> 87b40353

        //// Calculate next shot taking into account how long this iteration took
        //next_shot.tv_nsec += interval - loop_duration;
        //timespecNorm(next_shot);
    }
}

void Thunderloop::timespecNorm(struct timespec& ts)
{
    while (ts.tv_nsec >= static_cast<int>(NANOSECONDS_PER_SECOND))
    {
        ts.tv_nsec -= static_cast<int>(NANOSECONDS_PER_SECOND);
        ts.tv_sec++;
    }
}

double Thunderloop::getCpuTemperature()
{
    // Get the CPU temperature
    std::ifstream cpu_temp_file(CPU_TEMP_FILE_PATH);
    if (cpu_temp_file.is_open())
    {
        std::string cpu_temp_str;
        std::getline(cpu_temp_file, cpu_temp_str);
        cpu_temp_file.close();

        // Convert the temperature to a double
        // The temperature returned is in millicelcius
        double cpu_temp = std::stod(cpu_temp_str) / 1000.0;
        return cpu_temp;
    }
    else
    {
        LOG(WARNING) << "Could not open CPU temperature file";
        return 0.0;
    }
}<|MERGE_RESOLUTION|>--- conflicted
+++ resolved
@@ -10,8 +10,8 @@
 #include "software/logger/network_logger.h"
 #include "software/util/scoped_timespec_timer/scoped_timespec_timer.h"
 #include "software/world/robot_state.h"
+#include "software/jetson_nano/encoder/as5047spi.h"
 #include "software/jetson_nano/encoder/encoder.h"
-#include "software/jetson_nano/encoder/as5047spi.h"
 
 /**
  * https://rt.wiki.kernel.org/index.php/Squarewave-example
@@ -29,24 +29,15 @@
     loop_hz_         = loop_hz;
     robot_constants_ = robot_constants;
 
-<<<<<<< HEAD
-    motor_service_   = std::make_unique<MotorService>(robot_constants, wheel_consants);
-    //network_service_ = std::make_unique<NetworkService>(
-    //    std::string(ROBOT_MULTICAST_CHANNELS[channel_id_]) + "%" + "eth0", VISION_PORT,
-    //    PRIMITIVE_PORT, ROBOT_STATUS_PORT, true);
     //redis_client_ = std::make_unique<RedisClient>(REDIS_DEFAULT_HOST, REDIS_DEFAULT_PORT);
-}
-=======
-    redis_client_ = std::make_unique<RedisClient>(REDIS_DEFAULT_HOST, REDIS_DEFAULT_PORT);
->>>>>>> 87b40353
-
-    auto robot_id   = std::stoi(redis_client_->get(ROBOT_ID_REDIS_KEY));
-    auto channel_id = std::stoi(redis_client_->get(ROBOT_MULTICAST_CHANNEL_REDIS_KEY));
-    auto network_interface = redis_client_->get(ROBOT_NETWORK_INTERFACE_REDIS_KEY);
-
-    NetworkLoggerSingleton::initializeLogger(channel_id, network_interface, robot_id);
-
-    motor_service_ = std::make_unique<MotorService>(robot_constants, loop_hz);
+
+    //auto robot_id   = std::stoi(redis_client_->get(ROBOT_ID_REDIS_KEY));
+    //auto channel_id = std::stoi(redis_client_->get(ROBOT_MULTICAST_CHANNEL_REDIS_KEY));
+    //auto network_interface = redis_client_->get(ROBOT_NETWORK_INTERFACE_REDIS_KEY);
+
+    //NetworkLoggerSingleton::initializeLogger(channel_id, network_interface, robot_id);
+
+//    motor_service_ = std::make_unique<MotorService>(robot_constants, loop_hz);
 }
 
 Thunderloop::~Thunderloop() {}
@@ -58,13 +49,9 @@
 {
     // Timing
     struct timespec next_shot;
-    struct timespec poll_time;
-<<<<<<< HEAD
+    //struct timespec poll_time;
     //struct timespec iteration_time;
-=======
-    struct timespec iteration_time;
-    struct timespec last_primitive_received_time;
->>>>>>> 87b40353
+    //struct timespec last_primitive_received_time;
 
     // Input buffer
     TbotsProto::PrimitiveSet new_primitive_set;
@@ -79,91 +66,68 @@
     // Note: CLOCK_MONOTONIC is used over CLOCK_REALTIME since
     // CLOCK_REALTIME can jump backwards
     clock_gettime(CLOCK_MONOTONIC, &next_shot);
-//	GPIO spi_cs_driver_to_controller_demux_gpio1("51",
-//                                               GpioDirection::OUTPUT, GpioState::HIGH);
-
-//	GPIO spi_cs_driver_to_controller_demux_gpio2("76",
- //                                              GpioDirection::OUTPUT, GpioState::HIGH);
-    //Encoder encoder = Encoder(0);
-    LOG(DEBUG) << "pre constructing encoder";
-    //AS5047 e = AS5047("/dev/spidev0.0", 10000);
-    LOG(DEBUG) << "finished constructing encoder";
-    //e.begin();
-    LOG(DEBUG) << "opened encoder SPI";
+
+	AS5047 encoder = AS5047("spidev0.0", 10000);
+	encoder.begin();
+	//Encoder encoder = Encoder(0);
 
     for (;;)
     {
         {
             // Wait until next shot
-<<<<<<< HEAD
-            // Note: CLOCK_MONOTONIC is used over CLOCK_REALTIME since CLOCK_REALTIME can
-            // jump backwards
-            //clock_nanosleep(CLOCK_MONOTONIC, TIMER_ABSTIME, &next_shot, NULL);
-            //ScopedTimespecTimer iteration_timer(&iteration_time);
-
-            // Poll network service and grab most recent messages
-            //{
-            //    ScopedTimespecTimer timer(&poll_time);
-           ////     auto result       = network_service_->poll(robot_status_);
-           ////     new_primitive_set = std::get<0>(result);
-            //    new_vision        = std::get<1>(result);
-            //}
-=======
             //
             // Note: CLOCK_MONOTONIC is used over CLOCK_REALTIME since
             // CLOCK_REALTIME can jump backwards
-            clock_nanosleep(CLOCK_MONOTONIC, TIMER_ABSTIME, &next_shot, NULL);
-            ScopedTimespecTimer iteration_timer(&iteration_time);
+            //clock_nanosleep(CLOCK_MONOTONIC, TIMER_ABSTIME, &next_shot, NULL);
+            //ScopedTimespecTimer iteration_timer(&iteration_time);
 
             // Collect jetson status
-            jetson_status_.set_cpu_temperature(getCpuTemperature());
+            //jetson_status_.set_cpu_temperature(getCpuTemperature());
 
             // Grab the latest configs from redis
-            auto robot_id = std::stoi(redis_client_->get(ROBOT_ID_REDIS_KEY));
-            auto channel_id =
-                std::stoi(redis_client_->get(ROBOT_MULTICAST_CHANNEL_REDIS_KEY));
-            auto network_interface =
-                redis_client_->get(ROBOT_NETWORK_INTERFACE_REDIS_KEY);
+            //auto robot_id = std::stoi(redis_client_->get(ROBOT_ID_REDIS_KEY));
+            //auto channel_id =
+            //    std::stoi(redis_client_->get(ROBOT_MULTICAST_CHANNEL_REDIS_KEY));
+            //auto network_interface =
+            //    redis_client_->get(ROBOT_NETWORK_INTERFACE_REDIS_KEY);
 
             // If any of the configs have changed, update the network service to switch
             // to the new interface and channel with the correct robot ID
-            if (robot_id != robot_id_ || channel_id != channel_id_ ||
-                network_interface != network_interface_)
-            {
-                NetworkLoggerSingleton::initializeLogger(channel_id, network_interface,
-                                                         robot_id);
-
-                LOG(DEBUG) << "Switch over to Robot ID: " << robot_id
-                           << " Channel ID: " << channel_id
-                           << " Network Interface: " << network_interface;
-
-                // Update the robot ID and channel ID
-                robot_id_          = robot_id;
-                channel_id_        = channel_id;
-                network_interface_ = network_interface;
-
-                network_service_ = std::make_unique<NetworkService>(
-                    std::string(ROBOT_MULTICAST_CHANNELS.at(channel_id_)) + "%" +
-                        network_interface_,
-                    VISION_PORT, PRIMITIVE_PORT, ROBOT_STATUS_PORT, true);
-            }
+            //if (robot_id != robot_id_ || channel_id != channel_id_ ||
+            //    network_interface != network_interface_)
+            //{
+            //    NetworkLoggerSingleton::initializeLogger(channel_id, network_interface,
+            //                                             robot_id);
+
+            //    LOG(DEBUG) << "Switch over to Robot ID: " << robot_id
+            //               << " Channel ID: " << channel_id
+            //               << " Network Interface: " << network_interface;
+
+            //    // Update the robot ID and channel ID
+            //    robot_id_          = robot_id;
+            //    channel_id_        = channel_id;
+            //    network_interface_ = network_interface;
+
+            //    network_service_ = std::make_unique<NetworkService>(
+            //        std::string(ROBOT_MULTICAST_CHANNELS.at(channel_id_)) + "%" +
+            //            network_interface_,
+            //        VISION_PORT, PRIMITIVE_PORT, ROBOT_STATUS_PORT, true);
+            //}
 
             // Network Service: receive newest world, primitives and set out the last
             // robot status
             {
-                ScopedTimespecTimer timer(&poll_time);
-                auto result       = network_service_->poll(robot_status_);
-                new_primitive_set = std::get<0>(result);
-                new_world         = std::get<1>(result);
+            //    ScopedTimespecTimer timer(&poll_time);
+            //    auto result       = network_service_->poll(robot_status_);
+            //    new_primitive_set = std::get<0>(result);
+            //    new_world         = std::get<1>(result);
             }
->>>>>>> 87b40353
 
             //thunderloop_status_.set_network_service_poll_time_ns(
             //    static_cast<unsigned long>(poll_time.tv_nsec));
 
             // If the primitive msg is new, update the internal buffer
             // and start the new primitive.
-<<<<<<< HEAD
             //if (new_primitive_set.time_sent().epoch_timestamp_seconds() >
             //    primitive_set_.time_sent().epoch_timestamp_seconds())
             //{
@@ -172,126 +136,73 @@
 
             //    // Update primitive executor's primitive set
             //    {
-            //        ScopedTimespecTimer timer(&poll_time);
-            //        primitive_executor_.updatePrimitiveSet(robot_id_, primitive_set_);
+            //        clock_gettime(CLOCK_MONOTONIC, &last_primitive_received_time);
+
+            //        // Start new primitive
+            //        {
+            //            ScopedTimespecTimer timer(&poll_time);
+            //            primitive_executor_.updatePrimitiveSet(robot_id_, primitive_set_);
+            //        }
+
+            //        thunderloop_status_.set_primitive_executor_start_time_ns(
+            //            static_cast<unsigned long>(poll_time.tv_nsec));
             //    }
-
-            //    thunderloop_status_.set_primitive_executor_start_time_ns(
-            //        static_cast<unsigned long>(poll_time.tv_nsec));
-            //}
-
-            // TODO (#2495): Replace Vision proto with World proto in Network Service and
-            //               call PrimitiveExecutor::updateWorld
-            // If the vision msg is new, update the internal buffer
-            //if (new_vision.time_sent().epoch_timestamp_seconds() >
-            //    vision_.time_sent().epoch_timestamp_seconds())
-            //{
-            //    // Cache vision
-            //    vision_ = new_vision;
-
-            //    // If there is a detection for "this" robot, lets update it
-            //    if (new_vision.robot_states().count(robot_id_) != 0)
+            //}
+
+            //// If the world msg is new, update the internal buffer
+            //if (new_world.time_sent().epoch_timestamp_seconds() >
+            //    world_.time_sent().epoch_timestamp_seconds())
+            //{
+            //    primitive_executor_.updateWorld(new_world);
+            //    world_ = new_world;
+            //}
+
+            //// Primitive Executor: run the last primitive if we have not timed out
+            //{
+            //    ScopedTimespecTimer timer(&poll_time);
+
+            //    // Handle emergency stop override
+            //    struct timespec result;
+            //    ScopedTimespecTimer::timespecDiff(&poll_time,
+            //                                      &last_primitive_received_time, &result);
+
+            //    auto nanoseconds_elapsed_since_last_primitive =
+            //        result.tv_sec * static_cast<int>(NANOSECONDS_PER_SECOND) +
+            //        result.tv_nsec;
+
+            //    // If we haven't received a primitive in a while, override the
+            //    // current_primitive_ with an estop primitive.
+            //    if (nanoseconds_elapsed_since_last_primitive >
+            //        static_cast<long>(PRIMITIVE_MANAGER_TIMEOUT_NS))
             //    {
-            //        robot_state_ = new_vision.mutable_robot_states()->at(robot_id_);
+            //        primitive_.Clear();
+            //        *(primitive_.mutable_estop()) = emergency_stop_override;
             //    }
-            //}
-
-            // TODO (#2333) poll redis service
-
-            //{
-            //    ScopedTimespecTimer timer(&poll_time);
+
             //    direct_control_ = *primitive_executor_.stepPrimitive(
-            //        robot_id_, createRobotState(robot_state_).orientation());
-            //}
+            //        robot_id_,
+            //        Angle::fromRadians(robot_state_.global_orientation().radians()));
+            //}
+
             //thunderloop_status_.set_primitive_executor_step_time_ns(
             //    static_cast<unsigned long>(poll_time.tv_nsec));
-=======
-            if (new_primitive_set.time_sent().epoch_timestamp_seconds() >
-                primitive_set_.time_sent().epoch_timestamp_seconds())
-            {
-                // Save new primitive set
-                primitive_set_ = new_primitive_set;
-
-                // Update primitive executor's primitive set
-                {
-                    clock_gettime(CLOCK_MONOTONIC, &last_primitive_received_time);
-
-                    // Start new primitive
-                    {
-                        ScopedTimespecTimer timer(&poll_time);
-                        primitive_executor_.updatePrimitiveSet(robot_id_, primitive_set_);
-                    }
-
-                    thunderloop_status_.set_primitive_executor_start_time_ns(
-                        static_cast<unsigned long>(poll_time.tv_nsec));
-                }
-            }
-
-            // If the world msg is new, update the internal buffer
-            if (new_world.time_sent().epoch_timestamp_seconds() >
-                world_.time_sent().epoch_timestamp_seconds())
-            {
-                primitive_executor_.updateWorld(new_world);
-                world_ = new_world;
-            }
-
-            // Primitive Executor: run the last primitive if we have not timed out
-            {
-                ScopedTimespecTimer timer(&poll_time);
-
-                // Handle emergency stop override
-                struct timespec result;
-                ScopedTimespecTimer::timespecDiff(&poll_time,
-                                                  &last_primitive_received_time, &result);
-
-                auto nanoseconds_elapsed_since_last_primitive =
-                    result.tv_sec * static_cast<int>(NANOSECONDS_PER_SECOND) +
-                    result.tv_nsec;
-
-                // If we haven't received a primitive in a while, override the
-                // current_primitive_ with an estop primitive.
-                if (nanoseconds_elapsed_since_last_primitive >
-                    static_cast<long>(PRIMITIVE_MANAGER_TIMEOUT_NS))
-                {
-                    primitive_.Clear();
-                    *(primitive_.mutable_estop()) = emergency_stop_override;
-                }
-
-                direct_control_ = *primitive_executor_.stepPrimitive(
-                    robot_id_,
-                    Angle::fromRadians(robot_state_.global_orientation().radians()));
-            }
-
-            thunderloop_status_.set_primitive_executor_step_time_ns(
-                static_cast<unsigned long>(poll_time.tv_nsec));
->>>>>>> 87b40353
-
-            // Motor Service: execute the motor control command
-            {
-                ScopedTimespecTimer timer(&poll_time);
-                motor_status_ = motor_service_->poll(direct_control_.motor_control());
-                primitive_executor_.updateLocalVelocity(
-                    createVector(motor_status_.local_velocity()));
-            }
-            thunderloop_status_.set_motor_service_poll_time_ns(
-                static_cast<unsigned long>(poll_time.tv_nsec));
-
-<<<<<<< HEAD
+
+            //// Motor Service: execute the motor control command
+            //{
+            //    ScopedTimespecTimer timer(&poll_time);
+            //    motor_status_ = motor_service_->poll(direct_control_.motor_control());
+            //    primitive_executor_.updateLocalVelocity(
+            //        createVector(motor_status_.local_velocity()));
+            //}
+            //thunderloop_status_.set_motor_service_poll_time_ns(
+            //    static_cast<unsigned long>(poll_time.tv_nsec));
+
+            //// Update Robot Status with poll responses
             //*(robot_status_.mutable_thunderloop_status()) = thunderloop_status_;
-
-            //robot_status_.mutable_power_status()->set_capacitor_voltage(200);
-
-	    LOG(DEBUG) << "about to read angle";
-	    //float angle = encoder.readAngle();
-	    LOG(DEBUG) << "finished reading angle";
-	    //uint16_t angle = e.readAngle();
-	    //LOG(DEBUG) << "currently reading encoder angle: " << angle << "\n";
-=======
-            // Update Robot Status with poll responses
-            *(robot_status_.mutable_thunderloop_status()) = thunderloop_status_;
-            *(robot_status_.mutable_motor_status())       = motor_status_;
-            *(robot_status_.mutable_jetson_status())      = jetson_status_;
->>>>>>> 87b40353
+            //*(robot_status_.mutable_motor_status())       = motor_status_;
+            //*(robot_status_.mutable_jetson_status())      = jetson_status_;
+	   auto angle = encoder.readAngle(); 
+	   std::cout << "reading angle: " << angle << "\n";
         }
 
         //auto loop_duration =
@@ -299,17 +210,10 @@
         //    iteration_time.tv_nsec;
         //thunderloop_status_.set_iteration_time_ns(loop_duration);
 
-<<<<<<< HEAD
-        //// Make sure the iteration can fit inside the period of the loop
+        // Make sure the iteration can fit inside the period of the loop
         //CHECK(loop_duration * static_cast<int>(SECONDS_PER_NANOSECOND) <=
         //      (1.0 / loop_hz_))
-        //    << "Loop takes longer than 1/loop_hz_ seconds";
-=======
-        // Make sure the iteration can fit inside the period of the loop
-        CHECK(loop_duration * static_cast<int>(SECONDS_PER_NANOSECOND) <=
-              (1.0 / loop_hz_))
-            << "Thunderloop iteration took longer than 1/loop_hz_ seconds";
->>>>>>> 87b40353
+        //    << "Thunderloop iteration took longer than 1/loop_hz_ seconds";
 
         //// Calculate next shot taking into account how long this iteration took
         //next_shot.tv_nsec += interval - loop_duration;
