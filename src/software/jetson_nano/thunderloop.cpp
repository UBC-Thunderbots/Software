--- conflicted
+++ resolved
@@ -59,12 +59,8 @@
 
         // Execute latest primitive
         primitive_executor_.updatePrimitiveSet(robot_id_, primitive_set_);
-<<<<<<< HEAD
-        direct_control_ = *primitive_executor_.stepPrimitive(0, *current_robot_state_);
-=======
         direct_control_ =
             *primitive_executor_.stepPrimitive(robot_id_, *current_robot_state_);
->>>>>>> cde458df
 
         // Poll motor service with wheel velocities and dribbler rpm
         // TODO (#2332) properly implement, this is just a placeholder
