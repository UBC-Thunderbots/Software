--- conflicted
+++ resolved
@@ -342,7 +342,6 @@
                 primitive_executor_status_;
 
             // Update Redis
-<<<<<<< HEAD
             {
                 ZoneNamedN(_tracy_redis, "Thunderloop: Commit to REDIS", true);
 
@@ -352,15 +351,8 @@
                                            std::to_string(power_status_.current_draw()));
                 redis_client_->asyncCommit();
             }
-=======
-            redis_client_->setNoCommit(ROBOT_BATTERY_VOLTAGE_REDIS_KEY,
-                                       std::to_string(power_status_.battery_voltage()));
-            redis_client_->setNoCommit(ROBOT_CURRENT_DRAW_REDIS_KEY,
-                                       std::to_string(power_status_.current_draw()));
-            redis_client_->asyncCommit();
 
             updateErrorCodes();
->>>>>>> 5c40f21b
         }
 
         auto loop_duration_ns = getNanoseconds(iteration_time);
