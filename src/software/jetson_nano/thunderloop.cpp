--- conflicted
+++ resolved
@@ -19,10 +19,6 @@
 extern int clock_nanosleep(clockid_t __clock_id, int __flags,
                            __const struct timespec* __req, struct timespec* __rem);
 
-<<<<<<< HEAD
-Thunderloop::Thunderloop(const RobotConstants_t& robot_constants, bool enable_log_merging,
-                         const int loop_hz)
-=======
 // signal handling is done by csignal which requires a function pointer with C linkage
 extern "C"
 {
@@ -48,9 +44,9 @@
     }
 }
 
-Thunderloop::Thunderloop(const RobotConstants_t& robot_constants, const int loop_hz)
->>>>>>> 42e6c170
-    // TODO (#2495): Set the friendly team colour once we receive World proto
+Thunderloop::Thunderloop(const RobotConstants_t& robot_constants, bool enable_log_merging,
+                         const int loop_hz)
+     // TODO (#2495): Set the friendly team colour once we receive World proto
     : redis_client_(
           std::make_unique<RedisClient>(REDIS_DEFAULT_HOST, REDIS_DEFAULT_PORT)),
       motor_status_(std::nullopt),
@@ -66,12 +62,9 @@
       primitive_executor_(Duration::fromSeconds(1.0 / loop_hz), robot_constants,
                           TeamColour::YELLOW, robot_id_)
 {
-<<<<<<< HEAD
+    g3::overrideSetupSignals({});
     NetworkLoggerSingleton::initializeLogger(channel_id_, network_interface_, robot_id_,
                                              enable_log_merging);
-=======
-    g3::overrideSetupSignals({});
-    NetworkLoggerSingleton::initializeLogger(channel_id_, network_interface_, robot_id_);
 
     // catch all catch-able signals
     std::signal(SIGSEGV, tbotsExit);
@@ -81,7 +74,6 @@
     std::signal(SIGINT, tbotsExit);
     std::signal(SIGILL, tbotsExit);
 
->>>>>>> 42e6c170
     LOG(INFO)
         << "THUNDERLOOP: Network Logger initialized! Next initializing Network Service";
 
