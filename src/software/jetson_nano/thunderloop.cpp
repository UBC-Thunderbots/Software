--- conflicted
+++ resolved
@@ -20,11 +20,8 @@
     wheel_consants_  = wheel_consants;
 
     motor_service_ = std::make_unique<MotorService>(robot_constants, wheel_consants);
-<<<<<<< HEAD
     redis_service_ = std::make_unique<RedisService>("127.0.0.1", 6379);
-=======
     // add network service here
->>>>>>> 1f15c234
 
     // TODO (#2331) remove this once we receive actual vision data
     current_robot_state_ =
@@ -35,7 +32,6 @@
 {
     // De-initialize Services
     motor_service_->stop();
-    redis_service_->stop();
 }
 
 /*
@@ -49,8 +45,6 @@
 
     auto next_frame = clock::now();
 
-    motor_service_->start();
-
     for (;;)
     {
         // TODO (#2335) add loop timing introspection and use Preempt-RT (maybe)
@@ -58,6 +52,7 @@
             static_cast<int>(MILLISECONDS_PER_SECOND / run_at_hz));
 
         // TODO (#2331) poll network service and update current_robot_state_
+        // TODO (#2333) poll redis service
 
         // Execute latest primitive
         primitive_executor_.startPrimitive(robot_constants_, primitive_);
