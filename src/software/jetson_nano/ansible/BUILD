--- conflicted
+++ resolved
@@ -15,12 +15,9 @@
         "//software/jetson_nano:thunderloop_main",
         "//software/jetson_nano/broadcasts:robot_broadcast_receiver",
         "//software/jetson_nano/broadcasts:robot_broadcast_sender",
-<<<<<<< HEAD
         "//software/jetson_nano/display/lcd_user_interface:lcd_user_interface",
-=======
         "//software/jetson_nano/display:lcd_user_interface",
         "//software/jetson_nano/redis",
->>>>>>> 078a60c1
         "//software/jetson_nano/systemd:systemd_files",
     ],
     deps = [
