--- conflicted
+++ resolved
@@ -46,24 +46,6 @@
      * @param loop_hz The rate to run the loop
      *
      */
-<<<<<<< HEAD
-    Thunderloop(unsigned run_frequency, const RobotConstants_t &robot_constants,
-                const WheelConstants_t &wheel_consants);
-
-    ~Thunderloop();
-
-    /*
-     * Run the main robot loop!
-     *
-     * @param The rate to run the loop
-     */
-    void run();
-
-   private:
-    // Frequency which this will run at
-    unsigned run_frequency_;
-
-=======
     Thunderloop(const RobotConstants_t& robot_constants,
                 const WheelConstants_t& wheel_consants, const int loop_hz);
 
@@ -71,7 +53,6 @@
 
     void runLoop();
 
->>>>>>> e002cc9b
     // Services
     std::unique_ptr<MotorService> motor_service_;
     std::unique_ptr<NetworkService> network_service_;
@@ -91,12 +72,9 @@
 
     // Input Msg Buffers
     TbotsProto::PrimitiveSet primitive_set_;
-<<<<<<< HEAD
-=======
     TbotsProto::Vision vision_;
     TbotsProto::RobotState robot_state_;
     TbotsProto::Primitive primitive_;
->>>>>>> e002cc9b
     TbotsProto::DirectControlPrimitive direct_control_;
 
     // Output Msg Buffers
