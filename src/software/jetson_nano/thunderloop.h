#pragma once
#include <chrono>
#include <iostream>
#include <thread>

#include "proto/tbots_software_msgs.pb.h"
#include "shared/2021_robot_constants.h"
#include "shared/constants.h"
#include "software/jetson_nano/primitive_executor.h"
#include "software/jetson_nano/services/motor.h"
<<<<<<< HEAD
=======
#include "software/jetson_nano/services/network.h"
#include "software/jetson_nano/services/power.h"
>>>>>>> 526573de
#include "software/logger/logger.h"
#include "software/world/robot_state.h"

class Thunderloop
{
   public:
    /**
     * Thunderloop is a giant loop that runs at CONTROL_LOOP_HZ.
     * It receives Primitives and World from AI, executes the primitives with
     * the most recent vison data, and polls the services to interact with the hardware
     * peripherals.
     *
     * High Level Diagram: Service order in loop not shown
     *
     *                   ┌─────────────────┐
     *                   │                 │
     *                   │   ThunderLoop   │
     *                   │                 │
     *  Primitives───────►                 │ Target Vel ┌────────────┐
     *                   │                 ├────────────►            │
     *  World ───────────►                 │            │ MotorBoard │
     *                   │    Services     ◄────────────┤            │
     *                   │                 │ Actual Vel └────────────┘
     *                   │  Primitive Exec │
     *                   │                 │
     *                   │                 │ Kick/Chip  ┌────────────┐
     *                   │                 ├────────────►            │
     * Robot Status◄─────┤                 │            │ PowerBoard │
     *                   │                 ◄────────────┤            │
     *                   └─────────────────┘  Voltages  └────────────┘
     *
     *
     * @param robot_constants The robot constants
<<<<<<< HEAD
     * @param wheel_consants The wheel constants
     */
    Thunderloop(const RobotConstants_t& robot_constants,
                const WheelConstants_t& wheel_consants);

    ~Thunderloop();

=======
     * @param loop_hz The rate to run the loop
     */
    Thunderloop(const RobotConstants_t &robot_constants, const int loop_hz);

    ~Thunderloop();

    void runLoop();

    // Services
    std::unique_ptr<MotorService> motor_service_;
    std::unique_ptr<NetworkService> network_service_;
    std::unique_ptr<PowerService> power_service_;

    // Clients
    std::unique_ptr<RedisClient> redis_client_;

   private:
>>>>>>> 526573de
    /*
     * Run the main robot loop!
     *
     * @param The rate to run the loop
     */
<<<<<<< HEAD
    void run(unsigned run_at_hz);

   private:
    // Services
    std::unique_ptr<MotorService> motor_service_;
    std::unique_ptr<RedisService> redis_service_;
=======
    void timespecNorm(struct timespec &ts);

    /**
     * Get the CPU temp thunderloop is running on
     *
     * @return The CPU temp.
     */
    double getCpuTemperature();
>>>>>>> 526573de

    // Primitive Executor
    PrimitiveExecutor primitive_executor_;

    // Input Msg Buffers
<<<<<<< HEAD
=======
    TbotsProto::PrimitiveSet primitive_set_;
    TbotsProto::World world_;
>>>>>>> 526573de
    TbotsProto::Primitive primitive_;
    TbotsProto::DirectControlPrimitive direct_control_;

    // Output Msg Buffers
    TbotsProto::RobotStatus robot_status_;
    TbotsProto::JetsonStatus jetson_status_;
    TbotsProto::NetworkStatus network_status_;
    TbotsProto::PowerStatus power_status_;
<<<<<<< HEAD
    TbotsProto::DriveUnitStatus drive_units_status_;

    // Current State
    RobotConstants_t robot_constants_;
    WheelConstants_t wheel_consants_;
    std::unique_ptr<RobotState> current_robot_state_;
    unsigned robot_id_;
=======
    TbotsProto::MotorStatus motor_status_;
    TbotsProto::ThunderloopStatus thunderloop_status_;

    // Current State
    RobotConstants_t robot_constants_;
    Angle current_orientation_;
    int robot_id_;
    int channel_id_;
    std::string network_interface_;
    int loop_hz_;

    // 500 millisecond timeout on receiving primitives before we emergency stop the robots
    const double PRIMITIVE_MANAGER_TIMEOUT_NS = 500.0 * NANOSECONDS_PER_MILLISECOND;

    // Path to the CPU thermal zone temperature file
    const std::string CPU_TEMP_FILE_PATH = "/sys/class/thermal/thermal_zone1/temp";
>>>>>>> 526573de
};<|MERGE_RESOLUTION|>--- conflicted
+++ resolved
@@ -7,12 +7,10 @@
 #include "shared/2021_robot_constants.h"
 #include "shared/constants.h"
 #include "software/jetson_nano/primitive_executor.h"
+#include "software/jetson_nano/redis/redis_client.h"
 #include "software/jetson_nano/services/motor.h"
-<<<<<<< HEAD
-=======
 #include "software/jetson_nano/services/network.h"
 #include "software/jetson_nano/services/power.h"
->>>>>>> 526573de
 #include "software/logger/logger.h"
 #include "software/world/robot_state.h"
 
@@ -46,15 +44,6 @@
      *
      *
      * @param robot_constants The robot constants
-<<<<<<< HEAD
-     * @param wheel_consants The wheel constants
-     */
-    Thunderloop(const RobotConstants_t& robot_constants,
-                const WheelConstants_t& wheel_consants);
-
-    ~Thunderloop();
-
-=======
      * @param loop_hz The rate to run the loop
      */
     Thunderloop(const RobotConstants_t &robot_constants, const int loop_hz);
@@ -72,20 +61,13 @@
     std::unique_ptr<RedisClient> redis_client_;
 
    private:
->>>>>>> 526573de
     /*
-     * Run the main robot loop!
+     * The struct timespec consists of nanoseconds and seconds. If the nanoseconds
+     * are getting bigger than 1000000000 (= 1 second) the variable containing
+     * seconds has to be incremented and the nanoseconds decremented by 1000000000.
      *
-     * @param The rate to run the loop
+     * @param ts timespec to modify
      */
-<<<<<<< HEAD
-    void run(unsigned run_at_hz);
-
-   private:
-    // Services
-    std::unique_ptr<MotorService> motor_service_;
-    std::unique_ptr<RedisService> redis_service_;
-=======
     void timespecNorm(struct timespec &ts);
 
     /**
@@ -94,17 +76,13 @@
      * @return The CPU temp.
      */
     double getCpuTemperature();
->>>>>>> 526573de
 
     // Primitive Executor
     PrimitiveExecutor primitive_executor_;
 
     // Input Msg Buffers
-<<<<<<< HEAD
-=======
     TbotsProto::PrimitiveSet primitive_set_;
     TbotsProto::World world_;
->>>>>>> 526573de
     TbotsProto::Primitive primitive_;
     TbotsProto::DirectControlPrimitive direct_control_;
 
@@ -113,15 +91,6 @@
     TbotsProto::JetsonStatus jetson_status_;
     TbotsProto::NetworkStatus network_status_;
     TbotsProto::PowerStatus power_status_;
-<<<<<<< HEAD
-    TbotsProto::DriveUnitStatus drive_units_status_;
-
-    // Current State
-    RobotConstants_t robot_constants_;
-    WheelConstants_t wheel_consants_;
-    std::unique_ptr<RobotState> current_robot_state_;
-    unsigned robot_id_;
-=======
     TbotsProto::MotorStatus motor_status_;
     TbotsProto::ThunderloopStatus thunderloop_status_;
 
@@ -138,5 +107,4 @@
 
     // Path to the CPU thermal zone temperature file
     const std::string CPU_TEMP_FILE_PATH = "/sys/class/thermal/thermal_zone1/temp";
->>>>>>> 526573de
 };