--- conflicted
+++ resolved
@@ -11,12 +11,8 @@
     """Returns a list of Announcements, without duplicates received within a
     time window of 4s on a specified port
 
-<<<<<<< HEAD
-=======
     :param duration: how long to listen for announcements
->>>>>>> 90602f0c
     :param port: the port to listen for announcements on
-    :param duration: how long to listen for announcements
     :return: a list of Announcements, without duplicates
 
     """
