#include "software/jetson_nano/primitive_executor.h"

#include "proto/message_translation/tbots_geometry.h"
#include "proto/primitive.pb.h"
#include "proto/primitive/primitive_msg_factory.h"
#include "proto/tbots_software_msgs.pb.h"
#include "proto/visualization.pb.h"
#include "software/logger/logger.h"
#include "software/math/math_functions.h"

PrimitiveExecutor::PrimitiveExecutor(const double time_step,
                                     const RobotConstants_t& robot_constants,
                                     const TeamColour friendly_team_colour)
    : current_primitive_(),
      robot_constants_(robot_constants),
      hrvo_simulator_(static_cast<float>(time_step), robot_constants,
                      friendly_team_colour)
{
}

void PrimitiveExecutor::updatePrimitiveSet(
    const unsigned int robot_id, const TbotsProto::PrimitiveSet& primitive_set_msg)
{
    hrvo_simulator_.updatePrimitiveSet(primitive_set_msg);
    auto primitive_set_msg_iter = primitive_set_msg.robot_primitives().find(robot_id);
    if (primitive_set_msg_iter != primitive_set_msg.robot_primitives().end())
    {
        current_primitive_ = primitive_set_msg_iter->second;
        return;
    }
}

void PrimitiveExecutor::clearCurrentPrimitive()
{
    current_primitive_.Clear();
}

void PrimitiveExecutor::updateWorld(const TbotsProto::World& world_msg)
{
    current_world_ = world_msg;
    hrvo_simulator_.updateWorld(World(world_msg));
}

void PrimitiveExecutor::updateLocalVelocity(Vector local_velocity) {}

Vector PrimitiveExecutor::getTargetLinearVelocity(const unsigned int robot_id,
                                                  const Angle& curr_orientation)
{
<<<<<<< HEAD
    if (current_primitive_.has_move())
    {
        TbotsProto::MovePrimitive move_primitive = current_primitive_.move();
        auto friendly_team = Team(current_world_.friendly_team());
        auto robot         = friendly_team.getRobotById(robot_id);
        auto robot_state = robot->currentState();
        const float LOCAL_EPSILON = 1e-6f;  // Avoid dividing by zero

        // Unpack current move primitive
        const float dest_linear_speed = move_primitive.final_speed_m_per_s();
        const float max_speed_m_per_s = move_primitive.max_speed_m_per_s();
        auto destination =
            move_primitive.motion_control().path().points().at(1);
        const Point final_position    = Point(destination.x_meters(),
                destination.y_meters());
        std::clamp(max_speed_m_per_s, 0.0f, robot_constants_.robot_max_speed_m_per_s);

        const float max_target_linear_speed = fmaxf(max_speed_m_per_s, dest_linear_speed);

        // Compute distance to destination
        const float norm_dist_delta =
            static_cast<float>((robot_state.position() - final_position).length());

        // Compute at what linear distance we should start decelerating
        // d = (Vf^2 - Vi^2) / (2a + LOCAL_EPSILON)
        const float start_linear_deceleration_distance =
            (max_target_linear_speed * max_target_linear_speed -
             dest_linear_speed * dest_linear_speed) /
            (2 * robot_constants_.robot_max_acceleration_m_per_s_2 + LOCAL_EPSILON);

        // When we are close enough to start decelerating, we reduce the max speed
        // by 60%. Once we get closer than 0.6 meters, we start to linearly decrease
        // speed proportional to the distance to the destination. 0.6 was determined
        // experimentally.
        float target_linear_speed = max_target_linear_speed;
        if (norm_dist_delta < start_linear_deceleration_distance)
        {
            target_linear_speed = max_target_linear_speed * fminf(norm_dist_delta, 0.4f);
        }

        Vector target_global_velocity = final_position - robot_state.position();

        double local_x_velocity =
            robot_state.orientation().cos() * target_global_velocity.x() +
            robot_state.orientation().sin() * target_global_velocity.y();

        double local_y_velocity =
            -robot_state.orientation().sin() * target_global_velocity.x() +
            robot_state.orientation().cos() * target_global_velocity.y();

        return Vector(local_x_velocity, local_y_velocity).normalize(target_linear_speed);

    }
    return Vector(0,0);
=======
    Vector target_global_velocity = hrvo_simulator_.getRobotVelocity(robot_id);
    return target_global_velocity.rotate(-curr_orientation);
>>>>>>> 563a1bfc
}

AngularVelocity PrimitiveExecutor::getTargetAngularVelocity(
        const TbotsProto::MovePrimitive& move_primitive, const Angle& curr_orientation)
{
    const Angle dest_orientation = createAngle(move_primitive.final_angle());
    const double delta_orientation =
        dest_orientation.minDiff(curr_orientation).toRadians();

    // angular velocity given linear deceleration and distance remaining to target
    // orientation.
    // Vi = sqrt(0^2 + 2 * a * d)
    double max_angular_speed =
        static_cast<double>(robot_constants_.robot_max_ang_speed_rad_per_s);
    double next_angular_speed = std::min(max_angular_speed, delta_orientation);

    const double signed_delta_orientation =
        (dest_orientation - curr_orientation).clamp().toRadians();
    return AngularVelocity::fromRadians(
            std::copysign(next_angular_speed, signed_delta_orientation));
}

double PrimitiveExecutor::getTargetLinearSpeed(
    const TbotsProto::MovePrimitive& move_primitive, const RobotState& robot_state)
{
    const float LOCAL_EPSILON = 1e-6f;  // Avoid dividing by zero

    // Unpack current move primitive
    const float dest_linear_speed = move_primitive.final_speed_m_per_s();
    const float max_speed_m_per_s = move_primitive.max_speed_m_per_s();
    const Point final_position =
        createPoint(move_primitive.motion_control().path().points().at(1));
    std::clamp(max_speed_m_per_s, 0.0f, robot_constants_.robot_max_speed_m_per_s);

    const float max_target_linear_speed = fmaxf(max_speed_m_per_s, dest_linear_speed);

    // Compute distance to destination
    const float norm_dist_delta =
        static_cast<float>((robot_state.position() - final_position).length());

    // Compute at what linear distance we should start decelerating
    // d = (Vf^2 - Vi^2) / (2a + LOCAL_EPSILON)
    const float start_linear_deceleration_distance =
        (max_target_linear_speed * max_target_linear_speed -
         dest_linear_speed * dest_linear_speed) /
        (2 * robot_constants_.robot_max_acceleration_m_per_s_2 + LOCAL_EPSILON);

    // When we are close enough to start decelerating, we reduce the max speed
    // by 60%. Once we get closer than 0.6 meters, we start to linearly decrease
    // speed proportional to the distance to the destination. 0.6 was determined
    // experimentally.
    float target_linear_speed = max_target_linear_speed;
    if (norm_dist_delta < start_linear_deceleration_distance)
    {
        target_linear_speed = max_target_linear_speed * fminf(norm_dist_delta, 0.6f);
    }

    return target_linear_speed;
}

Vector PrimitiveExecutor::getTargetLinearVelocity(
    const TbotsProto::MovePrimitive& move_primitive, const RobotState& robot_state)
{
    const float LOCAL_EPSILON = 1e-6f;  // Avoid dividing by zero

    // Unpack current move primitive
    const float dest_linear_speed = move_primitive.final_speed_m_per_s();
    const float max_speed_m_per_s = move_primitive.max_speed_m_per_s();
    const Point final_position =
        createPoint(move_primitive.motion_control().path().points().at(1));
    std::clamp(max_speed_m_per_s, 0.0f, robot_constants_.robot_max_speed_m_per_s);

    const float max_target_linear_speed = fmaxf(max_speed_m_per_s, dest_linear_speed);

    // Compute distance to destination
    const float norm_dist_delta =
        static_cast<float>((robot_state.position() - final_position).length());

    // Compute at what linear distance we should start decelerating
    // d = (Vf^2 - Vi^2) / (2a + LOCAL_EPSILON)
    const float start_linear_deceleration_distance =
        (max_target_linear_speed * max_target_linear_speed -
         dest_linear_speed * dest_linear_speed) /
        (2 * robot_constants_.robot_max_acceleration_m_per_s_2 + LOCAL_EPSILON);

    // When we are close enough to start decelerating, we reduce the max speed
    // by 60%. Once we get closer than 0.6 meters, we start to linearly decrease
    // speed proportional to the distance to the destination. 0.6 was determined
    // experimentally.
    float target_linear_speed = max_target_linear_speed;
    if (norm_dist_delta < start_linear_deceleration_distance)
    {
        target_linear_speed = max_target_linear_speed * fminf(norm_dist_delta, 0.6f);
    }

    Vector target_global_velocity = final_position - robot_state.position();

    double local_x_velocity =
        robot_state.orientation().cos() * target_global_velocity.x() +
        robot_state.orientation().sin() * target_global_velocity.y();

    double local_y_velocity =
        -robot_state.orientation().sin() * target_global_velocity.x() +
        robot_state.orientation().cos() * target_global_velocity.y();

    return Vector(local_x_velocity, local_y_velocity).normalize(target_linear_speed);
}


std::unique_ptr<TbotsProto::DirectControlPrimitive> PrimitiveExecutor::stepPrimitive(
    const unsigned int robot_id, const RobotState& robot_state)
{
    hrvo_simulator_.doStep();

    // Visualize the HRVO Simulator for the current robot
    hrvo_simulator_.visualize(robot_id);

    switch (current_primitive_.primitive_case())
    {
        case TbotsProto::Primitive::kEstop:
        {
            // Protobuf guarantees that the default values in a proto are all zero (bools
            // are false)
            //
            // https://developers.google.com/protocol-buffers/docs/proto3#default
            auto output = std::make_unique<TbotsProto::DirectControlPrimitive>();

            return output;
        }
        case TbotsProto::Primitive::kStop:
        {
            auto prim   = createDirectControlPrimitive(Vector(), AngularVelocity(), 0.0,
                                                     TbotsProto::AutoChipOrKick());
            auto output = std::make_unique<TbotsProto::DirectControlPrimitive>(
                prim->direct_control());
            return output;
        }
        case TbotsProto::Primitive::kDirectControl:
        {
            return std::make_unique<TbotsProto::DirectControlPrimitive>(
                current_primitive_.direct_control());
        }
        case TbotsProto::Primitive::kMove:
        {
            // Compute the target velocities
            // Vector target_velocity = getTargetLinearVelocity(current_primitive_.move(),
            // robot_state);
            Vector target_velocity =
                getTargetLinearVelocity(robot_id, robot_state.orientation());

            double target_linear_speed =
                getTargetLinearSpeed(current_primitive_.move(), robot_state);
            if (target_velocity.length() > target_linear_speed)
            {
                target_velocity = target_velocity.normalize(target_linear_speed);
            }

            AngularVelocity target_angular_velocity = getTargetAngularVelocity(
                current_primitive_.move(), robot_state.orientation());

            auto output = createDirectControlPrimitive(
                target_velocity, target_angular_velocity,
                current_primitive_.move().dribbler_speed_rpm(),
                current_primitive_.move().auto_chip_or_kick());

            return std::make_unique<TbotsProto::DirectControlPrimitive>(
                output->direct_control());
        }
        case TbotsProto::Primitive::PRIMITIVE_NOT_SET:
        {
            // TODO (#2283) Once we can add/remove robots, this log should
            // be re-enabled. Right now it just gets spammed because we command
            // 6 robots for Div B when there are 11 on the field.
            //
            // LOG(DEBUG) << "No primitive set!";
        }
    }
    return std::make_unique<TbotsProto::DirectControlPrimitive>();
}<|MERGE_RESOLUTION|>--- conflicted
+++ resolved
@@ -46,65 +46,65 @@
 Vector PrimitiveExecutor::getTargetLinearVelocity(const unsigned int robot_id,
                                                   const Angle& curr_orientation)
 {
-<<<<<<< HEAD
-    if (current_primitive_.has_move())
-    {
-        TbotsProto::MovePrimitive move_primitive = current_primitive_.move();
-        auto friendly_team = Team(current_world_.friendly_team());
-        auto robot         = friendly_team.getRobotById(robot_id);
-        auto robot_state = robot->currentState();
-        const float LOCAL_EPSILON = 1e-6f;  // Avoid dividing by zero
-
-        // Unpack current move primitive
-        const float dest_linear_speed = move_primitive.final_speed_m_per_s();
-        const float max_speed_m_per_s = move_primitive.max_speed_m_per_s();
-        auto destination =
-            move_primitive.motion_control().path().points().at(1);
-        const Point final_position    = Point(destination.x_meters(),
-                destination.y_meters());
-        std::clamp(max_speed_m_per_s, 0.0f, robot_constants_.robot_max_speed_m_per_s);
-
-        const float max_target_linear_speed = fmaxf(max_speed_m_per_s, dest_linear_speed);
-
-        // Compute distance to destination
-        const float norm_dist_delta =
-            static_cast<float>((robot_state.position() - final_position).length());
-
-        // Compute at what linear distance we should start decelerating
-        // d = (Vf^2 - Vi^2) / (2a + LOCAL_EPSILON)
-        const float start_linear_deceleration_distance =
-            (max_target_linear_speed * max_target_linear_speed -
-             dest_linear_speed * dest_linear_speed) /
-            (2 * robot_constants_.robot_max_acceleration_m_per_s_2 + LOCAL_EPSILON);
-
-        // When we are close enough to start decelerating, we reduce the max speed
-        // by 60%. Once we get closer than 0.6 meters, we start to linearly decrease
-        // speed proportional to the distance to the destination. 0.6 was determined
-        // experimentally.
-        float target_linear_speed = max_target_linear_speed;
-        if (norm_dist_delta < start_linear_deceleration_distance)
-        {
-            target_linear_speed = max_target_linear_speed * fminf(norm_dist_delta, 0.4f);
-        }
-
-        Vector target_global_velocity = final_position - robot_state.position();
-
-        double local_x_velocity =
-            robot_state.orientation().cos() * target_global_velocity.x() +
-            robot_state.orientation().sin() * target_global_velocity.y();
-
-        double local_y_velocity =
-            -robot_state.orientation().sin() * target_global_velocity.x() +
-            robot_state.orientation().cos() * target_global_velocity.y();
-
-        return Vector(local_x_velocity, local_y_velocity).normalize(target_linear_speed);
-
-    }
-    return Vector(0,0);
-=======
+//<<<<<<< HEAD
+    //if (current_primitive_.has_move())
+    //{
+        //TbotsProto::MovePrimitive move_primitive = current_primitive_.move();
+        //auto friendly_team = Team(current_world_.friendly_team());
+        //auto robot         = friendly_team.getRobotById(robot_id);
+        //auto robot_state = robot->currentState();
+        //const float LOCAL_EPSILON = 1e-6f;  // Avoid dividing by zero
+
+        //// Unpack current move primitive
+        //const float dest_linear_speed = move_primitive.final_speed_m_per_s();
+        //const float max_speed_m_per_s = move_primitive.max_speed_m_per_s();
+        //auto destination =
+            //move_primitive.motion_control().path().points().at(1);
+        //const Point final_position    = Point(destination.x_meters(),
+                //destination.y_meters());
+        //std::clamp(max_speed_m_per_s, 0.0f, robot_constants_.robot_max_speed_m_per_s);
+
+        //const float max_target_linear_speed = fmaxf(max_speed_m_per_s, dest_linear_speed);
+
+        //// Compute distance to destination
+        //const float norm_dist_delta =
+            //static_cast<float>((robot_state.position() - final_position).length());
+
+        //// Compute at what linear distance we should start decelerating
+        //// d = (Vf^2 - Vi^2) / (2a + LOCAL_EPSILON)
+        //const float start_linear_deceleration_distance =
+            //(max_target_linear_speed * max_target_linear_speed -
+             //dest_linear_speed * dest_linear_speed) /
+            //(2 * robot_constants_.robot_max_acceleration_m_per_s_2 + LOCAL_EPSILON);
+
+        //// When we are close enough to start decelerating, we reduce the max speed
+        //// by 60%. Once we get closer than 0.6 meters, we start to linearly decrease
+        //// speed proportional to the distance to the destination. 0.6 was determined
+        //// experimentally.
+        //float target_linear_speed = max_target_linear_speed;
+        //if (norm_dist_delta < start_linear_deceleration_distance)
+        //{
+            //target_linear_speed = max_target_linear_speed * fminf(norm_dist_delta, 0.4f);
+        //}
+
+        //Vector target_global_velocity = final_position - robot_state.position();
+
+        //double local_x_velocity =
+            //robot_state.orientation().cos() * target_global_velocity.x() +
+            //robot_state.orientation().sin() * target_global_velocity.y();
+
+        //double local_y_velocity =
+            //-robot_state.orientation().sin() * target_global_velocity.x() +
+            //robot_state.orientation().cos() * target_global_velocity.y();
+
+        //return Vector(local_x_velocity, local_y_velocity).normalize(target_linear_speed);
+
+    //}
+    //return Vector(0,0);
+//=======
     Vector target_global_velocity = hrvo_simulator_.getRobotVelocity(robot_id);
     return target_global_velocity.rotate(-curr_orientation);
->>>>>>> 563a1bfc
+//>>>>>>> jonathan/hrvo_responsiveness_oscillation
 }
 
 AngularVelocity PrimitiveExecutor::getTargetAngularVelocity(
