#include "software/jetson_nano/primitive_executor.h"

#include "proto/message_translation/tbots_geometry.h"
#include "proto/primitive.pb.h"
#include "proto/primitive/primitive_msg_factory.h"
#include "proto/tbots_software_msgs.pb.h"
#include "proto/visualization.pb.h"
#include "software/logger/logger.h"
#include "software/math/math_functions.h"

PrimitiveExecutor::PrimitiveExecutor(const double time_step,
                                     const RobotConstants_t& robot_constants,
                                     const TeamColour friendly_team_colour)
    : current_primitive_(),
      robot_constants_(robot_constants),
      hrvo_simulator_(static_cast<float>(time_step), robot_constants,
                      friendly_team_colour)
{
}

void PrimitiveExecutor::updatePrimitiveSet(
    const unsigned int robot_id, const TbotsProto::PrimitiveSet& primitive_set_msg)
{
    hrvo_simulator_.updatePrimitiveSet(primitive_set_msg);
    auto primitive_set_msg_iter = primitive_set_msg.robot_primitives().find(robot_id);
    if (primitive_set_msg_iter != primitive_set_msg.robot_primitives().end())
    {
        current_primitive_ = primitive_set_msg_iter->second;
        return;
    }
}

void PrimitiveExecutor::clearCurrentPrimitive()
{
    current_primitive_.Clear();
}

void PrimitiveExecutor::updateWorld(const TbotsProto::World& world_msg)
{
    current_world_ = world_msg;
    hrvo_simulator_.updateWorld(World(world_msg));
}

void PrimitiveExecutor::updateLocalVelocity(Vector local_velocity) {}

Vector PrimitiveExecutor::getTargetLinearVelocity(const unsigned int robot_id,
                                                  const Angle& curr_orientation)
{
    if (current_primitive_.has_move())
    {
        TbotsProto::MovePrimitive move_primitive = current_primitive_.move();
        auto friendly_team = Team(current_world_.friendly_team());
        auto robot         = friendly_team.getRobotById(robot_id);
        auto robot_state = robot->currentState();
        const float LOCAL_EPSILON = 1e-6f;  // Avoid dividing by zero

        // Unpack current move primitive
        const float dest_linear_speed = move_primitive.final_speed_m_per_s();
        const float max_speed_m_per_s = move_primitive.max_speed_m_per_s();
        auto destination =
            move_primitive.motion_control().path().points().at(1);
        const Point final_position    = Point(destination.x_meters(),
                destination.y_meters());
        std::clamp(max_speed_m_per_s, 0.0f, robot_constants_.robot_max_speed_m_per_s);

        const float max_target_linear_speed = fmaxf(max_speed_m_per_s, dest_linear_speed);

        // Compute distance to destination
        const float norm_dist_delta =
            static_cast<float>((robot_state.position() - final_position).length());

        // Compute at what linear distance we should start decelerating
        // d = (Vf^2 - Vi^2) / (2a + LOCAL_EPSILON)
        const float start_linear_deceleration_distance =
            (max_target_linear_speed * max_target_linear_speed -
             dest_linear_speed * dest_linear_speed) /
            (2 * robot_constants_.robot_max_acceleration_m_per_s_2 + LOCAL_EPSILON);

        // When we are close enough to start decelerating, we reduce the max speed
        // by 60%. Once we get closer than 0.6 meters, we start to linearly decrease
        // speed proportional to the distance to the destination. 0.6 was determined
        // experimentally.
        float target_linear_speed = max_target_linear_speed;
        if (norm_dist_delta < start_linear_deceleration_distance)
        {
            target_linear_speed = max_target_linear_speed * fminf(norm_dist_delta, 0.4f);
        }

        Vector target_global_velocity = final_position - robot_state.position();

        double local_x_velocity =
            robot_state.orientation().cos() * target_global_velocity.x() +
            robot_state.orientation().sin() * target_global_velocity.y();

        double local_y_velocity =
            -robot_state.orientation().sin() * target_global_velocity.x() +
            robot_state.orientation().cos() * target_global_velocity.y();

        return Vector(local_x_velocity, local_y_velocity).normalize(target_linear_speed);

    }
    return Vector(0,0);
}

AngularVelocity PrimitiveExecutor::getTargetAngularVelocity(
        const TbotsProto::MovePrimitive& move_primitive, const Angle& curr_orientation)
{
    const Angle dest_orientation = createAngle(move_primitive.final_angle());
    const double delta_orientation =
        dest_orientation.minDiff(curr_orientation).toRadians();

    // angular velocity given linear deceleration and distance remaining to target
    // orientation.
    // Vi = sqrt(0^2 + 2 * a * d)
    double max_angular_speed =
        static_cast<double>(robot_constants_.robot_max_ang_speed_rad_per_s);
    double next_angular_speed = std::min(max_angular_speed, delta_orientation);

    const double signed_delta_orientation =
        (dest_orientation - curr_orientation).clamp().toRadians();
    return AngularVelocity::fromRadians(
            std::copysign(next_angular_speed, signed_delta_orientation));
}


std::unique_ptr<TbotsProto::DirectControlPrimitive> PrimitiveExecutor::stepPrimitive(
    const unsigned int robot_id, const Angle& curr_orientation)
{
    hrvo_simulator_.doStep();

    // Visualize the HRVO Simulator for the current robot
    hrvo_simulator_.visualize(robot_id);

    switch (current_primitive_.primitive_case())
    {
        case TbotsProto::Primitive::kEstop:
        {
            // Protobuf guarantees that the default values in a proto are all zero (bools
            // are false)
            //
            // https://developers.google.com/protocol-buffers/docs/proto3#default
            auto output = std::make_unique<TbotsProto::DirectControlPrimitive>();

<<<<<<< HEAD
            // Discharge the capacitors
            output->mutable_power_control()->set_charge_mode(
                TbotsProto::PowerControl_ChargeMode_DISCHARGE);

=======
>>>>>>> fe7b981a
            return output;
        }
        case TbotsProto::Primitive::kStop:
        {
            auto prim   = createDirectControlPrimitive(Vector(), AngularVelocity(), 0.0,
                                                     TbotsProto::AutoChipOrKick());
            auto output = std::make_unique<TbotsProto::DirectControlPrimitive>(
                prim->direct_control());
            return output;
        }
        case TbotsProto::Primitive::kDirectControl:
        {
            return std::make_unique<TbotsProto::DirectControlPrimitive>(
                current_primitive_.direct_control());
        }
        case TbotsProto::Primitive::kMove:
        {
            // Compute the target velocities
            Vector target_velocity = getTargetLinearVelocity(robot_id, curr_orientation);
            AngularVelocity target_angular_velocity =
                getTargetAngularVelocity(current_primitive_.move(), curr_orientation);

            auto output = createDirectControlPrimitive(
                target_velocity, target_angular_velocity,
                current_primitive_.move().dribbler_speed_rpm(),
                current_primitive_.move().auto_chip_or_kick());

            return std::make_unique<TbotsProto::DirectControlPrimitive>(
                output->direct_control());
        }
        case TbotsProto::Primitive::PRIMITIVE_NOT_SET:
        {
            // TODO (#2283) Once we can add/remove robots, this log should
            // be re-enabled. Right now it just gets spammed because we command
            // 6 robots for Div B when there are 11 on the field.
            //
            // LOG(DEBUG) << "No primitive set!";
        }
    }
    return std::make_unique<TbotsProto::DirectControlPrimitive>();
}<|MERGE_RESOLUTION|>--- conflicted
+++ resolved
@@ -141,13 +141,6 @@
             // https://developers.google.com/protocol-buffers/docs/proto3#default
             auto output = std::make_unique<TbotsProto::DirectControlPrimitive>();
 
-<<<<<<< HEAD
-            // Discharge the capacitors
-            output->mutable_power_control()->set_charge_mode(
-                TbotsProto::PowerControl_ChargeMode_DISCHARGE);
-
-=======
->>>>>>> fe7b981a
             return output;
         }
         case TbotsProto::Primitive::kStop:
