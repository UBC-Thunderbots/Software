#include "software/jetson_nano/services/motor.h"

#include <errno.h>
#include <fcntl.h>
#include <getopt.h>
#include <limits.h>
#include <linux/ioctl.h>
#include <linux/spi/spidev.h>
#include <linux/types.h>
#include <stdint.h>
#include <stdio.h>
#include <stdlib.h>
#include <sys/ioctl.h>

#include <bitset>

#include "proto/tbots_software_msgs.pb.h"
#include "shared/constants.h"
#include "software/logger/logger.h"

extern "C"
{
#include "external/trinamic/tmc/ic/TMC4671/TMC4671.h"
#include "external/trinamic/tmc/ic/TMC4671/TMC4671_Variants.h"
#include "external/trinamic/tmc/ic/TMC6100/TMC6100.h"
}

// SPI Configs
static uint32_t SPI_SPEED_HZ = 2000000;  // 2 Mhz
static uint8_t SPI_BITS      = 8;
static uint32_t SPI_MODE     = 0x3u;

// SPI Chip Selects
<<<<<<< HEAD
static const uint32_t FRONT_LEFT_MOTOR_CHIP_SELECT  = 0;
static const uint32_t FRONT_RIGHT_MOTOR_CHIP_SELECT = 3;
static const uint32_t BACK_LEFT_MOTOR_CHIP_SELECT   = 2;
static const uint32_t BACK_RIGHT_MOTOR_CHIP_SELECT  = 1;
static const uint32_t DRIBBLER_MOTOR_CHIP_SELECT    = 4;
=======
static const uint8_t FRONT_LEFT_MOTOR_CHIP_SELECT  = 0;
static const uint8_t FRONT_RIGHT_MOTOR_CHIP_SELECT = 3;
static const uint8_t BACK_LEFT_MOTOR_CHIP_SELECT   = 2;
static const uint8_t BACK_RIGHT_MOTOR_CHIP_SELECT  = 1;
static const uint8_t DRIBBLER_MOTOR_CHIP_SELECT    = 4;
static const uint8_t NUM_MOTORS                    = 5;
>>>>>>> 3808ce8a

// SPI Trinamic Motor Driver Paths (indexed with chip select above)
static const char* SPI_PATHS[] = {"/dev/spidev0.0", "/dev/spidev0.1", "/dev/spidev0.2",
                                  "/dev/spidev0.3", "/dev/spidev0.4"};

static const char* SPI_CS_DRIVER_TO_CONTROLLER_MUX_0_GPIO = "51";
static const char* SPI_CS_DRIVER_TO_CONTROLLER_MUX_1_GPIO = "76";
static const char* MOTOR_DRIVER_RESET_GPIO                = "168";
static const char* DRIVER_CONTROL_ENABLE_GPIO             = "194";
static const char* HEARTBEAT_GPIO                         = "216";

extern "C"
{
    // We need a static pointer here, because trinamic externs the following two
    // SPI binding functions that we need to interface with their API.
    //
    // The motor service exclusively calls the trinamic API which triggers these
    // functions. The motor service will set this variable in the constructor.
    static MotorService* g_motor_service = NULL;

    uint8_t tmc4671_readwriteByte(uint8_t motor, uint8_t data, uint8_t last_transfer)
    {
        return g_motor_service->tmc4671ReadWriteByte(motor, data, last_transfer);
    }

    uint8_t tmc6100_readwriteByte(uint8_t motor, uint8_t data, uint8_t last_transfer)
    {
        return g_motor_service->tmc6100ReadWriteByte(motor, data, last_transfer);
    }
}

MotorService::MotorService(const RobotConstants_t& robot_constants,
                           int control_loop_frequency_hz)
    : spi_demux_select_0(SPI_CS_DRIVER_TO_CONTROLLER_MUX_0_GPIO, GpioDirection::OUTPUT,
                         GpioState::LOW),
      spi_demux_select_1(SPI_CS_DRIVER_TO_CONTROLLER_MUX_1_GPIO, GpioDirection::OUTPUT,
                         GpioState::LOW),
      driver_control_enable_gpio(DRIVER_CONTROL_ENABLE_GPIO, GpioDirection::OUTPUT,
                                 GpioState::HIGH),
      reset_gpio(MOTOR_DRIVER_RESET_GPIO, GpioDirection::OUTPUT, GpioState::HIGH),
      heartbeat_gpio(HEARTBEAT_GPIO, GpioDirection::OUTPUT, GpioState::HIGH),
      euclidean_to_four_wheel(control_loop_frequency_hz, robot_constants)
{
    robot_constants_ = robot_constants;

    int ret = 0;

    /**
     * Opens SPI File Descriptor
     *
     * @param motor_name The name of the motor the spi path is connected to
     * @param chip_select Which chip select to use
     */
#define OPEN_SPI_FILE_DESCRIPTOR(motor_name, chip_select)                                \
                                                                                         \
    file_descriptors[chip_select] = open(SPI_PATHS[chip_select], O_RDWR);                \
    CHECK(file_descriptors[chip_select] >= 0)                                            \
        << "can't open device: " << #motor_name << "error: " << strerror(errno);         \
                                                                                         \
    ret = ioctl(file_descriptors[chip_select], SPI_IOC_WR_MODE32, &SPI_MODE);            \
    CHECK(ret != -1) << "can't set spi mode for: " << #motor_name                        \
                     << "error: " << strerror(errno);                                    \
                                                                                         \
    ret = ioctl(file_descriptors[chip_select], SPI_IOC_WR_BITS_PER_WORD, &SPI_BITS);     \
    CHECK(ret != -1) << "can't set bits_per_word for: " << #motor_name                   \
                     << "error: " << strerror(errno);                                    \
                                                                                         \
    ret = ioctl(file_descriptors[chip_select], SPI_IOC_WR_MAX_SPEED_HZ, &SPI_SPEED_HZ);  \
    CHECK(ret != -1) << "can't set spi max speed hz for: " << #motor_name                \
                     << "error: " << strerror(errno);

    OPEN_SPI_FILE_DESCRIPTOR(front_left, FRONT_LEFT_MOTOR_CHIP_SELECT)
    OPEN_SPI_FILE_DESCRIPTOR(front_right, FRONT_RIGHT_MOTOR_CHIP_SELECT)
    OPEN_SPI_FILE_DESCRIPTOR(back_left, BACK_LEFT_MOTOR_CHIP_SELECT)
    OPEN_SPI_FILE_DESCRIPTOR(back_right, BACK_RIGHT_MOTOR_CHIP_SELECT)
    // TODO (#2606) - Add Dribbler Motor support

    // Make this instance available to the static functions above
    g_motor_service = this;

    // Clear faults
    reset_gpio.setValue(GpioState::LOW);
    sleep(1);
    reset_gpio.setValue(GpioState::HIGH);
    sleep(1);

    // TMC6100 Setup
<<<<<<< HEAD
    startDriver(FRONT_LEFT_MOTOR_CHIP_SELECT);
    startDriver(BACK_RIGHT_MOTOR_CHIP_SELECT);
    startDriver(FRONT_RIGHT_MOTOR_CHIP_SELECT);
    startDriver(BACK_LEFT_MOTOR_CHIP_SELECT);

    // Check faults
    checkDriverFault(FRONT_LEFT_MOTOR_CHIP_SELECT);
    checkDriverFault(FRONT_RIGHT_MOTOR_CHIP_SELECT);
    checkDriverFault(BACK_LEFT_MOTOR_CHIP_SELECT);
    checkDriverFault(BACK_RIGHT_MOTOR_CHIP_SELECT);

    // TMC4671 Setup
    startController(FRONT_LEFT_MOTOR_CHIP_SELECT);
    startController(BACK_RIGHT_MOTOR_CHIP_SELECT);
    startController(FRONT_RIGHT_MOTOR_CHIP_SELECT);
    startController(BACK_LEFT_MOTOR_CHIP_SELECT);
=======
    for (uint8_t i = 0; i < NUM_MOTORS; i++)
    {
        startDriver(i);
        checkDriverFault(i);
        startController(i);
    }
>>>>>>> 3808ce8a
}

MotorService::~MotorService() {}


bool MotorService::checkDriverFault(uint8_t motor)
{
    int gstat = tmc6100_readInt(motor, TMC6100_GSTAT);
    std::bitset<32> gstat_bitset(gstat);

    CHECK(gstat_bitset.any() == false)
        << "TMC6100 offline, no fault bits detected."
        << " The reset bit should be set. This could indicate that the driver isn't"
        << " communicating over SPI or the reset pin is not connected.";

    if (gstat_bitset.any())
    {
        LOG(WARNING) << "======= Faults For Motor " << std::to_string(motor)
                     << "=========";
    }

    if (gstat_bitset[0])
    {
        LOG(WARNING)
            << "Indicates that the IC has been reset. All registers have been cleared to reset values."
            << "Attention: DRV_EN must be high to allow clearing reset";
    }

    if (gstat_bitset[1])
    {
        LOG(WARNING)
            << "drv_otpw : Indicates, that the driver temperature has exceeded overtemperature prewarning-level."
            << "No action is taken. This flag is latched.";
    }

    if (gstat_bitset[2])
    {
        LOG(WARNING)
            << "drv_ot: Indicates, that the driver has been shut down due to overtemperature."
            << "This flag can only be cleared when the temperature is below the limit again."
            << "It is latched for information.";
    }

    if (gstat_bitset[3])
    {
        LOG(WARNING) << "uv_cp: Indicates an undervoltage on the charge pump."
                     << "The driver is disabled during undervoltage."
                     << "This flag is latched for information.";
    }

    if (gstat_bitset[4])
    {
        LOG(WARNING) << "shortdet_u: Short to GND detected on phase U."
                     << "The driver becomes disabled until flag becomes cleared.";
    }

    if (gstat_bitset[5])
    {
        LOG(WARNING) << "s2gu: Short to GND detected on phase U."
                     << "The driver becomes disabled until flag becomes cleared.";
    }
<<<<<<< HEAD

    if (gstat_bitset[6])
    {
        LOG(WARNING) << "s2vsu: Short to VS detected on phase U."
                     << "The driver becomes disabled until flag becomes cleared.";
    }

    if (gstat_bitset[8])
    {
        LOG(WARNING) << "shortdet_v: V short counter has triggered at least once.";
    }

    if (gstat_bitset[9])
    {
        LOG(WARNING) << "s2gv: Short to GND detected on phase V."
                     << "The driver becomes disabled until flag becomes cleared.";
    }

    if (gstat_bitset[10])
    {
        LOG(WARNING) << "s2vsv: Short to VS detected on phase V."
                     << "The driver becomes disabled until flag becomes cleared.";
    }

    if (gstat_bitset[12])
    {
        LOG(WARNING) << "shortdet_w: short counter has triggered at least once.";
    }

=======

    if (gstat_bitset[6])
    {
        LOG(WARNING) << "s2vsu: Short to VS detected on phase U."
                     << "The driver becomes disabled until flag becomes cleared.";
    }

    if (gstat_bitset[8])
    {
        LOG(WARNING) << "shortdet_v: V short counter has triggered at least once.";
    }

    if (gstat_bitset[9])
    {
        LOG(WARNING) << "s2gv: Short to GND detected on phase V."
                     << "The driver becomes disabled until flag becomes cleared.";
    }

    if (gstat_bitset[10])
    {
        LOG(WARNING) << "s2vsv: Short to VS detected on phase V."
                     << "The driver becomes disabled until flag becomes cleared.";
    }

    if (gstat_bitset[12])
    {
        LOG(WARNING) << "shortdet_w: short counter has triggered at least once.";
    }

>>>>>>> 3808ce8a
    if (gstat_bitset[13])
    {
        LOG(WARNING) << "s2gw: Short to GND detected on phase W."
                     << "The driver becomes disabled until flag becomes cleared.";
    }

    if (gstat_bitset[14])
    {
        LOG(WARNING) << "s2vsw: Short to VS detected on phase W."
                     << "The driver becomes disabled until flag becomes cleared.";
    }

    return !gstat_bitset.any();
}


TbotsProto::MotorStatus MotorService::poll(const TbotsProto::MotorControl& motor)
{
    CHECK(encoder_calibrated_[FRONT_LEFT_MOTOR_CHIP_SELECT] &&
          encoder_calibrated_[FRONT_RIGHT_MOTOR_CHIP_SELECT] &&
          encoder_calibrated_[BACK_LEFT_MOTOR_CHIP_SELECT] &&
          encoder_calibrated_[BACK_RIGHT_MOTOR_CHIP_SELECT])
        << "Running without encoder calibration can cause serious harm, exiting";

    int front_right_rpm = tmc4671_getActualVelocity(FRONT_RIGHT_MOTOR_CHIP_SELECT);
    int front_left_rpm  = tmc4671_getActualVelocity(FRONT_LEFT_MOTOR_CHIP_SELECT);
    int back_right_rpm  = tmc4671_getActualVelocity(BACK_RIGHT_MOTOR_CHIP_SELECT);
    int back_left_rpm   = tmc4671_getActualVelocity(BACK_LEFT_MOTOR_CHIP_SELECT);

    WheelSpace_t current_wheel_speeds = {
        static_cast<double>(front_left_rpm), static_cast<double>(front_right_rpm),
        static_cast<double>(back_left_rpm), static_cast<double>(back_right_rpm)};

    TbotsProto::MotorStatus motor_status;
    motor_status.mutable_front_right()->set_wheel_rpm(front_right_rpm);
    motor_status.mutable_front_left()->set_wheel_rpm(front_left_rpm);
    motor_status.mutable_back_left()->set_wheel_rpm(back_left_rpm);
    motor_status.mutable_back_right()->set_wheel_rpm(back_right_rpm);

    switch (motor.drive_control_case())
    {
        case TbotsProto::MotorControl::DriveControlCase::kDirectPerWheelControl:
        {
            tmc4671_setTargetVelocity(
                FRONT_LEFT_MOTOR_CHIP_SELECT,
                static_cast<int>(motor.direct_per_wheel_control().front_left_wheel_rpm() *
                                 robot_constants_.wheel_rotations_per_motor_rotation));
            tmc4671_setTargetVelocity(
                FRONT_RIGHT_MOTOR_CHIP_SELECT,
                static_cast<int>(
                    motor.direct_per_wheel_control().front_right_wheel_rpm() *
                    robot_constants_.wheel_rotations_per_motor_rotation));
            tmc4671_setTargetVelocity(
                BACK_LEFT_MOTOR_CHIP_SELECT,
                static_cast<int>(motor.direct_per_wheel_control().back_left_wheel_rpm() *
                                 robot_constants_.wheel_rotations_per_motor_rotation));
            tmc4671_setTargetVelocity(
                BACK_RIGHT_MOTOR_CHIP_SELECT,
                static_cast<int>(motor.direct_per_wheel_control().back_right_wheel_rpm() *
                                 robot_constants_.wheel_rotations_per_motor_rotation));
            break;
        }
        case TbotsProto::MotorControl::DriveControlCase::kDirectVelocityControl:
        {
            EuclideanSpace_t target_euclidean_velocity = {
                motor.direct_velocity_control().velocity().x_component_meters(),
                motor.direct_velocity_control().velocity().y_component_meters(),
                motor.direct_velocity_control().angular_velocity().radians_per_second(),
            };

            // This is a linear transformation, we don't need to convert to/from
            // RPM to MPS
            WheelSpace_t target_speeds = euclidean_to_four_wheel.getTargetWheelSpeeds(
                target_euclidean_velocity, current_wheel_speeds);

            tmc4671_setTargetVelocity(FRONT_RIGHT_MOTOR_CHIP_SELECT,
                                      static_cast<int>(target_speeds[0]));
            tmc4671_setTargetVelocity(FRONT_LEFT_MOTOR_CHIP_SELECT,
                                      static_cast<int>(target_speeds[1]));
            tmc4671_setTargetVelocity(BACK_LEFT_MOTOR_CHIP_SELECT,
                                      static_cast<int>(target_speeds[2]));
            tmc4671_setTargetVelocity(BACK_RIGHT_MOTOR_CHIP_SELECT,
                                      static_cast<int>(target_speeds[3]));

            break;
        }

        case TbotsProto::MotorControl::DriveControlCase::DRIVE_CONTROL_NOT_SET:
        {
            LOG(WARNING) << "Motor service polled with an empty DirectControlPrimitive";
            break;
        }
    }

    // Toggle Hearbeat
<<<<<<< HEAD
    heartbeat_gpio.setValue((heartbeat_state = !heartbeat_state) ? GpioState::HIGH
                                                                 : GpioState::LOW);
=======
    if (heartbeat_state == 1)
    {
        heartbeat_gpio.setValue(GpioState::LOW);
        heartbeat_state = 0;
    }
    else
    {
        heartbeat_gpio.setValue(GpioState::HIGH);
        heartbeat_state = 1;
    }
>>>>>>> 3808ce8a

    return motor_status;
}

void MotorService::spiTransfer(int fd, uint8_t const* tx, uint8_t const* rx, unsigned len)
{
    int ret;

    struct spi_ioc_transfer tr[1];
    memset(tr, 0, sizeof(tr));

    tr[0].tx_buf        = (unsigned long)tx;
    tr[0].rx_buf        = (unsigned long)rx;
    tr[0].len           = len;
    tr[0].delay_usecs   = 0;
    tr[0].speed_hz      = SPI_SPEED_HZ;
    tr[0].bits_per_word = 8;

    ret = ioctl(fd, SPI_IOC_MESSAGE(1), &tr);

    CHECK(ret >= 1) << "SPI Transfer to motor failed, not safe to proceed: errno "
                    << strerror(errno);
}

// Both the TMC4671 (the controller) and the TMC6100 (the driver) respect
// the same SPI interface. So when we bind the API, we can use the same
// readWriteByte function, provided that the chip select pin is turning on
// the right chip.
//
// Each TMC4671 controller, TMC6100 driver and encoder group have their chip
// selects coming in from a demux (see diagram below). The demux is controlled
// by two bits {spi_demux_select_0, spi_demux_select_1}. The two bits are
// 10 the TMC4671 is selected, when they are 01 the TMC6100 is selected and
// when they are 00 the encoder is selected.
<<<<<<< HEAD
=======
//
>>>>>>> 3808ce8a
//
//                                      FRONT LEFT MOTOR
//                                 CONTROLLER + DRIVER + ENCODER
//
<<<<<<< HEAD
//                                      FRONT LEFT MOTOR
//                                 CONTROLLER + DRIVER + ENCODER
//
=======
>>>>>>> 3808ce8a
//                    ┌───────┐        ┌───────────────┐
//                    │       │        │               │
//                    │  2:4  │  10    │  ┌─────────┐  │
//                    │       ├────────┼──►TMC4671  │  │  B0
//     FRONT_LEFT_CS  │ DEMUX │        │  └─────────┘  │
//     ───────────────►       │        │               │
//                    │       │  01    │  ┌─────────┐  │
//                    │       ├────────┼──►TMC6100  │  │  B1
//                    │       │        │  └─────────┘  │
//                    │       │        │               │
//                    │       │  11    │  ┌─────────┐  │
//                    │       ├────────┼──►ENCODER  │  │  B2
//                    │       │        │  └─────────┘  │
//                    └───▲───┘        │               │
//                        │            └───────────────┘
//                        │
//                spi_demux_sel_0 & 1
//
uint8_t MotorService::tmc4671ReadWriteByte(uint8_t motor, uint8_t data,
                                           uint8_t last_transfer)
{
    spi_demux_select_0.setValue(GpioState::HIGH);
    spi_demux_select_1.setValue(GpioState::LOW);
    return readWriteByte(motor, data, last_transfer);
}

uint8_t MotorService::tmc6100ReadWriteByte(uint8_t motor, uint8_t data,
                                           uint8_t last_transfer)
{
    spi_demux_select_0.setValue(GpioState::LOW);
    spi_demux_select_1.setValue(GpioState::HIGH);
    return readWriteByte(motor, data, last_transfer);
}

uint8_t MotorService::readWriteByte(uint8_t motor, uint8_t data, uint8_t last_transfer)
{
    uint8_t ret_byte = 0;

    if (!transfer_started)
    {
        memset(tx, 0, sizeof(tx));
        memset(rx, 0, sizeof(rx));
        position = 0;

        if (data & TMC_WRITE_BIT)
        {
            // If the transfer started and its a write operation,
            // set the appropriate flags.
            currently_reading = false;
            currently_writing = true;
        }
        else
        {
            // The first byte should contain the address on a read operation.
            // Trigger a transfer (1 byte) and buffer the response (4 bytes)
            tx[position] = data;
            spiTransfer(file_descriptors[motor], tx, rx, 5);

            currently_reading = true;
            currently_writing = false;
        }

        transfer_started = true;
    }

    if (currently_writing)
    {
        // Buffer the data to send out when last_transfer is true.
        tx[position++] = data;
    }

    if (currently_reading)
    {
        // If we are reading, we just need to return the buffered data
        // byte by byte.
        ret_byte = rx[position++];
    }

    if (currently_writing && last_transfer)
    {
        // we have all the bytes for this transfer, lets trigger the transfer and
        // reset state
        spiTransfer(file_descriptors[motor], tx, rx, 5);
        transfer_started = false;
    }

    if (currently_reading && last_transfer)
    {
        // when reading, if last transfer is true, we just need to reset state
        transfer_started = false;
    }

    return ret_byte;
}

void MotorService::writeToDriverOrDieTrying(uint8_t motor, uint8_t address, int32_t value)
{
    tmc6100_writeInt(motor, address, value);
    int read_value = tmc6100_readInt(motor, address);
    if (read_value != value)
    {
        reset_gpio.setValue(GpioState::LOW);
    }
    CHECK(read_value == value) << "Couldn't write " << value
                               << " to the TMC6100 at address " << address
                               << " at address " << static_cast<uint32_t>(address)
                               << " on motor " << static_cast<uint32_t>(motor)
                               << " received: " << read_value;
}

void MotorService::writeToControllerOrDieTrying(uint8_t motor, uint8_t address,
                                                int32_t value)
{
    tmc4671_writeInt(motor, address, value);
    int read_value = tmc4671_readInt(motor, address);
    if (read_value != value)
    {
        reset_gpio.setValue(GpioState::LOW);
    }
    CHECK(read_value == value) << "Couldn't write " << value
                               << " to the TMC4671 at address " << address
                               << " at address " << static_cast<uint32_t>(address)
                               << " on motor " << static_cast<uint32_t>(motor)
                               << " received: " << read_value;
}

void MotorService::configurePWM(uint8_t motor)
{
    // Please read the header file and the datasheet for more info
    writeToControllerOrDieTrying(motor, TMC4671_PWM_POLARITIES, 0x00000000);
    writeToControllerOrDieTrying(motor, TMC4671_PWM_MAXCNT, 0x00000F9F);
    writeToControllerOrDieTrying(motor, TMC4671_PWM_BBM_H_BBM_L, 0x00002828);
    writeToControllerOrDieTrying(motor, TMC4671_PWM_SV_CHOP, 0x00000107);
}

void MotorService::configurePI(uint8_t motor)
{
    // Please read the header file and the datasheet for more info
    writeToControllerOrDieTrying(motor, TMC4671_PID_FLUX_P_FLUX_I, 67109376);
    writeToControllerOrDieTrying(motor, TMC4671_PID_TORQUE_P_TORQUE_I, 67109376);
    writeToControllerOrDieTrying(motor, TMC4671_PID_VELOCITY_P_VELOCITY_I, 52428800);
    writeToControllerOrDieTrying(motor, TMC4671_PID_POSITION_P_POSITION_I, 0);

    writeToControllerOrDieTrying(motor, TMC4671_PID_TORQUE_FLUX_TARGET_DDT_LIMITS, 0);
    writeToControllerOrDieTrying(motor, TMC4671_PIDOUT_UQ_UD_LIMITS, 32767);
    writeToControllerOrDieTrying(motor, TMC4671_PID_TORQUE_FLUX_LIMITS, 5000);
    writeToControllerOrDieTrying(motor, TMC4671_PID_ACCELERATION_LIMIT, 1000);
    writeToControllerOrDieTrying(motor, TMC4671_PID_VELOCITY_LIMIT, 10000);
}

void MotorService::configureADC(uint8_t motor)
{
    // ADC configuration
    writeToControllerOrDieTrying(motor, TMC4671_ADC_I_SELECT, 0x18000100);
    writeToControllerOrDieTrying(motor, TMC4671_dsADC_MDEC_B_MDEC_A, 0x014E014E);

    // These values have been calibrated for the TI INA240 current sense amplifier.
    // If you wish to use the TMC4671+TMC6100-BOB you can use the following values,
    // that work for the AD8418 current sense amplifier
    //
    // TMC4671_ADC_I0_SCALE_OFFSET = 0x010081DD
    // TMC4671_ADC_I1_SCALE_OFFSET = 0x0100818E
    //
    writeToControllerOrDieTrying(motor, TMC4671_ADC_I0_SCALE_OFFSET, 0x002081DD);
    writeToControllerOrDieTrying(motor, TMC4671_ADC_I1_SCALE_OFFSET, 0x0020818E);
}

void MotorService::configureEncoder(uint8_t motor)
{
    // ABN encoder settings
    writeToControllerOrDieTrying(motor, TMC4671_ABN_DECODER_MODE, 0x00000000);
    writeToControllerOrDieTrying(motor, TMC4671_ABN_DECODER_PPR, 0x00001000);
}

void MotorService::calibrateEncoder(uint8_t motor)
{
    LOG(WARNING) << "Calibrating the encoder, ensure the robot is lifted off the ground";

    writeToControllerOrDieTrying(motor, TMC4671_PID_TORQUE_FLUX_LIMITS, 0x000003E8);
    writeToControllerOrDieTrying(motor, TMC4671_PID_TORQUE_P_TORQUE_I, 0x01000100);
    writeToControllerOrDieTrying(motor, TMC4671_PID_FLUX_P_FLUX_I, 0x01000100);

    writeToControllerOrDieTrying(motor, TMC4671_MODE_RAMP_MODE_MOTION, 0x00000008);
    writeToControllerOrDieTrying(motor, TMC4671_ABN_DECODER_PHI_E_PHI_M_OFFSET,
                                 0x00000000);
    writeToControllerOrDieTrying(motor, TMC4671_PHI_E_SELECTION, 0x00000001);
    writeToControllerOrDieTrying(motor, TMC4671_PHI_E_EXT, 0x00000000);
    writeToControllerOrDieTrying(motor, TMC4671_UQ_UD_EXT, 0x000007F0);

    // Wait for the motor to align with the magnetic axis before zeroing
    // out the encoder.
    sleep(1);

    writeToControllerOrDieTrying(motor, TMC4671_ABN_DECODER_COUNT, 0x00000000);
    writeToControllerOrDieTrying(motor, TMC4671_UQ_UD_EXT, 0x00000000);
    writeToControllerOrDieTrying(motor, TMC4671_PHI_E_SELECTION, TMC4671_PHI_E_ABN);

    encoder_calibrated_[motor] = true;
}

void MotorService::runOpenLoopCalibrationRoutine(uint8_t motor, size_t num_samples)
{
    // Some limits
    tmc4671_writeInt(motor, TMC4671_PID_TORQUE_FLUX_LIMITS, 0x000003E8);
    tmc4671_writeInt(motor, TMC4671_PID_TORQUE_P_TORQUE_I, 0x01000100);
    tmc4671_writeInt(motor, TMC4671_PID_FLUX_P_FLUX_I, 0x01000100);

    // Open loop settings
    tmc4671_writeInt(motor, TMC4671_OPENLOOP_MODE, 0x00000000);
    tmc4671_writeInt(motor, TMC4671_OPENLOOP_ACCELERATION, 0x0000003C);
    tmc4671_writeInt(motor, TMC4671_OPENLOOP_VELOCITY_TARGET, 0xFFFFFFFB);

    // Feedback selection
    tmc4671_writeInt(motor, TMC4671_PHI_E_SELECTION, 0x00000002);
    tmc4671_writeInt(motor, TMC4671_UQ_UD_EXT, 0x00000799);

    // Switch to open loop velocity mode
    tmc4671_writeInt(motor, TMC4671_MODE_RAMP_MODE_MOTION, 0x00000008);

    // Rotate right
    tmc4671_writeInt(motor, TMC4671_OPENLOOP_VELOCITY_TARGET, 0x0000004A);

    // Setup CSVs
    LOG(CSV, "encoder_calibration_" + std::to_string(motor) + ".csv")
        << "actual_encoder,estimated_phi\n";
    LOG(CSV, "phase_currents_and_voltages_" + std::to_string(motor) + ".csv")
        << "adc_iv,adc_ux,adc_wy,pwm_iv,pwm_ux,pwm_wy\n";

    // Take samples of the useful registers
    for (size_t num_sample = 0; num_sample < num_samples; num_sample++)
    {
        int estimated_phi  = tmc4671_readInt(motor, TMC4671_OPENLOOP_PHI);
        int actual_encoder = tmc4671_readRegister16BitValue(
            motor, TMC4671_ABN_DECODER_PHI_E_PHI_M, BIT_16_TO_31);

        LOG(CSV, "encoder_calibration" + std::to_string(motor) + ".csv")
            << actual_encoder << "," << estimated_phi << "\n";

        int16_t adc_v =
            tmc4671_readRegister16BitValue(motor, TMC4671_ADC_IV, BIT_0_TO_15);
        int16_t adc_u =
            tmc4671_readRegister16BitValue(motor, TMC4671_ADC_IWY_IUX, BIT_0_TO_15);
        int16_t adc_w =
            tmc4671_readRegister16BitValue(motor, TMC4671_ADC_IWY_IUX, BIT_16_TO_31);

        tmc4671_writeInt(motor, TMC4671_INTERIM_ADDR, INTERIM_ADDR_PWM_UV);
        int16_t pwm_v =
            tmc4671_readRegister16BitValue(motor, TMC4671_INTERIM_DATA, BIT_0_TO_15);

        tmc4671_writeInt(motor, TMC4671_INTERIM_ADDR, INTERIM_ADDR_PWM_WY_UX);
        int16_t pwm_u =
            tmc4671_readRegister16BitValue(motor, TMC4671_INTERIM_DATA, BIT_0_TO_15);
        int16_t pwm_w =
            tmc4671_readRegister16BitValue(motor, TMC4671_INTERIM_DATA, BIT_16_TO_31);

        LOG(CSV, "phase_currents_and_voltages_" + std::to_string(motor) + ".csv")
            << adc_v << "," << adc_u << "," << adc_w << "," << pwm_v << "," << pwm_u
            << "," << pwm_w << "\n";
    }

    // Stop open loop rotation
    tmc4671_writeInt(motor, TMC4671_OPENLOOP_VELOCITY_TARGET, 0x00000000);
}

void MotorService::startDriver(uint8_t motor)
{
    // Set the drive strength to 0, the weakest it can go as recommended
    // by the TMC4671-TMC6100-BOB datasheet.
    int32_t current_drive_conf = tmc6100_readInt(motor, TMC6100_DRV_CONF);
    writeToDriverOrDieTrying(motor, TMC6100_DRV_CONF,
                             current_drive_conf & (~TMC6100_DRVSTRENGTH_MASK));
    writeToDriverOrDieTrying(motor, TMC6100_GCONF, 0x40);
    LOG(DEBUG) << "Driver " << std::to_string(motor) << " accepted conf";
}

void MotorService::startController(uint8_t motor)
{
    // Read the chip ID to validate the SPI connection
    tmc4671_writeInt(motor, TMC4671_CHIPINFO_ADDR, 0x000000000);
    int chip_id = tmc4671_readInt(motor, TMC4671_CHIPINFO_DATA);

    CHECK(0x34363731 == chip_id) << "The TMC4671 of motor "
                                 << static_cast<uint32_t>(motor) << " is not responding";

    LOG(DEBUG) << "Controller " << std::to_string(motor)
               << " online, responded with: " << chip_id;

    // Configure to brushless DC motor with 8 pole pairs
    writeToControllerOrDieTrying(motor, TMC4671_MOTOR_TYPE_N_POLE_PAIRS, 0x00030008);

    // Configure other controller params
    configurePWM(motor);
    configureADC(motor);
    configureEncoder(motor);

    // Trigger encoder calibration
    // TODO (#2451) Don't call this here, its not safe because it moves the motors
    calibrateEncoder(motor);
    configurePI(motor);
}<|MERGE_RESOLUTION|>--- conflicted
+++ resolved
@@ -31,20 +31,12 @@
 static uint32_t SPI_MODE     = 0x3u;
 
 // SPI Chip Selects
-<<<<<<< HEAD
-static const uint32_t FRONT_LEFT_MOTOR_CHIP_SELECT  = 0;
-static const uint32_t FRONT_RIGHT_MOTOR_CHIP_SELECT = 3;
-static const uint32_t BACK_LEFT_MOTOR_CHIP_SELECT   = 2;
-static const uint32_t BACK_RIGHT_MOTOR_CHIP_SELECT  = 1;
-static const uint32_t DRIBBLER_MOTOR_CHIP_SELECT    = 4;
-=======
 static const uint8_t FRONT_LEFT_MOTOR_CHIP_SELECT  = 0;
 static const uint8_t FRONT_RIGHT_MOTOR_CHIP_SELECT = 3;
 static const uint8_t BACK_LEFT_MOTOR_CHIP_SELECT   = 2;
 static const uint8_t BACK_RIGHT_MOTOR_CHIP_SELECT  = 1;
 static const uint8_t DRIBBLER_MOTOR_CHIP_SELECT    = 4;
 static const uint8_t NUM_MOTORS                    = 5;
->>>>>>> 3808ce8a
 
 // SPI Trinamic Motor Driver Paths (indexed with chip select above)
 static const char* SPI_PATHS[] = {"/dev/spidev0.0", "/dev/spidev0.1", "/dev/spidev0.2",
@@ -132,31 +124,12 @@
     sleep(1);
 
     // TMC6100 Setup
-<<<<<<< HEAD
-    startDriver(FRONT_LEFT_MOTOR_CHIP_SELECT);
-    startDriver(BACK_RIGHT_MOTOR_CHIP_SELECT);
-    startDriver(FRONT_RIGHT_MOTOR_CHIP_SELECT);
-    startDriver(BACK_LEFT_MOTOR_CHIP_SELECT);
-
-    // Check faults
-    checkDriverFault(FRONT_LEFT_MOTOR_CHIP_SELECT);
-    checkDriverFault(FRONT_RIGHT_MOTOR_CHIP_SELECT);
-    checkDriverFault(BACK_LEFT_MOTOR_CHIP_SELECT);
-    checkDriverFault(BACK_RIGHT_MOTOR_CHIP_SELECT);
-
-    // TMC4671 Setup
-    startController(FRONT_LEFT_MOTOR_CHIP_SELECT);
-    startController(BACK_RIGHT_MOTOR_CHIP_SELECT);
-    startController(FRONT_RIGHT_MOTOR_CHIP_SELECT);
-    startController(BACK_LEFT_MOTOR_CHIP_SELECT);
-=======
     for (uint8_t i = 0; i < NUM_MOTORS; i++)
     {
         startDriver(i);
         checkDriverFault(i);
         startController(i);
     }
->>>>>>> 3808ce8a
 }
 
 MotorService::~MotorService() {}
@@ -218,7 +191,6 @@
         LOG(WARNING) << "s2gu: Short to GND detected on phase U."
                      << "The driver becomes disabled until flag becomes cleared.";
     }
-<<<<<<< HEAD
 
     if (gstat_bitset[6])
     {
@@ -248,37 +220,6 @@
         LOG(WARNING) << "shortdet_w: short counter has triggered at least once.";
     }
 
-=======
-
-    if (gstat_bitset[6])
-    {
-        LOG(WARNING) << "s2vsu: Short to VS detected on phase U."
-                     << "The driver becomes disabled until flag becomes cleared.";
-    }
-
-    if (gstat_bitset[8])
-    {
-        LOG(WARNING) << "shortdet_v: V short counter has triggered at least once.";
-    }
-
-    if (gstat_bitset[9])
-    {
-        LOG(WARNING) << "s2gv: Short to GND detected on phase V."
-                     << "The driver becomes disabled until flag becomes cleared.";
-    }
-
-    if (gstat_bitset[10])
-    {
-        LOG(WARNING) << "s2vsv: Short to VS detected on phase V."
-                     << "The driver becomes disabled until flag becomes cleared.";
-    }
-
-    if (gstat_bitset[12])
-    {
-        LOG(WARNING) << "shortdet_w: short counter has triggered at least once.";
-    }
-
->>>>>>> 3808ce8a
     if (gstat_bitset[13])
     {
         LOG(WARNING) << "s2gw: Short to GND detected on phase W."
@@ -374,10 +315,6 @@
     }
 
     // Toggle Hearbeat
-<<<<<<< HEAD
-    heartbeat_gpio.setValue((heartbeat_state = !heartbeat_state) ? GpioState::HIGH
-                                                                 : GpioState::LOW);
-=======
     if (heartbeat_state == 1)
     {
         heartbeat_gpio.setValue(GpioState::LOW);
@@ -388,7 +325,6 @@
         heartbeat_gpio.setValue(GpioState::HIGH);
         heartbeat_state = 1;
     }
->>>>>>> 3808ce8a
 
     return motor_status;
 }
@@ -423,20 +359,11 @@
 // by two bits {spi_demux_select_0, spi_demux_select_1}. The two bits are
 // 10 the TMC4671 is selected, when they are 01 the TMC6100 is selected and
 // when they are 00 the encoder is selected.
-<<<<<<< HEAD
-=======
 //
->>>>>>> 3808ce8a
 //
 //                                      FRONT LEFT MOTOR
 //                                 CONTROLLER + DRIVER + ENCODER
 //
-<<<<<<< HEAD
-//                                      FRONT LEFT MOTOR
-//                                 CONTROLLER + DRIVER + ENCODER
-//
-=======
->>>>>>> 3808ce8a
 //                    ┌───────┐        ┌───────────────┐
 //                    │       │        │               │
 //                    │  2:4  │  10    │  ┌─────────┐  │
