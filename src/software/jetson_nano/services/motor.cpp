--- conflicted
+++ resolved
@@ -24,11 +24,6 @@
 #include "shared/constants.h"
 #include "software/logger/logger.h"
 #include "software/util/scoped_timespec_timer/scoped_timespec_timer.h"
-<<<<<<< HEAD
-#include "proto/message_translation/tbots_geometry.h"
-#include "proto/visualization.pb.h"
-=======
->>>>>>> c280fd5c
 
 extern "C"
 {
@@ -45,21 +40,6 @@
 static const uint32_t SPI_MODE          = 0x3u;
 static const uint32_t NUM_RETRIES_SPI   = 3;
 
-<<<<<<< HEAD
-// SPI Chip Selects
-static const uint8_t FRONT_LEFT_MOTOR_CHIP_SELECT  = 0;
-static const uint8_t FRONT_RIGHT_MOTOR_CHIP_SELECT = 3;
-static const uint8_t BACK_LEFT_MOTOR_CHIP_SELECT   = 1;
-static const uint8_t BACK_RIGHT_MOTOR_CHIP_SELECT  = 2;
-static const uint8_t NUM_DRIVE_MOTORS              = 4;
-
-static const uint8_t DRIBBLER_MOTOR_CHIP_SELECT = 4;
-
-// SPI Trinamic Motor Driver Paths (indexed with chip select above)
-static const char* SPI_PATHS[] = {"/dev/spidev0.0", "/dev/spidev0.1", "/dev/spidev0.2",
-                                  "/dev/spidev0.3", "/dev/spidev0.4"};
-=======
->>>>>>> c280fd5c
 
 static const char* SPI_CS_DRIVER_TO_CONTROLLER_MUX_0_GPIO = "51";
 static const char* SPI_CS_DRIVER_TO_CONTROLLER_MUX_1_GPIO = "76";
@@ -70,21 +50,12 @@
 // All trinamic RPMS are electrical RPMS, they don't factor in the number of pole
 // pairs of the drive motor.
 //
-<<<<<<< HEAD
-// TODO compute from robot constants (this was computed by hand and is accurate)
-static double MECHANICAL_MPS_PER_ELECTRICAL_RPM = 0.000111;
-static double ELECTRICAL_RPM_PER_MECHANICAL_MPS = 1 / MECHANICAL_MPS_PER_ELECTRICAL_RPM;
-
-static double RUNAWAY_PROTECTION_THRESHOLD_MPS       = 2.00;
-static int DRIBBLER_ACCELERATION_THRESHOLD_RPM_PER_S = 1000;
-=======
 // TODO (#2720): compute from robot constants (this was computed by hand and is accurate)
 static double MECHANICAL_MPS_PER_ELECTRICAL_RPM = 0.000111;
 static double ELECTRICAL_RPM_PER_MECHANICAL_MPS = 1 / MECHANICAL_MPS_PER_ELECTRICAL_RPM;
 
 static double RUNAWAY_PROTECTION_THRESHOLD_MPS         = 2.00;
 static int DRIBBLER_ACCELERATION_THRESHOLD_RPM_PER_S_2 = 10000;
->>>>>>> c280fd5c
 
 
 extern "C"
@@ -109,16 +80,6 @@
 
 MotorService::MotorService(const RobotConstants_t& robot_constants,
                            int control_loop_frequency_hz)
-<<<<<<< HEAD
-    : spi_demux_select_0(SPI_CS_DRIVER_TO_CONTROLLER_MUX_0_GPIO, GpioDirection::OUTPUT,
-                         GpioState::LOW),
-      spi_demux_select_1(SPI_CS_DRIVER_TO_CONTROLLER_MUX_1_GPIO, GpioDirection::OUTPUT,
-                         GpioState::LOW),
-      driver_control_enable_gpio(DRIVER_CONTROL_ENABLE_GPIO, GpioDirection::OUTPUT,
-                                 GpioState::HIGH),
-      reset_gpio(MOTOR_DRIVER_RESET_GPIO, GpioDirection::OUTPUT, GpioState::HIGH),
-      euclidean_to_four_wheel(robot_constants)
-=======
     : spi_demux_select_0_(SPI_CS_DRIVER_TO_CONTROLLER_MUX_0_GPIO, GpioDirection::OUTPUT,
                           GpioState::LOW),
       spi_demux_select_1_(SPI_CS_DRIVER_TO_CONTROLLER_MUX_1_GPIO, GpioDirection::OUTPUT,
@@ -132,19 +93,9 @@
       dribbler_ramp_rpm_(0),
       tracked_motor_fault_start_time_(std::nullopt),
       num_tracked_motor_resets_(0)
->>>>>>> c280fd5c
 {
     int ret = 0;
 
-    prev_linear_wheel_velocities[0] = 0.0;
-    prev_linear_wheel_velocities[1] = 0.0;
-    prev_linear_wheel_velocities[2] = 0.0;
-    prev_linear_wheel_velocities[3] = 0.0;
-
-    prev_angular_wheel_velocities[0] = 0.0;
-    prev_angular_wheel_velocities[1] = 0.0;
-    prev_angular_wheel_velocities[2] = 0.0;
-    prev_angular_wheel_velocities[3] = 0.0;
     /**
      * Opens SPI File Descriptor
      *
@@ -165,11 +116,7 @@
     CHECK(ret != -1) << "can't set bits_per_word for: " << #motor_name                   \
                      << "error: " << strerror(errno);                                    \
                                                                                          \
-<<<<<<< HEAD
-    ret = ioctl(file_descriptors[chip_select], SPI_IOC_WR_MAX_SPEED_HZ,                  \
-=======
     ret = ioctl(file_descriptors_[chip_select], SPI_IOC_WR_MAX_SPEED_HZ,                 \
->>>>>>> c280fd5c
                 &MAX_SPI_SPEED_HZ);                                                      \
     CHECK(ret != -1) << "can't set spi max speed hz for: " << #motor_name                \
                      << "error: " << strerror(errno);
@@ -184,12 +131,6 @@
     g_motor_service = this;
 }
 
-<<<<<<< HEAD
-    // Drive Motor Setup
-    for (uint8_t motor = 0; motor < NUM_DRIVE_MOTORS; motor++)
-    {
-        checkDriverFault(motor);
-=======
 MotorService::~MotorService() {}
 
 void MotorService::setup()
@@ -239,7 +180,6 @@
         tmc6100_writeInt(motor, TMC6100_GSTAT, 0x00000001);
         cached_motor_faults_[motor] = MotorFaultIndicator();
         encoder_calibrated_[motor]  = false;
->>>>>>> c280fd5c
     }
 
     // Drive Motor Setup
@@ -257,10 +197,6 @@
     checkDriverFault(DRIBBLER_MOTOR_CHIP_SELECT);
     startController(DRIBBLER_MOTOR_CHIP_SELECT, true);
     tmc4671_setTargetVelocity(DRIBBLER_MOTOR_CHIP_SELECT, 0);
-<<<<<<< HEAD
-}
-=======
->>>>>>> c280fd5c
 
     checkEncoderConnections();
 
@@ -406,102 +342,6 @@
 {
     TbotsProto::MotorStatus motor_status;
 
-<<<<<<< HEAD
-TbotsProto::MotorStatus MotorService::poll(const TbotsProto::MotorControl& motor,
-                                           bool encoder_calibration_signal,
-                                           double time_elapsed_since_last_poll_s)
-{
-    TbotsProto::MotorStatus motor_status;
-
-    bool encoders_calibrated = (encoder_calibrated_[FRONT_LEFT_MOTOR_CHIP_SELECT] &&
-                                encoder_calibrated_[FRONT_RIGHT_MOTOR_CHIP_SELECT] &&
-                                encoder_calibrated_[BACK_LEFT_MOTOR_CHIP_SELECT] &&
-                                encoder_calibrated_[BACK_RIGHT_MOTOR_CHIP_SELECT]);
-
-    int reset_detector_5000 = tmc4671_readInt(0, TMC4671_PID_ACCELERATION_LIMIT);
-
-    if (reset_detector_5000 == 2147483647)
-    {
-        LOG(DEBUG) << "RESET DETECTED";
-        // Drive Motor Setup
-        for (uint8_t motor = 0; motor < NUM_DRIVE_MOTORS; motor++)
-        {
-            checkDriverFault(motor);
-        }
-
-        // Drive Motor Setup
-        for (uint8_t motor = 0; motor < NUM_DRIVE_MOTORS; motor++)
-        {
-            startDriver(motor);
-            checkDriverFault(motor);
-            // Start all the controllers as drive motor controllers
-            startController(motor, false);
-            tmc4671_setTargetVelocity(motor, 0);
-        }
-
-        // Dribbler Motor Setup
-        startDriver(DRIBBLER_MOTOR_CHIP_SELECT);
-        checkDriverFault(DRIBBLER_MOTOR_CHIP_SELECT);
-        startController(DRIBBLER_MOTOR_CHIP_SELECT, true);
-        tmc4671_setTargetVelocity(DRIBBLER_MOTOR_CHIP_SELECT, 0);
-
-        encoder_calibration_signal = true;
-        encoders_calibrated        = false;
-    }
-
-    // check if encoders are calibrated
-    if (!encoders_calibrated && encoder_calibration_signal)
-    {
-        // if not, calibrate the encoders
-        for (uint8_t motor = 0; motor < NUM_DRIVE_MOTORS; motor++)
-        {
-            startEncoderCalibration(motor);
-        }
-
-        sleep(1);
-
-        for (uint8_t motor = 0; motor < NUM_DRIVE_MOTORS; motor++)
-        {
-            endEncoderCalibration(motor);
-        }
-    }
-
-    if (!encoders_calibrated && !encoder_calibration_signal)
-    {
-        return motor_status;
-    }
-
-    WheelSpace_t current_wheel_velocities = getCurrentWheelVelocities();
-
-    // Run-away protection
-    if (std::abs(current_wheel_velocities[0] -
-                 (prev_linear_wheel_velocities[0] + prev_angular_wheel_velocities[0])) >
-        RUNAWAY_PROTECTION_THRESHOLD_MPS)
-    {
-        driver_control_enable_gpio.setValue(GpioState::LOW);
-        LOG(WARNING) << "Front right motor runaway";
-    }
-    else if (std::abs(current_wheel_velocities[1] - (prev_linear_wheel_velocities[1] +
-                                                     prev_angular_wheel_velocities[1])) >
-             RUNAWAY_PROTECTION_THRESHOLD_MPS)
-    {
-        driver_control_enable_gpio.setValue(GpioState::LOW);
-        LOG(WARNING) << "Front right motor runaway";
-    }
-    else if (std::abs(current_wheel_velocities[2] - (prev_linear_wheel_velocities[2] +
-                                                     prev_angular_wheel_velocities[2])) >
-             RUNAWAY_PROTECTION_THRESHOLD_MPS)
-    {
-        driver_control_enable_gpio.setValue(GpioState::LOW);
-        LOG(WARNING) << "Back left motor runaway";
-    }
-    else if (std::abs(current_wheel_velocities[3] - (prev_linear_wheel_velocities[3] +
-                                                     prev_angular_wheel_velocities[3])) >
-             RUNAWAY_PROTECTION_THRESHOLD_MPS)
-    {
-        driver_control_enable_gpio.setValue(GpioState::LOW);
-        LOG(WARNING) << "Back right motor runaway";
-=======
     cached_motor_faults_[motor_fault_detector_] = checkDriverFault(motor_fault_detector_);
 
     for (uint8_t motor = 0; motor < NUM_MOTORS; ++motor)
@@ -655,16 +495,11 @@
     {
         driver_control_enable_gpio_.setValue(GpioState::LOW);
         LOG(FATAL) << "Back right motor runaway";
->>>>>>> c280fd5c
     }
 
     // Convert to Euclidean velocity_delta
     EuclideanSpace_t current_euclidean_velocity =
-<<<<<<< HEAD
-        euclidean_to_four_wheel.getEuclideanVelocity(current_wheel_velocities);
-=======
         euclidean_to_four_wheel_.getEuclideanVelocity(current_wheel_velocities);
->>>>>>> c280fd5c
 
     motor_status.mutable_local_velocity()->set_x_component_meters(
         current_euclidean_velocity[1]);
@@ -673,145 +508,6 @@
     motor_status.mutable_angular_velocity()->set_radians_per_second(
         current_euclidean_velocity[2]);
 
-<<<<<<< HEAD
-
-//    Vector actual_velocity(-current_euclidean_velocity[1], current_euclidean_velocity[0]);
-//    TbotsProto::HRVOVisualization hrvo_visualization;
-//    hrvo_visualization.set_robot_id(0);
-//    auto vo_proto      = *createVelocityObstacleProto(VelocityObstacle(Vector(),
-//                                                                       actual_velocity,
-//                                                                       actual_velocity));
-//    auto vo_protos = {vo_proto};
-//    *(hrvo_visualization.mutable_velocity_obstacles()) = {vo_protos.begin(),
-//                                                          vo_protos.end()};
-//    LOG(VISUALIZE) << hrvo_visualization;
-
-//    LOG(INFO) << "Target and wheel vel difference: " << prev_target_vel -
-//    Vector target_vel = createVector(motor.direct_velocity_control().velocity());
-//    Vector target_vel_flipped(-motor.direct_velocity_control().velocity().y_component_meters(), motor.direct_velocity_control().velocity().x_component_meters());
-//    LOG(INFO) << "target_vel " << target_vel << " ==> " << target_vel.length() << " ::: target_vel_flipped " << target_vel_flipped;
-//    LOG(INFO) << "Target vel " << target_total_wheel_velocities[0] << ", " << target_total_wheel_velocities[1] << ", " << target_total_wheel_velocities[2] << ", " << target_total_wheel_velocities[3];
-
-
-    // LOG HRVOVisualization the robot velocity
-
-    WheelSpace_t target_total_wheel_velocities   = {0.0, 0.0, 0.0, 0.0};
-    WheelSpace_t target_linear_wheel_velocities  = {0.0, 0.0, 0.0, 0.0};
-    WheelSpace_t target_angular_wheel_velocities = {0.0, 0.0, 0.0, 0.0};
-
-    EuclideanSpace_t target_velocity = {0.0, 0.0, 0.0};
-    int target_dribbler_rpm          = motor.dribbler_speed_rpm();
-    static int ramp_rpm              = 0;
-
-    switch (motor.drive_control_case())
-    {
-        case TbotsProto::MotorControl::DriveControlCase::kDirectPerWheelControl:
-        {
-            LOG(WARNING) << "Per wheel control doesn't work";
-            break;
-        }
-        case TbotsProto::MotorControl::DriveControlCase::kDirectVelocityControl:
-        {
-            target_velocity = {
-                -motor.direct_velocity_control().velocity().y_component_meters(),
-                motor.direct_velocity_control().velocity().x_component_meters(),
-                motor.direct_velocity_control().angular_velocity().radians_per_second()};
-            prev_target_vel = Vector(-motor.direct_velocity_control().velocity().y_component_meters(),
-                                     motor.direct_velocity_control().velocity().x_component_meters());
-//            target_velocity = {
-//                    motor.direct_velocity_control().velocity().x_component_meters(),
-//                    motor.direct_velocity_control().velocity().y_component_meters(),
-//                    motor.direct_velocity_control().angular_velocity().radians_per_second()};
-            break;
-        };
-
-        case TbotsProto::MotorControl::DriveControlCase::DRIVE_CONTROL_NOT_SET:
-        {
-            target_velocity = {0.0, 0.0, 0.0};
-            break;
-        }
-    }
-
-    target_linear_wheel_velocities = rampWheelVelocity(
-        prev_linear_wheel_velocities, {target_velocity[0], target_velocity[1], 0.0},
-        static_cast<double>(robot_constants_.robot_max_speed_m_per_s),
-        static_cast<double>(robot_constants_.robot_max_acceleration_m_per_s_2),
-        time_elapsed_since_last_poll_s);
-
-    target_angular_wheel_velocities = rampWheelVelocity(
-        prev_angular_wheel_velocities, {0.0, 0.0, target_velocity[2]},
-        static_cast<double>(robot_constants_.robot_max_ang_speed_rad_per_s),
-        static_cast<double>(robot_constants_.robot_max_ang_acceleration_rad_per_s_2),
-        time_elapsed_since_last_poll_s);
-
-    prev_linear_wheel_velocities  = target_linear_wheel_velocities;
-    prev_angular_wheel_velocities = target_angular_wheel_velocities;
-
-    target_total_wheel_velocities =
-        prev_linear_wheel_velocities + prev_angular_wheel_velocities;
-    static const float LOCAL_EPSILON = 0.01f;
-
-    if (std::abs(target_total_wheel_velocities[0]) <= LOCAL_EPSILON &&
-        std::abs(target_total_wheel_velocities[1]) <= LOCAL_EPSILON &&
-        std::abs(target_total_wheel_velocities[2]) <= LOCAL_EPSILON &&
-        std::abs(target_total_wheel_velocities[3]) <= LOCAL_EPSILON &&
-        target_dribbler_rpm == 0)
-    {
-        driver_control_enable_gpio.setValue(GpioState::LOW);
-    }
-    else
-    {
-        driver_control_enable_gpio.setValue(GpioState::HIGH);
-    }
-
-//    LOG(INFO) << "Target vel " << target_total_wheel_velocities[0] << ", " << target_total_wheel_velocities[1] << ", " << target_total_wheel_velocities[2] << ", " << target_total_wheel_velocities[3];
-    if (Vector(-motor.direct_velocity_control().velocity().y_component_meters(),
-           motor.direct_velocity_control().velocity().x_component_meters()).length() > 0.05)
-    {
-        LOG(INFO) << "Wheel vel diff "
-                  << current_wheel_velocities[0] - target_total_wheel_velocities[0] << ", "
-                  << current_wheel_velocities[1] - target_total_wheel_velocities[1] << ", "
-                  << current_wheel_velocities[2] - target_total_wheel_velocities[2] << ", "
-                  << current_wheel_velocities[3] - target_total_wheel_velocities[3];
-    }
-
-    // Set target speeds accounting for acceleration
-    tmc4671_writeInt(FRONT_RIGHT_MOTOR_CHIP_SELECT, TMC4671_PID_VELOCITY_TARGET,
-                     static_cast<int>(target_total_wheel_velocities[0] *
-                                      ELECTRICAL_RPM_PER_MECHANICAL_MPS));
-    tmc4671_writeInt(FRONT_LEFT_MOTOR_CHIP_SELECT, TMC4671_PID_VELOCITY_TARGET,
-                     static_cast<int>(target_total_wheel_velocities[1] *
-                                      ELECTRICAL_RPM_PER_MECHANICAL_MPS));
-    tmc4671_writeInt(BACK_LEFT_MOTOR_CHIP_SELECT, TMC4671_PID_VELOCITY_TARGET,
-                     static_cast<int>(target_total_wheel_velocities[2] *
-                                      ELECTRICAL_RPM_PER_MECHANICAL_MPS));
-    tmc4671_writeInt(BACK_RIGHT_MOTOR_CHIP_SELECT, TMC4671_PID_VELOCITY_TARGET,
-                     static_cast<int>(target_total_wheel_velocities[3] *
-                                      ELECTRICAL_RPM_PER_MECHANICAL_MPS));
-
-//    auto target_rpm1 = tmc4671_readInt(FRONT_RIGHT_MOTOR_CHIP_SELECT, TMC4671_PID_VELOCITY_TARGET);
-//    auto target_rpm2 = tmc4671_readInt(FRONT_LEFT_MOTOR_CHIP_SELECT, TMC4671_PID_VELOCITY_TARGET);
-//    auto target_rpm3 = tmc4671_readInt(BACK_LEFT_MOTOR_CHIP_SELECT, TMC4671_PID_VELOCITY_TARGET);
-//    auto target_rpm4 = tmc4671_readInt(BACK_RIGHT_MOTOR_CHIP_SELECT, TMC4671_PID_VELOCITY_TARGET);
-//    LOG(INFO) << "motor target vel " << target_rpm1 << ", " << target_rpm2 << ", " << target_rpm3 << ", " << target_rpm4;
-
-    // If the dribbler only needs to change by DRIBBLER_ACCELERATION_THRESHOLD_RPM_PER_S,
-    // just set the value
-    if (std::abs(target_dribbler_rpm - ramp_rpm) <=
-        DRIBBLER_ACCELERATION_THRESHOLD_RPM_PER_S)
-    {
-        tmc4671_setTargetVelocity(DRIBBLER_MOTOR_CHIP_SELECT, target_dribbler_rpm);
-    }
-    else if (target_dribbler_rpm > ramp_rpm + DRIBBLER_ACCELERATION_THRESHOLD_RPM_PER_S)
-    {
-        ramp_rpm += DRIBBLER_ACCELERATION_THRESHOLD_RPM_PER_S;
-        tmc4671_setTargetVelocity(DRIBBLER_MOTOR_CHIP_SELECT, ramp_rpm);
-    }
-    else if (target_dribbler_rpm < ramp_rpm - DRIBBLER_ACCELERATION_THRESHOLD_RPM_PER_S)
-    {
-        ramp_rpm -= DRIBBLER_ACCELERATION_THRESHOLD_RPM_PER_S;
-        tmc4671_setTargetVelocity(DRIBBLER_MOTOR_CHIP_SELECT, ramp_rpm);
-=======
     WheelSpace_t target_wheel_velocities = WheelSpace_t::Zero();
 
     // Get target wheel velocities from the primitive
@@ -875,7 +571,6 @@
     else
     {
         target_dribbler_rpm = motor.dribbler_speed_rpm();
->>>>>>> c280fd5c
     }
 
     // Ramp the dribbler velocity
@@ -898,8 +593,6 @@
     return motor_status;
 }
 
-<<<<<<< HEAD
-=======
 bool MotorService::requiresMotorReinit(uint8_t motor)
 {
     auto reset_search =
@@ -909,7 +602,6 @@
            (reset_search != cached_motor_faults_[motor].motor_faults.end());
 }
 
->>>>>>> c280fd5c
 void MotorService::spiTransfer(int fd, uint8_t const* tx, uint8_t const* rx, unsigned len,
                                uint32_t spi_speed)
 {
@@ -931,135 +623,6 @@
                     << strerror(errno);
 }
 
-<<<<<<< HEAD
-WheelSpace_t MotorService::rampWheelVelocity(
-    const WheelSpace_t& current_wheel_velocity,
-    const EuclideanSpace_t& target_euclidean_velocity,
-    double max_allowable_wheel_velocity, double allowed_acceleration,
-    const double& time_to_ramp)
-{
-    // ramp wheel velocity
-    WheelSpace_t ramp_wheel_velocity;
-
-    // calculate max allowable wheel velocity delta using dv = a*t
-    auto allowable_delta_wheel_velocity = allowed_acceleration * time_to_ramp;
-
-    // convert euclidean to wheel velocity
-    WheelSpace_t target_wheel_velocity =
-        euclidean_to_four_wheel.getWheelVelocity(target_euclidean_velocity);
-
-    // Ramp wheel velocity vector
-    // Step 1: Find absolute max velocity delta
-    auto delta_target_wheel_velocity = target_wheel_velocity - current_wheel_velocity;
-    auto max_delta_target_wheel_velocity =
-        delta_target_wheel_velocity.cwiseAbs().maxCoeff();
-
-    // Step 2: Compare max delta velocity against the calculated maximum
-    if (max_delta_target_wheel_velocity > allowable_delta_wheel_velocity)
-    {
-        // Step 3: If larger, scale down to allowable max
-        ramp_wheel_velocity =
-            (delta_target_wheel_velocity / max_delta_target_wheel_velocity) *
-                allowable_delta_wheel_velocity +
-            current_wheel_velocity;
-    }
-    else
-    {
-        // If smaller, go straight to target
-        ramp_wheel_velocity = target_wheel_velocity;
-    }
-
-    // find absolute max wheel velocity
-    auto max_ramp_wheel_velocity = ramp_wheel_velocity.cwiseAbs().maxCoeff();
-
-    // compare against max wheel velocity
-    if (max_ramp_wheel_velocity > max_allowable_wheel_velocity)
-    {
-        // if larger, scale down to max
-        ramp_wheel_velocity = (ramp_wheel_velocity / max_ramp_wheel_velocity) *
-                              max_allowable_wheel_velocity;
-    }
-
-    return ramp_wheel_velocity;
-}
-
-EuclideanSpace_t MotorService::rampLinearVelocity(
-    const EuclideanSpace_t& current_euclidean_velocity,
-    const EuclideanSpace_t& target_euclidean_velocity, double allowed_acceleration,
-    const double& time_to_ramp)
-{
-    // ramp linear euclidean velocity
-    EuclideanSpace_t ramp_velocity;
-
-    // calculate max allowable wheel velocity delta using dv = a*t
-    auto allowable_delta_linear_velocity = allowed_acceleration * time_to_ramp;
-
-    // extract linear velocity
-    Eigen::Vector2d current_linear_velocity = current_euclidean_velocity.head(2);
-    Eigen::Vector2d target_linear_velocity  = target_euclidean_velocity.head(2);
-
-    // find absolute max velocity delta
-    auto delta_linear_velocity     = target_linear_velocity - current_linear_velocity;
-    auto max_delta_linear_velocity = delta_linear_velocity.cwiseAbs().maxCoeff();
-
-    // compare max delta against the calculated maximum
-    if (max_delta_linear_velocity > allowable_delta_linear_velocity)
-    {
-        // if larger, scale down to allowable maximum
-        ramp_velocity.head(2) = (delta_linear_velocity / max_delta_linear_velocity) *
-                                    allowable_delta_linear_velocity +
-                                current_linear_velocity;
-    }
-    else
-    {
-        // if smaller, go straight to target
-        ramp_velocity.head(2) = target_linear_velocity;
-    }
-
-    // add angular velocity unchanged
-    ramp_velocity[3] = current_euclidean_velocity[3];
-
-    return ramp_velocity;
-}
-
-EuclideanSpace_t MotorService::rampAngularVelocity(
-    const EuclideanSpace_t& current_euclidean_velocity,
-    const EuclideanSpace_t& target_euclidean_velocity, double allowed_acceleration,
-    const double& time_to_ramp)
-{
-    // ramp angular euclidean velocity
-    EuclideanSpace_t ramp_velocity;
-
-    // calculate max allowable wheel velocity delta using dv = a*t
-    auto allowable_delta_angular_velocity = allowed_acceleration * time_to_ramp;
-
-    // extract linear velocity
-    auto current_angular_velocity = current_euclidean_velocity[3];
-    auto target_angular_velocity  = target_euclidean_velocity[3];
-
-    // find absolute max velocity delta
-    auto delta_angular_velocity = target_angular_velocity - current_angular_velocity;
-
-    // compare delta against calculated maximum
-    if (std::abs(delta_angular_velocity) > allowable_delta_angular_velocity)
-    {
-        // if larger, clamp at max
-        ramp_velocity[3] =
-            std::copysign(allowable_delta_angular_velocity, delta_angular_velocity);
-    }
-    else
-    {
-        // if smaller, go straight to target
-        ramp_velocity[3] = target_angular_velocity;
-    }
-
-    // add linear velocity unchanged
-    ramp_velocity.head(2) = target_euclidean_velocity.head(2);
-
-    return ramp_velocity;
-}
-=======
->>>>>>> c280fd5c
 
 // Both the TMC4671 (the controller) and the TMC6100 (the driver) respect
 // the same SPI interface. So when we bind the API, we can use the same
@@ -1098,26 +661,16 @@
 uint8_t MotorService::tmc4671ReadWriteByte(uint8_t motor, uint8_t data,
                                            uint8_t last_transfer)
 {
-<<<<<<< HEAD
-    spi_demux_select_0.setValue(GpioState::HIGH);
-    spi_demux_select_1.setValue(GpioState::LOW);
-=======
     spi_demux_select_0_.setValue(GpioState::HIGH);
     spi_demux_select_1_.setValue(GpioState::LOW);
->>>>>>> c280fd5c
     return readWriteByte(motor, data, last_transfer, TMC4671_SPI_SPEED);
 }
 
 uint8_t MotorService::tmc6100ReadWriteByte(uint8_t motor, uint8_t data,
                                            uint8_t last_transfer)
 {
-<<<<<<< HEAD
-    spi_demux_select_0.setValue(GpioState::LOW);
-    spi_demux_select_1.setValue(GpioState::HIGH);
-=======
     spi_demux_select_0_.setValue(GpioState::LOW);
     spi_demux_select_1_.setValue(GpioState::HIGH);
->>>>>>> c280fd5c
     return readWriteByte(motor, data, last_transfer, TMC6100_SPI_SPEED);
 }
 
@@ -1143,13 +696,8 @@
         {
             // The first byte should contain the address on a read operation.
             // Trigger a transfer (1 byte) and buffer the response (4 bytes)
-<<<<<<< HEAD
-            tx[position] = data;
-            spiTransfer(file_descriptors[motor], tx, rx, 5, spi_speed);
-=======
             tx_[position_] = data;
             spiTransfer(file_descriptors_[motor], tx_, rx_, 5, spi_speed);
->>>>>>> c280fd5c
 
             currently_reading_ = true;
             currently_writing_ = false;
@@ -1175,13 +723,8 @@
     {
         // we have all the bytes for this transfer, lets trigger the transfer and
         // reset state
-<<<<<<< HEAD
-        spiTransfer(file_descriptors[motor], tx, rx, 5, spi_speed);
-        transfer_started = false;
-=======
         spiTransfer(file_descriptors_[motor], tx_, rx_, 5, spi_speed);
         transfer_started_ = false;
->>>>>>> c280fd5c
     }
 
     if (currently_reading_ && last_transfer)
@@ -1214,11 +757,7 @@
 
     // If we get here, we have failed to write to the driver. We reset
     // the chip to clear any bad values we just wrote and crash so everything stops.
-<<<<<<< HEAD
-    driver_control_enable_gpio.setValue(GpioState::LOW);
-=======
     reset_gpio_.setValue(GpioState::LOW);
->>>>>>> c280fd5c
     CHECK(read_value == value) << "Couldn't write " << value
                                << " to the TMC6100 at address " << address
                                << " at address " << static_cast<uint32_t>(address)
@@ -1248,11 +787,7 @@
 
     // If we get here, we have failed to write to the controller. We reset
     // the chip to clear any bad values we just wrote and crash so everything stops.
-<<<<<<< HEAD
-    driver_control_enable_gpio.setValue(GpioState::LOW);
-=======
     reset_gpio_.setValue(GpioState::LOW);
->>>>>>> c280fd5c
     CHECK(read_value == value) << "Couldn't write " << value
                                << " to the TMC4671 at address " << address
                                << " at address " << static_cast<uint32_t>(address)
@@ -1370,11 +905,7 @@
 
 void MotorService::endEncoderCalibration(uint8_t motor)
 {
-<<<<<<< HEAD
-    LOG(WARNING) << "Calibrating the encoder, ensure the robot is lifted off the ground";
-=======
     LOG(WARNING) << "Calibrating the encoder, wheels may move";
->>>>>>> c280fd5c
 
     writeToControllerOrDieTrying(motor, TMC4671_ABN_DECODER_COUNT, 0x00000000);
     writeToControllerOrDieTrying(motor, TMC4671_UQ_UD_EXT, 0x00000000);
@@ -1496,33 +1027,6 @@
         configureEncoder(motor);
     }
 }
-<<<<<<< HEAD
-
-EuclideanSpace_t MotorService::getCurrentEuclideanVelocity() const
-{
-    return euclidean_to_four_wheel.getEuclideanVelocity(getCurrentWheelVelocities());
-}
-
-WheelSpace_t MotorService::getCurrentWheelVelocities() const
-{
-    // Get current wheel electical RPMs (don't account for pole pairs)
-    double front_right_velocity =
-            static_cast<double>(tmc4671_getActualVelocity(FRONT_RIGHT_MOTOR_CHIP_SELECT)) *
-            MECHANICAL_MPS_PER_ELECTRICAL_RPM;
-    double front_left_velocity =
-            static_cast<double>(tmc4671_getActualVelocity(FRONT_LEFT_MOTOR_CHIP_SELECT)) *
-            MECHANICAL_MPS_PER_ELECTRICAL_RPM;
-    double back_right_velocity =
-            static_cast<double>(tmc4671_getActualVelocity(BACK_RIGHT_MOTOR_CHIP_SELECT)) *
-            MECHANICAL_MPS_PER_ELECTRICAL_RPM;
-    double back_left_velocity =
-            static_cast<double>(tmc4671_getActualVelocity(BACK_LEFT_MOTOR_CHIP_SELECT)) *
-            MECHANICAL_MPS_PER_ELECTRICAL_RPM;
-
-    // This order needs to match euclidean_to_four_wheel converters order
-    // We also want to work in the meters per second space rather than electrical RPMs
-    return {front_right_velocity, front_left_velocity, back_left_velocity, back_right_velocity};
-=======
 
 void MotorService::checkEncoderConnections()
 {
@@ -1609,5 +1113,4 @@
 void MotorService::resetMotorBoard()
 {
     reset_gpio_.setValue(GpioState::LOW);
->>>>>>> c280fd5c
 }