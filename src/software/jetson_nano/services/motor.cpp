#include "software/jetson_nano/services/motor.h"

#include <errno.h>
#include <fcntl.h>
#include <getopt.h>
#include <limits.h>
#include <linux/ioctl.h>
#include <linux/spi/spidev.h>
#include <linux/types.h>
#include <stdint.h>
#include <stdio.h>
#include <stdlib.h>
#include <sys/ioctl.h>

#include <bitset>

#include "proto/tbots_software_msgs.pb.h"
#include "shared/constants.h"
#include "software/logger/logger.h"

extern "C"
{
#include "external/trinamic/tmc/ic/TMC4671/TMC4671.h"
#include "external/trinamic/tmc/ic/TMC4671/TMC4671_Variants.h"
#include "external/trinamic/tmc/ic/TMC6100/TMC6100.h"
#include "external/trinamic/tmc/ramp/Ramp.h"
}

// SPI Configs
static const uint32_t SPI_SPEED_HZ    = 2000000;  // 2 Mhz
static const uint8_t SPI_BITS         = 8;
static const uint32_t SPI_MODE        = 0x3u;
static const uint32_t NUM_RETRIES_SPI = 3;

// SPI Chip Selects
static const uint8_t FRONT_LEFT_MOTOR_CHIP_SELECT  = 0;
static const uint8_t FRONT_RIGHT_MOTOR_CHIP_SELECT = 3;
static const uint8_t BACK_LEFT_MOTOR_CHIP_SELECT   = 1;
static const uint8_t BACK_RIGHT_MOTOR_CHIP_SELECT  = 2;
static const uint8_t NUM_DRIVE_MOTORS              = 4;

static const uint8_t DRIBBLER_MOTOR_CHIP_SELECT = 4;

// SPI Trinamic Motor Driver Paths (indexed with chip select above)
static const char* SPI_PATHS[] = {"/dev/spidev0.0", "/dev/spidev0.1", "/dev/spidev0.2",
                                  "/dev/spidev0.3", "/dev/spidev0.4"};

static const char* SPI_CS_DRIVER_TO_CONTROLLER_MUX_0_GPIO = "51";
static const char* SPI_CS_DRIVER_TO_CONTROLLER_MUX_1_GPIO = "76";
static const char* MOTOR_DRIVER_RESET_GPIO                = "168";
static const char* DRIVER_CONTROL_ENABLE_GPIO             = "194";
static const char* HEARTBEAT_GPIO                         = "216";

// TODO Add a comment on this value and compute it from constants
static double MECHANICAL_MPS_PER_ELECTRICAL_RPM = 0.000111;

extern "C"
{
    // We need a static pointer here, because trinamic externs the following two
    // SPI binding functions that we need to interface with their API.
    //
    // The motor service exclusively calls the trinamic API which triggers these
    // functions. The motor service will set this variable in the constructor.
    static MotorService* g_motor_service = NULL;

    uint8_t tmc4671_readwriteByte(uint8_t motor, uint8_t data, uint8_t last_transfer)
    {
        return g_motor_service->tmc4671ReadWriteByte(motor, data, last_transfer);
    }

    uint8_t tmc6100_readwriteByte(uint8_t motor, uint8_t data, uint8_t last_transfer)
    {
        return g_motor_service->tmc6100ReadWriteByte(motor, data, last_transfer);
    }
}

MotorService::MotorService(const RobotConstants_t& robot_constants,
                           int control_loop_frequency_hz)
    : spi_demux_select_0(SPI_CS_DRIVER_TO_CONTROLLER_MUX_0_GPIO, GpioDirection::OUTPUT,
                         GpioState::LOW),
      spi_demux_select_1(SPI_CS_DRIVER_TO_CONTROLLER_MUX_1_GPIO, GpioDirection::OUTPUT,
                         GpioState::LOW),
      driver_control_enable_gpio(DRIVER_CONTROL_ENABLE_GPIO, GpioDirection::OUTPUT,
                                 GpioState::HIGH),
      reset_gpio(MOTOR_DRIVER_RESET_GPIO, GpioDirection::OUTPUT, GpioState::HIGH),
      heartbeat_gpio(HEARTBEAT_GPIO, GpioDirection::OUTPUT, GpioState::HIGH),
      euclidean_to_four_wheel(control_loop_frequency_hz, robot_constants)
{
    robot_constants_ = robot_constants;

    int ret = 0;

    /**
     * Opens SPI File Descriptor
     *
     * @param motor_name The name of the motor the spi path is connected to
     * @param chip_select Which chip select to use
     */
#define OPEN_SPI_FILE_DESCRIPTOR(motor_name, chip_select)                                \
                                                                                         \
    file_descriptors[chip_select] = open(SPI_PATHS[chip_select], O_RDWR);                \
    CHECK(file_descriptors[chip_select] >= 0)                                            \
        << "can't open device: " << #motor_name << "error: " << strerror(errno);         \
                                                                                         \
    ret = ioctl(file_descriptors[chip_select], SPI_IOC_WR_MODE32, &SPI_MODE);            \
    CHECK(ret != -1) << "can't set spi mode for: " << #motor_name                        \
                     << "error: " << strerror(errno);                                    \
                                                                                         \
    ret = ioctl(file_descriptors[chip_select], SPI_IOC_WR_BITS_PER_WORD, &SPI_BITS);     \
    CHECK(ret != -1) << "can't set bits_per_word for: " << #motor_name                   \
                     << "error: " << strerror(errno);                                    \
                                                                                         \
    ret = ioctl(file_descriptors[chip_select], SPI_IOC_WR_MAX_SPEED_HZ, &SPI_SPEED_HZ);  \
    CHECK(ret != -1) << "can't set spi max speed hz for: " << #motor_name                \
                     << "error: " << strerror(errno);

    OPEN_SPI_FILE_DESCRIPTOR(front_left, FRONT_LEFT_MOTOR_CHIP_SELECT)
    OPEN_SPI_FILE_DESCRIPTOR(front_right, FRONT_RIGHT_MOTOR_CHIP_SELECT)
    OPEN_SPI_FILE_DESCRIPTOR(back_left, BACK_LEFT_MOTOR_CHIP_SELECT)
    OPEN_SPI_FILE_DESCRIPTOR(back_right, BACK_RIGHT_MOTOR_CHIP_SELECT)
    OPEN_SPI_FILE_DESCRIPTOR(dribbler, DRIBBLER_MOTOR_CHIP_SELECT)

    // Make this instance available to the static functions above
    g_motor_service = this;

    // Clear faults by resetting all the chips on the motor board
    reset_gpio.setValue(GpioState::LOW);
    usleep(MICROSECONDS_PER_MILLISECOND * 100);

    reset_gpio.setValue(GpioState::HIGH);
    usleep(MICROSECONDS_PER_MILLISECOND * 100);

    // Drive Motor Setup
    for (uint8_t motor = 0; motor < NUM_DRIVE_MOTORS; motor++)
    {
        startDriver(motor);
        checkDriverFault(motor);
        // Start all the controllers as drive motor controllers
        startController(motor, false);
    }

    // Dribbler Motor Setup
    startDriver(DRIBBLER_MOTOR_CHIP_SELECT);
    checkDriverFault(DRIBBLER_MOTOR_CHIP_SELECT);
    startController(DRIBBLER_MOTOR_CHIP_SELECT, true);
}

MotorService::~MotorService() {}


void MotorService::setXYTheta(double x, double y, double rad_per_s)
{
    EuclideanSpace_t target_euclidean_velocity = {
        x,
        y,
        rad_per_s,
    };

    WheelSpace_t current_wheel_speeds = {0, 0, 0, 0};
    WheelSpace_t target_speeds        = euclidean_to_four_wheel.getTargetWheelSpeeds(
        target_euclidean_velocity, current_wheel_speeds);

    tmc4671_setTargetVelocity(
        FRONT_RIGHT_MOTOR_CHIP_SELECT,
        static_cast<int>(target_speeds[0] / MECHANICAL_MPS_PER_ELECTRICAL_RPM));
    tmc4671_setTargetVelocity(
        FRONT_LEFT_MOTOR_CHIP_SELECT,
        static_cast<int>(target_speeds[1] / MECHANICAL_MPS_PER_ELECTRICAL_RPM));
    tmc4671_setTargetVelocity(
        BACK_LEFT_MOTOR_CHIP_SELECT,
        static_cast<int>(target_speeds[2] / MECHANICAL_MPS_PER_ELECTRICAL_RPM));
    tmc4671_setTargetVelocity(
        BACK_RIGHT_MOTOR_CHIP_SELECT,
        static_cast<int>(target_speeds[3] / MECHANICAL_MPS_PER_ELECTRICAL_RPM));
}



bool MotorService::checkDriverFault(uint8_t motor)
{
    int gstat = tmc6100_readInt(motor, TMC6100_GSTAT);
    std::bitset<32> gstat_bitset(gstat);

    if (gstat_bitset.any())
    {
        LOG(WARNING) << "======= Faults For Motor " << std::to_string(motor) << "=======";
    }

    if (gstat_bitset[0])
    {
        LOG(WARNING)
            << "Indicates that the IC has been reset. All registers have been cleared to reset values."
            << "Attention: DRV_EN must be high to allow clearing reset";
    }

    if (gstat_bitset[1])
    {
        LOG(WARNING)
            << "drv_otpw : Indicates, that the driver temperature has exceeded overtemperature prewarning-level."
            << "No action is taken. This flag is latched.";
    }

    if (gstat_bitset[2])
    {
        LOG(WARNING)
            << "drv_ot: Indicates, that the driver has been shut down due to overtemperature."
            << "This flag can only be cleared when the temperature is below the limit again."
            << "It is latched for information.";
    }

    if (gstat_bitset[3])
    {
        LOG(WARNING) << "uv_cp: Indicates an undervoltage on the charge pump."
                     << "The driver is disabled during undervoltage."
                     << "This flag is latched for information.";
    }

    if (gstat_bitset[4])
    {
        LOG(WARNING) << "shortdet_u: Short to GND detected on phase U."
                     << "The driver becomes disabled until flag becomes cleared.";
    }

    if (gstat_bitset[5])
    {
        LOG(WARNING) << "s2gu: Short to GND detected on phase U."
                     << "The driver becomes disabled until flag becomes cleared.";
    }

    if (gstat_bitset[6])
    {
        LOG(WARNING) << "s2vsu: Short to VS detected on phase U."
                     << "The driver becomes disabled until flag becomes cleared.";
    }

    if (gstat_bitset[8])
    {
        LOG(WARNING) << "shortdet_v: V short counter has triggered at least once.";
    }

    if (gstat_bitset[9])
    {
        LOG(WARNING) << "s2gv: Short to GND detected on phase V."
                     << "The driver becomes disabled until flag becomes cleared.";
    }

    if (gstat_bitset[10])
    {
        LOG(WARNING) << "s2vsv: Short to VS detected on phase V."
                     << "The driver becomes disabled until flag becomes cleared.";
    }

    if (gstat_bitset[12])
    {
        LOG(WARNING) << "shortdet_w: short counter has triggered at least once.";
    }

    if (gstat_bitset[13])
    {
        LOG(WARNING) << "s2gw: Short to GND detected on phase W."
                     << "The driver becomes disabled until flag becomes cleared.";
    }

    if (gstat_bitset[14])
    {
        LOG(WARNING) << "s2vsw: Short to VS detected on phase W."
                     << "The driver becomes disabled until flag becomes cleared.";
    }

    return !gstat_bitset.any();
}


TbotsProto::MotorStatus MotorService::poll(const TbotsProto::MotorControl& motor, double time_elapsed_since_last_poll_s)
{
    CHECK(encoder_calibrated_[FRONT_LEFT_MOTOR_CHIP_SELECT] &&
          encoder_calibrated_[FRONT_RIGHT_MOTOR_CHIP_SELECT] &&
          encoder_calibrated_[BACK_LEFT_MOTOR_CHIP_SELECT] &&
          encoder_calibrated_[BACK_RIGHT_MOTOR_CHIP_SELECT])
        << "Running without encoder calibration can cause serious harm, exiting";

    TbotsProto::MotorStatus motor_status;

    int front_right_rpm = tmc4671_getActualVelocity(FRONT_RIGHT_MOTOR_CHIP_SELECT);
    int front_left_rpm  = tmc4671_getActualVelocity(FRONT_LEFT_MOTOR_CHIP_SELECT);
    int back_right_rpm  = tmc4671_getActualVelocity(BACK_RIGHT_MOTOR_CHIP_SELECT);
    int back_left_rpm   = tmc4671_getActualVelocity(BACK_LEFT_MOTOR_CHIP_SELECT);

    WheelSpace_t current_wheel_speeds = {
        static_cast<double>(front_left_rpm), static_cast<double>(front_right_rpm),
        static_cast<double>(back_left_rpm), static_cast<double>(back_right_rpm)};

    motor_status.mutable_front_right()->set_wheel_rpm(front_right_rpm);
    motor_status.mutable_front_left()->set_wheel_rpm(front_left_rpm);
    motor_status.mutable_back_left()->set_wheel_rpm(back_left_rpm);
    motor_status.mutable_back_right()->set_wheel_rpm(back_right_rpm);

    EuclideanSpace_t current_euclidean_velocity =
        euclidean_to_four_wheel.getEuclideanVelocity(current_wheel_speeds);

    motor_status.mutable_local_velocity()->set_x_component_meters(
        static_cast<float>(current_euclidean_velocity[0]));
    motor_status.mutable_local_velocity()->set_y_component_meters(
        static_cast<float>(current_euclidean_velocity[1]));

    switch (motor.drive_control_case())
    {
        case TbotsProto::MotorControl::DriveControlCase::kDirectPerWheelControl:
        {
            double target_front_left_velocity =
                rampVelocity(motor.direct_per_wheel_control().front_left_wheel_rpm() *
                        MECHANICAL_MPS_PER_ELECTRICAL_RPM,
                        front_left_rpm * MECHANICAL_MS_PER_ELECTRICAL_RPM, time_elapsed_since_last_poll_s);
            double target_front_right_velocity =
                rampVelocity(motor.direct_per_wheel_control().front_right_wheel_rpm() *
                        MECHANICAL_MPS_PER_ELECTRICAL_RPM,
                        front_right_rpm * MECHANICAL_MS_PER_ELECTRICAL_RPM, time_elapsed_since_last_poll_s);
            double target_back_left_velocity =
                rampVelocity(motor.direct_per_wheel_control().back_left_wheel_rom() *
                        MECHANICAL_MPS_PER_ELECTRICAL_RPM,
                        back_left_rpm * MECHANICAL_MS_PER_ELECTRICAL_RPM, time_elapsed_since_last_poll_s);
            double target_back_right_velocity =
                rampVelocity(motor.direct_per_wheel_control().back_right_wheel_rpm() *
                        MECHANICAL_MPS_PER_ELECTRICAL_RPM,
                        back_right_rpm * MECHANICAL_MS_PER_ELECTRICAL_RPM, time_elapsed_since_last_poll_s);

            tmc4671_setTargetVelocity(
                    FRONT_LEFT_MOTOR_CHIP_SELECT,
                    static_cast<int>(target_front_left_velocity * MECHANICAL_MS_PER_ELECTRICAL_RPM));
            tmc4671_setTargetVelocity(
                    FRONT_RIGHT_MOTOR_CHIP_SELECT,
                    static_cast<int>(target_front_right_velocity * MECHANICAL_MS_PER_ELECTRICAL_RPM));
            tmc4671_setTargetVelocity(
                    BACK_LEFT_MOTOR_CHIP_SELECT,
                    static_cast<int>(target_back_left_motor_velocity * MECHANICAL_MS_PER_ELECTRICAL_RPM));
            tmc4671_setTargetVelocity(
                    BACK_RIGHT_MOTOR_CHIP_SELECT,
                    static_cast<int>(target_back_right_motor_velocity * MECHANICAL_MS_PER_ELECTRICAL_RPM));

            tmc4671_setTargetVelocity(DRIBBLER_MOTOR_CHIP_SELECT, static_cast<int>(motor.dribbler_speed_rpm());

            break;
        }
        case TbotsProto::MotorControl::DriveControlCase::kDirectVelocityControl:
        {
            EuclideanSpace_t target_euclidean_velocity = {
                motor.direct_velocity_control().velocity().x_component_meters(),
                motor.direct_velocity_control().velocity().y_component_meters(),
                motor.direct_velocity_control().angular_velocity().radians_per_second(),
            };

            // This is a linear transformation, we don't need to convert to/from
            // RPM to MPS
            WheelSpace_t target_speeds = euclidean_to_four_wheel.getTargetWheelSpeeds(
                target_euclidean_velocity, current_wheel_speeds);

            tmc4671_setTargetVelocity(
                    FRONT_RIGHT_MOTOR_CHIP_SELECT,
                    static_cast<int>(target_speeds[0] / MECHANICAL_MPS_PER_ELECTRICAL_RPM));
            tmc4671_setTargetVelocity(
                    FRONT_LEFT_MOTOR_CHIP_SELECT,
                    static_cast<int>(target_speeds[1] / MECHANICAL_MPS_PER_ELECTRICAL_RPM));
            tmc4671_setTargetVelocity(
                    BACK_LEFT_MOTOR_CHIP_SELECT,
                    static_cast<int>(target_speeds[2] / MECHANICAL_MPS_PER_ELECTRICAL_RPM));
            tmc4671_setTargetVelocity(
                    BACK_RIGHT_MOTOR_CHIP_SELECT,
                    static_cast<int>(target_speeds[3] / MECHANICAL_MPS_PER_ELECTRICAL_RPM));

            tmc4671_setTargetVelocity(
                DRIBBLER_MOTOR_CHIP_SELECT,
                static_cast<int>(motor.dribbler_speed_rpm() *
                                 robot_constants_.wheel_rotations_per_motor_rotation));

            break;
        }

        case TbotsProto::MotorControl::DriveControlCase::DRIVE_CONTROL_NOT_SET:
        {
            LOG(WARNING) << "Motor service polled with an empty DirectControlPrimitive";
            break;
        }
    }

    // Toggle Hearbeat
    if (heartbeat_state == 1)
    {
        heartbeat_gpio.setValue(GpioState::LOW);
        heartbeat_state = 0;
    }
    else
    {
        heartbeat_gpio.setValue(GpioState::HIGH);
        heartbeat_state = 1;
    }

    return motor_status;
}

void MotorService::spiTransfer(int fd, uint8_t const* tx, uint8_t const* rx, unsigned len)
{
    int ret;

    struct spi_ioc_transfer tr[1];
    memset(tr, 0, sizeof(tr));

    tr[0].tx_buf        = (unsigned long)tx;
    tr[0].rx_buf        = (unsigned long)rx;
    tr[0].len           = len;
    tr[0].delay_usecs   = 0;
    tr[0].speed_hz      = SPI_SPEED_HZ;
    tr[0].bits_per_word = 8;

    ret = ioctl(fd, SPI_IOC_MESSAGE(1), &tr);

    CHECK(ret >= 1) << "SPI Transfer to motor failed, not safe to proceed: errno "
                    << strerror(errno);
}

<<<<<<< HEAD
double MotorService::rampVelocity(double velocity_target, double velocity_current, double time_ramp)
{
	// Calculate velocity delta using kinematic equation: dv = a*t
	double velocity_delta = robot_constants.robot_max_angular_acceleration_m_per_s_2 * time_ramp; 

	// Case: accelerating
	if (velocity_target > velocity_current + velocity_delta)
	{
		return velocity_current + velocity_delta;
	}
	// Case: deccelerating
	else if (velocity_target < velocity_current + velocity_delta)
	{
		return velocity_current - velocity_delta;
	}
	// Case: ramping not required, go to target velocity
	else
	{
		return velocity_target;
	}
}

double MotorService::electricalRpmToWheelVelocity(double electrical_rpm)
{
	return MECHANICAL_MPS_PER_ELECTRICAL_RPM * electrical_rpm;
}

double MotorService::wheelVelocityToElectricalRpm(double wheel_velocity)
{
	return wheel_velocity / MECHANICAL_MPS_PER_ELECTRICAL_RPM;
}

=======
double MotorService::rampVelocity(double velocity_target, double velocity_current,
                                  double time_ramp)
{
    // Calculate velocity delta using kinematic equation: dv = a*t
    double velocity_delta = robot_constants_.robot_max_acceleration_m_per_s_2 * time_ramp;
    double ramp_velocity  = 0;

    // Case: accelerating
    if (velocity_target > velocity_current + velocity_delta)
    {
        ramp_velocity = velocity_current + velocity_delta;
    }
    // Case: deccelerating
    else if (velocity_target < velocity_current - velocity_delta)
    {
        ramp_velocity = velocity_current - velocity_delta;
    }
    // Case: ramping not required, go to target velocity
    else
    {
        ramp_velocity = velocity_target;
    }

    // if(std::abs(ramp_velocity) > robot_constants_.robot_max_speed_m_per_s)
    //{
    // ramp_velocity = std::copysign(robot_constants_.robot_max_speed_m_per_s,
    // ramp_velocity);
    //}

    return ramp_velocity;
}



>>>>>>> b817e518
// Both the TMC4671 (the controller) and the TMC6100 (the driver) respect
// the same SPI interface. So when we bind the API, we can use the same
// readWriteByte function, provided that the chip select pin is turning on
// the right chip.
//
// Each TMC4671 controller, TMC6100 driver and encoder group have their chip
// selects coming in from a demux (see diagram below). The demux is controlled
// by two bits {spi_demux_select_0, spi_demux_select_1}. If the bits are
// 10 the TMC4671 is selected, when the select bits are 01 the TMC6100 is
// selected and when they are 11 the encoder is selected. 00 disconnects all
// 3 chips.
//
//
//                                      FRONT LEFT MOTOR
//                                 CONTROLLER + DRIVER + ENCODER
//
//                    ┌───────┐        ┌───────────────┐
//                    │       │        │               │
//                    │  2:4  │  10    │  ┌─────────┐  │
//                    │       ├────────┼──►TMC4671  │  │  B0
//     FRONT_LEFT_CS  │ DEMUX │        │  └─────────┘  │
//     ───────────────►       │        │               │
//                    │       │  01    │  ┌─────────┐  │
//                    │       ├────────┼──►TMC6100  │  │  B1
//                    │       │        │  └─────────┘  │
//                    │       │        │               │
//                    │       │  11    │  ┌─────────┐  │
//                    │       ├────────┼──►ENCODER  │  │  B2
//                    │       │        │  └─────────┘  │
//                    └───▲───┘        │               │
//                        │            └───────────────┘
//                        │
//                spi_demux_sel_0 & 1
//
uint8_t MotorService::tmc4671ReadWriteByte(uint8_t motor, uint8_t data,
                                           uint8_t last_transfer)
{
    spi_demux_select_0.setValue(GpioState::HIGH);
    spi_demux_select_1.setValue(GpioState::LOW);
    return readWriteByte(motor, data, last_transfer);
}

uint8_t MotorService::tmc6100ReadWriteByte(uint8_t motor, uint8_t data,
                                           uint8_t last_transfer)
{
    spi_demux_select_0.setValue(GpioState::LOW);
    spi_demux_select_1.setValue(GpioState::HIGH);
    return readWriteByte(motor, data, last_transfer);
}

uint8_t MotorService::readWriteByte(uint8_t motor, uint8_t data, uint8_t last_transfer)
{
    uint8_t ret_byte = 0;

    if (!transfer_started)
    {
        memset(tx, 0, sizeof(tx));
        memset(rx, 0, sizeof(rx));
        position = 0;

        if (data & TMC_WRITE_BIT)
        {
            // If the transfer started and its a write operation,
            // set the appropriate flags.
            currently_reading = false;
            currently_writing = true;
        }
        else
        {
            // The first byte should contain the address on a read operation.
            // Trigger a transfer (1 byte) and buffer the response (4 bytes)
            tx[position] = data;
            spiTransfer(file_descriptors[motor], tx, rx, 5);

            currently_reading = true;
            currently_writing = false;
        }

        transfer_started = true;
    }

    if (currently_writing)
    {
        // Buffer the data to send out when last_transfer is true.
        tx[position++] = data;
    }

    if (currently_reading)
    {
        // If we are reading, we just need to return the buffered data
        // byte by byte.
        ret_byte = rx[position++];
    }

    if (currently_writing && last_transfer)
    {
        // we have all the bytes for this transfer, lets trigger the transfer and
        // reset state
        spiTransfer(file_descriptors[motor], tx, rx, 5);
        transfer_started = false;
    }

    if (currently_reading && last_transfer)
    {
        // when reading, if last transfer is true, we just need to reset state
        transfer_started = false;
    }

    return ret_byte;
}

void MotorService::writeToDriverOrDieTrying(uint8_t motor, uint8_t address, int32_t value)
{
    int num_retires_left = NUM_RETRIES_SPI;
    int read_value       = 0;

    // The SPI lines have a lot of noise, and sometimes a transfer will fail
    // randomly. So we retry a few times before giving up.
    while (num_retires_left > 0)
    {
        tmc6100_writeInt(motor, address, value);
        read_value = tmc6100_readInt(motor, address);
        if (read_value == value)
        {
            return;
        }
        LOG(DEBUG) << "SPI Transfer to Driver Failed, retrying...";
        num_retires_left--;
    }

    // If we get here, we have failed to write to the driver. We reset
    // the chip to clear any bad values we just wrote and crash so everything stops.
    reset_gpio.setValue(GpioState::LOW);
    CHECK(read_value == value) << "Couldn't write " << value
                               << " to the TMC6100 at address " << address
                               << " at address " << static_cast<uint32_t>(address)
                               << " on motor " << static_cast<uint32_t>(motor)
                               << " received: " << read_value;
}

void MotorService::writeToControllerOrDieTrying(uint8_t motor, uint8_t address,
                                                int32_t value)
{
    int num_retires_left = NUM_RETRIES_SPI;
    int read_value       = 0;

    // The SPI lines have a lot of noise, and sometimes a transfer will fail
    // randomly. So we retry a few times before giving up.
    while (num_retires_left > 0)
    {
        tmc4671_writeInt(motor, address, value);
        read_value = tmc4671_readInt(motor, address);
        if (read_value == value)
        {
            return;
        }
        LOG(DEBUG) << "SPI Transfer to Controller Failed, retrying...";
        num_retires_left--;
    }

    // If we get here, we have failed to write to the controller. We reset
    // the chip to clear any bad values we just wrote and crash so everything stops.
    reset_gpio.setValue(GpioState::LOW);
    CHECK(read_value == value) << "Couldn't write " << value
                               << " to the TMC4671 at address " << address
                               << " at address " << static_cast<uint32_t>(address)
                               << " on motor " << static_cast<uint32_t>(motor)
                               << " received: " << read_value;
}

void MotorService::configurePWM(uint8_t motor)
{
    // Please read the header file and the datasheet for more info
    writeToControllerOrDieTrying(motor, TMC4671_PWM_POLARITIES, 0x00000000);
    writeToControllerOrDieTrying(motor, TMC4671_PWM_MAXCNT, 0x00000F9F);
    writeToControllerOrDieTrying(motor, TMC4671_PWM_BBM_H_BBM_L, 0x00002828);
    writeToControllerOrDieTrying(motor, TMC4671_PWM_SV_CHOP, 0x00000107);
}

void MotorService::configureDrivePI(uint8_t motor)
{
    // Please read the header file and the datasheet for more info
    // These values were calibrated using the TMC-IDE
    writeToControllerOrDieTrying(motor, TMC4671_PID_FLUX_P_FLUX_I, 67109376);
    writeToControllerOrDieTrying(motor, TMC4671_PID_TORQUE_P_TORQUE_I, 67109376);
    writeToControllerOrDieTrying(motor, TMC4671_PID_VELOCITY_P_VELOCITY_I, 52428800);

    // Explicitly disable the position controller
    writeToControllerOrDieTrying(motor, TMC4671_PID_POSITION_P_POSITION_I, 0);

    writeToControllerOrDieTrying(motor, TMC4671_PIDOUT_UQ_UD_LIMITS, 32767);
    writeToControllerOrDieTrying(motor, TMC4671_PID_TORQUE_FLUX_LIMITS, 5000);
    writeToControllerOrDieTrying(motor, TMC4671_PID_ACCELERATION_LIMIT, 1000);
    writeToControllerOrDieTrying(motor, TMC4671_PID_VELOCITY_LIMIT, 45000);
}

void MotorService::configureDribblerPI(uint8_t motor)
{
    // Please read the header file and the datasheet for more info
    // These values were calibrated using the TMC-IDE
    writeToControllerOrDieTrying(motor, TMC4671_PID_FLUX_P_FLUX_I, 39333600);
    writeToControllerOrDieTrying(motor, TMC4671_PID_TORQUE_P_TORQUE_I, 39333600);
    writeToControllerOrDieTrying(motor, TMC4671_PID_VELOCITY_P_VELOCITY_I, 2621448);

    // Explicitly disable the position controller
    writeToControllerOrDieTrying(motor, TMC4671_PID_POSITION_P_POSITION_I, 0);

    writeToControllerOrDieTrying(motor, TMC4671_PIDOUT_UQ_UD_LIMITS, 32767);
    // TODO (#2677) support MAX_FORCE mode. This value can go up to 4.8 amps but we set it
    // to 2 for now (sufficient for INDEFINITE mode).
    writeToControllerOrDieTrying(motor, TMC4671_PID_TORQUE_FLUX_LIMITS, 2000);
    writeToControllerOrDieTrying(motor, TMC4671_PID_ACCELERATION_LIMIT, 40000);
    writeToControllerOrDieTrying(motor, TMC4671_PID_VELOCITY_LIMIT, 15000);
}

void MotorService::configureADC(uint8_t motor)
{
    // ADC configuration
    writeToControllerOrDieTrying(motor, TMC4671_ADC_I_SELECT, 0x18000100);
    writeToControllerOrDieTrying(motor, TMC4671_dsADC_MDEC_B_MDEC_A, 0x014E014E);

    // These values have been calibrated for the TI INA240 current sense amplifier.
    // The scaling is also set to work with both the drive and dribbler motors.
    //
    // If you wish to use the TMC4671+TMC6100-BOB you can use the following values,
    // that work for the AD8418 current sense amplifier
    //
    // TMC4671_ADC_I0_SCALE_OFFSET = 0x010081DD
    // TMC4671_ADC_I1_SCALE_OFFSET = 0x0100818E
    //
    writeToControllerOrDieTrying(motor, TMC4671_ADC_I0_SCALE_OFFSET, 0x000981DD);
    writeToControllerOrDieTrying(motor, TMC4671_ADC_I1_SCALE_OFFSET, 0x0009818E);
}

void MotorService::configureEncoder(uint8_t motor)
{
    // ABN encoder settings
    writeToControllerOrDieTrying(motor, TMC4671_ABN_DECODER_MODE, 0x00000000);
    writeToControllerOrDieTrying(motor, TMC4671_ABN_DECODER_PPR, 0x00001000);
}

void MotorService::configureHall(uint8_t motor)
{
    // Digital hall settings
    writeToControllerOrDieTrying(motor, TMC4671_HALL_MODE, 0x00000000);
    writeToControllerOrDieTrying(motor, TMC4671_HALL_PHI_E_PHI_M_OFFSET, 0x00000000);

    // Feedback selection
    writeToControllerOrDieTrying(motor, TMC4671_PHI_E_SELECTION, TMC4671_PHI_E_HALL);
    writeToControllerOrDieTrying(motor, TMC4671_VELOCITY_SELECTION,
                                 TMC4671_VELOCITY_PHI_E_HAL);
}

void MotorService::calibrateEncoder(uint8_t motor)
{
    LOG(WARNING) << "Calibrating the encoder, ensure the robot is lifted off the ground";

    writeToControllerOrDieTrying(motor, TMC4671_PID_TORQUE_FLUX_LIMITS, 0x000003E8);
    writeToControllerOrDieTrying(motor, TMC4671_PID_TORQUE_P_TORQUE_I, 0x01000100);
    writeToControllerOrDieTrying(motor, TMC4671_PID_FLUX_P_FLUX_I, 0x01000100);

    writeToControllerOrDieTrying(motor, TMC4671_MODE_RAMP_MODE_MOTION, 0x00000008);
    writeToControllerOrDieTrying(motor, TMC4671_ABN_DECODER_PHI_E_PHI_M_OFFSET,
                                 0x00000000);
    writeToControllerOrDieTrying(motor, TMC4671_PHI_E_SELECTION, 0x00000001);
    writeToControllerOrDieTrying(motor, TMC4671_PHI_E_EXT, 0x00000000);
    writeToControllerOrDieTrying(motor, TMC4671_UQ_UD_EXT, 0x000007F0);

    // Wait for the motor to align with the magnetic axis before zeroing
    // out the encoder.
    sleep(1);

    writeToControllerOrDieTrying(motor, TMC4671_ABN_DECODER_COUNT, 0x00000000);
    writeToControllerOrDieTrying(motor, TMC4671_UQ_UD_EXT, 0x00000000);
    writeToControllerOrDieTrying(motor, TMC4671_PHI_E_SELECTION, TMC4671_PHI_E_ABN);

    encoder_calibrated_[motor] = true;
}

void MotorService::runOpenLoopCalibrationRoutine(uint8_t motor, size_t num_samples)
{
    // Some limits
    tmc4671_writeInt(motor, TMC4671_PID_TORQUE_FLUX_LIMITS, 0x000003E8);
    tmc4671_writeInt(motor, TMC4671_PID_TORQUE_P_TORQUE_I, 0x01000100);
    tmc4671_writeInt(motor, TMC4671_PID_FLUX_P_FLUX_I, 0x01000100);

    // Open loop settings
    tmc4671_writeInt(motor, TMC4671_OPENLOOP_MODE, 0x00000000);
    tmc4671_writeInt(motor, TMC4671_OPENLOOP_ACCELERATION, 0x0000003C);
    tmc4671_writeInt(motor, TMC4671_OPENLOOP_VELOCITY_TARGET, 0xFFFFFFFB);

    // Feedback selection
    tmc4671_writeInt(motor, TMC4671_PHI_E_SELECTION, TMC4671_PHI_E_OPEN_LOOP);
    tmc4671_writeInt(motor, TMC4671_UQ_UD_EXT, 0x00000799);

    // Switch to open loop velocity mode
    tmc4671_writeInt(motor, TMC4671_MODE_RAMP_MODE_MOTION, 0x00000008);

    // Rotate right
    tmc4671_writeInt(motor, TMC4671_OPENLOOP_VELOCITY_TARGET, 0x0000004A);

    // Setup CSVs
    LOG(CSV, "encoder_calibration_" + std::to_string(motor) + ".csv")
        << "actual_encoder,estimated_phi\n";
    LOG(CSV, "phase_currents_and_voltages_" + std::to_string(motor) + ".csv")
        << "adc_iv,adc_ux,adc_wy,pwm_iv,pwm_ux,pwm_wy\n";

    // Take samples of the useful registers
    for (size_t num_sample = 0; num_sample < num_samples; num_sample++)
    {
        int estimated_phi  = tmc4671_readInt(motor, TMC4671_OPENLOOP_PHI);
        int actual_encoder = tmc4671_readRegister16BitValue(
            motor, TMC4671_ABN_DECODER_PHI_E_PHI_M, BIT_16_TO_31);

        LOG(CSV, "encoder_calibration_" + std::to_string(motor) + ".csv")
            << actual_encoder << "," << estimated_phi << "\n";

        int16_t adc_v =
            tmc4671_readRegister16BitValue(motor, TMC4671_ADC_IV, BIT_0_TO_15);
        int16_t adc_u =
            tmc4671_readRegister16BitValue(motor, TMC4671_ADC_IWY_IUX, BIT_0_TO_15);
        int16_t adc_w =
            tmc4671_readRegister16BitValue(motor, TMC4671_ADC_IWY_IUX, BIT_16_TO_31);

        tmc4671_writeInt(motor, TMC4671_INTERIM_ADDR, INTERIM_ADDR_PWM_UV);
        int16_t pwm_v =
            tmc4671_readRegister16BitValue(motor, TMC4671_INTERIM_DATA, BIT_0_TO_15);

        tmc4671_writeInt(motor, TMC4671_INTERIM_ADDR, INTERIM_ADDR_PWM_WY_UX);
        int16_t pwm_u =
            tmc4671_readRegister16BitValue(motor, TMC4671_INTERIM_DATA, BIT_0_TO_15);
        int16_t pwm_w =
            tmc4671_readRegister16BitValue(motor, TMC4671_INTERIM_DATA, BIT_16_TO_31);

        LOG(CSV, "phase_currents_and_voltages_" + std::to_string(motor) + ".csv")
            << adc_v << "," << adc_u << "," << adc_w << "," << pwm_v << "," << pwm_u
            << "," << pwm_w << "\n";
    }

    // Stop open loop rotation
    tmc4671_writeInt(motor, TMC4671_OPENLOOP_VELOCITY_TARGET, 0x00000000);
}

void MotorService::startDriver(uint8_t motor)
{
    // Set the drive strength to 0, the weakest it can go as recommended
    // by the TMC4671-TMC6100-BOB datasheet.
    int32_t current_drive_conf = tmc6100_readInt(motor, TMC6100_DRV_CONF);
    writeToDriverOrDieTrying(motor, TMC6100_DRV_CONF,
                             current_drive_conf & (~TMC6100_DRVSTRENGTH_MASK));
    writeToDriverOrDieTrying(motor, TMC6100_GCONF, 0x40);
    LOG(DEBUG) << "Driver " << std::to_string(motor) << " accepted conf";
}

void MotorService::startController(uint8_t motor, bool dribbler)
{
    // Read the chip ID to validate the SPI connection
    tmc4671_writeInt(motor, TMC4671_CHIPINFO_ADDR, 0x000000000);
    int chip_id = tmc4671_readInt(motor, TMC4671_CHIPINFO_DATA);

    CHECK(0x34363731 == chip_id) << "The TMC4671 of motor "
                                 << static_cast<uint32_t>(motor) << " is not responding";

    LOG(DEBUG) << "Controller " << std::to_string(motor)
               << " online, responded with: " << chip_id;

    // Configure common controller params
    configurePWM(motor);
    configureADC(motor);

    if (dribbler)
    {
        // Configure to brushless DC motor with 1 pole pair
        writeToControllerOrDieTrying(motor, TMC4671_MOTOR_TYPE_N_POLE_PAIRS, 0x00030001);
        configureHall(motor);

        configureDribblerPI(motor);
    }
    else
    {
        // Configure to brushless DC motor with 8 pole pairs
        writeToControllerOrDieTrying(motor, TMC4671_MOTOR_TYPE_N_POLE_PAIRS, 0x00030008);
        configureEncoder(motor);

        // Trigger encoder calibration
        // TODO (#2451) Don't call this here, its not safe because it moves the motors
        calibrateEncoder(motor);

        configureDrivePI(motor);
    }
}<|MERGE_RESOLUTION|>--- conflicted
+++ resolved
@@ -417,40 +417,6 @@
                     << strerror(errno);
 }
 
-<<<<<<< HEAD
-double MotorService::rampVelocity(double velocity_target, double velocity_current, double time_ramp)
-{
-	// Calculate velocity delta using kinematic equation: dv = a*t
-	double velocity_delta = robot_constants.robot_max_angular_acceleration_m_per_s_2 * time_ramp; 
-
-	// Case: accelerating
-	if (velocity_target > velocity_current + velocity_delta)
-	{
-		return velocity_current + velocity_delta;
-	}
-	// Case: deccelerating
-	else if (velocity_target < velocity_current + velocity_delta)
-	{
-		return velocity_current - velocity_delta;
-	}
-	// Case: ramping not required, go to target velocity
-	else
-	{
-		return velocity_target;
-	}
-}
-
-double MotorService::electricalRpmToWheelVelocity(double electrical_rpm)
-{
-	return MECHANICAL_MPS_PER_ELECTRICAL_RPM * electrical_rpm;
-}
-
-double MotorService::wheelVelocityToElectricalRpm(double wheel_velocity)
-{
-	return wheel_velocity / MECHANICAL_MPS_PER_ELECTRICAL_RPM;
-}
-
-=======
 double MotorService::rampVelocity(double velocity_target, double velocity_current,
                                   double time_ramp)
 {
@@ -483,9 +449,17 @@
     return ramp_velocity;
 }
 
-
-
->>>>>>> b817e518
+double MotorService::electricalRpmToWheelVelocity(double electrical_rpm)
+{
+	return MECHANICAL_MPS_PER_ELECTRICAL_RPM * electrical_rpm;
+}
+
+double MotorService::wheelVelocityToElectricalRpm(double wheel_velocity)
+{
+	return wheel_velocity / MECHANICAL_MPS_PER_ELECTRICAL_RPM;
+}
+
+
 // Both the TMC4671 (the controller) and the TMC6100 (the driver) respect
 // the same SPI interface. So when we bind the API, we can use the same
 // readWriteByte function, provided that the chip select pin is turning on
