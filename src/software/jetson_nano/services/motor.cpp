#include "software/jetson_nano/services/motor.h"

#include <errno.h>
#include <fcntl.h>
#include <getopt.h>
#include <limits.h>
#include <linux/ioctl.h>
#include <linux/spi/spidev.h>
#include <linux/types.h>
#include <stdint.h>
#include <stdio.h>
#include <stdlib.h>
#include <sys/ioctl.h>

#include <bitset>

#include "proto/tbots_software_msgs.pb.h"
#include "shared/constants.h"
#include "software/logger/logger.h"

extern "C"
{
#include "external/trinamic/tmc/ic/TMC4671/TMC4671.h"
#include "external/trinamic/tmc/ic/TMC4671/TMC4671_Variants.h"
#include "external/trinamic/tmc/ic/TMC6100/TMC6100.h"
}

// SPI Configs
<<<<<<< HEAD
static uint32_t SPI_SPEED_HZ = 1000000;  // 1 Mhz
=======
static uint32_t SPI_SPEED_HZ = 2000000;  // 2 Mhz
>>>>>>> b6b5b941
static uint8_t SPI_BITS      = 8;
static uint32_t SPI_MODE     = 0x3u;

// SPI Chip Selects
static const uint32_t FRONT_LEFT_MOTOR_CHIP_SELECT  = 0;
static const uint32_t FRONT_RIGHT_MOTOR_CHIP_SELECT = 3;
static const uint32_t BACK_LEFT_MOTOR_CHIP_SELECT   = 2;
static const uint32_t BACK_RIGHT_MOTOR_CHIP_SELECT  = 1;
static const uint32_t DRIBBLER_MOTOR_CHIP_SELECT    = 4;
static const uint32_t TOTAL_NUMBER_OF_MOTORS        = 5;

// SPI Trinamic Motor Driver Paths (indexed with chip select above)
static const char* SPI_PATHS[] = {"/dev/spidev0.0", "/dev/spidev0.1", "/dev/spidev0.2",
                                  "/dev/spidev0.3", "/dev/spidev0.4"};

static const char* SPI_CS_DRIVER_TO_CONTROLLER_MUX_0_GPIO = "76";
static const char* SPI_CS_DRIVER_TO_CONTROLLER_MUX_1_GPIO = "77";
static const char* MOTOR_DRIVER_RESET_GPIO                = "168";
static const char* DRIVER_CONTROL_ENABLE_GPIO             = "194";
static const char* HEARTBEAT_GPIO                         = "216";

extern "C"
{
    // We need a static pointer here, because trinamic externs the following two
    // SPI binding functions that we need to interface with their API.
    //
    // The motor service exclusively calls the trinamic API which triggers these
    // functions. The motor service will set this variable in the constructor.
    static MotorService* g_motor_service = NULL;

    uint8_t tmc4671_readwriteByte(uint8_t motor, uint8_t data, uint8_t last_transfer)
    {
        return g_motor_service->tmc4671ReadWriteByte(motor, data, last_transfer);
    }

    uint8_t tmc6100_readwriteByte(uint8_t motor, uint8_t data, uint8_t last_transfer)
    {
        return g_motor_service->tmc6100ReadWriteByte(motor, data, last_transfer);
    }
}

MotorService::MotorService(const RobotConstants_t& robot_constants,
                           const WheelConstants_t& wheel_constants,
                           int control_loop_frequency_hz)
    : spi_demux_select_0(SPI_CS_DRIVER_TO_CONTROLLER_MUX_0_GPIO, GpioDirection::OUTPUT,
                         GpioState::LOW),
      spi_demux_select_1(SPI_CS_DRIVER_TO_CONTROLLER_MUX_1_GPIO, GpioDirection::OUTPUT,
                         GpioState::LOW),
      driver_control_enable_gpio(DRIVER_CONTROL_ENABLE_GPIO, GpioDirection::OUTPUT,
                                 GpioState::HIGH),
      reset_gpio(MOTOR_DRIVER_RESET_GPIO, GpioDirection::OUTPUT, GpioState::HIGH),
      heartbeat_gpio(HEARTBEAT_GPIO, GpioDirection::OUTPUT, GpioState::HIGH),
      euclidean_to_four_wheel(control_loop_frequency_hz, robot_constants)
{
    robot_constants_ = robot_constants;
    wheel_constants_ = wheel_constants;

    int ret = 0;

    /**
     * Opens SPI File Descriptor
     *
     * @param motor_name The name of the motor the spi path is connected to
     * @param chip_select Which chip select to use
     */
#define OPEN_SPI_FILE_DESCRIPTOR(motor_name, chip_select)                                \
                                                                                         \
    file_descriptors[chip_select] = open(SPI_PATHS[chip_select], O_RDWR);                \
    CHECK(file_descriptors[chip_select] >= 0)                                            \
        << "can't open device: " << #motor_name << "error: " << strerror(errno);         \
                                                                                         \
    ret = ioctl(file_descriptors[chip_select], SPI_IOC_WR_MODE32, &SPI_MODE);            \
    CHECK(ret != -1) << "can't set spi mode for: " << #motor_name                        \
                     << "error: " << strerror(errno);                                    \
                                                                                         \
    ret = ioctl(file_descriptors[chip_select], SPI_IOC_WR_BITS_PER_WORD, &SPI_BITS);     \
    CHECK(ret != -1) << "can't set bits_per_word for: " << #motor_name                   \
                     << "error: " << strerror(errno);                                    \
                                                                                         \
    ret = ioctl(file_descriptors[chip_select], SPI_IOC_WR_MAX_SPEED_HZ, &SPI_SPEED_HZ);  \
    CHECK(ret != -1) << "can't set spi max speed hz for: " << #motor_name                \
                     << "error: " << strerror(errno);

    OPEN_SPI_FILE_DESCRIPTOR(front_left, FRONT_LEFT_MOTOR_CHIP_SELECT)
    OPEN_SPI_FILE_DESCRIPTOR(front_right, FRONT_RIGHT_MOTOR_CHIP_SELECT)
    OPEN_SPI_FILE_DESCRIPTOR(back_left, BACK_LEFT_MOTOR_CHIP_SELECT)
    OPEN_SPI_FILE_DESCRIPTOR(back_right, BACK_RIGHT_MOTOR_CHIP_SELECT)

    // Make this instance available to the static functions above
    g_motor_service = this;

    // TMC6100 Setup
    startDriver(FRONT_LEFT_MOTOR_CHIP_SELECT);
<<<<<<< HEAD
    // startDriver(FRONT_RIGHT_MOTOR_CHIP_SELECT);
    // startDriver(BACK_LEFT_MOTOR_CHIP_SELECT);
    // startDriver(BACK_RIGHT_MOTOR_CHIP_SELECT);
=======
    startDriver(BACK_RIGHT_MOTOR_CHIP_SELECT);
    startDriver(FRONT_RIGHT_MOTOR_CHIP_SELECT);
    startDriver(BACK_LEFT_MOTOR_CHIP_SELECT);
>>>>>>> b6b5b941

    // TMC4671 Setup
    startController(FRONT_LEFT_MOTOR_CHIP_SELECT);
<<<<<<< HEAD
    // startController(FRONT_RIGHT_MOTOR_CHIP_SELECT);
    // startController(BACK_LEFT_MOTOR_CHIP_SELECT);
    // startController(BACK_RIGHT_MOTOR_CHIP_SELECT);

    sleep(1);

    LOG(WARNING) << "Checking faults";
    checkDriverFault(FRONT_LEFT_MOTOR_CHIP_SELECT);
    // checkDriverFault(FRONT_RIGHT_MOTOR_CHIP_SELECT);
    // checkDriverFault(BACK_LEFT_MOTOR_CHIP_SELECT);
    // checkDriverFault(BACK_RIGHT_MOTOR_CHIP_SELECT);

    sleep(1);
    // runOpenLoopCalibrationRoutine(FRONT_RIGHT_MOTOR_CHIP_SELECT, 1000);
    // runOpenLoopCalibrationRoutine(FRONT_LEFT_MOTOR_CHIP_SELECT, 1000);
    // runOpenLoopCalibrationRoutine(BACK_LEFT_MOTOR_CHIP_SELECT, 1000);
    tmc4671_setTargetVelocity(FRONT_LEFT_MOTOR_CHIP_SELECT, 1000);
    sleep(2);
    tmc4671_setTargetVelocity(FRONT_LEFT_MOTOR_CHIP_SELECT, 4000);
    sleep(2);
    tmc4671_setTargetVelocity(FRONT_LEFT_MOTOR_CHIP_SELECT, 8000);
    sleep(2);
    tmc4671_setTargetVelocity(FRONT_LEFT_MOTOR_CHIP_SELECT, 10000);
    sleep(2);
    tmc4671_setTargetVelocity(FRONT_LEFT_MOTOR_CHIP_SELECT, 8000);
    sleep(2);
    tmc4671_setTargetVelocity(FRONT_LEFT_MOTOR_CHIP_SELECT, 4000);
    sleep(2);
    tmc4671_setTargetVelocity(FRONT_LEFT_MOTOR_CHIP_SELECT, 1000);
    sleep(2);
    tmc4671_setTargetVelocity(FRONT_LEFT_MOTOR_CHIP_SELECT, 500);
    sleep(2);
    tmc4671_setTargetVelocity(FRONT_LEFT_MOTOR_CHIP_SELECT, 0);
    sleep(2);
    LOG(DEBUG) << "DONE";
=======
    startController(BACK_RIGHT_MOTOR_CHIP_SELECT);
    startController(FRONT_RIGHT_MOTOR_CHIP_SELECT);
    startController(BACK_LEFT_MOTOR_CHIP_SELECT);

    driver_control_enable_gpio.setValue(GpioState::LOW);
    sleep(1);
    driver_control_enable_gpio.setValue(GpioState::HIGH);

    // Check faults
    checkDriverFault(FRONT_LEFT_MOTOR_CHIP_SELECT);
    checkDriverFault(FRONT_RIGHT_MOTOR_CHIP_SELECT);
    checkDriverFault(BACK_LEFT_MOTOR_CHIP_SELECT);
    checkDriverFault(BACK_RIGHT_MOTOR_CHIP_SELECT);
>>>>>>> b6b5b941
}

MotorService::~MotorService() {}


bool MotorService::checkDriverFault(uint8_t motor)
{
    int gstat = tmc6100_readInt(motor, TMC6100_GSTAT);
    std::bitset<32> gstat_bitset(gstat);

    if (gstat_bitset.any())
    {
        LOG(WARNING) << "======= Faults For Motor " << std::to_string(motor)
                     << "=========";
    }

    if (gstat_bitset[0])
    {
        LOG(WARNING)
            << "Indicates that the IC has been reset. All registers have been cleared to reset values."
            << "Attention: DRV_EN must be high to allow clearing reset";
    }

    if (gstat_bitset[1])
    {
        LOG(WARNING)
            << "drv_otpw : Indicates, that the driver temperature has exceeded overtemperature prewarning-level."
            << "No action is taken. This flag is latched.";
    }

    if (gstat_bitset[2])
    {
        LOG(WARNING)
            << "drv_ot: Indicates, that the driver has been shut down due to overtemperature."
            << "This flag can only be cleared when the temperature is below the limit again."
            << "It is latched for information.";
    }

    if (gstat_bitset[3])
    {
        LOG(WARNING) << "uv_cp: Indicates an undervoltage on the charge pump."
                     << "The driver is disabled during undervoltage."
                     << "This flag is latched for information.";
    }

    if (gstat_bitset[4])
    {
        LOG(WARNING) << "shortdet_u: Short to GND detected on phase U."
                     << "The driver becomes disabled until flag becomes cleared.";
    }

    if (gstat_bitset[5])
    {
        LOG(WARNING) << "s2gu: Short to GND detected on phase U."
                     << "The driver becomes disabled until flag becomes cleared.";
    }

    if (gstat_bitset[6])
    {
        LOG(WARNING) << "s2vsu: Short to VS detected on phase U."
                     << "The driver becomes disabled until flag becomes cleared.";
    }

    if (gstat_bitset[8])
    {
        LOG(WARNING) << "shortdet_v: V short counter has triggered at least once.";
    }

    if (gstat_bitset[9])
    {
        LOG(WARNING) << "s2gv: Short to GND detected on phase V."
                     << "The driver becomes disabled until flag becomes cleared.";
    }

    if (gstat_bitset[10])
    {
        LOG(WARNING) << "s2vsv: Short to VS detected on phase V."
                     << "The driver becomes disabled until flag becomes cleared.";
    }

    if (gstat_bitset[12])
    {
        LOG(WARNING) << "shortdet_w: short counter has triggered at least once.";
    }

    if (gstat_bitset[13])
    {
        LOG(WARNING) << "s2gw: Short to GND detected on phase W."
                     << "The driver becomes disabled until flag becomes cleared.";
    }

    if (gstat_bitset[14])
    {
        LOG(WARNING) << "s2vsw: Short to VS detected on phase W."
                     << "The driver becomes disabled until flag becomes cleared.";
    }

    // Reset isn't really a fault, lets clear that bit
    gstat_bitset[0] = 0;

    if (!gstat_bitset.any())
    {
        LOG(DEBUG) << "Driver for motor " << motor << " has no faults";
    }
}


std::unique_ptr<TbotsProto::DriveUnitStatus> MotorService::poll(
    const TbotsProto::DirectControlPrimitive& direct_control)
{
    static int heartbeat_state = 0;

    if (heartbeat_state == 0)
    {
        heartbeat_gpio.setValue(GpioState::LOW);
        heartbeat_state = 1;
    }
    else if (heartbeat_state == 1)
    {
        heartbeat_gpio.setValue(GpioState::HIGH);
        heartbeat_state = 0;
    }

    return std::make_unique<TbotsProto::DriveUnitStatus>();
    CHECK(encoder_calibrated_[FRONT_LEFT_MOTOR_CHIP_SELECT] &&
          encoder_calibrated_[FRONT_RIGHT_MOTOR_CHIP_SELECT] &&
          encoder_calibrated_[BACK_LEFT_MOTOR_CHIP_SELECT] &&
          encoder_calibrated_[BACK_RIGHT_MOTOR_CHIP_SELECT])
        << "Running without encoder calibration can cause serious harm";

    switch (direct_control.wheel_control_case())
    {
        case TbotsProto::DirectControlPrimitive::WheelControlCase::kDirectPerWheelControl:
        {
            tmc4671_setTargetVelocity(
                FRONT_LEFT_MOTOR_CHIP_SELECT,
                static_cast<int>(
                    direct_control.direct_per_wheel_control().front_left_wheel_rpm() *
                    wheel_constants_.wheel_rotations_per_motor_rotation));
            tmc4671_setTargetVelocity(
                FRONT_RIGHT_MOTOR_CHIP_SELECT,
                static_cast<int>(
                    direct_control.direct_per_wheel_control().front_right_wheel_rpm() *
                    wheel_constants_.wheel_rotations_per_motor_rotation));
            tmc4671_setTargetVelocity(
                BACK_LEFT_MOTOR_CHIP_SELECT,
                static_cast<int>(
                    direct_control.direct_per_wheel_control().back_left_wheel_rpm() *
                    wheel_constants_.wheel_rotations_per_motor_rotation));
            tmc4671_setTargetVelocity(
                BACK_RIGHT_MOTOR_CHIP_SELECT,
                static_cast<int>(
                    direct_control.direct_per_wheel_control().back_right_wheel_rpm() *
                    wheel_constants_.wheel_rotations_per_motor_rotation));
            break;
        }
        case TbotsProto::DirectControlPrimitive::WheelControlCase::kDirectVelocityControl:
        {
            EuclideanSpace_t target_euclidean_velocity = {
                direct_control.direct_velocity_control().velocity().x_component_meters(),
                direct_control.direct_velocity_control().velocity().y_component_meters(),
                direct_control.direct_velocity_control()
                    .angular_velocity()
                    .radians_per_second(),
            };

            WheelSpace_t current_wheel_speeds = {
                static_cast<double>(
                    tmc4671_getActualVelocity(FRONT_RIGHT_MOTOR_CHIP_SELECT)),
                static_cast<double>(
                    tmc4671_getActualVelocity(FRONT_LEFT_MOTOR_CHIP_SELECT)),
                static_cast<double>(
                    tmc4671_getActualVelocity(BACK_LEFT_MOTOR_CHIP_SELECT)),
                static_cast<double>(
                    tmc4671_getActualVelocity(BACK_RIGHT_MOTOR_CHIP_SELECT))};

            // This is a linear transformation, we don't need to convert to/from
            // RPM to MPS
            WheelSpace_t target_speeds = euclidean_to_four_wheel.getTargetWheelSpeeds(
                target_euclidean_velocity, current_wheel_speeds);

            tmc4671_setTargetVelocity(FRONT_RIGHT_MOTOR_CHIP_SELECT,
                                      static_cast<int>(target_speeds[0]));
            tmc4671_setTargetVelocity(FRONT_LEFT_MOTOR_CHIP_SELECT,
                                      static_cast<int>(target_speeds[1]));
            tmc4671_setTargetVelocity(BACK_LEFT_MOTOR_CHIP_SELECT,
                                      static_cast<int>(target_speeds[2]));
            tmc4671_setTargetVelocity(BACK_RIGHT_MOTOR_CHIP_SELECT,
                                      static_cast<int>(target_speeds[3]));

            break;
        }
        case TbotsProto::DirectControlPrimitive::WheelControlCase::WHEEL_CONTROL_NOT_SET:
        {
            LOG(WARNING) << "Motor service polled with an empty DirectControlPrimitive ";
            break;
        }
    }

    return std::make_unique<TbotsProto::DriveUnitStatus>();
}

void MotorService::spiTransfer(int fd, uint8_t const* tx, uint8_t const* rx, unsigned len)
{
    int ret;

    struct spi_ioc_transfer tr[1];
    memset(tr, 0, sizeof(tr));

    tr[0].tx_buf        = (unsigned long)tx;
    tr[0].rx_buf        = (unsigned long)rx;
    tr[0].len           = len;
    tr[0].delay_usecs   = 0;
    tr[0].speed_hz      = SPI_SPEED_HZ;
    tr[0].bits_per_word = 8;

    ret = ioctl(fd, SPI_IOC_MESSAGE(1), &tr);

    CHECK(ret >= 1) << "SPI Transfer to motor failed, not safe to proceed: errno "
                    << strerror(errno);
}

// Both the TMC4671 (the controller) and the TMC6100 (the driver) respect
// the same SPI interface. So when we bind the API, we can use the same
// readWriteByte function, provided that the chip select pin is turning on
// the right chip.
//
// Each TMC4671 controller, TMC6100 driver and encoder group have their chip
// selects coming in from a demux (see diagram below). The demux is controlled
// by two bits {spi_demux_select_0, spi_demux_select_1}. The two bits are
// 10 the TMC4671 is selected, when they are 01 the TMC6100 is selected and
// when they are 00 the encoder is selected.
//
//
//                                      FRONT LEFT MOTOR
//                                 CONTROLLER + DRIVER + ENCODER
//
//                    ┌───────┐        ┌───────────────┐
//                    │       │        │               │
//                    │  2:4  │  10    │  ┌─────────┐  │
//                    │       ├────────┼──►TMC4671  │  │  B0
//     FRONT_LEFT_CS  │ DEMUX │        │  └─────────┘  │
//     ───────────────►       │        │               │
//                    │       │  01    │  ┌─────────┐  │
//                    │       ├────────┼──►TMC6100  │  │  B1
//                    │       │        │  └─────────┘  │
//                    │       │        │               │
//                    │       │  11    │  ┌─────────┐  │
//                    │       ├────────┼──►ENCODER  │  │  B2
//                    │       │        │  └─────────┘  │
//                    └───▲───┘        │               │
//                        │            └───────────────┘
//                        │
//                spi_demux_sel_0 & 1
//
uint8_t MotorService::tmc4671ReadWriteByte(uint8_t motor, uint8_t data,
                                           uint8_t last_transfer)
{
    spi_demux_select_0.setValue(GpioState::HIGH);
    spi_demux_select_1.setValue(GpioState::LOW);
    return readWriteByte(motor, data, last_transfer);
}

uint8_t MotorService::tmc6100ReadWriteByte(uint8_t motor, uint8_t data,
                                           uint8_t last_transfer)
{
    spi_demux_select_0.setValue(GpioState::LOW);
    spi_demux_select_1.setValue(GpioState::HIGH);
    return readWriteByte(motor, data, last_transfer);
}

uint8_t MotorService::readWriteByte(uint8_t motor, uint8_t data, uint8_t last_transfer)
{
    uint8_t ret_byte = 0;

    if (!transfer_started)
    {
        memset(tx, 0, sizeof(tx));
        memset(rx, 0, sizeof(rx));
        position = 0;

        if (data & TMC_WRITE_BIT)
        {
            // If the transfer started and its a write operation,
            // set the appropriate flags.
            currently_reading = false;
            currently_writing = true;
        }
        else
        {
            // The first byte should contain the address on a read operation.
            // Trigger a transfer (1 byte) and buffer the response (4 bytes)
            tx[position] = data;
            spiTransfer(file_descriptors[motor], tx, rx, 5);

            currently_reading = true;
            currently_writing = false;
        }

        transfer_started = true;
    }

    if (currently_writing)
    {
        // Buffer the data to send out when last_transfer is true.
        tx[position++] = data;
    }

    if (currently_reading)
    {
        // If we are reading, we just need to return the buffered data
        // byte by byte.
        ret_byte = rx[position++];
    }

    if (currently_writing && last_transfer)
    {
        // we have all the bytes for this transfer, lets trigger the transfer and
        // reset state
        spiTransfer(file_descriptors[motor], tx, rx, 5);
        transfer_started = false;
    }

    if (currently_reading && last_transfer)
    {
        // when reading, if last transfer is true, we just need to reset state
        transfer_started = false;
    }

    return ret_byte;
}

void MotorService::writeToDriverOrDieTrying(uint8_t motor, uint8_t address, int32_t value)
{
    tmc6100_writeInt(motor, address, value);
    int read_value = tmc6100_readInt(motor, address);
    CHECK(read_value == value) << "Couldn't write " << value
                               << " to the TMC6100 at address " << address
                               << " at address " << static_cast<uint32_t>(address)
                               << " on motor " << static_cast<uint32_t>(motor)
                               << " received: " << read_value;
}

void MotorService::writeToControllerOrDieTrying(uint8_t motor, uint8_t address,
                                                int32_t value)
{
    tmc4671_writeInt(motor, address, value);
    int read_value = tmc4671_readInt(motor, address);
    CHECK(read_value == value) << "Couldn't write " << value
                               << " to the TMC4671 at address " << address
                               << " at address " << static_cast<uint32_t>(address)
                               << " on motor " << static_cast<uint32_t>(motor)
                               << " received: " << read_value;
}

void MotorService::configurePWM(uint8_t motor)
{
    // Please read the header file and the datasheet for more info
    writeToControllerOrDieTrying(motor, TMC4671_PWM_POLARITIES, 0x00000000);
    writeToControllerOrDieTrying(motor, TMC4671_PWM_MAXCNT, 0x00000F9F);
    writeToControllerOrDieTrying(motor, TMC4671_PWM_BBM_H_BBM_L, 0x00002828);
    writeToControllerOrDieTrying(motor, TMC4671_PWM_SV_CHOP, 0x00000107);
}

void MotorService::configurePI(uint8_t motor)
{
    // Please read the header file and the datasheet for more info
    writeToControllerOrDieTrying(motor, TMC4671_PID_FLUX_P_FLUX_I, 67109376);
    writeToControllerOrDieTrying(motor, TMC4671_PID_TORQUE_P_TORQUE_I, 67109376);
    writeToControllerOrDieTrying(motor, TMC4671_PID_VELOCITY_P_VELOCITY_I, 52428800);
    writeToControllerOrDieTrying(motor, TMC4671_PID_POSITION_P_POSITION_I, 0);

    writeToControllerOrDieTrying(motor, TMC4671_PID_TORQUE_FLUX_TARGET_DDT_LIMITS, 0);
    writeToControllerOrDieTrying(motor, TMC4671_PIDOUT_UQ_UD_LIMITS, 32767);
    writeToControllerOrDieTrying(motor, TMC4671_PID_TORQUE_FLUX_LIMITS, 5000);
    writeToControllerOrDieTrying(motor, TMC4671_PID_ACCELERATION_LIMIT, 1000);
    writeToControllerOrDieTrying(motor, TMC4671_PID_VELOCITY_LIMIT, 10000);
}

void MotorService::configureADC(uint8_t motor)
{
    // ADC configuration
    writeToControllerOrDieTrying(motor, TMC4671_ADC_I_SELECT, 0x18000100);
    writeToControllerOrDieTrying(motor, TMC4671_dsADC_MDEC_B_MDEC_A, 0x014E014E);
    writeToControllerOrDieTrying(motor, TMC4671_ADC_I0_SCALE_OFFSET, 0x002081DD);
    writeToControllerOrDieTrying(motor, TMC4671_ADC_I1_SCALE_OFFSET, 0x0020818E);
}

void MotorService::configureEncoder(uint8_t motor)
{
    // ABN encoder settings
    writeToControllerOrDieTrying(motor, TMC4671_ABN_DECODER_MODE, 0x00000000);
    writeToControllerOrDieTrying(motor, TMC4671_ABN_DECODER_PPR, 0x00001000);
}

void MotorService::calibrateEncoder(uint8_t motor)
{
    LOG(WARNING) << "Calibrating the encoder, ensure the robot is lifted off the ground";

    writeToControllerOrDieTrying(motor, TMC4671_PID_TORQUE_FLUX_LIMITS, 0x000003E8);
    writeToControllerOrDieTrying(motor, TMC4671_PID_TORQUE_P_TORQUE_I, 0x01000100);
    writeToControllerOrDieTrying(motor, TMC4671_PID_FLUX_P_FLUX_I, 0x01000100);

    writeToControllerOrDieTrying(motor, TMC4671_MODE_RAMP_MODE_MOTION, 0x00000008);
    writeToControllerOrDieTrying(motor, TMC4671_ABN_DECODER_PHI_E_PHI_M_OFFSET,
                                 0x00000000);
    writeToControllerOrDieTrying(motor, TMC4671_PHI_E_SELECTION, 0x00000001);
    writeToControllerOrDieTrying(motor, TMC4671_PHI_E_EXT, 0x00000000);
    writeToControllerOrDieTrying(motor, TMC4671_UQ_UD_EXT, 0x000007F0);
    sleep(1);

    writeToControllerOrDieTrying(motor, TMC4671_ABN_DECODER_COUNT, 0x00000000);
    writeToControllerOrDieTrying(motor, TMC4671_UQ_UD_EXT, 0x00000000);
    writeToControllerOrDieTrying(motor, TMC4671_PHI_E_SELECTION, TMC4671_PHI_E_ABN);

    encoder_calibrated_[motor] = true;
}

void MotorService::runOpenLoopCalibrationRoutine(uint8_t motor, size_t num_samples)
{
    // Some limits
    tmc4671_writeInt(motor, TMC4671_PID_TORQUE_FLUX_LIMITS, 0x000003E8);
    tmc4671_writeInt(motor, TMC4671_PID_TORQUE_P_TORQUE_I, 0x01000100);
    tmc4671_writeInt(motor, TMC4671_PID_FLUX_P_FLUX_I, 0x01000100);

    // Open loop settings
    tmc4671_writeInt(motor, TMC4671_OPENLOOP_MODE, 0x00000000);
    tmc4671_writeInt(motor, TMC4671_OPENLOOP_ACCELERATION, 0x0000003C);
    tmc4671_writeInt(motor, TMC4671_OPENLOOP_VELOCITY_TARGET, 0xFFFFFFFB);

    // Feedback selection
    tmc4671_writeInt(motor, TMC4671_PHI_E_SELECTION, 0x00000002);
    tmc4671_writeInt(motor, TMC4671_UQ_UD_EXT, 0x00000799);

    // Switch to open loop velocity mode
    tmc4671_writeInt(motor, TMC4671_MODE_RAMP_MODE_MOTION, 0x00000008);

    // Rotate right
    tmc4671_writeInt(motor, TMC4671_OPENLOOP_VELOCITY_TARGET, 0x0000004A);

    // Setup CSVs
    LOG(CSV, "encoder_calibration_" + std::to_string(motor) + ".csv")
        << "actual_encoder,estimated_phi\n";
    LOG(CSV, "phase_currents_and_voltages_" + std::to_string(motor) + ".csv")
        << "adc_iv,adc_ux,adc_wy,pwm_iv,pwm_ux,pwm_wy\n";

    // Take samples of the useful registers
    for (size_t num_sample = 0; num_sample < num_samples; num_sample++)
    {
        int estimated_phi  = tmc4671_readInt(motor, TMC4671_OPENLOOP_PHI);
        int actual_encoder = tmc4671_readRegister16BitValue(
            motor, TMC4671_ABN_DECODER_PHI_E_PHI_M, BIT_16_TO_31);

        LOG(CSV, "encoder_calibration" + std::to_string(motor) + ".csv")
            << actual_encoder << "," << estimated_phi << "\n";

        int16_t adc_iv =
            tmc4671_readRegister16BitValue(motor, TMC4671_ADC_IV, BIT_0_TO_15);
        int16_t adc_ux =
            tmc4671_readRegister16BitValue(motor, TMC4671_ADC_IWY_IUX, BIT_0_TO_15);
        int16_t adc_wy =
            tmc4671_readRegister16BitValue(motor, TMC4671_ADC_IWY_IUX, BIT_16_TO_31);

        tmc4671_writeInt(motor, TMC4671_INTERIM_ADDR, INTERIM_ADDR_PWM_UV);
        int16_t pwm_iv =
            tmc4671_readRegister16BitValue(motor, TMC4671_INTERIM_DATA, BIT_0_TO_15);

        tmc4671_writeInt(motor, TMC4671_INTERIM_ADDR, INTERIM_ADDR_PWM_WY_UX);
        int16_t pwm_ux =
            tmc4671_readRegister16BitValue(motor, TMC4671_INTERIM_DATA, BIT_0_TO_15);
        int16_t pwm_wy =
            tmc4671_readRegister16BitValue(motor, TMC4671_INTERIM_DATA, BIT_16_TO_31);

        LOG(CSV, "phase_currents_and_voltages_" + std::to_string(motor) + ".csv")
            << adc_iv << "," << adc_ux << "," << adc_wy << "," << pwm_iv << "," << pwm_ux
            << "," << pwm_wy << "\n";
    }

    // Stop open loop rotation
    tmc4671_writeInt(motor, TMC4671_OPENLOOP_VELOCITY_TARGET, 0x00000000);
}

void MotorService::startDriver(uint8_t motor)
{
    // Set the drive strength to 0, the weakest it can go as recommended
    // by the TMC4671-TMC6100-BOB datasheet.
    int32_t current_drive_conf = tmc6100_readInt(motor, TMC6100_DRV_CONF);
    writeToDriverOrDieTrying(motor, TMC6100_DRV_CONF,
                             current_drive_conf & (~TMC6100_DRVSTRENGTH_MASK));
    writeToDriverOrDieTrying(motor, TMC6100_GCONF, 0x40);
}

void MotorService::startController(uint8_t motor)
{
    // Read the chip ID to validate the SPI connection
    tmc4671_writeInt(motor, TMC4671_CHIPINFO_ADDR, 0x000000000);
    int chip_id = tmc4671_readInt(motor, TMC4671_CHIPINFO_DATA);
    CHECK(0x34363731 == chip_id) << "The TMC4671 of motor "
                                 << static_cast<uint32_t>(motor) << " is not responding";

    LOG(DEBUG) << "Motor " << std::to_string(motor)
               << " online, responded with: " << chip_id;

    // Configure to brushless DC motor with 8 pole pairs
    writeToControllerOrDieTrying(motor, TMC4671_MOTOR_TYPE_N_POLE_PAIRS, 0x00030008);

    // Configure other controller params
    configurePWM(motor);
    configureADC(motor);
    configureEncoder(motor);

    // Trigger encoder calibration
    // TODO (#2451) Don't call this here, its not safe because it moves the motors
    calibrateEncoder(motor);
    configurePI(motor);
}<|MERGE_RESOLUTION|>--- conflicted
+++ resolved
@@ -26,11 +26,7 @@
 }
 
 // SPI Configs
-<<<<<<< HEAD
 static uint32_t SPI_SPEED_HZ = 1000000;  // 1 Mhz
-=======
-static uint32_t SPI_SPEED_HZ = 2000000;  // 2 Mhz
->>>>>>> b6b5b941
 static uint8_t SPI_BITS      = 8;
 static uint32_t SPI_MODE     = 0x3u;
 
@@ -124,55 +120,12 @@
 
     // TMC6100 Setup
     startDriver(FRONT_LEFT_MOTOR_CHIP_SELECT);
-<<<<<<< HEAD
-    // startDriver(FRONT_RIGHT_MOTOR_CHIP_SELECT);
-    // startDriver(BACK_LEFT_MOTOR_CHIP_SELECT);
-    // startDriver(BACK_RIGHT_MOTOR_CHIP_SELECT);
-=======
     startDriver(BACK_RIGHT_MOTOR_CHIP_SELECT);
     startDriver(FRONT_RIGHT_MOTOR_CHIP_SELECT);
     startDriver(BACK_LEFT_MOTOR_CHIP_SELECT);
->>>>>>> b6b5b941
 
     // TMC4671 Setup
     startController(FRONT_LEFT_MOTOR_CHIP_SELECT);
-<<<<<<< HEAD
-    // startController(FRONT_RIGHT_MOTOR_CHIP_SELECT);
-    // startController(BACK_LEFT_MOTOR_CHIP_SELECT);
-    // startController(BACK_RIGHT_MOTOR_CHIP_SELECT);
-
-    sleep(1);
-
-    LOG(WARNING) << "Checking faults";
-    checkDriverFault(FRONT_LEFT_MOTOR_CHIP_SELECT);
-    // checkDriverFault(FRONT_RIGHT_MOTOR_CHIP_SELECT);
-    // checkDriverFault(BACK_LEFT_MOTOR_CHIP_SELECT);
-    // checkDriverFault(BACK_RIGHT_MOTOR_CHIP_SELECT);
-
-    sleep(1);
-    // runOpenLoopCalibrationRoutine(FRONT_RIGHT_MOTOR_CHIP_SELECT, 1000);
-    // runOpenLoopCalibrationRoutine(FRONT_LEFT_MOTOR_CHIP_SELECT, 1000);
-    // runOpenLoopCalibrationRoutine(BACK_LEFT_MOTOR_CHIP_SELECT, 1000);
-    tmc4671_setTargetVelocity(FRONT_LEFT_MOTOR_CHIP_SELECT, 1000);
-    sleep(2);
-    tmc4671_setTargetVelocity(FRONT_LEFT_MOTOR_CHIP_SELECT, 4000);
-    sleep(2);
-    tmc4671_setTargetVelocity(FRONT_LEFT_MOTOR_CHIP_SELECT, 8000);
-    sleep(2);
-    tmc4671_setTargetVelocity(FRONT_LEFT_MOTOR_CHIP_SELECT, 10000);
-    sleep(2);
-    tmc4671_setTargetVelocity(FRONT_LEFT_MOTOR_CHIP_SELECT, 8000);
-    sleep(2);
-    tmc4671_setTargetVelocity(FRONT_LEFT_MOTOR_CHIP_SELECT, 4000);
-    sleep(2);
-    tmc4671_setTargetVelocity(FRONT_LEFT_MOTOR_CHIP_SELECT, 1000);
-    sleep(2);
-    tmc4671_setTargetVelocity(FRONT_LEFT_MOTOR_CHIP_SELECT, 500);
-    sleep(2);
-    tmc4671_setTargetVelocity(FRONT_LEFT_MOTOR_CHIP_SELECT, 0);
-    sleep(2);
-    LOG(DEBUG) << "DONE";
-=======
     startController(BACK_RIGHT_MOTOR_CHIP_SELECT);
     startController(FRONT_RIGHT_MOTOR_CHIP_SELECT);
     startController(BACK_LEFT_MOTOR_CHIP_SELECT);
@@ -186,7 +139,6 @@
     checkDriverFault(FRONT_RIGHT_MOTOR_CHIP_SELECT);
     checkDriverFault(BACK_LEFT_MOTOR_CHIP_SELECT);
     checkDriverFault(BACK_RIGHT_MOTOR_CHIP_SELECT);
->>>>>>> b6b5b941
 }
 
 MotorService::~MotorService() {}
