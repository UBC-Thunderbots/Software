#include "software/jetson_nano/services/motor.h"

#include <errno.h>
#include <fcntl.h>
#include <getopt.h>
#include <limits.h>
#include <linux/ioctl.h>
#include <linux/spi/spidev.h>
#include <linux/types.h>
#include <malloc.h>
#include <pthread.h>
#include <stdint.h>
#include <stdio.h>
#include <stdlib.h>
#include <sys/ioctl.h>
#include <sys/mman.h>      // Needed for mlockall()
#include <sys/resource.h>  // needed for getrusage
#include <sys/time.h>      // needed for getrusage
#include <unistd.h>        // needed for sysconf(int name);

#include <bitset>

#include "proto/tbots_software_msgs.pb.h"
#include "shared/constants.h"
#include "software/logger/logger.h"
#include "software/util/scoped_timespec_timer/scoped_timespec_timer.h"

extern "C"
{
#include "external/trinamic/tmc/ic/TMC4671/TMC4671.h"
#include "external/trinamic/tmc/ic/TMC4671/TMC4671_Variants.h"
#include "external/trinamic/tmc/ic/TMC6100/TMC6100.h"
}

// SPI Configs
static const uint32_t MAX_SPI_SPEED_HZ  = 2000000;  // 2 Mhz
static const uint32_t TMC6100_SPI_SPEED = 1000000;  // 1 Mhz
static const uint32_t TMC4671_SPI_SPEED = 1000000;  // 1 Mhz
static const uint8_t SPI_BITS           = 8;
static const uint32_t SPI_MODE          = 0x3u;
static const uint32_t NUM_RETRIES_SPI   = 3;


static const char* SPI_CS_DRIVER_TO_CONTROLLER_MUX_0_GPIO = "51";
static const char* SPI_CS_DRIVER_TO_CONTROLLER_MUX_1_GPIO = "76";
static const char* MOTOR_DRIVER_RESET_GPIO                = "168";
static const char* DRIVER_CONTROL_ENABLE_GPIO             = "194";


// All trinamic RPMS are electrical RPMS, they don't factor in the number of pole
// pairs of the drive motor.
//
// TODO (#2720): compute from robot constants (this was computed by hand and is accurate)

static double RUNAWAY_PROTECTION_THRESHOLD_MPS         = 2.00;
static int DRIBBLER_ACCELERATION_THRESHOLD_RPM_PER_S_2 = 10000;


extern "C"
{
    // We need a static pointer here, because trinamic externs the following two
    // SPI binding functions that we need to interface with their API.
    //
    // The motor service exclusively calls the trinamic API which triggers these
    // functions. The motor service will set this variable in the constructor.
    static MotorService* g_motor_service = NULL;

    uint8_t tmc4671_readwriteByte(uint8_t motor, uint8_t data, uint8_t last_transfer)
    {
        return g_motor_service->tmc4671ReadWriteByte(motor, data, last_transfer);
    }

    uint8_t tmc6100_readwriteByte(uint8_t motor, uint8_t data, uint8_t last_transfer)
    {
        return g_motor_service->tmc6100ReadWriteByte(motor, data, last_transfer);
    }
}

MotorService::MotorService(const RobotConstants_t& robot_constants,
                           int control_loop_frequency_hz)
    : spi_demux_select_0_(SPI_CS_DRIVER_TO_CONTROLLER_MUX_0_GPIO, GpioDirection::OUTPUT,
                          GpioState::LOW),
      spi_demux_select_1_(SPI_CS_DRIVER_TO_CONTROLLER_MUX_1_GPIO, GpioDirection::OUTPUT,
                          GpioState::LOW),
      driver_control_enable_gpio_(DRIVER_CONTROL_ENABLE_GPIO, GpioDirection::OUTPUT,
                                  GpioState::HIGH),
      reset_gpio_(MOTOR_DRIVER_RESET_GPIO, GpioDirection::OUTPUT, GpioState::HIGH),
      robot_constants_(robot_constants),
      euclidean_to_four_wheel_(robot_constants),
      motor_fault_detector_(0),
      dribbler_ramp_rpm_(0),
      tracked_motor_fault_start_time_(std::nullopt),
      num_tracked_motor_resets_(0)
{
    motorServiceInit(robot_constants, control_loop_frequency_hz);
}

void MotorService::motorServiceInit(const RobotConstants_t& robot_constants,
                                    int control_loop_frequency_hz)
{
    int ret = 0;

    /**
     * Opens SPI File Descriptor
     *
     * @param motor_name The name of the motor the spi path is connected to
     * @param chip_select Which chip select to use
     */
#define OPEN_SPI_FILE_DESCRIPTOR(motor_name, chip_select)                                \
                                                                                         \
    file_descriptors_[chip_select] = open(SPI_PATHS[chip_select], O_RDWR);               \
    CHECK(file_descriptors_[chip_select] >= 0)                                           \
        << "can't open device: " << #motor_name << "error: " << strerror(errno);         \
                                                                                         \
    ret = ioctl(file_descriptors_[chip_select], SPI_IOC_WR_MODE32, &SPI_MODE);           \
    CHECK(ret != -1) << "can't set spi mode for: " << #motor_name                        \
                     << "error: " << strerror(errno);                                    \
                                                                                         \
    ret = ioctl(file_descriptors_[chip_select], SPI_IOC_WR_BITS_PER_WORD, &SPI_BITS);    \
    CHECK(ret != -1) << "can't set bits_per_word for: " << #motor_name                   \
                     << "error: " << strerror(errno);                                    \
                                                                                         \
    ret = ioctl(file_descriptors_[chip_select], SPI_IOC_WR_MAX_SPEED_HZ,                 \
                &MAX_SPI_SPEED_HZ);                                                      \
    CHECK(ret != -1) << "can't set spi max speed hz for: " << #motor_name                \
                     << "error: " << strerror(errno);

    OPEN_SPI_FILE_DESCRIPTOR(front_left, FRONT_LEFT_MOTOR_CHIP_SELECT)
    OPEN_SPI_FILE_DESCRIPTOR(front_right, FRONT_RIGHT_MOTOR_CHIP_SELECT)
    OPEN_SPI_FILE_DESCRIPTOR(back_left, BACK_LEFT_MOTOR_CHIP_SELECT)
    OPEN_SPI_FILE_DESCRIPTOR(back_right, BACK_RIGHT_MOTOR_CHIP_SELECT)
    OPEN_SPI_FILE_DESCRIPTOR(dribbler, DRIBBLER_MOTOR_CHIP_SELECT)

    // Make this instance available to the static functions above
    g_motor_service = this;
}

MotorService::~MotorService() {}

void MotorService::setup()
{
    const auto now                             = std::chrono::system_clock::now();
    long int total_duration_since_last_fault_s = 0;
    if (tracked_motor_fault_start_time_.has_value())
    {
        total_duration_since_last_fault_s =
            std::chrono::duration_cast<std::chrono::seconds>(
                now - tracked_motor_fault_start_time_.value())
                .count();
    }

    if (tracked_motor_fault_start_time_.has_value() &&
        total_duration_since_last_fault_s < MOTOR_FAULT_TIME_THRESHOLD_S)
    {
        num_tracked_motor_resets_++;
    }
    else
    {
        tracked_motor_fault_start_time_ = std::make_optional(now);
        num_tracked_motor_resets_       = 1;
    }


    if (tracked_motor_fault_start_time_.has_value() &&
        num_tracked_motor_resets_ > MOTOR_FAULT_THRESHOLD_COUNT)
    {
        LOG(FATAL) << "In the last " << total_duration_since_last_fault_s
                   << "s, the motor board has reset " << num_tracked_motor_resets_
                   << " times. Thunderloop crashing for safety.";
    }

    prev_wheel_velocities_ = {0.0, 0.0, 0.0, 0.0};

    // Clear faults by resetting all the chips on the motor board
    reset_gpio_.setValue(GpioState::LOW);
    usleep(MICROSECONDS_PER_MILLISECOND * 100);

    reset_gpio_.setValue(GpioState::HIGH);
    usleep(MICROSECONDS_PER_MILLISECOND * 100);

    for (uint8_t motor = 0; motor < NUM_MOTORS; ++motor)
    {
        LOG(INFO) << "Clearing RESET for " << MOTOR_NAMES[motor];
        tmc6100_writeInt(motor, TMC6100_GSTAT, 0x00000001);
        cached_motor_faults_[motor] = MotorFaultIndicator();
        encoder_calibrated_[motor]  = false;
    }

    // Drive Motor Setup
    for (uint8_t motor = 0; motor < NUM_DRIVE_MOTORS; motor++)
    {
        setUpDriveMotor(motor);
    }

    // Dribbler Motor Setup
    startDriver(DRIBBLER_MOTOR_CHIP_SELECT);
    checkDriverFault(DRIBBLER_MOTOR_CHIP_SELECT);
    startController(DRIBBLER_MOTOR_CHIP_SELECT, true);
    tmc4671_setTargetVelocity(DRIBBLER_MOTOR_CHIP_SELECT, 0);
    checkEncoderConnections();

    // calibrate the encoders
    for (uint8_t motor = 0; motor < NUM_DRIVE_MOTORS; motor++)
    {
        startEncoderCalibration(motor);
    }

    sleep(1);

    for (uint8_t motor = 0; motor < NUM_DRIVE_MOTORS; motor++)
    {
        endEncoderCalibration(motor);
    }

    is_initialized_ = true;
}

void MotorService::setUpDriveMotor(uint8_t motor) {
    startDriver(motor);
    checkDriverFault(motor);
    // Start all the controllers as drive motor controllers
    startController(motor, false);
    tmc4671_setTargetVelocity(motor, 0);
}

MotorService::MotorFaultIndicator MotorService::checkDriverFault(uint8_t motor)
{
    bool drive_enabled = true;
    std::unordered_set<TbotsProto::MotorFault> motor_faults;

    int gstat = tmc6100_readInt(motor, TMC6100_GSTAT);
    std::bitset<32> gstat_bitset(gstat);

    if (gstat_bitset.any())
    {
        LOG(WARNING) << "======= Faults For Motor " << std::to_string(motor) << "=======";
    }

    if (gstat_bitset[0])
    {
        LOG(WARNING)
            << "Indicates that the IC has been reset. All registers have been cleared to reset values."
            << "Attention: DRV_EN must be high to allow clearing reset";
        motor_faults.insert(TbotsProto::MotorFault::RESET);
    }

    if (gstat_bitset[1])
    {
        LOG(WARNING)
            << "drv_otpw : Indicates, that the driver temperature has exceeded overtemperature prewarning-level."
            << "No action is taken. This flag is latched.";
        motor_faults.insert(TbotsProto::MotorFault::DRIVER_OVERTEMPERATURE_PREWARNING);
    }

    if (gstat_bitset[2])
    {
        LOG(WARNING)
            << "drv_ot: Indicates, that the driver has been shut down due to overtemperature."
            << "This flag can only be cleared when the temperature is below the limit again."
            << "It is latched for information.";
        motor_faults.insert(TbotsProto::MotorFault::DRIVER_OVERTEMPERATURE);
    }

    if (gstat_bitset[3])
    {
        LOG(WARNING) << "uv_cp: Indicates an undervoltage on the charge pump."
                     << "The driver is disabled during undervoltage."
                     << "This flag is latched for information.";
        motor_faults.insert(TbotsProto::MotorFault::UNDERVOLTAGE_CHARGEPUMP);
        drive_enabled = false;
    }

    if (gstat_bitset[4])
    {
        LOG(WARNING) << "shortdet_u: Short to GND detected on phase U."
                     << "The driver becomes disabled until flag becomes cleared.";
        motor_faults.insert(TbotsProto::MotorFault::PHASE_U_SHORT_COUNTER_DETECTED);
        drive_enabled = false;
    }

    if (gstat_bitset[5])
    {
        LOG(WARNING) << "s2gu: Short to GND detected on phase U."
                     << "The driver becomes disabled until flag becomes cleared.";
        motor_faults.insert(TbotsProto::MotorFault::PHASE_U_SHORT_TO_GND_DETECTED);
        drive_enabled = false;
    }

    if (gstat_bitset[6])
    {
        LOG(WARNING) << "s2vsu: Short to VS detected on phase U."
                     << "The driver becomes disabled until flag becomes cleared.";
        motor_faults.insert(TbotsProto::MotorFault::PHASE_U_SHORT_TO_VS_DETECTED);
        drive_enabled = false;
    }

    if (gstat_bitset[8])
    {
        LOG(WARNING) << "shortdet_v: V short counter has triggered at least once.";
        motor_faults.insert(TbotsProto::MotorFault::PHASE_V_SHORT_COUNTER_DETECTED);
    }

    if (gstat_bitset[9])
    {
        LOG(WARNING) << "s2gv: Short to GND detected on phase V."
                     << "The driver becomes disabled until flag becomes cleared.";
        motor_faults.insert(TbotsProto::MotorFault::PHASE_V_SHORT_TO_GND_DETECTED);
        drive_enabled = false;
    }

    if (gstat_bitset[10])
    {
        LOG(WARNING) << "s2vsv: Short to VS detected on phase V."
                     << "The driver becomes disabled until flag becomes cleared.";
        motor_faults.insert(TbotsProto::MotorFault::PHASE_V_SHORT_TO_VS_DETECTED);
        drive_enabled = false;
    }

    if (gstat_bitset[12])
    {
        LOG(WARNING) << "shortdet_w: short counter has triggered at least once.";
        motor_faults.insert(TbotsProto::MotorFault::PHASE_W_SHORT_COUNTER_DETECTED);
    }

    if (gstat_bitset[13])
    {
        LOG(WARNING) << "s2gw: Short to GND detected on phase W."
                     << "The driver becomes disabled until flag becomes cleared.";
        motor_faults.insert(TbotsProto::MotorFault::PHASE_W_SHORT_TO_GND_DETECTED);
        drive_enabled = false;
    }

    if (gstat_bitset[14])
    {
        LOG(WARNING) << "s2vsw: Short to VS detected on phase W."
                     << "The driver becomes disabled until flag becomes cleared.";
        motor_faults.insert(TbotsProto::MotorFault::PHASE_W_SHORT_TO_VS_DETECTED);
        drive_enabled = false;
    }

    return MotorFaultIndicator(drive_enabled, motor_faults);
}

void MotorService::disableVelocity(double current_velocity, double previous_velocity) {
    if (std::abs(current_velocity - previous_velocity) > RUNAWAY_PROTECTION_THRESHOLD_MPS) {
        driver_control_enable_gpio_.setValue(GpioState::LOW);
        LOG(FATAL) << "Front right motor runaway";
    }
}

TbotsProto::MotorStatus MotorService::updateMotorStatus(double front_left_velocity_mps,
                                                        double front_right_velocity_mps,
                                                        double back_left_velocity_mps,
                                                        double back_right_velocity_mps,
                                                        double dribbler_rpm)
{
    TbotsProto::MotorStatus motor_status;

    cached_motor_faults_[motor_fault_detector_] = checkDriverFault(motor_fault_detector_);

    for (uint8_t motor = 0; motor < NUM_MOTORS; ++motor)
    {
        if (motor != DRIBBLER_MOTOR_CHIP_SELECT)
        {
            TbotsProto::DriveUnit drive_status;
            drive_status.set_enabled(cached_motor_faults_[motor].drive_enabled);

            for (const TbotsProto::MotorFault& fault :
                 cached_motor_faults_[motor].motor_faults)
            {
                drive_status.add_motor_faults(fault);
            }

            if (motor == FRONT_LEFT_MOTOR_CHIP_SELECT)
            {
                *(motor_status.mutable_front_left()) = drive_status;
            }
            if (motor == FRONT_RIGHT_MOTOR_CHIP_SELECT)
            {
                *(motor_status.mutable_front_right()) = drive_status;
            }
            if (motor == BACK_LEFT_MOTOR_CHIP_SELECT)
            {
                *(motor_status.mutable_back_left()) = drive_status;
            }
            if (motor == BACK_RIGHT_MOTOR_CHIP_SELECT)
            {
                *(motor_status.mutable_back_right()) = drive_status;
            }
        }
        else
        {
            TbotsProto::DribblerStatus dribbler_status;
            dribbler_status.set_dribbler_rpm(static_cast<float>(dribbler_rpm));
            dribbler_status.set_enabled(cached_motor_faults_[motor].drive_enabled);
            for (const TbotsProto::MotorFault& fault :
                 cached_motor_faults_[motor].motor_faults)
            {
                dribbler_status.add_motor_faults(fault);
            }

            *(motor_status.mutable_dribbler()) = dribbler_status;
        }
    }

    motor_status.mutable_front_left()->set_wheel_velocity(
        static_cast<float>(front_left_velocity_mps));
    motor_status.mutable_front_right()->set_wheel_velocity(
        static_cast<float>(front_right_velocity_mps));
    motor_status.mutable_back_left()->set_wheel_velocity(
        static_cast<float>(back_left_velocity_mps));
    motor_status.mutable_back_right()->set_wheel_velocity(
        static_cast<float>(back_right_velocity_mps));

    motor_fault_detector_ =
        static_cast<uint8_t>((motor_fault_detector_ + 1) % NUM_MOTORS);

    return motor_status;
}

TbotsProto::MotorStatus MotorService::poll(const TbotsProto::MotorControl& motor,
                                           double time_elapsed_since_last_poll_s)
{
    bool encoders_calibrated = (encoder_calibrated_[FRONT_LEFT_MOTOR_CHIP_SELECT] ||
                                encoder_calibrated_[FRONT_RIGHT_MOTOR_CHIP_SELECT] ||
                                encoder_calibrated_[BACK_LEFT_MOTOR_CHIP_SELECT] ||
                                encoder_calibrated_[BACK_RIGHT_MOTOR_CHIP_SELECT]);

    if (!encoders_calibrated)
    {
        is_initialized_ = false;
    }

    // checks if any motor has reset, sends a log message if so
    for (uint8_t motor = 0; motor < NUM_MOTORS; ++motor)
    {
        if (requiresMotorReinit(motor))
        {
            LOG(DEBUG) << "RESET DETECTED FOR MOTOR: " << MOTOR_NAMES[motor];
            is_initialized_ = false;
        }
    }

    if (!is_initialized_)
    {
        LOG(INFO) << "MotorService re-initializing";
        setup();
    }

    CHECK(encoder_calibrated_[FRONT_LEFT_MOTOR_CHIP_SELECT] &&
          encoder_calibrated_[FRONT_RIGHT_MOTOR_CHIP_SELECT] &&
          encoder_calibrated_[BACK_LEFT_MOTOR_CHIP_SELECT] &&
          encoder_calibrated_[BACK_RIGHT_MOTOR_CHIP_SELECT])
        << "Running without encoder calibration can cause serious harm, exiting";

    // Get current wheel electical RPMs (don't account for pole pairs)
    double front_right_velocity =
        static_cast<double>(tmc4671_getActualVelocity(FRONT_RIGHT_MOTOR_CHIP_SELECT)) *
        MECHANICAL_MPS_PER_ELECTRICAL_RPM;
    double front_left_velocity =
        static_cast<double>(tmc4671_getActualVelocity(FRONT_LEFT_MOTOR_CHIP_SELECT)) *
        MECHANICAL_MPS_PER_ELECTRICAL_RPM;
    double back_right_velocity =
        static_cast<double>(tmc4671_getActualVelocity(BACK_RIGHT_MOTOR_CHIP_SELECT)) *
        MECHANICAL_MPS_PER_ELECTRICAL_RPM;
    double back_left_velocity =
        static_cast<double>(tmc4671_getActualVelocity(BACK_LEFT_MOTOR_CHIP_SELECT)) *
        MECHANICAL_MPS_PER_ELECTRICAL_RPM;

    // Get the current dribbler rpm
    double dribbler_rpm =
        static_cast<double>(tmc4671_getActualVelocity(DRIBBLER_MOTOR_CHIP_SELECT));

    // Construct a MotorStatus object with the current velocities and dribbler rpm
    TbotsProto::MotorStatus motor_status =
        updateMotorStatus(front_left_velocity, front_right_velocity, back_left_velocity,
                          back_right_velocity, dribbler_rpm);

    // This order needs to match euclidean_to_four_wheel converters order
    // We also want to work in the meters per second space rather than electrical RPMs
    WheelSpace_t current_wheel_velocities = {front_right_velocity, front_left_velocity,
                                             back_left_velocity, back_right_velocity};

    // Run-away protection
    if (std::abs(current_wheel_velocities[FRONT_RIGHT_WHEEL_SPACE_INDEX] -
                 prev_wheel_velocities_[FRONT_RIGHT_WHEEL_SPACE_INDEX]) >
        RUNAWAY_PROTECTION_THRESHOLD_MPS)
    {
        driver_control_enable_gpio_.setValue(GpioState::LOW);
        LOG(FATAL) << "Front right motor runaway";
    }
    else if (std::abs(current_wheel_velocities[FRONT_LEFT_WHEEL_SPACE_INDEX] -
                      prev_wheel_velocities_[FRONT_LEFT_WHEEL_SPACE_INDEX]) >
             RUNAWAY_PROTECTION_THRESHOLD_MPS)
    {
        driver_control_enable_gpio_.setValue(GpioState::LOW);
        LOG(FATAL) << "Front left motor runaway";
    }
    else if (std::abs(current_wheel_velocities[BACK_LEFT_WHEEL_SPACE_INDEX] -
                      prev_wheel_velocities_[BACK_LEFT_WHEEL_SPACE_INDEX]) >
             RUNAWAY_PROTECTION_THRESHOLD_MPS)
    {
        driver_control_enable_gpio_.setValue(GpioState::LOW);
        LOG(FATAL) << "Back left motor runaway";
    }
    else if (std::abs(current_wheel_velocities[BACK_RIGHT_WHEEL_SPACE_INDEX] -
                      prev_wheel_velocities_[BACK_RIGHT_WHEEL_SPACE_INDEX]) >
             RUNAWAY_PROTECTION_THRESHOLD_MPS)
    {
        driver_control_enable_gpio_.setValue(GpioState::LOW);
        LOG(FATAL) << "Back right motor runaway";
    }

    // Convert to Euclidean velocity_delta
    EuclideanSpace_t current_euclidean_velocity =
        euclidean_to_four_wheel_.getEuclideanVelocity(current_wheel_velocities);

    motor_status.mutable_local_velocity()->set_x_component_meters(
        current_euclidean_velocity[1]);
    motor_status.mutable_local_velocity()->set_y_component_meters(
        -current_euclidean_velocity[0]);
    motor_status.mutable_angular_velocity()->set_radians_per_second(
        current_euclidean_velocity[2]);

    WheelSpace_t target_wheel_velocities = WheelSpace_t::Zero();

    // Get target wheel velocities from the primitive
    if (motor.has_direct_per_wheel_control())
    {
        TbotsProto::MotorControl_DirectPerWheelControl direct_per_wheel =
            motor.direct_per_wheel_control();
        target_wheel_velocities = {
            direct_per_wheel.front_right_wheel_velocity(),
            direct_per_wheel.front_left_wheel_velocity(),
            direct_per_wheel.back_left_wheel_velocity(),
            direct_per_wheel.back_right_wheel_velocity(),
        };
    }
    else if (motor.has_direct_velocity_control())
    {
        TbotsProto::MotorControl_DirectVelocityControl direct_velocity =
            motor.direct_velocity_control();
        EuclideanSpace_t target_euclidean_velocity = {
            -direct_velocity.velocity().y_component_meters(),
            direct_velocity.velocity().x_component_meters(),
            direct_velocity.angular_velocity().radians_per_second()};

        target_wheel_velocities =
            euclidean_to_four_wheel_.getWheelVelocity(target_euclidean_velocity);
    }

    // ramp the target velocities to keep acceleration compared to current velocities
    // within safe bounds
    target_wheel_velocities = euclidean_to_four_wheel_.rampWheelVelocity(
        prev_wheel_velocities_, target_wheel_velocities, time_elapsed_since_last_poll_s);

    // TODO (#2719): interleave the angular accelerations in here at some point.
    prev_wheel_velocities_ = target_wheel_velocities;

    // Set target speeds accounting for acceleration
    tmc4671_writeInt(
        FRONT_RIGHT_MOTOR_CHIP_SELECT, TMC4671_PID_VELOCITY_TARGET,
        static_cast<int>(target_wheel_velocities[FRONT_RIGHT_WHEEL_SPACE_INDEX] *
                         ELECTRICAL_RPM_PER_MECHANICAL_MPS));
    tmc4671_writeInt(
        FRONT_LEFT_MOTOR_CHIP_SELECT, TMC4671_PID_VELOCITY_TARGET,
        static_cast<int>(target_wheel_velocities[FRONT_LEFT_WHEEL_SPACE_INDEX] *
                         ELECTRICAL_RPM_PER_MECHANICAL_MPS));
    tmc4671_writeInt(
        BACK_LEFT_MOTOR_CHIP_SELECT, TMC4671_PID_VELOCITY_TARGET,
        static_cast<int>(target_wheel_velocities[BACK_LEFT_WHEEL_SPACE_INDEX] *
                         ELECTRICAL_RPM_PER_MECHANICAL_MPS));
    tmc4671_writeInt(
        BACK_RIGHT_MOTOR_CHIP_SELECT, TMC4671_PID_VELOCITY_TARGET,
        static_cast<int>(target_wheel_velocities[BACK_RIGHT_WHEEL_SPACE_INDEX] *
                         ELECTRICAL_RPM_PER_MECHANICAL_MPS));

    // Get target dribbler rpm from the primitive
    int target_dribbler_rpm;
    if (motor.drive_control_case() ==
        TbotsProto::MotorControl::DriveControlCase::DRIVE_CONTROL_NOT_SET)
    {
        target_dribbler_rpm = 0;
    }
    else
    {
        target_dribbler_rpm = motor.dribbler_speed_rpm();
    }

    // Ramp the dribbler velocity
    // Clamp the max acceleration
    int max_dribbler_delta_rpm = static_cast<int>(
        DRIBBLER_ACCELERATION_THRESHOLD_RPM_PER_S_2 * time_elapsed_since_last_poll_s);
    int delta_rpm = std::clamp(target_dribbler_rpm - dribbler_ramp_rpm_,
                               -max_dribbler_delta_rpm, max_dribbler_delta_rpm);
    dribbler_ramp_rpm_ += delta_rpm;

    // Clamp to the max rpm
    int max_dribbler_rpm =
        std::abs(static_cast<int>(robot_constants_.max_force_dribbler_speed_rpm));
    dribbler_ramp_rpm_ =
        std::clamp(dribbler_ramp_rpm_, -max_dribbler_rpm, max_dribbler_rpm);

    tmc4671_setTargetVelocity(DRIBBLER_MOTOR_CHIP_SELECT, dribbler_ramp_rpm_);
    motor_status.mutable_dribbler()->set_dribbler_rpm(float(dribbler_ramp_rpm_));

    return motor_status;
}

<<<<<<< HEAD
void MotorService::setTargetVelocity(uint8_t chip_select, int target) {
    tmc4671_setTargetVelocity(chip_select, target);
}

bool MotorService::hasMotorReset(uint8_t motor)
=======
bool MotorService::requiresMotorReinit(uint8_t motor)
>>>>>>> 182a1888
{
    auto reset_search =
        cached_motor_faults_[motor].motor_faults.find(TbotsProto::MotorFault::RESET);

    return !cached_motor_faults_[motor].drive_enabled ||
           (reset_search != cached_motor_faults_[motor].motor_faults.end());
}

void MotorService::spiTransfer(int fd, uint8_t const* tx, uint8_t const* rx, unsigned len,
                               uint32_t spi_speed)
{
    int ret;

    struct spi_ioc_transfer tr[1];
    memset(tr, 0, sizeof(tr));

    tr[0].tx_buf        = (unsigned long)tx_;
    tr[0].rx_buf        = (unsigned long)rx_;
    tr[0].len           = len;
    tr[0].delay_usecs   = 0;
    tr[0].speed_hz      = spi_speed;
    tr[0].bits_per_word = 8;

    ret = ioctl(fd, SPI_IOC_MESSAGE(1), &tr);

    CHECK(ret >= 1) << "SPI Transfer to motor failed, not safe to proceed: errno "
                    << strerror(errno);
}


// Both the TMC4671 (the controller) and the TMC6100 (the driver) respect
// the same SPI interface. So when we bind the API, we can use the same
// readWriteByte function, provided that the chip select pin is turning on
// the right chip.
//
// Each TMC4671 controller, TMC6100 driver and encoder group have their chip
// selects coming in from a demux (see diagram below). The demux is controlled
// by two bits {spi_demux_select_0, spi_demux_select_1}. If the bits are
// 10 the TMC4671 is selected, when the select bits are 01 the TMC6100 is
// selected and when they are 11 the encoder is selected. 00 disconnects all
// 3 chips.
//
//
//                                      FRONT LEFT MOTOR
//                                 CONTROLLER + DRIVER + ENCODER
//
//                    ┌───────┐        ┌───────────────┐
//                    │       │        │               │
//                    │  2:4  │  10    │  ┌─────────┐  │
//                    │       ├────────┼──►TMC4671  │  │  B0
//     FRONT_LEFT_CS  │ DEMUX │        │  └─────────┘  │
//     ───────────────►       │        │               │
//                    │       │  01    │  ┌─────────┐  │
//                    │       ├────────┼──►TMC6100  │  │  B1
//                    │       │        │  └─────────┘  │
//                    │       │        │               │
//                    │       │  11    │  ┌─────────┐  │
//                    │       ├────────┼──►ENCODER  │  │  B2
//                    │       │        │  └─────────┘  │
//                    └───▲───┘        │               │
//                        │            └───────────────┘
//                        │
//                spi_demux_sel_0 & 1
//
uint8_t MotorService::tmc4671ReadWriteByte(uint8_t motor, uint8_t data,
                                           uint8_t last_transfer)
{
    spi_demux_select_0_.setValue(GpioState::HIGH);
    spi_demux_select_1_.setValue(GpioState::LOW);
    return readWriteByte(motor, data, last_transfer, TMC4671_SPI_SPEED);
}

uint8_t MotorService::tmc6100ReadWriteByte(uint8_t motor, uint8_t data,
                                           uint8_t last_transfer)
{
    spi_demux_select_0_.setValue(GpioState::LOW);
    spi_demux_select_1_.setValue(GpioState::HIGH);
    return readWriteByte(motor, data, last_transfer, TMC6100_SPI_SPEED);
}

uint8_t MotorService::readWriteByte(uint8_t motor, uint8_t data, uint8_t last_transfer,
                                    uint32_t spi_speed)
{
    uint8_t ret_byte = 0;

    if (!transfer_started_)
    {
        memset(tx_, 0, sizeof(tx_));
        memset(rx_, 0, sizeof(rx_));
        position_ = 0;

        if (data & TMC_WRITE_BIT)
        {
            // If the transfer started and its a write operation,
            // set the appropriate flags.
            currently_reading_ = false;
            currently_writing_ = true;
        }
        else
        {
            // The first byte should contain the address on a read operation.
            // Trigger a transfer (1 byte) and buffer the response (4 bytes)
            tx_[position_] = data;
            spiTransfer(file_descriptors_[motor], tx_, rx_, 5, spi_speed);

            currently_reading_ = true;
            currently_writing_ = false;
        }

        transfer_started_ = true;
    }

    if (currently_writing_)
    {
        // Buffer the data to send out when last_transfer is true.
        tx_[position_++] = data;
    }

    if (currently_reading_)
    {
        // If we are reading, we just need to return the buffered data
        // byte by byte.
        ret_byte = rx_[position_++];
    }

    if (currently_writing_ && last_transfer)
    {
        // we have all the bytes for this transfer, lets trigger the transfer and
        // reset state
        spiTransfer(file_descriptors_[motor], tx_, rx_, 5, spi_speed);
        transfer_started_ = false;
    }

    if (currently_reading_ && last_transfer)
    {
        // when reading, if last transfer is true, we just need to reset state
        transfer_started_ = false;
    }

    return ret_byte;
}

void MotorService::writeToDriverOrDieTrying(uint8_t motor, uint8_t address, int32_t value)
{
    int num_retires_left = NUM_RETRIES_SPI;
    int read_value       = 0;

    // The SPI lines have a lot of noise, and sometimes a transfer will fail
    // randomly. So we retry a few times before giving up.
    while (num_retires_left > 0)
    {
        tmc6100_writeInt(motor, address, value);
        read_value = tmc6100_readInt(motor, address);
        if (read_value == value)
        {
            return;
        }
        LOG(DEBUG) << "SPI Transfer to Driver Failed, retrying...";
        num_retires_left--;
    }

    // If we get here, we have failed to write to the driver. We reset
    // the chip to clear any bad values we just wrote and crash so everything stops.
    reset_gpio_.setValue(GpioState::LOW);
    CHECK(read_value == value) << "Couldn't write " << value
                               << " to the TMC6100 at address " << address
                               << " at address " << static_cast<uint32_t>(address)
                               << " on motor " << static_cast<uint32_t>(motor)
                               << " received: " << read_value;
}

void MotorService::writeIntToTMC4671(uint8_t motor, uint8_t address, int32_t value) {
    tmc4671_writeInt(motor, address, value);
}

int MotorService::readIntFromTMC4671(uint8_t motor, uint8_t address) {
    return tmc4671_readInt(motor, address);
}

double MotorService::readVelocityFromTMC4671(uint8_t motor) {
    return static_cast<double>(tmc4671_getActualVelocity(motor)) *
           MECHANICAL_MPS_PER_ELECTRICAL_RPM;
}

void MotorService::writeToControllerOrDieTrying(uint8_t motor, uint8_t address,
                                                int32_t value)
{
    int num_retires_left = NUM_RETRIES_SPI;
    int read_value       = 0;

    // The SPI lines have a lot of noise, and sometimes a transfer will fail
    // randomly. So we retry a few times before giving up.
    while (num_retires_left > 0)
    {
        tmc4671_writeInt(motor, address, value);
        read_value = tmc4671_readInt(motor, address);
        if (read_value == value)
        {
            return;
        }
        LOG(DEBUG) << "SPI Transfer to Controller Failed, retrying...";
        num_retires_left--;
    }

    // If we get here, we have failed to write to the controller. We reset
    // the chip to clear any bad values we just wrote and crash so everything stops.
    reset_gpio_.setValue(GpioState::LOW);
    CHECK(read_value == value) << "Couldn't write " << value
                               << " to the TMC4671 at address " << address
                               << " at address " << static_cast<uint32_t>(address)
                               << " on motor " << static_cast<uint32_t>(motor)
                               << " received: " << read_value;
}

void MotorService::configurePWM(uint8_t motor)
{
    LOG(INFO) << "Configuring PWM for motor " << static_cast<uint32_t>(motor);
    // Please read the header file and the datasheet for more info
    writeToControllerOrDieTrying(motor, TMC4671_PWM_POLARITIES, 0x00000000);
    writeToControllerOrDieTrying(motor, TMC4671_PWM_MAXCNT, 0x00000F9F);
    writeToControllerOrDieTrying(motor, TMC4671_PWM_BBM_H_BBM_L, 0x00002828);
    writeToControllerOrDieTrying(motor, TMC4671_PWM_SV_CHOP, 0x00000107);
}

void MotorService::configureDrivePI(uint8_t motor)
{
    LOG(INFO) << "Configuring Drive PI for motor " << static_cast<uint32_t>(motor);
    // Please read the header file and the datasheet for more info
    // These values were calibrated using the TMC-IDE
    writeToControllerOrDieTrying(motor, TMC4671_PID_FLUX_P_FLUX_I, 67109376);
    writeToControllerOrDieTrying(motor, TMC4671_PID_TORQUE_P_TORQUE_I, 67109376);
    writeToControllerOrDieTrying(motor, TMC4671_PID_VELOCITY_P_VELOCITY_I, 52428800);

    // Explicitly disable the position controller
    writeToControllerOrDieTrying(motor, TMC4671_PID_POSITION_P_POSITION_I, 0);

    writeToControllerOrDieTrying(motor, TMC4671_PIDOUT_UQ_UD_LIMITS, 32767);
    writeToControllerOrDieTrying(motor, TMC4671_PID_TORQUE_FLUX_LIMITS, 2500);
    writeToControllerOrDieTrying(motor, TMC4671_PID_ACCELERATION_LIMIT, 1000);

    writeToControllerOrDieTrying(motor, TMC4671_PID_VELOCITY_LIMIT, 45000);

    tmc4671_switchToMotionMode(motor, TMC4671_MOTION_MODE_VELOCITY);
}

void MotorService::configureDribblerPI(uint8_t motor)
{
    LOG(INFO) << "Configuring Dribbler PI for motor " << static_cast<uint32_t>(motor);
    // Please read the header file and the datasheet for more info
    // These values were calibrated using the TMC-IDE
    writeToControllerOrDieTrying(motor, TMC4671_PID_FLUX_P_FLUX_I, 39337600);
    writeToControllerOrDieTrying(motor, TMC4671_PID_TORQUE_P_TORQUE_I, 39333600);
    writeToControllerOrDieTrying(motor, TMC4671_PID_VELOCITY_P_VELOCITY_I, 2621448);

    // Explicitly disable the position controller
    writeToControllerOrDieTrying(motor, TMC4671_PID_POSITION_P_POSITION_I, 0);

    writeToControllerOrDieTrying(motor, TMC4671_PIDOUT_UQ_UD_LIMITS, 32767);
    // TODO (#2677) support MAX_FORCE mode. This value can go up to 4.8 amps but we set it
    // to 2 for now (sufficient for INDEFINITE mode).
    writeToControllerOrDieTrying(motor, TMC4671_PID_TORQUE_FLUX_LIMITS, 4000);
    writeToControllerOrDieTrying(motor, TMC4671_PID_ACCELERATION_LIMIT, 40000);
    writeToControllerOrDieTrying(motor, TMC4671_PID_VELOCITY_LIMIT, 15000);
}

void MotorService::configureADC(uint8_t motor)
{
    LOG(INFO) << "Configuring ADC for motor " << static_cast<uint32_t>(motor);
    // ADC configuration
    writeToControllerOrDieTrying(motor, TMC4671_ADC_I_SELECT, 0x18000100);
    writeToControllerOrDieTrying(motor, TMC4671_dsADC_MDEC_B_MDEC_A, 0x014E014E);

    // These values have been calibrated for the TI INA240 current sense amplifier.
    // The scaling is also set to work with both the drive and dribbler motors.
    //
    // If you wish to use the TMC4671+TMC6100-BOB you can use the following values,
    // that work for the AD8418 current sense amplifier
    //
    // TMC4671_ADC_I0_SCALE_OFFSET = 0x010081DD
    // TMC4671_ADC_I1_SCALE_OFFSET = 0x0100818E
    //
    writeToControllerOrDieTrying(motor, TMC4671_ADC_I0_SCALE_OFFSET, 0x000981DD);
    writeToControllerOrDieTrying(motor, TMC4671_ADC_I1_SCALE_OFFSET, 0x0009818E);
}

void MotorService::configureEncoder(uint8_t motor)
{
    LOG(INFO) << "Configuring Encoder for motor " << static_cast<uint32_t>(motor);
    // ABN encoder settings
    writeToControllerOrDieTrying(motor, TMC4671_ABN_DECODER_MODE, 0x00000000);
    writeToControllerOrDieTrying(motor, TMC4671_ABN_DECODER_PPR, 0x00001000);
}

void MotorService::configureHall(uint8_t motor)
{
    LOG(INFO) << "Configuring Hall for motor " << static_cast<uint32_t>(motor);
    // Digital hall settings
    writeToControllerOrDieTrying(motor, TMC4671_HALL_MODE, 0x00000000);
    writeToControllerOrDieTrying(motor, TMC4671_HALL_PHI_E_PHI_M_OFFSET, 0x00000000);

    // Feedback selection
    writeToControllerOrDieTrying(motor, TMC4671_PHI_E_SELECTION, TMC4671_PHI_E_HALL);
    writeToControllerOrDieTrying(motor, TMC4671_VELOCITY_SELECTION,
                                 TMC4671_VELOCITY_PHI_E_HAL);
}

void MotorService::startEncoderCalibration(uint8_t motor)
{
    LOG(WARNING) << "Calibrating the encoder, ensure the robot is lifted off the ground";

    writeToControllerOrDieTrying(motor, TMC4671_PID_TORQUE_FLUX_LIMITS, 0x000003E8);
    writeToControllerOrDieTrying(motor, TMC4671_PID_TORQUE_P_TORQUE_I, 0x01000100);
    writeToControllerOrDieTrying(motor, TMC4671_PID_FLUX_P_FLUX_I, 0x01000100);

    writeToControllerOrDieTrying(motor, TMC4671_MODE_RAMP_MODE_MOTION, 0x00000008);
    writeToControllerOrDieTrying(motor, TMC4671_ABN_DECODER_PHI_E_PHI_M_OFFSET,
                                 0x00000000);
    writeToControllerOrDieTrying(motor, TMC4671_PHI_E_SELECTION, 0x00000001);
    writeToControllerOrDieTrying(motor, TMC4671_PHI_E_EXT, 0x00000000);
    writeToControllerOrDieTrying(motor, TMC4671_UQ_UD_EXT, 0x00000FFF);
}

void MotorService::endEncoderCalibration(uint8_t motor)
{
    LOG(WARNING) << "Calibrating the encoder, wheels may move";

    writeToControllerOrDieTrying(motor, TMC4671_ABN_DECODER_COUNT, 0x00000000);
    writeToControllerOrDieTrying(motor, TMC4671_UQ_UD_EXT, 0x00000000);
    writeToControllerOrDieTrying(motor, TMC4671_PHI_E_SELECTION, TMC4671_PHI_E_ABN);

    encoder_calibrated_[motor] = true;

    configureDrivePI(motor);
}

void MotorService::runOpenLoopCalibrationRoutine(uint8_t motor, size_t num_samples)
{
    // Some limits
    tmc4671_writeInt(motor, TMC4671_PID_TORQUE_FLUX_LIMITS, 0x000003E8);
    tmc4671_writeInt(motor, TMC4671_PID_TORQUE_P_TORQUE_I, 0x01000100);
    tmc4671_writeInt(motor, TMC4671_PID_FLUX_P_FLUX_I, 0x01000100);

    // Open loop settings
    tmc4671_writeInt(motor, TMC4671_OPENLOOP_MODE, 0x00000000);
    tmc4671_writeInt(motor, TMC4671_OPENLOOP_ACCELERATION, 0x0000003C);
    tmc4671_writeInt(motor, TMC4671_OPENLOOP_VELOCITY_TARGET, 0xFFFFFFFB);

    // Feedback selection
    tmc4671_writeInt(motor, TMC4671_PHI_E_SELECTION, TMC4671_PHI_E_OPEN_LOOP);
    tmc4671_writeInt(motor, TMC4671_UQ_UD_EXT, 0x00000799);

    // Switch to open loop velocity mode
    tmc4671_writeInt(motor, TMC4671_MODE_RAMP_MODE_MOTION, 0x00000008);

    // Rotate right
    tmc4671_writeInt(motor, TMC4671_OPENLOOP_VELOCITY_TARGET, 0x0000004A);

    // Setup CSVs
    LOG(CSV, "encoder_calibration_" + std::to_string(motor) + ".csv")
        << "actual_encoder,estimated_phi\n";
    LOG(CSV, "phase_currents_and_voltages_" + std::to_string(motor) + ".csv")
        << "adc_iv,adc_ux,adc_wy,pwm_iv,pwm_ux,pwm_wy\n";

    // Take samples of the useful registers
    for (size_t num_sample = 0; num_sample < num_samples; num_sample++)
    {
        int estimated_phi  = tmc4671_readInt(motor, TMC4671_OPENLOOP_PHI);
        int actual_encoder = tmc4671_readRegister16BitValue(
            motor, TMC4671_ABN_DECODER_PHI_E_PHI_M, BIT_16_TO_31);

        LOG(CSV, "encoder_calibration_" + std::to_string(motor) + ".csv")
            << actual_encoder << "," << estimated_phi << "\n";

        int16_t adc_v =
            tmc4671_readRegister16BitValue(motor, TMC4671_ADC_IV, BIT_0_TO_15);
        int16_t adc_u =
            tmc4671_readRegister16BitValue(motor, TMC4671_ADC_IWY_IUX, BIT_0_TO_15);
        int16_t adc_w =
            tmc4671_readRegister16BitValue(motor, TMC4671_ADC_IWY_IUX, BIT_16_TO_31);

        tmc4671_writeInt(motor, TMC4671_INTERIM_ADDR, INTERIM_ADDR_PWM_UV);
        int16_t pwm_v =
            tmc4671_readRegister16BitValue(motor, TMC4671_INTERIM_DATA, BIT_0_TO_15);

        tmc4671_writeInt(motor, TMC4671_INTERIM_ADDR, INTERIM_ADDR_PWM_WY_UX);
        int16_t pwm_u =
            tmc4671_readRegister16BitValue(motor, TMC4671_INTERIM_DATA, BIT_0_TO_15);
        int16_t pwm_w =
            tmc4671_readRegister16BitValue(motor, TMC4671_INTERIM_DATA, BIT_16_TO_31);

        LOG(CSV, "phase_currents_and_voltages_" + std::to_string(motor) + ".csv")
            << adc_v << "," << adc_u << "," << adc_w << "," << pwm_v << "," << pwm_u
            << "," << pwm_w << "\n";
    }

    // Stop open loop rotation
    tmc4671_writeInt(motor, TMC4671_OPENLOOP_VELOCITY_TARGET, 0x00000000);
}

void MotorService::startDriver(uint8_t motor)
{
    // Set the drive strength to 0, the weakest it can go as recommended
    // by the TMC4671-TMC6100-BOB datasheet.
    int32_t current_drive_conf = tmc6100_readInt(motor, TMC6100_DRV_CONF);
    writeToDriverOrDieTrying(motor, TMC6100_DRV_CONF,
                             current_drive_conf & (~TMC6100_DRVSTRENGTH_MASK));
    writeToDriverOrDieTrying(motor, TMC6100_GCONF, 0x40);

    // All default but updated SHORTFILTER to 2us to avoid false positive shorts
    // detection.
    writeToDriverOrDieTrying(motor, TMC6100_SHORT_CONF, 0x13020606);

    LOG(DEBUG) << "Driver " << std::to_string(motor) << " accepted conf";
}

void MotorService::startController(uint8_t motor, bool dribbler)
{
    // Read the chip ID to validate the SPI connection
    tmc4671_writeInt(motor, TMC4671_CHIPINFO_ADDR, 0x000000000);
    int chip_id = tmc4671_readInt(motor, TMC4671_CHIPINFO_DATA);

    CHECK(0x34363731 == chip_id) << "The TMC4671 of motor "
                                 << static_cast<uint32_t>(motor) << " is not responding";

    LOG(DEBUG) << "Controller " << std::to_string(motor)
               << " online, responded with: " << chip_id;

    // Configure common controller params
    configurePWM(motor);
    configureADC(motor);

    if (dribbler)
    {
        // Configure to brushless DC motor with 1 pole pair
        writeToControllerOrDieTrying(motor, TMC4671_MOTOR_TYPE_N_POLE_PAIRS, 0x00030001);
        configureHall(motor);

        configureDribblerPI(motor);
    }
    else
    {
        // Configure to brushless DC motor with 8 pole pairs
        writeToControllerOrDieTrying(motor, TMC4671_MOTOR_TYPE_N_POLE_PAIRS, 0x00030008);
        configureEncoder(motor);
    }
}

void MotorService::checkEncoderConnections()
{
    LOG(INFO) << "Starting encoder connection check!";

    std::vector<bool> calibrated_motors(NUM_DRIVE_MOTORS, false);
    std::vector<int> initial_velocities(NUM_DRIVE_MOTORS, 0);

    for (uint8_t motor = 0; motor < NUM_DRIVE_MOTORS; ++motor)
    {
        // read back current velocity
        initial_velocities[motor] = tmc4671_readInt(motor, TMC4671_ABN_DECODER_COUNT);

        // open loop mode can be used without an encoder, set open loop phi positive
        // direction
        writeToControllerOrDieTrying(motor, TMC4671_OPENLOOP_MODE, 0x00000000);
        writeToControllerOrDieTrying(motor, TMC4671_PHI_E_SELECTION,
                                     TMC4671_PHI_E_OPEN_LOOP);
        writeToControllerOrDieTrying(motor, TMC4671_OPENLOOP_ACCELERATION, 0x0000003C);

        // represents effective voltage applied to the motors (% voltage)
        writeToControllerOrDieTrying(motor, TMC4671_UQ_UD_EXT, 0x00000799);

        // uq_ud_ext mode
        writeToControllerOrDieTrying(motor, TMC4671_MODE_RAMP_MODE_MOTION, 0x00000008);

        // 10 RPM
        writeToControllerOrDieTrying(motor, TMC4671_OPENLOOP_VELOCITY_TARGET, 0x0000000A);
    }

    for (int num_iterations = 0;
         num_iterations < 10 &&
         std::any_of(calibrated_motors.begin(), calibrated_motors.end(),
                     [](bool calibration_status) { return !calibration_status; });
         ++num_iterations)
    {
        for (uint8_t motor = 0; motor < NUM_DRIVE_MOTORS; ++motor)
        {
            if (calibrated_motors[motor])
            {
                continue;
            }
            // now read back the velocity
            int read_back_velocity = tmc4671_readInt(motor, TMC4671_ABN_DECODER_COUNT);
            LOG(INFO) << MOTOR_NAMES[motor] << " read back: " << read_back_velocity
                      << " and initially read: " << initial_velocities[motor];

            if (read_back_velocity != initial_velocities[motor])
            {
                calibrated_motors[motor] = true;
            }
        }

        // sleep for 100 milliseconds
        usleep(MICROSECONDS_PER_MILLISECOND * 100);
    }

    bool calibrated = true;
    for (uint8_t motor = 0; motor < NUM_DRIVE_MOTORS; ++motor)
    {
        if (!calibrated_motors[motor])
        {
            calibrated = false;
            LOG(WARNING) << "Encoder calibration check failure. " << MOTOR_NAMES[motor]
                         << " did not change as expected";
        }
    }
    if (!calibrated)
    {
        LOG(FATAL)
            << "Encoder calibration check failure. Not all encoders responded as expected";
    }

    // stop all motors, reset back to velocity control mode
    for (uint8_t motor = 0; motor < NUM_DRIVE_MOTORS; ++motor)
    {
        writeToControllerOrDieTrying(motor, TMC4671_OPENLOOP_VELOCITY_TARGET, 0x00000000);
        tmc4671_switchToMotionMode(motor, TMC4671_MOTION_MODE_VELOCITY);
    }

    LOG(INFO) << "All encoders appear to be connected!";
}

void MotorService::resetMotorBoard()
{
    reset_gpio_.setValue(GpioState::LOW);
}<|MERGE_RESOLUTION|>--- conflicted
+++ resolved
@@ -607,15 +607,11 @@
     return motor_status;
 }
 
-<<<<<<< HEAD
 void MotorService::setTargetVelocity(uint8_t chip_select, int target) {
     tmc4671_setTargetVelocity(chip_select, target);
 }
 
-bool MotorService::hasMotorReset(uint8_t motor)
-=======
 bool MotorService::requiresMotorReinit(uint8_t motor)
->>>>>>> 182a1888
 {
     auto reset_search =
         cached_motor_faults_[motor].motor_faults.find(TbotsProto::MotorFault::RESET);
