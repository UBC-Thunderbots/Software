#pragma once

#include <Eigen/Dense>
#include <memory>
#include <string>

#include "proto/robot_status_msg.pb.h"
#include "proto/tbots_software_msgs.pb.h"
#include "shared/robot_constants.h"
#include "software/jetson_nano/gpio.h"
#include "software/physics/euclidean_to_wheel.h"

class MotorService
{
   public:
    /**
     * Service that interacts with the motor board.
     * Opens all the required ports and maintains them until destroyed.
     *
     * @param RobotConstants_t The robot constants
     * @param control_loop_frequency_hz The frequency the main loop will call poll at
     */
    MotorService(const RobotConstants_t& robot_constants, int control_loop_frequency_hz);

    virtual ~MotorService();

    /**
     * When the motor service is polled with a DirectControlPrimitive msg,
     * call the appropriate trinamic api function to spin the appropriate motor.
     *
     * @param motor The motor msg to unpack and execute on the motors
     * @param time_elapsed_since_last_poll_s The time since last poll was called in
     * seconds
     * @returns MotorStatus The status of all the drive units
     */
    TbotsProto::MotorStatus poll(const TbotsProto::MotorControl& motor_control,
                                 double time_elapsed_since_last_poll_s);

    void disableVelocity(double current_velocity, double previous_velocity);

    /**
     * Trinamic API binding, sets spi_demux_select_0|1 pins
     * appropriately and calls readWriteByte. See C++ implementation file for more info
     *
     * @param motor Which motor to talk to (in our case, the chip select)
     * @param data The data to send
     * @param last_transfer The last transfer of uint8_t data for this transaction.
     * @return A byte read from the trinamic chip
     */
    uint8_t tmc4671ReadWriteByte(uint8_t motor, uint8_t data, uint8_t last_transfer);
    uint8_t tmc6100ReadWriteByte(uint8_t motor, uint8_t data, uint8_t last_transfer);

    /*
     * For FOC to work, the controller needs to know the electical angle of the rotor
     * relative to the mechanical angle of the rotor. In an incremental-encoder-only
     * setup, we can energize the motor coils so that the rotor locks itself along
     * one of its pole-pairs, allowing us to reset the encoder.
     *
     * WARNING: Do not try to spin the motor without initializing the encoder!
     *          The motor can overheat if the TMC4671 doesn't auto shut-off.
     *
     *          There are some safety checks to ensure that the encoder is
     *          initialized, do not tamper with them. You have been warned.
     *
     * @param motor The motor to initialize the encoder for
     */
    void startEncoderCalibration(uint8_t motor);
    void endEncoderCalibration(uint8_t motor);

    /**
     * Spin the motor in openloop mode (safe to run before encoder initialization)
     *
     * Captures TMC4671_OPENLOOP_PHI and TMC4671_ABN_DECODER_PHI_E and stores it
     * in encoder_calibration.csv
     *
     * Captures adc_iv, adc_ux, adc_wy and pwm_iv, pwm_ux, pwm_wy.
     *
     * WARNING: Make sure adc_iv is in phase with pwm_iv, adc_ux is in phase
     *          with pwm_ux, and adc_wy is in phase with pwm_wy.
     *
     *          If you _dont_ do this, you can risk burning the motor.
     *
     * @param motor The motor to spin in openloop mode
     * @param num_samples The number of samples to take on each
     */
    void runOpenLoopCalibrationRoutine(uint8_t motor, size_t num_samples);

<<<<<<< HEAD
=======
    /**
     * Reset the motor board by toggling the reset GPIO appropriately. Effectively stops
     * the motors from moving.
     */
    void resetMotorBoard();

    /**
     * Clears previous faults, configures the motor and checks encoder connections.
     */
    void setup();

   private:
>>>>>>> cadfe91f
    /**
     * Holds motor fault information for a particular motor and whether any fault has
     * caused the motor to be disabled.
     */
<<<<<<< HEAD
    void setUpMotors();

    /**
     * Sets the target velocity for the motor
     *
     * @param chip_select motor chip select
     * @param target int target wheel velocity
     */
    void setTargetVelocity(uint8_t chip_select, int target);

    /**
     * Log the driver fault in a human readable log msg
     *
     * @param motor The motor to log the status for
     * @return bool true if faulted
     */
    bool checkDriverFault(uint8_t motor);

    /**
     * Sets up motor as drive motor controllers
     *
     * @param motor drive motor number
     */
    void setUpDriveMotor(uint8_t motor);

    /**
     * Wrapper function that writes int to the TMC4671
     * @param motor drive motor number
     * @param address motor address
     * @param value write value
     */
    void writeIntToTMC4671(uint8_t motor, uint8_t address, int32_t value);

    /**
     * Wrapper function that reads int from the TMC4671
     *
     * @param motor drive motor number
     * @param address motor address
     * @return read value
     */
    int readIntFromTMC4671(uint8_t motor, uint8_t address);

    /**
     * Reads the velocity from the TMC4671
     *
     * @param motor drive motor number
     * @return double velocity value
     */
    double readVelocityFromTMC4671(uint8_t motor);

    static constexpr double MECHANICAL_MPS_PER_ELECTRICAL_RPM = 0.000111;
    static constexpr double ELECTRICAL_RPM_PER_MECHANICAL_MPS = 1 / MECHANICAL_MPS_PER_ELECTRICAL_RPM;

   private:
    void motorServiceInit(const RobotConstants_t& robot_constants,
                          int control_loop_frequency_hz);
=======
    struct MotorFaultIndicator
    {
        bool drive_enabled;
        std::unordered_set<TbotsProto::MotorFault> motor_faults;

        /**
         * Construct a default indicator of no faults and running motors.
         */
        MotorFaultIndicator() : drive_enabled(true), motor_faults() {}

        /**
         * Construct an indicator with faults and whether the motor is enabled.
         *
         * @param drive_enabled true if the motor is enabled, false if disabled due to a
         * motor fault
         * @param motor_faults  a set of faults associated with this motor
         */
        MotorFaultIndicator(bool drive_enabled,
                            std::unordered_set<TbotsProto::MotorFault>& motor_faults)
            : drive_enabled(drive_enabled), motor_faults(motor_faults)
        {
        }
    };

>>>>>>> cadfe91f
    /**
     * Calls the configuration functions below in the right sequence
     *
     * @param motor The motor setup the driver/controller for
     * @param dribbler If true, configures the motor to be a dribbler
     */
    void startDriver(uint8_t motor);
    void startController(uint8_t motor, bool dribbler);

    /**
     * Configuration settings
     *
     * These values were determined by reading the datasheets and user manual
     * here: https://www.trinamic.com/support/eval-kits/details/tmc4671-tmc6100-bob/
     *
     * If you are planning to change these settings, I highly recommend that you
     * plug the motor + encoder pair in the TMC-IDE and use the TMC4671 EVAL
     * with the TMC6100 EVAL to get the motor spinning.
     *
     * Then using the exported registers as a baseline, you can use the
     * runOpenLoopCalibrationRoutine and plot the generated csvs. These csvs capture the
     * data for encoder calibration and adc configuration, the two most important steps
     * for the motor to work. Page 143 (title Setup Guidelines) of the TMC4671 is very
     * useful.
     *
     * @param motor The motor to configure (the same value as the chip select)
     */
    void configurePWM(uint8_t motor);
    void configureDribblerPI(uint8_t motor);
    void configureDrivePI(uint8_t motor);
    void configureADC(uint8_t motor);
    void configureEncoder(uint8_t motor);
    void configureHall(uint8_t motor);

    /**
     * A lot of initialization parameters are necessary to function. Even if
     * there is a single bit error, we can risk frying the motor driver or
     * controller.
     *
     * The following functions can be used to setup initialization params
     * that _must_ be set to continue. A failed call will crash the program
     *
     * @param motor Which motor to talk to (in our case, the chip select)
     * @param address The address to send data to
     * @param value The value to write
     *
     */
    void writeToControllerOrDieTrying(uint8_t motor, uint8_t address, int32_t value);
    void writeToDriverOrDieTrying(uint8_t motor, uint8_t address, int32_t value);

    /**
     * Trigger an SPI transfer over an open SPI connection
     *
     * @param fd The SPI File Descriptor to transfer data over
     * @param tx The tx buffer, data to send out
     * @param rx The rx buffer, will be updated with data from the full-duplex transfer
     * @param len The length of the tx and rx buffer
     * @param spi_speed The speed to run spi at
     *
     */
    void spiTransfer(int fd, uint8_t const* tx, uint8_t const* rx, unsigned len,
                     uint32_t spi_speed);

    /**
     * Trinamic API Binding function
     *
     * @param motor Which motor to talk to (in our case, the chip select)
     * @param data The data to send
     * @param last_transfer The last transfer of uint8_t data for this transaction.
     * @param spi_speed The speed to run spi at
     *
     * @return A byte read from the trinamic chip
     */
    uint8_t readWriteByte(uint8_t motor, uint8_t data, uint8_t last_transfer,
                          uint32_t spi_speed);


<<<<<<< HEAD
=======
    /**
     * Log the driver fault in a human readable log msg
     *
     * @param motor The motor to log the status for
     *
     * @return a struct containing the motor faults and whether the motor was disabled due
     * to the fault
     */
    struct MotorFaultIndicator checkDriverFault(uint8_t motor);

    /**
     * Spin each motor of the NUM_DRIVE_MOTORS in open loop mode to check if the encoder
     * is responding as expected. Allows us to do a basic test of whether the encoder is
     * physically connected to the motor board.
     *
     * Leaves the motors connected in MOTION_MODE_VELOCITY
     */
    void checkEncoderConnections();

    /**
     * Return a MotorStatus proto filled with motor faults. Some values of the proto are
     * previously cached velocities due to SPI transaction costs.
     *
     * @param front_left_wheel_velocity_mps     the front left motor's velocity in
     * mechanical MPS
     * @param front_right_velocity_mps          the front right motor's velocity in
     * mechanical MPS
     * @param back_left velocity_mps            the back left motor's velocity in
     * mechanical MPS
     * @param back_right_velocity_mps           the back right motor's velocity in
     * mechanical MPS
     * @param dribbler_rpm                      the dribbler's rotations per minute
     *
     * @return a MotorStatus proto with the velocity of each motor as well as their fault
     * statuses (some faults may be cached)
     */
    TbotsProto::MotorStatus updateMotorStatus(double front_left_velocity_mps,
                                              double front_right_velocity_mps,
                                              double back_left_velocity_mps,
                                              double back_right_velocity_mps,
                                              double dribbler_rpm);

    /**
     * Returns true if we've detected a RESET in our cached motor faults indicators.
     *
     * @param motor chip select to check for RESETs
     *
     * @return true if the motor has returned a cached RESET fault, false otherwise
     */
    bool hasMotorReset(uint8_t motor);

    // to check if the motors have been calibrated
    bool is_initialized_ = false;

>>>>>>> cadfe91f
    // Select between driver and controller gpio
    Gpio spi_demux_select_0_;
    Gpio spi_demux_select_1_;

    // Enable driver gpio
    Gpio driver_control_enable_gpio_;
    Gpio reset_gpio_;

    // Transfer Buffers
    uint8_t tx_[5] = {0};
    uint8_t rx_[5] = {0};

    // Transfer State
    bool transfer_started_  = false;
    bool currently_writing_ = false;
    bool currently_reading_ = false;
    uint8_t position_       = 0;

    // SPI File Descriptors
    std::unordered_map<int, int> file_descriptors_;

    RobotConstants_t robot_constants_;

    // Drive Motors
    EuclideanToWheel euclidean_to_four_wheel_;
    std::unordered_map<int, bool> encoder_calibrated_;
    std::unordered_map<int, MotorFaultIndicator> cached_motor_faults_;

    // Previous wheel velocities
    WheelSpace_t prev_wheel_velocities_;

    // the motor cs id to check for motor faults
    uint8_t motor_fault_detector_;

    static const int NUM_CALIBRATION_ATTEMPTS = 10;

    int dribbler_ramp_rpm_;

    // SPI Chip Selects
    static const uint8_t FRONT_LEFT_MOTOR_CHIP_SELECT  = 0;
    static const uint8_t FRONT_RIGHT_MOTOR_CHIP_SELECT = 3;
    static const uint8_t BACK_LEFT_MOTOR_CHIP_SELECT   = 1;
    static const uint8_t BACK_RIGHT_MOTOR_CHIP_SELECT  = 2;

    static const uint8_t DRIBBLER_MOTOR_CHIP_SELECT = 4;

    static const uint8_t NUM_DRIVE_MOTORS = 4;
    static const uint8_t NUM_MOTORS       = NUM_DRIVE_MOTORS + 1;

    // SPI Trinamic Motor Driver Paths (indexed with chip select above)
    static constexpr const char* SPI_PATHS[] = {"/dev/spidev0.0", "/dev/spidev0.1",
                                                "/dev/spidev0.2", "/dev/spidev0.3",
                                                "/dev/spidev0.4"};

    // Motor names (indexed with chip select above)
    static constexpr const char* MOTOR_NAMES[] = {"front_left", "back_left", "back_right",
                                                  "front_right", "dribbler"};
};<|MERGE_RESOLUTION|>--- conflicted
+++ resolved
@@ -85,8 +85,6 @@
      */
     void runOpenLoopCalibrationRoutine(uint8_t motor, size_t num_samples);
 
-<<<<<<< HEAD
-=======
     /**
      * Reset the motor board by toggling the reset GPIO appropriately. Effectively stops
      * the motors from moving.
@@ -98,70 +96,6 @@
      */
     void setup();
 
-   private:
->>>>>>> cadfe91f
-    /**
-     * Holds motor fault information for a particular motor and whether any fault has
-     * caused the motor to be disabled.
-     */
-<<<<<<< HEAD
-    void setUpMotors();
-
-    /**
-     * Sets the target velocity for the motor
-     *
-     * @param chip_select motor chip select
-     * @param target int target wheel velocity
-     */
-    void setTargetVelocity(uint8_t chip_select, int target);
-
-    /**
-     * Log the driver fault in a human readable log msg
-     *
-     * @param motor The motor to log the status for
-     * @return bool true if faulted
-     */
-    bool checkDriverFault(uint8_t motor);
-
-    /**
-     * Sets up motor as drive motor controllers
-     *
-     * @param motor drive motor number
-     */
-    void setUpDriveMotor(uint8_t motor);
-
-    /**
-     * Wrapper function that writes int to the TMC4671
-     * @param motor drive motor number
-     * @param address motor address
-     * @param value write value
-     */
-    void writeIntToTMC4671(uint8_t motor, uint8_t address, int32_t value);
-
-    /**
-     * Wrapper function that reads int from the TMC4671
-     *
-     * @param motor drive motor number
-     * @param address motor address
-     * @return read value
-     */
-    int readIntFromTMC4671(uint8_t motor, uint8_t address);
-
-    /**
-     * Reads the velocity from the TMC4671
-     *
-     * @param motor drive motor number
-     * @return double velocity value
-     */
-    double readVelocityFromTMC4671(uint8_t motor);
-
-    static constexpr double MECHANICAL_MPS_PER_ELECTRICAL_RPM = 0.000111;
-    static constexpr double ELECTRICAL_RPM_PER_MECHANICAL_MPS = 1 / MECHANICAL_MPS_PER_ELECTRICAL_RPM;
-
-   private:
-    void motorServiceInit(const RobotConstants_t& robot_constants,
-                          int control_loop_frequency_hz);
-=======
     struct MotorFaultIndicator
     {
         bool drive_enabled;
@@ -181,12 +115,83 @@
          */
         MotorFaultIndicator(bool drive_enabled,
                             std::unordered_set<TbotsProto::MotorFault>& motor_faults)
-            : drive_enabled(drive_enabled), motor_faults(motor_faults)
+                : drive_enabled(drive_enabled), motor_faults(motor_faults)
         {
         }
     };
 
->>>>>>> cadfe91f
+    /**
+     * Log the driver fault in a human readable log msg
+     *
+     * @param motor The motor to log the status for
+     *
+     * @return a struct containing the motor faults and whether the motor was disabled due
+     * to the fault
+     */
+    struct MotorFaultIndicator checkDriverFault(uint8_t motor);
+
+    /**
+     * Wrapper function that writes int to the TMC4671
+     * @param motor drive motor number
+     * @param address motor address
+     * @param value write value
+     */
+    void writeIntToTMC4671(uint8_t motor, uint8_t address, int32_t value);
+
+    /**
+     * Wrapper function that reads int from the TMC4671
+     *
+     * @param motor drive motor number
+     * @param address motor address
+     * @return read value
+     */
+    int readIntFromTMC4671(uint8_t motor, uint8_t address);
+
+   private:
+    /**
+     * Holds motor fault information for a particular motor and whether any fault has
+     * caused the motor to be disabled.
+     */
+    void setUpMotors();
+
+    /**
+     * Sets the target velocity for the motor
+     *
+     * @param chip_select motor chip select
+     * @param target int target wheel velocity
+     */
+    void setTargetVelocity(uint8_t chip_select, int target);
+
+    /**
+     * Log the driver fault in a human readable log msg
+     *
+     * @param motor The motor to log the status for
+     * @return bool true if faulted
+     */
+//    bool checkDriverFault(uint8_t motor);
+
+    /**
+     * Sets up motor as drive motor controllers
+     *
+     * @param motor drive motor number
+     */
+    void setUpDriveMotor(uint8_t motor);
+
+    /**
+     * Reads the velocity from the TMC4671
+     *
+     * @param motor drive motor number
+     * @return double velocity value
+     */
+    double readVelocityFromTMC4671(uint8_t motor);
+
+    static constexpr double MECHANICAL_MPS_PER_ELECTRICAL_RPM = 0.000111;
+    static constexpr double ELECTRICAL_RPM_PER_MECHANICAL_MPS = 1 / MECHANICAL_MPS_PER_ELECTRICAL_RPM;
+
+   private:
+    void motorServiceInit(const RobotConstants_t& robot_constants,
+                          int control_loop_frequency_hz);
+
     /**
      * Calls the configuration functions below in the right sequence
      *
@@ -263,18 +268,6 @@
     uint8_t readWriteByte(uint8_t motor, uint8_t data, uint8_t last_transfer,
                           uint32_t spi_speed);
 
-
-<<<<<<< HEAD
-=======
-    /**
-     * Log the driver fault in a human readable log msg
-     *
-     * @param motor The motor to log the status for
-     *
-     * @return a struct containing the motor faults and whether the motor was disabled due
-     * to the fault
-     */
-    struct MotorFaultIndicator checkDriverFault(uint8_t motor);
 
     /**
      * Spin each motor of the NUM_DRIVE_MOTORS in open loop mode to check if the encoder
@@ -320,7 +313,6 @@
     // to check if the motors have been calibrated
     bool is_initialized_ = false;
 
->>>>>>> cadfe91f
     // Select between driver and controller gpio
     Gpio spi_demux_select_0_;
     Gpio spi_demux_select_1_;
