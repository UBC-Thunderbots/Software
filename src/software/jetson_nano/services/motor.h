--- conflicted
+++ resolved
@@ -104,14 +104,10 @@
      * with the TMC6100 EVAL to get the motor spinning.
      *
      * Then using the exported registers as a baseline, you can use the
-<<<<<<< HEAD
-     * runOpenLoopCalibrationRoutine and plot the generated csvs. These csvs capture the data for encoder calibration and adc configuration, the two most important steps for the motor to work. Page 143 (title Setup Guidelines) of the TMC4671 is very useful. @param motor The motor to configure (the same value as the chip select) */
-=======
      * runOpenLoopCalibrationRoutine and plot the generated csvs. These csvs capture the
      * data for encoder calibration and adc configuration, the two most important steps
      * for the motor to work. Page 143 (title Setup Guidelines) of the TMC4671 is very
      * useful. @param motor The motor to configure (the same value as the chip select) */
->>>>>>> b817e518
     void configurePWM(uint8_t motor);
     void configureDribblerPI(uint8_t motor);
     void configureDrivePI(uint8_t motor);
@@ -154,28 +150,24 @@
      * @param time_ramp The ramping time
      *
      */
-<<<<<<< HEAD
-    double rampVelocity(double velocity_target, double velocity_current, double time_ramp);
-
-    /**
-     * Convert electrical rpm to wheel velocity.
-     *
-     * @param electrical_rpm The electrical rpm to convert
-     *
-     */
-    double electricalRpmToWheelVelocity(double electrical_rpm);
-
-    /**
-     * Convert wheel velocity to electrical rpm.
-     *
-     * @param wheel_velocity The wheel velocity in meters per second
-     *
-     */
-    double wheelVelocityToElectricalRpm(double wheel_velcocity);
-=======
     double rampVelocity(double velocity_target, double velocity_current,
                         double time_ramp);
->>>>>>> b817e518
+
+    /**
+     * Convert electrical rpm to wheel velocity.
+     *
+     * @param electrical_rpm The electrical rpm to convert
+     *
+     */
+    double electricalRpmToWheelVelocity(double electrical_rpm);
+
+    /**
+     * Convert wheel velocity to electrical rpm.
+     *
+     * @param wheel_velocity The wheel velocity in meters per second
+     *
+     */
+    double wheelVelocityToElectricalRpm(double wheel_velcocity);
 
     /**
      * Trinamic API Binding function
