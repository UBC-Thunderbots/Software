--- conflicted
+++ resolved
@@ -30,12 +30,8 @@
      * @param control The power control msg to send
      * @return the latest power status
      */
-<<<<<<< HEAD
-    TbotsProto::PowerStatus poll(const TbotsProto::PowerControl& control);
-=======
     TbotsProto::PowerStatus poll(const TbotsProto::PowerControl& control,
                                  double kick_coeff, int kick_constant, int chip_constant);
->>>>>>> c280fd5c
 
     /**
      * Handler method called every time the timer expires a new read is requested
