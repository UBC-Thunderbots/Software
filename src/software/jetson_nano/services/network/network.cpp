#include "software/jetson_nano/services/network/network.h"

NetworkService::NetworkService(const std::string& ip_address,
                               unsigned short primitive_listener_port,
                               unsigned short robot_status_sender_port, bool multicast)
    : primitive_tracker(ProtoTracker("primitive set"))
{
    sender = std::make_unique<ThreadedProtoUdpSender<TbotsProto::RobotStatus>>(
        ip_address, robot_status_sender_port, multicast);
    listener_primitive_set =
        std::make_unique<ThreadedProtoUdpListener<TbotsProto::PrimitiveSet>>(
            ip_address, primitive_listener_port,
<<<<<<< HEAD
            boost::bind(&NetworkService::primitiveSetCallback, this, std::placeholders::_1), multicast);
    listener_world = std::make_unique<ThreadedProtoUdpListener<TbotsProto::World>>(
        ip_address, world_listener_port,
        boost::bind(&NetworkService::worldCallback, this, std::placeholders::_1), multicast);
=======
            boost::bind(&NetworkService::primitiveSetCallback, this, _1), multicast);
>>>>>>> 78621bf6
}

TbotsProto::PrimitiveSet NetworkService::poll(TbotsProto::RobotStatus& robot_status)
{
    std::scoped_lock lock{primitive_set_mutex};

    robot_status.mutable_network_status()->set_primitive_packet_loss_percentage(
        static_cast<unsigned int>(primitive_tracker.getLossRate() * 100));

    // Rate limit sending of proto based on thunderloop freq
    if (shouldSendNewRobotStatus(robot_status))
    {
        last_breakbeam_state_sent = robot_status.power_status().breakbeam_tripped();
        sender->sendProto(robot_status);
        network_ticks = (network_ticks + 1) % ROBOT_STATUS_BROADCAST_RATE_HZ;
    }
    thunderloop_ticks = (thunderloop_ticks + 1) % CONTROL_LOOP_HZ;
    return primitive_set_msg;
}

bool NetworkService::shouldSendNewRobotStatus(
    const TbotsProto::RobotStatus& robot_status) const
{
    bool has_motor_fault =
        robot_status.motor_status().front_left().motor_faults_size() > 0 ||
        robot_status.motor_status().front_right().motor_faults_size() > 0 ||
        robot_status.motor_status().back_left().motor_faults_size() > 0 ||
        robot_status.motor_status().back_right().motor_faults_size() > 0;

    bool has_breakbeam_status_changed =
        robot_status.has_power_status() &&
        robot_status.power_status().breakbeam_tripped() != last_breakbeam_state_sent;

    bool require_heartbeat_status_update = (network_ticks / (thunderloop_ticks + 1.0)) <=
                                           ROBOT_STATUS_TO_THUNDERLOOP_HZ_RATIO;

    return has_motor_fault || has_breakbeam_status_changed ||
           require_heartbeat_status_update;
}

void NetworkService::primitiveSetCallback(TbotsProto::PrimitiveSet input)
{
    std::scoped_lock<std::mutex> lock(primitive_set_mutex);
    const uint64_t seq_num = input.sequence_number();

    primitive_tracker.send(seq_num);
    if (primitive_tracker.isLastValid())
    {
        primitive_set_msg = input;
    }

    float primitive_set_loss_rate = primitive_tracker.getLossRate();
    if (primitive_set_loss_rate > PROTO_LOSS_WARNING_THRESHOLD)
    {
        LOG(WARNING) << "Primitive set loss rate is " << primitive_set_loss_rate * 100
                     << "%";
    }
}<|MERGE_RESOLUTION|>--- conflicted
+++ resolved
@@ -10,14 +10,7 @@
     listener_primitive_set =
         std::make_unique<ThreadedProtoUdpListener<TbotsProto::PrimitiveSet>>(
             ip_address, primitive_listener_port,
-<<<<<<< HEAD
             boost::bind(&NetworkService::primitiveSetCallback, this, std::placeholders::_1), multicast);
-    listener_world = std::make_unique<ThreadedProtoUdpListener<TbotsProto::World>>(
-        ip_address, world_listener_port,
-        boost::bind(&NetworkService::worldCallback, this, std::placeholders::_1), multicast);
-=======
-            boost::bind(&NetworkService::primitiveSetCallback, this, _1), multicast);
->>>>>>> 78621bf6
 }
 
 TbotsProto::PrimitiveSet NetworkService::poll(TbotsProto::RobotStatus& robot_status)
