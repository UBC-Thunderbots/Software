#pragma once

#include <mutex>
#include <queue>

#include "proto/robot_status_msg.pb.h"
#include "proto/tbots_software_msgs.pb.h"
#include "proto/world.pb.h"
#include "shared/constants.h"
#include "shared/robot_constants.h"
#include "software/jetson_nano/services/network/proto_tracker.h"
#include "software/networking/threaded_proto_udp_listener.hpp"
#include "software/networking/threaded_proto_udp_sender.hpp"

class NetworkService
{
   public:
    /**
     * Service that communicates with our AI
     * Opens all the required ports and maintains them until destroyed.
     *
     * @param ip_address The IP Address the service should connect to
     * @param world_listener_port The port to listen for world protos
     * @param primitive_listener_port The port to listen for primitive protos
     * @param robot_status_sender_port The port to send robot status
     * @param multicast  If true, then the provided IP address is a multicast address and
     * we should join the group
     */
    NetworkService(const std::string& ip_address, unsigned short world_listener_port,
                   unsigned short primitive_listener_port,
                   unsigned short robot_status_sender_port, bool multicast,
                   const unsigned thunderloop_hz);

    /**
     * When the network service is polled, it sends the robot_status and returns
     * a tuple of the most recent PrimitiveSet and World
     *
     * @returns a tuple of the stored primitive_set and world
     */
    std::tuple<TbotsProto::PrimitiveSet, TbotsProto::World> poll(
        TbotsProto::RobotStatus& robot_status);

   private:
    /**
     * Return true if a robot status message should be sent over the network.
     *
     * The update is required if any of the following are necessary:
     * 1. Any motor has a motor fault.
     * 2. The breakbeam status has changed between subsequent messages.
     * 3. If we have not sent back a robot_status message in a while (heartbeat).
     *
     * @param robot_status the current robot status containing all the feedback
     *
     * @returns true if an update to the network is required, false otherwise
     */
    bool shouldSendNewRobotStatus(const TbotsProto::RobotStatus& robot_status) const;

    // Constants
    static constexpr float PROTO_LOSS_WARNING_THRESHOLD          = 0.1f;
    static constexpr unsigned int ROBOT_STATUS_BROADCAST_RATE_HZ = 30;
<<<<<<< HEAD
    const double ROBOT_STATUS_TO_THUNDERLOOP_HZ_RATIO;
=======
    static constexpr double ROBOT_STATUS_TO_THUNDERLOOP_HZ_RATIO =
        ROBOT_STATUS_BROADCAST_RATE_HZ / (CONTROL_LOOP_HZ + 1.0);
>>>>>>> bf699ebf

    // Variables
    TbotsProto::PrimitiveSet primitive_set_msg;
    TbotsProto::World world_msg;

    std::mutex primitive_set_mutex;
    std::mutex world_mutex;

    std::unique_ptr<ThreadedProtoUdpSender<TbotsProto::RobotStatus>> sender;
    std::unique_ptr<ThreadedProtoUdpListener<TbotsProto::PrimitiveSet>>
        listener_primitive_set;
    std::unique_ptr<ThreadedProtoUdpListener<TbotsProto::World>> listener_world;

    unsigned int network_ticks     = 0;
    unsigned int thunderloop_ticks = 0;

    // Functions to callback primitiveSet and world and stores them in a variable
    void primitiveSetCallback(TbotsProto::PrimitiveSet input);
    void worldCallback(TbotsProto::World input);

    // ProtoTrackers for tracking recent primitive_set and world loss
    ProtoTracker primitive_tracker;
    ProtoTracker world_tracker;

    // track last breakbeam state for sending RobotStatus outside of specified rate
    bool last_breakbeam_state_sent = false;
<<<<<<< HEAD

    const unsigned control_loop_hz;
=======
>>>>>>> bf699ebf
};<|MERGE_RESOLUTION|>--- conflicted
+++ resolved
@@ -28,8 +28,7 @@
      */
     NetworkService(const std::string& ip_address, unsigned short world_listener_port,
                    unsigned short primitive_listener_port,
-                   unsigned short robot_status_sender_port, bool multicast,
-                   const unsigned thunderloop_hz);
+                   unsigned short robot_status_sender_port, bool multicast);
 
     /**
      * When the network service is polled, it sends the robot_status and returns
@@ -58,12 +57,8 @@
     // Constants
     static constexpr float PROTO_LOSS_WARNING_THRESHOLD          = 0.1f;
     static constexpr unsigned int ROBOT_STATUS_BROADCAST_RATE_HZ = 30;
-<<<<<<< HEAD
-    const double ROBOT_STATUS_TO_THUNDERLOOP_HZ_RATIO;
-=======
     static constexpr double ROBOT_STATUS_TO_THUNDERLOOP_HZ_RATIO =
         ROBOT_STATUS_BROADCAST_RATE_HZ / (CONTROL_LOOP_HZ + 1.0);
->>>>>>> bf699ebf
 
     // Variables
     TbotsProto::PrimitiveSet primitive_set_msg;
@@ -90,9 +85,4 @@
 
     // track last breakbeam state for sending RobotStatus outside of specified rate
     bool last_breakbeam_state_sent = false;
-<<<<<<< HEAD
-
-    const unsigned control_loop_hz;
-=======
->>>>>>> bf699ebf
 };