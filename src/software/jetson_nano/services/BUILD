--- conflicted
+++ resolved
@@ -13,39 +13,12 @@
         ":service",
         "//proto:tbots_cc_proto",
         "//shared:robot_constants",
-        "//software/jetson_nano:gpio",
         "//software/logger",
         "@trinamic",
     ],
 )
 
 cc_library(
-<<<<<<< HEAD
-    name = "power",
-    srcs = ["power.cpp"],
-    hdrs = ["power.h"],
-    deps = [
-        ":service",
-        "//shared/uart_framing",
-        "//software/logger",
-        "//software/uart:boost_uart_communication",
-        "@boost//:asio",
-    ],
-)
-
-cc_library(
-    name = "network",
-    srcs = ["network.cpp"],
-    hdrs = ["network.h"],
-    deps = [
-        ":service",
-        "//proto:tbots_cc_proto",
-        "//shared:robot_constants",
-        "//software/logger",
-        "//software/networking:threaded_proto_udp_listener",
-        "//software/networking:threaded_proto_udp_sender",
-        "@boost//:asio",
-=======
     name = "redis",
     srcs = ["redis.cpp"],
     hdrs = ["redis.h"],
@@ -53,6 +26,5 @@
         ":service",
         "//software/logger",
         "@cpp_redis",
->>>>>>> 097f3237
     ],
 )