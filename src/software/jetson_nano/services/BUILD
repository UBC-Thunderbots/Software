--- conflicted
+++ resolved
@@ -11,10 +11,6 @@
         "//software/logger",
         "//software/physics:euclidean_to_wheel",
         "//software/util/scoped_timespec_timer",
-<<<<<<< HEAD
-        "//proto/message_translation:tbots_geometry",
-=======
->>>>>>> c280fd5c
         "@eigen",
         "@trinamic",
     ],
