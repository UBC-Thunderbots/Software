package(default_visibility = ["//visibility:public"])

cc_library(
    name = "service",
    hdrs = ["service.h"],
)

cc_library(
    name = "motor",
    srcs = ["motor.cpp"],
    hdrs = ["motor.h"],
    deps = [
        ":service",
        "//proto:tbots_cc_proto",
        "//shared:robot_constants",
        "//software/jetson_nano:gpio",
        "//software/logger",
        "@trinamic",
    ],
)

cc_library(
<<<<<<< HEAD
    name = "power",
    srcs = ["power.cpp"],
    hdrs = ["power.h"],
    linkopts = ["-latomic"],  # Necessary due to <atomic> not containing load/store for all sizes
    deps = [
        ":service",
        "//shared/uart_framing",
        "//software/logger",
        "//software/uart:boost_uart_communication",
=======
    name = "network",
    srcs = ["network.cpp"],
    hdrs = ["network.h"],
    deps = [
        ":service",
        "//proto:tbots_cc_proto",
        "//shared:robot_constants",
        "//software/logger",
        "//software/networking:threaded_proto_udp_listener",
        "//software/networking:threaded_proto_udp_sender",
>>>>>>> 4cc5517d
        "@boost//:asio",
    ],
)<|MERGE_RESOLUTION|>--- conflicted
+++ resolved
@@ -20,7 +20,6 @@
 )
 
 cc_library(
-<<<<<<< HEAD
     name = "power",
     srcs = ["power.cpp"],
     hdrs = ["power.h"],
@@ -30,7 +29,10 @@
         "//shared/uart_framing",
         "//software/logger",
         "//software/uart:boost_uart_communication",
-=======
+        "@boost//:asio"
+)
+
+cc_library(
     name = "network",
     srcs = ["network.cpp"],
     hdrs = ["network.h"],
@@ -41,7 +43,6 @@
         "//software/logger",
         "//software/networking:threaded_proto_udp_listener",
         "//software/networking:threaded_proto_udp_sender",
->>>>>>> 4cc5517d
         "@boost//:asio",
     ],
 )