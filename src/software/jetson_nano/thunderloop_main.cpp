--- conflicted
+++ resolved
@@ -7,11 +7,8 @@
 #include <sys/resource.h>  // needed for getrusage
 #include <sys/time.h>      // needed for getrusage
 #include <unistd.h>        // needed for sysconf(int name);
-<<<<<<< HEAD
-=======
 
 #include <boost/program_options.hpp>
->>>>>>> c280fd5c
 
 #include "proto/tbots_software_msgs.pb.h"
 #include "shared/2021_robot_constants.h"
@@ -114,12 +111,8 @@
     const int pre_allocation_size = 20 * 1024 * 1024;
     reserveProcessMemory(pre_allocation_size);
 
-<<<<<<< HEAD
-    static auto thunderloop = Thunderloop(create2021RobotConstants(), CONTROL_LOOP_HZ);
-=======
     auto thunderloop =
         Thunderloop(create2021RobotConstants(), args.enable_log_merging, CONTROL_LOOP_HZ);
->>>>>>> c280fd5c
     thunderloop.runLoop();
 
     return 0;
