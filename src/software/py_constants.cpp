#include <pybind11/pybind11.h>

#include "shared/constants.h"
#include "software/constants.h"

namespace py = pybind11;

PYBIND11_MODULE(py_constants, m)
{
    m.attr("BALL_MAX_SPEED_METERS_PER_SECOND") = BALL_MAX_SPEED_METERS_PER_SECOND;
    m.attr("ROBOT_MAX_HEIGHT_METERS")          = ROBOT_MAX_HEIGHT_METERS;
    m.attr("ROBOT_MAX_RADIUS_METERS")          = ROBOT_MAX_RADIUS_METERS;
    m.attr("ROBOT_MAX_HEIGHT_MILLIMETERS") =
        ROBOT_MAX_HEIGHT_METERS * MILLIMETERS_PER_METER;
    m.attr("ROBOT_MAX_RADIUS_MILLIMETERS") =
        ROBOT_MAX_RADIUS_METERS * MILLIMETERS_PER_METER;
    m.attr("DIST_TO_FRONT_OF_ROBOT_METERS") = DIST_TO_FRONT_OF_ROBOT_METERS;
    m.attr("BALL_MAX_RADIUS_METERS")        = BALL_MAX_RADIUS_METERS;
    m.attr("BALL_MAX_RADIUS_MILLIMETERS") =
        BALL_MAX_RADIUS_METERS * MILLIMETERS_PER_METER;

    m.attr("MAX_FRACTION_OF_BALL_COVERED_BY_ROBOT") =
        MAX_FRACTION_OF_BALL_COVERED_BY_ROBOT;
    m.attr("BALL_MASS_KG") = BALL_MASS_KG;
    m.attr("STOP_COMMAND_ROBOT_MAX_SPEED_METERS_PER_SECOND") =
        STOP_COMMAND_ROBOT_MAX_SPEED_METERS_PER_SECOND;
    m.attr("COLLISION_ALLOWED_ROBOT_MAX_SPEED_METERS_PER_SECOND") =
        COLLISION_ALLOWED_ROBOT_MAX_SPEED_METERS_PER_SECOND;
    m.attr("MAX_ROBOTS_OVER_RADIO") = MAX_ROBOTS_OVER_RADIO;
    m.attr("ENEMY_ROBOT_MAX_SPEED_METERS_PER_SECOND") =
        ENEMY_ROBOT_MAX_SPEED_METERS_PER_SECOND;

    m.attr("ENEMY_ROBOT_MAX_ACCELERATION_METERS_PER_SECOND_SQUARED") =
        ENEMY_ROBOT_MAX_ACCELERATION_METERS_PER_SECOND_SQUARED;
    m.attr("ACCELERATION_DUE_TO_GRAVITY_METERS_PER_SECOND_SQUARED") =
        ACCELERATION_DUE_TO_GRAVITY_METERS_PER_SECOND_SQUARED;


    m.attr("TACTIC_OVERRIDE_PATH")     = TACTIC_OVERRIDE_PATH;
    m.attr("PLAY_OVERRIDE_PATH")       = PLAY_OVERRIDE_PATH;
    m.attr("WORLD_PATH")               = WORLD_PATH;
    m.attr("PRIMITIVE_PATH")           = PRIMITIVE_PATH;
    m.attr("ROBOT_STATUS_PATH")        = ROBOT_STATUS_PATH;
    m.attr("DEFENDING_SIDE")           = DEFENDING_SIDE;
    m.attr("SSL_WRAPPER_PATH")         = SSL_WRAPPER_PATH;
    m.attr("BLUE_SSL_WRAPPER_PATH")    = BLUE_SSL_WRAPPER_PATH;
    m.attr("YELLOW_SSL_WRAPPER_PATH")  = YELLOW_SSL_WRAPPER_PATH;
    m.attr("SSL_REFEREE_PATH")         = SSL_REFEREE_PATH;
    m.attr("SENSOR_PROTO_PATH")        = SENSOR_PROTO_PATH;
    m.attr("WORLD_STATE_PATH")         = WORLD_STATE_PATH;
    m.attr("BLUE_ROBOT_STATUS_PATH")   = BLUE_ROBOT_STATUS_PATH;
    m.attr("YELLOW_ROBOT_STATUS_PATH") = YELLOW_ROBOT_STATUS_PATH;
    m.attr("SIMULATION_TICK_PATH")     = SIMULATION_TICK_PATH;
    m.attr("YELLOW_WORLD_PATH")        = YELLOW_WORLD_PATH;
    m.attr("BLUE_WORLD_PATH")          = BLUE_WORLD_PATH;
    m.attr("BLUE_PRIMITIVE_SET")       = BLUE_PRIMITIVE_SET;
    m.attr("YELLOW_PRIMITIVE_SET")     = YELLOW_PRIMITIVE_SET;
    m.attr("SIMULATOR_STATE_PATH")     = SIMULATOR_STATE_PATH;
<<<<<<< HEAD
    m.attr("MILLISECONDS_PER_SECOND")  = MILLISECONDS_PER_SECOND;
=======
>>>>>>> dd3dee6e
    m.attr("UNIX_BUFFER_SIZE")         = UNIX_BUFFER_SIZE;

    // TODO (#2585): Change the channels to a map when we remove all legacy c code
    // Then we can have a pybind here in a 1-liner from unordered_map to py::dict
    m.attr("ROBOT_MULTICAST_CHANNEL_0") = ROBOT_MULTICAST_CHANNELS[0];
    m.attr("ROBOT_MULTICAST_CHANNEL_1") = ROBOT_MULTICAST_CHANNELS[1];
    m.attr("ROBOT_MULTICAST_CHANNEL_2") = ROBOT_MULTICAST_CHANNELS[2];
    m.attr("ROBOT_MULTICAST_CHANNEL_3") = ROBOT_MULTICAST_CHANNELS[3];

<<<<<<< HEAD
=======
    // Ports
>>>>>>> dd3dee6e
    m.attr("VISION_PORT")       = VISION_PORT;
    m.attr("PRIMITIVE_PORT")    = PRIMITIVE_PORT;
    m.attr("ROBOT_STATUS_PORT") = ROBOT_STATUS_PORT;
    m.attr("ROBOT_LOGS_PORT")   = ROBOT_LOGS_PORT;
<<<<<<< HEAD
=======

    // Units
    m.attr("MILLIMETERS_PER_METER") = MILLIMETERS_PER_METER;
    m.attr("METERS_PER_MILLIMETER") = METERS_PER_MILLIMETER;
    m.attr("CENTIMETERS_PER_METER") = CENTIMETERS_PER_METER;
    m.attr("METERS_PER_CENTIMETER") = METERS_PER_CENTIMETER;

    m.attr("CENTIRADIANS_PER_RADIAN") = CENTIRADIANS_PER_RADIAN;
    m.attr("RADIANS_PER_CENTIRADIAN") = RADIANS_PER_CENTIRADIAN;

    m.attr("NANOSECONDS_PER_MILLISECOND")  = NANOSECONDS_PER_MILLISECOND;
    m.attr("NANOSECONDS_PER_SECOND")       = NANOSECONDS_PER_SECOND;
    m.attr("MICROSECONDS_PER_MILLISECOND") = MICROSECONDS_PER_MILLISECOND;
    m.attr("MICROSECONDS_PER_SECOND")      = MICROSECONDS_PER_SECOND;
    m.attr("MILLISECONDS_PER_SECOND")      = MILLISECONDS_PER_SECOND;
    m.attr("SECONDS_PER_MICROSECOND")      = SECONDS_PER_MICROSECOND;
    m.attr("SECONDS_PER_NANOSECOND")       = SECONDS_PER_NANOSECOND;
    m.attr("SECONDS_PER_MILLISECOND")      = SECONDS_PER_MILLISECOND;
    m.attr("MILLISECONDS_PER_MICROSECOND") = MILLISECONDS_PER_MICROSECOND;
    m.attr("MILLISECONDS_PER_NANOSECOND")  = MILLISECONDS_PER_NANOSECOND;
>>>>>>> dd3dee6e
}<|MERGE_RESOLUTION|>--- conflicted
+++ resolved
@@ -56,10 +56,6 @@
     m.attr("BLUE_PRIMITIVE_SET")       = BLUE_PRIMITIVE_SET;
     m.attr("YELLOW_PRIMITIVE_SET")     = YELLOW_PRIMITIVE_SET;
     m.attr("SIMULATOR_STATE_PATH")     = SIMULATOR_STATE_PATH;
-<<<<<<< HEAD
-    m.attr("MILLISECONDS_PER_SECOND")  = MILLISECONDS_PER_SECOND;
-=======
->>>>>>> dd3dee6e
     m.attr("UNIX_BUFFER_SIZE")         = UNIX_BUFFER_SIZE;
 
     // TODO (#2585): Change the channels to a map when we remove all legacy c code
@@ -69,16 +65,11 @@
     m.attr("ROBOT_MULTICAST_CHANNEL_2") = ROBOT_MULTICAST_CHANNELS[2];
     m.attr("ROBOT_MULTICAST_CHANNEL_3") = ROBOT_MULTICAST_CHANNELS[3];
 
-<<<<<<< HEAD
-=======
     // Ports
->>>>>>> dd3dee6e
     m.attr("VISION_PORT")       = VISION_PORT;
     m.attr("PRIMITIVE_PORT")    = PRIMITIVE_PORT;
     m.attr("ROBOT_STATUS_PORT") = ROBOT_STATUS_PORT;
     m.attr("ROBOT_LOGS_PORT")   = ROBOT_LOGS_PORT;
-<<<<<<< HEAD
-=======
 
     // Units
     m.attr("MILLIMETERS_PER_METER") = MILLIMETERS_PER_METER;
@@ -99,5 +90,4 @@
     m.attr("SECONDS_PER_MILLISECOND")      = SECONDS_PER_MILLISECOND;
     m.attr("MILLISECONDS_PER_MICROSECOND") = MILLISECONDS_PER_MICROSECOND;
     m.attr("MILLISECONDS_PER_NANOSECOND")  = MILLISECONDS_PER_NANOSECOND;
->>>>>>> dd3dee6e
 }