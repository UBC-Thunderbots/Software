--- conflicted
+++ resolved
@@ -123,13 +123,8 @@
 
         std::shared_ptr<Backend> backend =
             GenericFactory<std::string, Backend>::create(args.backend_name);
-<<<<<<< HEAD
         auto sensor_fusion = std::make_shared<ThreadedSensorFusion>(sensor_fusion_config);
         auto ai            = std::make_shared<AIWrapper>(ai_config, ai_control_config);
-=======
-
-        auto ai = std::make_shared<AIWrapper>(ai_config, ai_control_config);
->>>>>>> b0384823
         std::shared_ptr<ThreadedFullSystemGUI> visualizer;
 
         // Connect observers
