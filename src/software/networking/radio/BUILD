--- conflicted
+++ resolved
@@ -1,20 +1,5 @@
 package(default_visibility = ["//visibility:public"])
 
-<<<<<<< HEAD
-# TODO: This is giving bazel sync error, comment out for now
-    #cc_library(
-    #    name = "proto_radio_client",
-    #    hdrs = [
-    #        "proto_radio_client.hpp",
-    #    ],
-    #    deps = [
-    #        "//software/logger",
-    #        "//software/util/typename",
-    #    ],
-    #)
-
-=======
->>>>>>> 9e96efad
 cc_library(
     name = "proto_radio_listener",
     hdrs = [
