#pragma once

#include <boost/asio.hpp>
#include <condition_variable>
#include <mutex>
#include <string>
#include <thread>

#include "software/logger/logger.h"
#include "software/networking/udp/network_utils.h"
#include "software/networking/udp/udp_listener.h"
#include "software/util/typename/typename.h"

template <class ReceiveProtoT>
class ProtoUdpListener
{
   public:
    /**
     * Creates an ProtoUdpListener that will listen for ReceiveProtoT packets from
     * the network on the multicast group of given address and port. For every
     * ReceiveProtoT packet received, the receive_callback will be called to perform any
     * operations desired by the caller
     *
     * @throws TbotsNetworkException if the multicast group could not be joined if the
     * multicast option is requested
     *
     * @param io_service The io_service to use to service incoming ReceiveProtoT data
     * @param ip_address The ip address of on which to listen for the given ReceiveProtoT
     * packets (IPv4 in dotted decimal or IPv6 in hex string) example IPv4: 192.168.0.2
     *  example IPv6: ff02::c3d0:42d2:bb8
     * @param port The port on which to listen for ReceiveProtoT packets
     * @param listen_interface The interface to listen on
     * @param receive_callback The function to run for every ReceiveProtoT packet received
     * from the network
     * @param multicast If true, joins the multicast group of given ip_address
     */
    ProtoUdpListener(boost::asio::io_service& io_service, const std::string& ip_address,
                     unsigned short port, const std::string& listen_interface,
                     std::function<void(ReceiveProtoT&)> receive_callback,
                     bool multicast);

    /**
     * Creates an ProtoUdpListener that will listen for ReceiveProtoT packets from
     * the network on any local address with given port. For every ReceiveProtoT packet
     * received, the receive_callback will be called to perform any operations desired by
     * the caller
     *
     * @throws TbotsNetworkException if the multicast group could not be joined if the
     * multicast option is requested
     *
     * @param io_service The io_service to use to service incoming ReceiveProtoT data
     * @param port The port on which to listen for ReceiveProtoT packets
     * @param receive_callback The function to run for every ReceiveProtoT packet received
     * from the network
     */
    ProtoUdpListener(boost::asio::io_service& io_service, unsigned short port,
                     std::function<void(ReceiveProtoT&)> receive_callback);

    /**
     * Closes the socket associated to the UDP listener
     */
    virtual void close();

    /**
     * Destructor
     */
    virtual ~ProtoUdpListener();

   private:
    /**
     * This function is setup as the callback to handle packets received over the network.
     *
     * @param buffer A buffer containing the raw data received
     * @param num_bytes_received The number of bytes received that is valid in the buffer
     */
    void handleDataReception(const char* buffer, const size_t& num_bytes_received);

    /**
     * Start listening for data
     */
    void startListen();

    UdpListener udp_listener_;  // The underlying UDP listener
    // The function to call on every received packet of ReceiveProtoT data
    std::function<void(ReceiveProtoT&)> receive_callback;
};

template <class ReceiveProtoT>
ProtoUdpListener<ReceiveProtoT>::ProtoUdpListener(
    boost::asio::io_service& io_service, const std::string& ip_address,
    const unsigned short port, const std::string& listen_interface,
    std::function<void(ReceiveProtoT&)> receive_callback, bool multicast)
    : udp_listener_(io_service, ip_address, port, listen_interface, multicast,
                    std::bind(&ProtoUdpListener<ReceiveProtoT>::handleDataReception, this,
                              std::placeholders::_1, std::placeholders::_2)),
      receive_callback(receive_callback)
{
}

template <class ReceiveProtoT>
ProtoUdpListener<ReceiveProtoT>::ProtoUdpListener(
    boost::asio::io_service& io_service, const unsigned short port,
    std::function<void(ReceiveProtoT&)> receive_callback)
    : udp_listener_(io_service, port,
                    std::bind(&ProtoUdpListener<ReceiveProtoT>::handleDataReception, this,
                              std::placeholders::_1, std::placeholders::_2)),
      receive_callback(receive_callback)
{
<<<<<<< HEAD
    boost::asio::ip::udp::endpoint listen_endpoint(boost::asio::ip::udp::v6(), port);
    socket_.open(listen_endpoint.protocol());
    // Explicitly set the v6_only option to be false to accept both ipv4 and ipv6 packets
    socket_.set_option(boost::asio::ip::v6_only(false));
    try
    {
        socket_.bind(listen_endpoint);
    }
    catch (const boost::exception& ex)
    {
        LOG(FATAL) << "UdpListener: There was an issue binding the socket to "
                      "the listen_endpoint when trying to connect to the "
                      "address. This may be due to another instance of the "
                      "UdpListener running and using the port already. "
                      "(port = "
                   << port << ")" << std::endl;
    }

    startListen();
}

template <class ReceiveProtoT>
void ProtoUdpListener<ReceiveProtoT>::startListen()
{
    // Start listening for data asynchronously
    // See here for a great explanation about asynchronous operations:
    // https://stackoverflow.com/questions/34680985/what-is-the-difference-between-asynchronous-programming-and-multithreading
    socket_.async_receive_from(boost::asio::buffer(raw_received_data_, MAX_BUFFER_LENGTH),
                               sender_endpoint_,
                               std::bind(&ProtoUdpListener::handleDataReception, this,
                                         boost::asio::placeholders::error,
                                         boost::asio::placeholders::bytes_transferred));
=======
>>>>>>> d8ef3c61
}

template <class ReceiveProtoT>
void ProtoUdpListener<ReceiveProtoT>::handleDataReception(
    const char* buffer, const size_t& num_bytes_received)
{
    auto packet_data = ReceiveProtoT();
    packet_data.ParseFromArray(buffer, static_cast<int>(num_bytes_received));
    receive_callback(packet_data);
}

template <class ReceiveProtoT>
ProtoUdpListener<ReceiveProtoT>::~ProtoUdpListener()
{
}

template <class ReceiveProtoT>
void ProtoUdpListener<ReceiveProtoT>::close()
{
    udp_listener_.close();
}<|MERGE_RESOLUTION|>--- conflicted
+++ resolved
@@ -106,41 +106,6 @@
                               std::placeholders::_1, std::placeholders::_2)),
       receive_callback(receive_callback)
 {
-<<<<<<< HEAD
-    boost::asio::ip::udp::endpoint listen_endpoint(boost::asio::ip::udp::v6(), port);
-    socket_.open(listen_endpoint.protocol());
-    // Explicitly set the v6_only option to be false to accept both ipv4 and ipv6 packets
-    socket_.set_option(boost::asio::ip::v6_only(false));
-    try
-    {
-        socket_.bind(listen_endpoint);
-    }
-    catch (const boost::exception& ex)
-    {
-        LOG(FATAL) << "UdpListener: There was an issue binding the socket to "
-                      "the listen_endpoint when trying to connect to the "
-                      "address. This may be due to another instance of the "
-                      "UdpListener running and using the port already. "
-                      "(port = "
-                   << port << ")" << std::endl;
-    }
-
-    startListen();
-}
-
-template <class ReceiveProtoT>
-void ProtoUdpListener<ReceiveProtoT>::startListen()
-{
-    // Start listening for data asynchronously
-    // See here for a great explanation about asynchronous operations:
-    // https://stackoverflow.com/questions/34680985/what-is-the-difference-between-asynchronous-programming-and-multithreading
-    socket_.async_receive_from(boost::asio::buffer(raw_received_data_, MAX_BUFFER_LENGTH),
-                               sender_endpoint_,
-                               std::bind(&ProtoUdpListener::handleDataReception, this,
-                                         boost::asio::placeholders::error,
-                                         boost::asio::placeholders::bytes_transferred));
-=======
->>>>>>> d8ef3c61
 }
 
 template <class ReceiveProtoT>
