--- conflicted
+++ resolved
@@ -15,21 +15,6 @@
 
     socket_.open(receiver_endpoint.protocol());
     socket_.set_option(boost::asio::ip::multicast::join_group(multicast_addr));
-<<<<<<< HEAD
-
-    try
-    {
-        socket_.bind(receiver_endpoint);
-    }
-    catch (const boost::exception& ex)
-    {
-        LOG(FATAL) << "There was an issue binding the socket_ to the endpoint when "
-                      "trying to connect to the provided port. "
-                      "Please make sure no other program is using the port"
-                   << std::endl;
-    }
-=======
->>>>>>> a04a978c
 }
 
 template <class SendProto>
