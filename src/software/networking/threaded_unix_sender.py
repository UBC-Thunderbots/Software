import logging
import queue
import socket
from threading import Thread
import random

from google.protobuf import text_format
from google.protobuf.any_pb2 import Any
from software.py_constants import UNIX_BUFFER_SIZE
from software.thunderscope.thread_safe_buffer import ThreadSafeBuffer


class ThreadedUnixSender:

    MAX_SEND_FAILURES_BEFORE_LOG = 100

    def __init__(self, unix_path, proto_type, max_buffer_size=3):

        """Send protobufs over unix sockets

        :param unix_path: The unix path to send the protobuf to
        :param max_buffer_size: The size of the send buffer. If
                the buffer gets spammed faster than the thread can
                send them out, a buffer overrun msg will be logged.

        """
        self.unix_path = unix_path
        self.proto_buffer = ThreadSafeBuffer(max_buffer_size, proto_type,owner="ThreadedUnixSender")

        self.socket = socket.socket(socket.AF_UNIX, type=socket.SOCK_DGRAM)
        self.socket.setsockopt(socket.SOL_SOCKET, socket.SO_SNDBUF, UNIX_BUFFER_SIZE)

        self.stop = False

        # We want to set daemon to true so that the program can exit
        # even if there are still unix listener threads running
        self.thread = Thread(target=self.__send_protobuf, daemon=True)
        self.thread.start()
        self.send_failures = 0

    def force_stop(self):
        """Stop handling requests
        """
        self.stop = True
        self.socket.close()
        # self.thread.join()

    def __send_protobuf(self):
        """Send the buffered protobuf
        """
        proto = None

        while not self.stop:
<<<<<<< HEAD

            # print("threaded_unix_sender.py line 52: proto_buffer.get",flush=True)
            proto = self.proto_buffer.get(block=True)
            # print(proto,flush=True)
=======
            proto = self.proto_buffer.get(block=True, return_cached=False)
>>>>>>> c5736a1b
            if proto is not None:
                send = proto.SerializeToString()
                try:
                    self.socket.sendto(send, self.unix_path)
                except Exception:
                    self.send_failures += 1
                    if (
                        self.send_failures
                        > ThreadedUnixSender.MAX_SEND_FAILURES_BEFORE_LOG
                    ):
                        # logging.warning(
                        #    "Failed to send on {}, make sure the receiver is running".format(
                        #        self.unix_path
                        #    )
                        #)
                        self.send_failures = 0

    def send(self, proto):
        """Buffer a protobuf to be sent by the send thread

        :param proto: The protobuf to send

        """
        try:
            self.proto_buffer.put(proto)
        except queue.Full as queue_full:
            logging.warning("send buffer overrun for {}".format(self.unix_path))<|MERGE_RESOLUTION|>--- conflicted
+++ resolved
@@ -2,7 +2,6 @@
 import queue
 import socket
 from threading import Thread
-import random
 
 from google.protobuf import text_format
 from google.protobuf.any_pb2 import Any
@@ -25,7 +24,7 @@
 
         """
         self.unix_path = unix_path
-        self.proto_buffer = ThreadSafeBuffer(max_buffer_size, proto_type,owner="ThreadedUnixSender")
+        self.proto_buffer = ThreadSafeBuffer(max_buffer_size, proto_type)
 
         self.socket = socket.socket(socket.AF_UNIX, type=socket.SOCK_DGRAM)
         self.socket.setsockopt(socket.SOL_SOCKET, socket.SO_SNDBUF, UNIX_BUFFER_SIZE)
@@ -42,8 +41,7 @@
         """Stop handling requests
         """
         self.stop = True
-        self.socket.close()
-        # self.thread.join()
+        self.server.server_close()
 
     def __send_protobuf(self):
         """Send the buffered protobuf
@@ -51,14 +49,7 @@
         proto = None
 
         while not self.stop:
-<<<<<<< HEAD
-
-            # print("threaded_unix_sender.py line 52: proto_buffer.get",flush=True)
-            proto = self.proto_buffer.get(block=True)
-            # print(proto,flush=True)
-=======
             proto = self.proto_buffer.get(block=True, return_cached=False)
->>>>>>> c5736a1b
             if proto is not None:
                 send = proto.SerializeToString()
                 try:
@@ -69,11 +60,11 @@
                         self.send_failures
                         > ThreadedUnixSender.MAX_SEND_FAILURES_BEFORE_LOG
                     ):
-                        # logging.warning(
-                        #    "Failed to send on {}, make sure the receiver is running".format(
-                        #        self.unix_path
-                        #    )
-                        #)
+                        logging.warning(
+                            "Failed to send on {}, make sure the receiver is running".format(
+                                self.unix_path
+                            )
+                        )
                         self.send_failures = 0
 
     def send(self, proto):
