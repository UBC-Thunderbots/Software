package(default_visibility = ["//visibility:public"])

<<<<<<< HEAD
cc_library(
    name = "proto_udp_client",
    hdrs = [
        "proto_udp_client.hpp",
    ],
    deps = [
        "//software/logger",
        "//software/util/typename",
    ],
)

cc_library(
    name = "proto_udp_listener",
    hdrs = [
        "proto_udp_listener.hpp",
    ],
    visibility = ["//visibility:private"],
    deps = [
        ":udp_listener",
        "//software/logger",
        "//software/util/typename",
    ],
)

cc_library(
    name = "udp_listener",
    srcs = ["udp_listener.cpp"],
    hdrs = ["udp_listener.h"],
    deps = [
        "//software/logger",
        "@boost//:asio",
    ],
)

cc_library(
    name = "udp_sender",
    srcs = [
        "udp_sender.cpp",
    ],
    hdrs = [
        "udp_sender.h",
    ],
    deps = [
        "@boost//:asio",
    ],
)

cc_library(
    name = "threaded_proto_udp_listener",
    hdrs = [
        "threaded_proto_udp_listener.hpp",
    ],
    deps = [
        ":proto_udp_listener",
        "@boost//:asio",
    ],
)

cc_library(
    name = "threaded_proto_udp_sender",
    hdrs = [
        "threaded_proto_udp_sender.hpp",
    ],
    deps = [
        ":udp_sender",
        "@boost//:asio",
    ],
)

cc_library(
    name = "unix_sender",
    srcs = [
        "unix_sender.cpp",
    ],
    hdrs = [
        "unix_sender.h",
    ],
    visibility = ["//visibility:private"],
    deps = [
        "//software:constants",
        "@boost//:asio",
    ],
)

cc_library(
    name = "threaded_udp_sender",
    srcs = [
        "threaded_udp_sender.cpp",
    ],
    hdrs = [
        "threaded_udp_sender.h",
    ],
    deps = [
        ":udp_sender",
    ],
)

cc_library(
    name = "proto_unix_listener",
    hdrs = [
        "proto_unix_listener.hpp",
    ],
    visibility = ["//visibility:private"],
    deps = [
        "//software:constants",
        "//software/util/typename",
        "@boost//:asio",
    ],
)

cc_library(
    name = "threaded_unix_sender",
    srcs = [
        "threaded_unix_sender.cpp",
    ],
    hdrs = [
        "threaded_unix_sender.h",
    ],
    deps = [
        ":unix_sender",
        "@boost//:asio",
    ],
)

cc_library(
    name = "threaded_proto_unix_sender",
    hdrs = [
        "threaded_proto_unix_sender.hpp",
    ],
    deps = [
        ":unix_sender",
        "@boost//:asio",
    ],
)

cc_library(
    name = "threaded_proto_unix_listener",
    hdrs = [
        "threaded_proto_unix_listener.hpp",
    ],
    deps = [
        ":proto_unix_listener",
        "@boost//:asio",
    ],
)

py_library(
    name = "threaded_unix_listener_py",
    srcs = ["threaded_unix_listener.py"],
    data = [
        "//software:py_constants.so",
    ],
    deps = [
        "//proto:software_py_proto",
        "//software/logger:py_logger",
    ],
)

py_library(
    name = "threaded_unix_sender_py",
    srcs = ["threaded_unix_sender.py"],
    data = [
        "//software:py_constants.so",
    ],
    deps = [
        "//proto:software_py_proto",
        "//software/logger:py_logger",
    ],
)

=======
>>>>>>> 869bf00c
py_library(
    name = "ssl_proto_communication",
    srcs = ["ssl_proto_communication.py"],
    deps = [
        "//proto/message_translation:py_tbots_protobuf",
    ],
)<|MERGE_RESOLUTION|>--- conflicted
+++ resolved
@@ -1,178 +1,5 @@
 package(default_visibility = ["//visibility:public"])
 
-<<<<<<< HEAD
-cc_library(
-    name = "proto_udp_client",
-    hdrs = [
-        "proto_udp_client.hpp",
-    ],
-    deps = [
-        "//software/logger",
-        "//software/util/typename",
-    ],
-)
-
-cc_library(
-    name = "proto_udp_listener",
-    hdrs = [
-        "proto_udp_listener.hpp",
-    ],
-    visibility = ["//visibility:private"],
-    deps = [
-        ":udp_listener",
-        "//software/logger",
-        "//software/util/typename",
-    ],
-)
-
-cc_library(
-    name = "udp_listener",
-    srcs = ["udp_listener.cpp"],
-    hdrs = ["udp_listener.h"],
-    deps = [
-        "//software/logger",
-        "@boost//:asio",
-    ],
-)
-
-cc_library(
-    name = "udp_sender",
-    srcs = [
-        "udp_sender.cpp",
-    ],
-    hdrs = [
-        "udp_sender.h",
-    ],
-    deps = [
-        "@boost//:asio",
-    ],
-)
-
-cc_library(
-    name = "threaded_proto_udp_listener",
-    hdrs = [
-        "threaded_proto_udp_listener.hpp",
-    ],
-    deps = [
-        ":proto_udp_listener",
-        "@boost//:asio",
-    ],
-)
-
-cc_library(
-    name = "threaded_proto_udp_sender",
-    hdrs = [
-        "threaded_proto_udp_sender.hpp",
-    ],
-    deps = [
-        ":udp_sender",
-        "@boost//:asio",
-    ],
-)
-
-cc_library(
-    name = "unix_sender",
-    srcs = [
-        "unix_sender.cpp",
-    ],
-    hdrs = [
-        "unix_sender.h",
-    ],
-    visibility = ["//visibility:private"],
-    deps = [
-        "//software:constants",
-        "@boost//:asio",
-    ],
-)
-
-cc_library(
-    name = "threaded_udp_sender",
-    srcs = [
-        "threaded_udp_sender.cpp",
-    ],
-    hdrs = [
-        "threaded_udp_sender.h",
-    ],
-    deps = [
-        ":udp_sender",
-    ],
-)
-
-cc_library(
-    name = "proto_unix_listener",
-    hdrs = [
-        "proto_unix_listener.hpp",
-    ],
-    visibility = ["//visibility:private"],
-    deps = [
-        "//software:constants",
-        "//software/util/typename",
-        "@boost//:asio",
-    ],
-)
-
-cc_library(
-    name = "threaded_unix_sender",
-    srcs = [
-        "threaded_unix_sender.cpp",
-    ],
-    hdrs = [
-        "threaded_unix_sender.h",
-    ],
-    deps = [
-        ":unix_sender",
-        "@boost//:asio",
-    ],
-)
-
-cc_library(
-    name = "threaded_proto_unix_sender",
-    hdrs = [
-        "threaded_proto_unix_sender.hpp",
-    ],
-    deps = [
-        ":unix_sender",
-        "@boost//:asio",
-    ],
-)
-
-cc_library(
-    name = "threaded_proto_unix_listener",
-    hdrs = [
-        "threaded_proto_unix_listener.hpp",
-    ],
-    deps = [
-        ":proto_unix_listener",
-        "@boost//:asio",
-    ],
-)
-
-py_library(
-    name = "threaded_unix_listener_py",
-    srcs = ["threaded_unix_listener.py"],
-    data = [
-        "//software:py_constants.so",
-    ],
-    deps = [
-        "//proto:software_py_proto",
-        "//software/logger:py_logger",
-    ],
-)
-
-py_library(
-    name = "threaded_unix_sender_py",
-    srcs = ["threaded_unix_sender.py"],
-    data = [
-        "//software:py_constants.so",
-    ],
-    deps = [
-        "//proto:software_py_proto",
-        "//software/logger:py_logger",
-    ],
-)
-
-=======
->>>>>>> 869bf00c
 py_library(
     name = "ssl_proto_communication",
     srcs = ["ssl_proto_communication.py"],
