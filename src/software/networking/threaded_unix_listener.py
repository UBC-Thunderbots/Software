--- conflicted
+++ resolved
@@ -21,15 +21,11 @@
 
         :param unix_path: The unix path to receive the new protobuf to plot
         :param proto_class: The protobuf to unpack from (None if its encoded in the payload)
-<<<<<<< HEAD
-        :param base64_encoded: False
-=======
         :param base64_encoded: If the data is base64_encoded, we need to decode it first
                                before grabbing the protobuf. This is required for
                                LOG(VISUALIZE) calls where the data needs to be base64_encoded
                                to avoid \n characters.
 
->>>>>>> 18446e47
         :param max_buffer_size: The size of the buffer
 
         """
