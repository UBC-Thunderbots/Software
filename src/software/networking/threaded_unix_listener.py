--- conflicted
+++ resolved
@@ -1,15 +1,7 @@
+import socketserver
+import time
 import base64
-import logging
 import os
-<<<<<<< HEAD
-import queue
-import socketserver
-from threading import Thread
-
-from google.protobuf import text_format
-from google.protobuf.any_pb2 import Any
-from proto.robot_log_msg_pb2 import RobotLog
-=======
 from webbrowser import get
 from google.protobuf import text_format
 from google.protobuf.any_pb2 import Any
@@ -20,7 +12,6 @@
 import importlib
 import inspect
 import os
->>>>>>> b6da26fc
 
 
 class ThreadedUnixListener:
@@ -48,7 +39,7 @@
         self.unix_path = unix_path
         self.proto_buffer = queue.Queue(max_buffer_size)
 
-        self.thread = Thread(target=self.start, daemon=True)
+        self.thread = Thread(target=self.start)
         self.thread.start()
 
     @property
@@ -77,7 +68,7 @@
         try:
             self.proto_buffer.put_nowait(proto)
         except queue.Full as queue_full:
-            logging.warning("receive buffer overrun for {}".format(self.unix_path))
+            print("buffer overrun for {}".format(self.unix_path))
 
     def serve_till_stopped(self):
         """Keep handling requests until force_stop is called
@@ -111,31 +102,17 @@
         Then, trigger the handle callback
 
         """
-<<<<<<< HEAD
-=======
         p = self.request[0]
         type_name = str(p.split(b"!!!")[0], "utf-8")
         proto_type = self.find_proto_class(type_name.split(".")[1])
         msg = proto_type()
         p = base64.b64decode(p.split(b"!!!")[1])
 
->>>>>>> b6da26fc
         if self.convert_from_any:
-            p = base64.b64decode(self.request[0])
-            msg = self.proto_type()
             any_msg = Any.FromString(p)
             any_msg.Unpack(msg)
         else:
-<<<<<<< HEAD
-            p = None
-            if self.proto_type == RobotLog:
-                p = base64.b64decode(self.request[0])
-            else:
-                p = self.request[0]
-            msg = self.proto_type.FromString(p)
-=======
             msg = proto_type.FromString(p)
->>>>>>> b6da26fc
 
         self.handle_callback(msg)
 
