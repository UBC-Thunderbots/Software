load("@rules_proto//proto:defs.bzl", "proto_library")

package(default_visibility = ["//visibility:public"])

proto_library(
    name = "ssl_proto",
    srcs = [
        "messages_robocup_ssl_detection.proto",
        "messages_robocup_ssl_geometry.proto",
        "messages_robocup_ssl_wrapper.proto",
        "ssl_game_controller_common.proto",
        "ssl_game_event.proto",
        "ssl_referee.proto",
    ],
    visibility = ["//visibility:private"],
)

proto_library(
    name = "sensor_msg_proto",
    srcs = [
        "sensor_msg.proto",
    ],
    visibility = ["//visibility:private"],
    deps = [
        ":ssl_proto",
        "//shared/proto:tbots_proto",
    ],
)

proto_library(
<<<<<<< HEAD
    name = "team_side_msg_proto",
    srcs = [
        "team_side_msg.proto",
    ],
    visibility = ["//visibility:private"],
=======
    name = "replay_msg_proto",
    srcs = [
        "replay_msg.proto",
    ],
    visibility = ["//visibility:private"],
    deps = [
        ":sensor_msg_proto",
        ":ssl_proto",
        "//shared/proto:tbots_proto",
    ],
>>>>>>> 4e87b908
)

cc_proto_library(
    name = "ssl_cc_proto",
    deps = [":ssl_proto"],
)

cc_proto_library(
    name = "sensor_msg_cc_proto",
    deps = [":sensor_msg_proto"],
)

cc_proto_library(
<<<<<<< HEAD
    name = "team_side_msg_cc_proto",
    deps = [":team_side_msg_proto"],
=======
    name = "replay_msg_cc_proto",
    deps = [":replay_msg_proto"],
>>>>>>> 4e87b908
)<|MERGE_RESOLUTION|>--- conflicted
+++ resolved
@@ -28,13 +28,6 @@
 )
 
 proto_library(
-<<<<<<< HEAD
-    name = "team_side_msg_proto",
-    srcs = [
-        "team_side_msg.proto",
-    ],
-    visibility = ["//visibility:private"],
-=======
     name = "replay_msg_proto",
     srcs = [
         "replay_msg.proto",
@@ -45,7 +38,14 @@
         ":ssl_proto",
         "//shared/proto:tbots_proto",
     ],
->>>>>>> 4e87b908
+)
+
+proto_library(
+    name = "team_side_msg_proto",
+    srcs = [
+        "team_side_msg.proto",
+    ],
+    visibility = ["//visibility:private"],
 )
 
 cc_proto_library(
@@ -59,11 +59,11 @@
 )
 
 cc_proto_library(
-<<<<<<< HEAD
+    name = "replay_msg_cc_proto",
+    deps = [":replay_msg_proto"],
+)
+
+cc_proto_library(
     name = "team_side_msg_cc_proto",
     deps = [":team_side_msg_proto"],
-=======
-    name = "replay_msg_cc_proto",
-    deps = [":replay_msg_proto"],
->>>>>>> 4e87b908
 )