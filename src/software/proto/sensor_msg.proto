syntax = "proto3";

<<<<<<< HEAD
import "shared/proto/tbots_robot_status_msg.proto";
=======
import "shared/proto/robot_status_msg.proto";
>>>>>>> fa2a54bd
import "software/proto/ssl_referee.proto";
import "software/proto/messages_robocup_ssl_wrapper.proto";

message SensorMsg
{
<<<<<<< HEAD
    SSL_Referee ssl_refbox_msg                           = 1;
    SSL_WrapperPacket ssl_vision_msg                     = 2;
    repeated TbotsRobotStatusMsg tbots_robot_status_msgs = 3;
=======
    SSL_Referee ssl_refbox_msg                = 1;
    SSL_WrapperPacket ssl_vision_msg          = 2;
    repeated RobotStatusMsg robot_status_msgs = 3;
>>>>>>> fa2a54bd
}<|MERGE_RESOLUTION|>--- conflicted
+++ resolved
@@ -1,22 +1,12 @@
 syntax = "proto3";
 
-<<<<<<< HEAD
-import "shared/proto/tbots_robot_status_msg.proto";
-=======
 import "shared/proto/robot_status_msg.proto";
->>>>>>> fa2a54bd
 import "software/proto/ssl_referee.proto";
 import "software/proto/messages_robocup_ssl_wrapper.proto";
 
 message SensorMsg
 {
-<<<<<<< HEAD
-    SSL_Referee ssl_refbox_msg                           = 1;
-    SSL_WrapperPacket ssl_vision_msg                     = 2;
-    repeated TbotsRobotStatusMsg tbots_robot_status_msgs = 3;
-=======
     SSL_Referee ssl_refbox_msg                = 1;
     SSL_WrapperPacket ssl_vision_msg          = 2;
     repeated RobotStatusMsg robot_status_msgs = 3;
->>>>>>> fa2a54bd
 }