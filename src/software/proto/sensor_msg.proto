syntax = "proto3";

import "shared/proto/tbots_robot_msg.proto";
import "software/proto/ssl_referee.proto";
import "software/proto/messages_robocup_ssl_wrapper.proto";

message SensorMsg
{
<<<<<<< HEAD
    SSL_Referee ssl_refbox_msg             = 1;
    SSL_WrapperPacket ssl_vision_msg       = 2;
    repeated TbotsRobotMsg tbots_robot_msg = 3;
=======
    Referee ssl_refbox_msg                  = 1;
    SSL_WrapperPacket ssl_vision_msg        = 2;
    repeated TbotsRobotMsg tbots_robot_msgs = 3;
>>>>>>> 856645d3
}<|MERGE_RESOLUTION|>--- conflicted
+++ resolved
@@ -6,13 +6,10 @@
 
 message SensorMsg
 {
-<<<<<<< HEAD
     SSL_Referee ssl_refbox_msg             = 1;
     SSL_WrapperPacket ssl_vision_msg       = 2;
     repeated TbotsRobotMsg tbots_robot_msg = 3;
-=======
     Referee ssl_refbox_msg                  = 1;
     SSL_WrapperPacket ssl_vision_msg        = 2;
     repeated TbotsRobotMsg tbots_robot_msgs = 3;
->>>>>>> 856645d3
 }