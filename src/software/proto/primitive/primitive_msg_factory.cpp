--- conflicted
+++ resolved
@@ -61,10 +61,6 @@
     return stop_primitive_msg;
 }
 
-<<<<<<< HEAD
-double convertDribblerModeToDribblerSpeed(DribblerMode dribbler_mode,
-                                          RobotConstants_t robot_constants)
-=======
 std::unique_ptr<TbotsProto::Primitive> createEstopPrimitive()
 {
     auto estop_primitive_msg = std::make_unique<TbotsProto::Primitive>();
@@ -74,8 +70,8 @@
     return estop_primitive_msg;
 }
 
-double convertDribblerModeToDribblerSpeed(DribblerMode dribbler_mode)
->>>>>>> c0bb51b3
+double convertDribblerModeToDribblerSpeed(DribblerMode dribbler_mode,
+                                          RobotConstants_t robot_constants)
 {
     switch (dribbler_mode)
     {
