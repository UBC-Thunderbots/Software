#include "software/proto/primitive/primitive_msg_factory.h"

#include <gtest/gtest.h>

#include "shared/constants.h"

<<<<<<< HEAD
TEST(PrimitiveFactoryTest, test_auto_chip_or_kick_equality)
{
    AutoChipOrKick auto_chip_or_kick       = {AutoChipOrKickMode::AUTOCHIP, 3.2};
    AutoChipOrKick auto_chip_or_kick_other = {AutoChipOrKickMode::AUTOCHIP, 3.2};
    EXPECT_EQ(auto_chip_or_kick, auto_chip_or_kick_other);
    auto_chip_or_kick       = {AutoChipOrKickMode::OFF, 3.2};
    auto_chip_or_kick_other = {AutoChipOrKickMode::AUTOCHIP, 3.2};
    EXPECT_NE(auto_chip_or_kick, auto_chip_or_kick_other);
    auto_chip_or_kick       = {AutoChipOrKickMode::OFF, 3.2};
    auto_chip_or_kick_other = {AutoChipOrKickMode::OFF, 2};
    EXPECT_EQ(auto_chip_or_kick, auto_chip_or_kick_other);
}

TEST(PrimitiveFactoryTest, test_create_chip_primitive)
{
    auto chip_primitive = createChipPrimitive(Point(1, 2), Angle::quarter(), 5.0);

    ASSERT_TRUE(chip_primitive->has_chip());
    EXPECT_EQ(chip_primitive->chip().chip_origin().x_meters(), 1);
    EXPECT_EQ(chip_primitive->chip().chip_origin().y_meters(), 2);
    EXPECT_EQ(chip_primitive->chip().chip_direction().radians(),
              static_cast<float>(Angle::quarter().toRadians()));
    EXPECT_EQ(chip_primitive->chip().chip_distance_meters(), 5.0);
}

TEST(PrimitiveFactoryTest, test_create_kick_primitive)
{
    auto kick_primitive = createKickPrimitive(Point(3, 5), Angle::half(), 6.5);

    ASSERT_TRUE(kick_primitive->has_kick());
    EXPECT_EQ(kick_primitive->kick().kick_origin().x_meters(), 3);
    EXPECT_EQ(kick_primitive->kick().kick_origin().y_meters(), 5);
    EXPECT_EQ(kick_primitive->kick().kick_direction().radians(),
              static_cast<float>(Angle::half().toRadians()));
    EXPECT_EQ(kick_primitive->kick().kick_speed_m_per_s(), 6.5);
}

=======
>>>>>>> a6c0d7ae
TEST(PrimitiveFactoryTest, test_create_move_primitive)
{
    auto move_primitive = createMovePrimitive(
        Point(-5, 1), 3.0, Angle::threeQuarter(), DribblerMode::INDEFINITE,
        {AutoChipOrKickMode::OFF, 0}, MaxAllowedSpeedMode::PHYSICAL_LIMIT, 5.0);

    ASSERT_TRUE(move_primitive->has_move());
    EXPECT_EQ(move_primitive->move().destination().x_meters(), -5);
    EXPECT_EQ(move_primitive->move().destination().y_meters(), 1);
    EXPECT_EQ(move_primitive->move().final_speed_m_per_s(), 3.0);
    EXPECT_EQ(move_primitive->move().final_angle().radians(),
              static_cast<float>(Angle::threeQuarter().toRadians()));
    EXPECT_EQ(move_primitive->move().dribbler_speed_rpm(), INDEFINITE_DRIBBLER_SPEED);
    EXPECT_FALSE(move_primitive->move().has_auto_chip_or_kick());
    EXPECT_EQ(move_primitive->move().max_speed_m_per_s(),
              ROBOT_MAX_SPEED_METERS_PER_SECOND);
    EXPECT_EQ(move_primitive->move().target_spin_rps(), 5);
}

TEST(PrimitiveFactoryTest, test_create_move_primitive_with_autochip)
{
    auto move_primitive = createMovePrimitive(
        Point(-5, 1), 3.0, Angle::threeQuarter(), DribblerMode::INDEFINITE,
        {AutoChipOrKickMode::AUTOCHIP, 2.5}, MaxAllowedSpeedMode::PHYSICAL_LIMIT, 0.0);

    ASSERT_TRUE(move_primitive->has_move());
    EXPECT_EQ(move_primitive->move().destination().x_meters(), -5);
    EXPECT_EQ(move_primitive->move().destination().y_meters(), 1);
    EXPECT_EQ(move_primitive->move().final_speed_m_per_s(), 3.0);
    EXPECT_EQ(move_primitive->move().final_angle().radians(),
              static_cast<float>(Angle::threeQuarter().toRadians()));
    EXPECT_EQ(move_primitive->move().dribbler_speed_rpm(), INDEFINITE_DRIBBLER_SPEED);
    ASSERT_TRUE(move_primitive->move().has_auto_chip_or_kick());
    EXPECT_EQ(move_primitive->move().auto_chip_or_kick().autochip_distance_meters(), 2.5);
    EXPECT_EQ(move_primitive->move().max_speed_m_per_s(),
              ROBOT_MAX_SPEED_METERS_PER_SECOND);
    EXPECT_EQ(move_primitive->move().target_spin_rps(), 0.0f);
}

TEST(PrimitiveFactoryTest, test_create_move_primitive_with_autokick)
{
    auto move_primitive = createMovePrimitive(
        Point(-5, 1), 3.0, Angle::threeQuarter(), DribblerMode::INDEFINITE,
        {AutoChipOrKickMode::AUTOKICK, 3.5}, MaxAllowedSpeedMode::STOP_COMMAND, 0.0);

    ASSERT_TRUE(move_primitive->has_move());
    EXPECT_EQ(move_primitive->move().destination().x_meters(), -5);
    EXPECT_EQ(move_primitive->move().destination().y_meters(), 1);
    EXPECT_EQ(move_primitive->move().final_speed_m_per_s(), 3.0);
    EXPECT_EQ(move_primitive->move().final_angle().radians(),
              static_cast<float>(Angle::threeQuarter().toRadians()));
    EXPECT_EQ(move_primitive->move().dribbler_speed_rpm(), INDEFINITE_DRIBBLER_SPEED);
    ASSERT_TRUE(move_primitive->move().has_auto_chip_or_kick());
    EXPECT_EQ(move_primitive->move().auto_chip_or_kick().autokick_speed_m_per_s(), 3.5);
    EXPECT_EQ(move_primitive->move().max_speed_m_per_s(),
              STOP_COMMAND_ROBOT_MAX_SPEED_METERS_PER_SECOND);
<<<<<<< HEAD
    EXPECT_EQ(move_primitive->move().target_spin_rps(), 0.0f);
=======
>>>>>>> a6c0d7ae
}

TEST(PrimitiveFactoryTest, test_create_stop_primitive_brake)
{
    auto stop_primitive = createStopPrimitive(false);

    ASSERT_TRUE(stop_primitive->has_stop());
    EXPECT_EQ(stop_primitive->stop().stop_type(), TbotsProto::StopPrimitive::BRAKE);
}

TEST(PrimitiveFactoryTest, test_create_stop_primitive_coast)
{
    auto stop_primitive = createStopPrimitive(true);

    ASSERT_TRUE(stop_primitive->has_stop());
    EXPECT_EQ(stop_primitive->stop().stop_type(), TbotsProto::StopPrimitive::COAST);
}<|MERGE_RESOLUTION|>--- conflicted
+++ resolved
@@ -4,7 +4,6 @@
 
 #include "shared/constants.h"
 
-<<<<<<< HEAD
 TEST(PrimitiveFactoryTest, test_auto_chip_or_kick_equality)
 {
     AutoChipOrKick auto_chip_or_kick       = {AutoChipOrKickMode::AUTOCHIP, 3.2};
@@ -18,32 +17,6 @@
     EXPECT_EQ(auto_chip_or_kick, auto_chip_or_kick_other);
 }
 
-TEST(PrimitiveFactoryTest, test_create_chip_primitive)
-{
-    auto chip_primitive = createChipPrimitive(Point(1, 2), Angle::quarter(), 5.0);
-
-    ASSERT_TRUE(chip_primitive->has_chip());
-    EXPECT_EQ(chip_primitive->chip().chip_origin().x_meters(), 1);
-    EXPECT_EQ(chip_primitive->chip().chip_origin().y_meters(), 2);
-    EXPECT_EQ(chip_primitive->chip().chip_direction().radians(),
-              static_cast<float>(Angle::quarter().toRadians()));
-    EXPECT_EQ(chip_primitive->chip().chip_distance_meters(), 5.0);
-}
-
-TEST(PrimitiveFactoryTest, test_create_kick_primitive)
-{
-    auto kick_primitive = createKickPrimitive(Point(3, 5), Angle::half(), 6.5);
-
-    ASSERT_TRUE(kick_primitive->has_kick());
-    EXPECT_EQ(kick_primitive->kick().kick_origin().x_meters(), 3);
-    EXPECT_EQ(kick_primitive->kick().kick_origin().y_meters(), 5);
-    EXPECT_EQ(kick_primitive->kick().kick_direction().radians(),
-              static_cast<float>(Angle::half().toRadians()));
-    EXPECT_EQ(kick_primitive->kick().kick_speed_m_per_s(), 6.5);
-}
-
-=======
->>>>>>> a6c0d7ae
 TEST(PrimitiveFactoryTest, test_create_move_primitive)
 {
     auto move_primitive = createMovePrimitive(
@@ -100,10 +73,7 @@
     EXPECT_EQ(move_primitive->move().auto_chip_or_kick().autokick_speed_m_per_s(), 3.5);
     EXPECT_EQ(move_primitive->move().max_speed_m_per_s(),
               STOP_COMMAND_ROBOT_MAX_SPEED_METERS_PER_SECOND);
-<<<<<<< HEAD
     EXPECT_EQ(move_primitive->move().target_spin_rps(), 0.0f);
-=======
->>>>>>> a6c0d7ae
 }
 
 TEST(PrimitiveFactoryTest, test_create_stop_primitive_brake)
