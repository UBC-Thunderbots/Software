#include "software/embedded/primitive_executor.h"

#include "proto/message_translation/tbots_geometry.h"
#include "proto/message_translation/tbots_protobuf.h"
#include "proto/primitive.pb.h"
#include "proto/primitive/primitive_msg_factory.h"
#include "proto/tbots_software_msgs.pb.h"
#include "proto/visualization.pb.h"
#include "software/geom/algorithms/distance.h"
#include "software/logger/logger.h"
#include "software/physics/velocity_conversion_util.h"

PrimitiveExecutor::PrimitiveExecutor(const RobotConstants_t &robot_constants,
                                     const TeamColour friendly_team_colour,
                                     const RobotId robot_id)
    : current_primitive_(),
      time_since_angular_trajectory_creation_(Duration::fromSeconds(0)),
      friendly_team_colour_(friendly_team_colour),
      robot_constants_(robot_constants),
      robot_id_(robot_id)

{
}

void PrimitiveExecutor::updatePrimitive(
    const TbotsProto::Primitive &primitive_msg)
{
<<<<<<< HEAD
    current_primitive_ = primitive_msg;

    if (current_primitive_.has_move())
    {
        trajectory_path_ = createTrajectoryPathFromParams(
            current_primitive_.move().xy_traj_params(), velocity_, robot_constants_);

        angular_trajectory_ = createAngularTrajectoryFromParams(
            current_primitive_.move().w_traj_params(), angular_velocity_,
            robot_constants_);

        time_since_trajectory_creation_ =
            Duration::fromSeconds(VISION_TO_ROBOT_DELAY_S);
=======
    auto primitive_set_msg_iter = primitive_set_msg.robot_primitives().find(robot_id_);
    if (primitive_set_msg_iter != primitive_set_msg.robot_primitives().end())
    {
        current_primitive_ = primitive_set_msg_iter->second;
        curr_robot_position_ = createPoint(current_primitive_.move().xy_traj_params().start_position());

        if (current_primitive_.has_move())
        {
            angular_trajectory_ = createAngularTrajectoryFromParams(
                    current_primitive_.move().w_traj_params(), angular_velocity_,
                    robot_constants_, current_primitive_.move().max_speed_mode());

            time_since_angular_trajectory_creation_ =
                    Duration::fromSeconds(VISION_TO_ROBOT_DELAY_S);
        }
>>>>>>> a248d842
    }
}

void PrimitiveExecutor::setStopPrimitive()
{
    current_primitive_ = *createStopPrimitiveProto();
}

void PrimitiveExecutor::updateVelocity(const Vector &local_velocity,
                                       const AngularVelocity &angular_velocity)
{
    Vector actual_global_velocity = localToGlobalVelocity(local_velocity, orientation_);
    velocity_                     = actual_global_velocity;
    angular_velocity_             = angular_velocity;
}

Vector PrimitiveExecutor::getTargetLinearVelocity()
{
    Vector local_velocity = globalToLocalVelocity(
        trajectory_path_->getVelocity(VISION_TO_ROBOT_DELAY_S),
        orientation_);
    Point position =
        trajectory_path_->getPosition(VISION_TO_ROBOT_DELAY_S);
    double distance_to_destination =
        distance(position, trajectory_path_->getDestination());

    // Dampen velocity as we get closer to the destination to reduce jittering
    if (distance_to_destination < MAX_DAMPENING_VELOCITY_DISTANCE_M)
    {
        local_velocity *= distance_to_destination / MAX_DAMPENING_VELOCITY_DISTANCE_M;
    }
    return local_velocity;
}

AngularVelocity PrimitiveExecutor::getTargetAngularVelocity()
{
    orientation_ =
        angular_trajectory_->getPosition(time_since_angular_trajectory_creation_.toSeconds());

    AngularVelocity angular_velocity =
        angular_trajectory_->getVelocity(time_since_angular_trajectory_creation_.toSeconds());
    Angle orientation_to_destination =
        orientation_.minDiff(angular_trajectory_->getDestination());
    if (orientation_to_destination.toDegrees() < 5)
    {
        angular_velocity *= orientation_to_destination.toDegrees() / 5;
    }

    return angular_velocity;
}


std::unique_ptr<TbotsProto::DirectControlPrimitive> PrimitiveExecutor::stepPrimitive(
    double time_elapsed_since_last_poll_s, TbotsProto::PrimitiveExecutorStatus &status)
{
    curr_robot_position_ = curr_robot_position_ + (velocity_ * time_elapsed_since_last_poll_s);
    time_since_angular_trajectory_creation_ += Duration::fromSeconds(time_elapsed_since_last_poll_s);
    status.set_running_primitive(true);


    trajectory_path_ = createTrajectoryPathFromParams(
            current_primitive_.move().xy_traj_params(), curr_robot_position_, velocity_, robot_constants_, current_primitive_.move().max_speed_mode());

    switch (current_primitive_.primitive_case())
    {
        case TbotsProto::Primitive::kStop:
        {
            auto prim   = createDirectControlPrimitive(Vector(), AngularVelocity(), 0.0,
                                                     TbotsProto::AutoChipOrKick());
            auto output = std::make_unique<TbotsProto::DirectControlPrimitive>(
                prim->direct_control());
            status.set_running_primitive(false);
            return output;
        }
        case TbotsProto::Primitive::kDirectControl:
        {
            return std::make_unique<TbotsProto::DirectControlPrimitive>(
                current_primitive_.direct_control());
        }
        case TbotsProto::Primitive::kMove:
        {
            if (!trajectory_path_.has_value() || !angular_trajectory_.has_value())
            {
                auto prim = createDirectControlPrimitive(Vector(), AngularVelocity(), 0.0,
                                                         TbotsProto::AutoChipOrKick());
                auto output = std::make_unique<TbotsProto::DirectControlPrimitive>(
                    prim->direct_control());
                LOG(INFO)
                    << "Not moving because trajectory_path_ or angular_trajectory_ is not set";
                return output;
            }

            Vector local_velocity            = getTargetLinearVelocity();
            AngularVelocity angular_velocity = getTargetAngularVelocity();

            auto output = createDirectControlPrimitive(
                local_velocity, angular_velocity,
                convertDribblerModeToDribblerSpeed(
                    current_primitive_.move().dribbler_mode(), robot_constants_),
                current_primitive_.move().auto_chip_or_kick());

            return std::make_unique<TbotsProto::DirectControlPrimitive>(
                output->direct_control());
        }
        case TbotsProto::Primitive::PRIMITIVE_NOT_SET:
        {
            // TODO (#2283) Once we can add/remove robots, this log should
            // be re-enabled. Right now it just gets spammed because we command
            // 6 robots for Div B when there are 11 on the field.
            //
            // LOG(DEBUG) << "No primitive set!";
        }
    }
    return std::make_unique<TbotsProto::DirectControlPrimitive>();
}

void PrimitiveExecutor::setRobotId(const RobotId robot_id)
{
    robot_id_ = robot_id;
}<|MERGE_RESOLUTION|>--- conflicted
+++ resolved
@@ -25,25 +25,10 @@
 void PrimitiveExecutor::updatePrimitive(
     const TbotsProto::Primitive &primitive_msg)
 {
-<<<<<<< HEAD
     current_primitive_ = primitive_msg;
 
     if (current_primitive_.has_move())
     {
-        trajectory_path_ = createTrajectoryPathFromParams(
-            current_primitive_.move().xy_traj_params(), velocity_, robot_constants_);
-
-        angular_trajectory_ = createAngularTrajectoryFromParams(
-            current_primitive_.move().w_traj_params(), angular_velocity_,
-            robot_constants_);
-
-        time_since_trajectory_creation_ =
-            Duration::fromSeconds(VISION_TO_ROBOT_DELAY_S);
-=======
-    auto primitive_set_msg_iter = primitive_set_msg.robot_primitives().find(robot_id_);
-    if (primitive_set_msg_iter != primitive_set_msg.robot_primitives().end())
-    {
-        current_primitive_ = primitive_set_msg_iter->second;
         curr_robot_position_ = createPoint(current_primitive_.move().xy_traj_params().start_position());
 
         if (current_primitive_.has_move())
@@ -55,7 +40,6 @@
             time_since_angular_trajectory_creation_ =
                     Duration::fromSeconds(VISION_TO_ROBOT_DELAY_S);
         }
->>>>>>> a248d842
     }
 }
 
