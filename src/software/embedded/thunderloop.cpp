#include "software/embedded/thunderloop.h"

#include <Tracy.hpp>
#include <fstream>

#include "proto/message_translation/tbots_protobuf.h"
#include "proto/robot_crash_msg.pb.h"
#include "proto/robot_status_msg.pb.h"
#include "proto/tbots_software_msgs.pb.h"
#include "shared/2021_robot_constants.h"
#include "shared/constants.h"
#include "software/embedded/primitive_executor.h"
#include "software/embedded/services/motor.h"
#include "software/logger/logger.h"
#include "software/logger/network_logger.h"
#include "software/networking/tbots_network_exception.h"
#include "software/tracy/tracy_constants.h"
#include "software/util/scoped_timespec_timer/scoped_timespec_timer.h"
#include "software/world/robot_state.h"
#include "software/world/team.h"

/**
 * https://web.archive.org/web/20210308013218/https://rt.wiki.kernel.org/index.php/Squarewave-example
 * using clock_nanosleep of librt
 */
extern int clock_nanosleep(clockid_t __clock_id, int __flags,
                           __const struct timespec* __req, struct timespec* __rem);

// signal handling is done by csignal which requires a function pointer with C linkage
extern "C"
{
    static MotorService* g_motor_service         = NULL;
    static TbotsProto::RobotStatus* robot_status = NULL;
    static int channel_id;
    static std::string network_interface;
    static int robot_id;

    /**
     * Handles process signals
     *
     * @param the signal value (SIGINT, SIGABRT, SIGTERN, etc)
     */
    void tbotsExit(int signal_num)
    {
        if (g_motor_service)
        {
            g_motor_service->resetMotorBoard();
        }

        // by now g3log may have died due to the termination signal, so it isn't reliable
        // to log messages
        std::cerr << "\n\n!!!\nReceived termination signal: "
                  << g3::signalToStr(signal_num) << std::endl;
        std::cerr << "Thunderloop shutting down\n!!!\n" << std::endl;

        TbotsProto::RobotCrash crash_msg;
        auto dump = g3::internal::stackdump();
        crash_msg.set_robot_id(robot_id);
        crash_msg.set_stack_dump(dump);
        crash_msg.set_exit_signal(g3::signalToStr(signal_num));
        *(crash_msg.mutable_status()) = *robot_status;

        auto sender = ThreadedProtoUdpSender<TbotsProto::RobotCrash>(
            std::string(ROBOT_MULTICAST_CHANNELS.at(channel_id)), ROBOT_CRASH_PORT,
            network_interface, true);
        sender.sendProto(crash_msg);
        std::cerr << "Broadcasting robot crash msg";

        exit(signal_num);
    }
}

Thunderloop::Thunderloop(const RobotConstants_t& robot_constants, bool enable_log_merging,
                         const int loop_hz)
    // TODO (#2495): Set the friendly team colour
    : redis_client_(
          std::make_unique<RedisClient>(REDIS_DEFAULT_HOST, REDIS_DEFAULT_PORT)),
      motor_status_(std::nullopt),
      robot_constants_(robot_constants),
      robot_id_(std::stoi(redis_client_->getSync(ROBOT_ID_REDIS_KEY))),
      channel_id_(std::stoi(redis_client_->getSync(ROBOT_MULTICAST_CHANNEL_REDIS_KEY))),
      network_interface_(redis_client_->getSync(ROBOT_NETWORK_INTERFACE_REDIS_KEY)),
      loop_hz_(loop_hz),
      kick_coeff_(std::stod(redis_client_->getSync(ROBOT_KICK_EXP_COEFF_REDIS_KEY))),
      kick_constant_(std::stoi(redis_client_->getSync(ROBOT_KICK_CONSTANT_REDIS_KEY))),
      chip_pulse_width_(
          std::stoi(redis_client_->getSync(ROBOT_CHIP_PULSE_WIDTH_REDIS_KEY))),
      primitive_executor_(Duration::fromSeconds(1.0 / loop_hz), robot_constants,
                          TeamColour::YELLOW, robot_id_),
      robot_localizer_(0.5, 0.01*0.01, 0.5*0.5, 0.1*0.1)
{
    waitForNetworkUp();

    g3::overrideSetupSignals({});
    NetworkLoggerSingleton::initializeLogger(robot_id_, enable_log_merging);

    // catch all catch-able signals
    std::signal(SIGSEGV, tbotsExit);
    std::signal(SIGTERM, tbotsExit);
    std::signal(SIGABRT, tbotsExit);
    std::signal(SIGFPE, tbotsExit);
    std::signal(SIGINT, tbotsExit);
    std::signal(SIGILL, tbotsExit);

    // Initialize values for udp sender in signal handler
    robot_status      = &robot_status_;
    channel_id        = channel_id_;
    network_interface = network_interface_;
    robot_id          = robot_id_;

    LOG(INFO)
        << "THUNDERLOOP: Network Logger initialized! Next initializing Network Service";

    network_service_ = std::make_unique<NetworkService>(
        robot_id, std::string(ROBOT_MULTICAST_CHANNELS.at(channel_id_)), PRIMITIVE_PORT,
        ROBOT_STATUS_PORT, FULL_SYSTEM_TO_ROBOT_IP_NOTIFICATION_PORT,
        ROBOT_TO_FULL_SYSTEM_IP_NOTIFICATION_PORT, ROBOT_LOGS_PORT, network_interface);
    LOG(INFO)
        << "THUNDERLOOP: Network Service initialized! Next initializing Power Service";

    if constexpr (PLATFORM == Platform::LIMITED_BUILD)
    {
        return;
    }

    power_service_ = std::make_unique<PowerService>();
    LOG(INFO)
        << "THUNDERLOOP: Power Service initialized! Next initializing Motor Service";

    motor_service_  = std::make_unique<MotorService>(robot_constants, loop_hz);
    g_motor_service = motor_service_.get();
    motor_service_->setup();
    LOG(INFO) << "THUNDERLOOP: Motor Service initialized! Next initializing IMU Service";

    imu_service_ = std::make_unique<ImuService>();

    LOG(INFO) << "THUNDERLOOP: IMU Service initialized!";

    LOG(INFO) << "THUNDERLOOP: finished initialization with ROBOT ID: " << robot_id_
              << ", CHANNEL ID: " << channel_id_
              << ", and NETWORK INTERFACE: " << network_interface_;
    LOG(INFO)
        << "THUNDERLOOP: to update Thunderloop configuration, change REDIS store and restart Thunderloop";
}

Thunderloop::~Thunderloop() {}

/*
 * Run the main robot loop!
 */
void Thunderloop::runLoop()
{
    // Timing
    struct timespec next_shot;
    struct timespec poll_time;
    struct timespec iteration_time;
    struct timespec last_primitive_received_time;
    struct timespec last_world_received_time;
    struct timespec current_time;
    struct timespec last_chipper_fired;
    struct timespec last_kicker_fired;
    struct timespec prev_iter_start_time;

    // Input buffer
    TbotsProto::Primitive new_primitive;

    // Loop interval
    int interval =
        static_cast<int>(1.0f / static_cast<float>(loop_hz_) * NANOSECONDS_PER_SECOND);

    // Get current time
    // Note: CLOCK_MONOTONIC is used over CLOCK_REALTIME since
    // CLOCK_REALTIME can jump backwards
    clock_gettime(CLOCK_MONOTONIC, &next_shot);
    clock_gettime(CLOCK_MONOTONIC, &last_primitive_received_time);
    clock_gettime(CLOCK_MONOTONIC, &last_world_received_time);
    clock_gettime(CLOCK_MONOTONIC, &last_chipper_fired);
    clock_gettime(CLOCK_MONOTONIC, &last_kicker_fired);
    clock_gettime(CLOCK_MONOTONIC, &prev_iter_start_time);
<<<<<<< HEAD
=======

    std::string thunderloop_hash, thunderloop_date_flashed;

    std::ifstream hashFile("~/thunderbots_hashes/thunderloop.hash");
    std::ifstream dateFile("~/thunderbots_hashes/thunderloop.date");

    std::getline(hashFile, thunderloop_hash);
    std::getline(dateFile, thunderloop_date_flashed);

    hashFile.close();
    dateFile.close();

    robot_status_.set_thunderloop_version(thunderloop_hash);
    robot_status_.set_thunderloop_date_flashed(thunderloop_date_flashed);
>>>>>>> c8a1b5a4

    for (;;)
    {
        struct timespec time_since_prev_iter;
        clock_gettime(CLOCK_MONOTONIC, &current_time);
<<<<<<< HEAD
        ScopedTimespecTimer::timespecDiff(&current_time, &prev_iter_start_time, &time_since_prev_iter);
=======
        ScopedTimespecTimer::timespecDiff(&current_time, &prev_iter_start_time,
                                          &time_since_prev_iter);
>>>>>>> c8a1b5a4
        prev_iter_start_time = current_time;
        {
            // Wait until next shot
            //
            // Note: CLOCK_MONOTONIC is used over CLOCK_REALTIME since
            // CLOCK_REALTIME can jump backwards
            clock_nanosleep(CLOCK_MONOTONIC, TIMER_ABSTIME, &next_shot, NULL);

            FrameMarkStart(TracyConstants::THUNDERLOOP_FRAME_MARKER);

            ScopedTimespecTimer iteration_timer(&iteration_time);

            // Collect jetson status
            jetson_status_.set_cpu_temperature(getCpuTemperature());

            // Network Service: receive newest world, primitives and set out the last
            // robot status
            {
                ScopedTimespecTimer timer(&poll_time);

                ZoneNamedN(_tracy_network_poll, "Thunderloop: Poll NetworkService", true);

                new_primitive = network_service_->poll(robot_status_);
            }

            thunderloop_status_.set_network_service_poll_time_ms(
                getMilliseconds(poll_time));

            uint64_t last_handled_primitive_set = primitive_.sequence_number();

            // Updating primitives and world with newly received data
            // and setting the correct time elasped since last primitive / world

            struct timespec time_since_last_primitive_received;
            clock_gettime(CLOCK_MONOTONIC, &current_time);
            ScopedTimespecTimer::timespecDiff(&current_time,
                                              &last_primitive_received_time,
                                              &time_since_last_primitive_received);
            network_status_.set_ms_since_last_primitive_received(
                getMilliseconds(time_since_last_primitive_received));



            // If the primitive msg is new, update the internal buffer
            // and start the new primitive.
            if (new_primitive.time_sent().epoch_timestamp_seconds() >
                primitive_.time_sent().epoch_timestamp_seconds())
            {
                // Save new primitive
                primitive_ = new_primitive;

                auto orientation_msg_iter = primitive_set_.robot_orientations().find((uint32_t) robot_id_);
                if (orientation_msg_iter != primitive_set_.robot_orientations().end()) {
                    robot_localizer_.rollbackVision(createAngle(orientation_msg_iter->second), RTT_S);
                }


                // Update primitive executor's primitive set
                {
                    clock_gettime(CLOCK_MONOTONIC, &last_primitive_received_time);

                    // Start new primitive
                    {
                        ScopedTimespecTimer timer(&poll_time);
                        primitive_executor_.updatePrimitive(primitive_);
                    }

                    thunderloop_status_.set_primitive_executor_start_time_ms(
                        getMilliseconds(poll_time));
                }
            }

            robot_localizer_.step(AngularVelocity::zero());
            auto imu_poll = imu_service_->pollHeadingRate();

            if (imu_poll.has_value()) {
                robot_localizer_.updateImu(imu_poll.value());
            }

            if (motor_status_.has_value())
            {
                auto status = motor_status_.value();
                robot_localizer_.updateEncoders(createAngularVelocity(status.angular_velocity()));

                // step the robot localizer

                primitive_executor_.updateState(
                        createVector(status.local_velocity()),
                        robot_localizer_.getAngularVelocity(),
                        robot_localizer_.getOrientation());


            }

            // Timeout Overrides for Primitives
            // These should be after the new primitive update section above

            // If primitive not received in a while, stop robot
            // Primitive Executor: run the last primitive if we have not timed out
            {
                ScopedTimespecTimer timer(&poll_time);

                ZoneNamedN(_tracy_step_primitive, "Thunderloop: step Primitive", true);

                // Handle emergency stop override
                auto nanoseconds_elapsed_since_last_primitive =
                    getNanoseconds(time_since_last_primitive_received);

                if (nanoseconds_elapsed_since_last_primitive > PACKET_TIMEOUT_NS)
                {
                    primitive_executor_.setStopPrimitive();
                }

                direct_control_ =
                    *primitive_executor_.stepPrimitive(primitive_executor_status_);
            }

            thunderloop_status_.set_primitive_executor_step_time_ms(
                getMilliseconds(poll_time));

            // Power Service: execute the power control command
            power_status_ = pollPowerService(poll_time);
            thunderloop_status_.set_power_service_poll_time_ms(
                getMilliseconds(poll_time));

            struct timespec time_since_kicker_fired;
            clock_gettime(CLOCK_MONOTONIC, &current_time);
            ScopedTimespecTimer::timespecDiff(&current_time, &last_kicker_fired,
                                              &time_since_kicker_fired);
            chipper_kicker_status_.set_ms_since_kicker_fired(
                getMilliseconds(time_since_kicker_fired));

            struct timespec time_since_chipper_fired;
            clock_gettime(CLOCK_MONOTONIC, &current_time);
            ScopedTimespecTimer::timespecDiff(&current_time, &last_chipper_fired,
                                              &time_since_chipper_fired);
            chipper_kicker_status_.set_ms_since_chipper_fired(
                getMilliseconds(time_since_chipper_fired));

            // if a kick proto is sent or if autokick is on
            if (direct_control_.power_control().chicker().has_kick_speed_m_per_s() ||
                direct_control_.power_control()
                    .chicker()
                    .auto_chip_or_kick()
                    .has_autokick_speed_m_per_s())
            {
                clock_gettime(CLOCK_MONOTONIC, &last_kicker_fired);
            }
            // if a chip proto is sent or if autochip is on
            else if (direct_control_.power_control()
                         .chicker()
                         .has_chip_distance_meters() ||
                     direct_control_.power_control()
                         .chicker()
                         .auto_chip_or_kick()
                         .has_autochip_distance_meters())
            {
                clock_gettime(CLOCK_MONOTONIC, &last_chipper_fired);
            }

            // Motor Service: execute the motor control command
<<<<<<< HEAD
            {
                ScopedTimespecTimer timer(&poll_time);

                ZoneNamedN(_tracy_motor_service, "Thunderloop: Poll MotorService", true);
                double time_since_prev_iter_sec = getMilliseconds(time_since_prev_iter) * SECONDS_PER_MILLISECOND;

                motor_status_ = motor_service_->poll(direct_control_.motor_control(),
                                                     time_since_prev_iter_sec);
            }
=======
            motor_status_ = pollMotorService(poll_time, direct_control_.motor_control(),
                                             time_since_prev_iter);
>>>>>>> c8a1b5a4
            thunderloop_status_.set_motor_service_poll_time_ms(
                getMilliseconds(poll_time));

            clock_gettime(CLOCK_MONOTONIC, &current_time);
            time_sent_.set_epoch_timestamp_seconds(
                static_cast<double>(current_time.tv_sec));

            // Update Robot Status with poll responses
            robot_status_.set_robot_id(robot_id_);
            robot_status_.set_last_handled_primitive_set(last_handled_primitive_set);
            *(robot_status_.mutable_time_sent())             = time_sent_;
            *(robot_status_.mutable_thunderloop_status())    = thunderloop_status_;
            *(robot_status_.mutable_motor_status())          = motor_status_.value();
            *(robot_status_.mutable_power_status())          = power_status_;
            *(robot_status_.mutable_jetson_status())         = jetson_status_;
            *(robot_status_.mutable_network_status())        = network_status_;
            *(robot_status_.mutable_chipper_kicker_status()) = chipper_kicker_status_;
            *(robot_status_.mutable_primitive_executor_status()) =
                primitive_executor_status_;

            // Update Redis
            {
                ZoneNamedN(_tracy_redis, "Thunderloop: Commit to REDIS", true);

                redis_client_->setNoCommit(
                    ROBOT_BATTERY_VOLTAGE_REDIS_KEY,
                    std::to_string(power_status_.battery_voltage()));
                redis_client_->setNoCommit(ROBOT_CURRENT_DRAW_REDIS_KEY,
                                           std::to_string(power_status_.current_draw()));
                redis_client_->asyncCommit();
            }

            updateErrorCodes();
        }

        auto loop_duration_ns = getNanoseconds(iteration_time);
        thunderloop_status_.set_iteration_time_ms(loop_duration_ns /
                                                  NANOSECONDS_PER_MILLISECOND);

        // Calculate next shot (which is an absolute time)
        next_shot.tv_nsec += interval;
        timespecNorm(next_shot);

        FrameMarkEnd(TracyConstants::THUNDERLOOP_FRAME_MARKER);
    }
}

double Thunderloop::getMilliseconds(timespec time)
{
    return (static_cast<double>(time.tv_sec) * MILLISECONDS_PER_SECOND) +
           (static_cast<double>(time.tv_nsec) / NANOSECONDS_PER_MILLISECOND);
}

double Thunderloop::getNanoseconds(timespec time)
{
    return (static_cast<double>(time.tv_sec) * NANOSECONDS_PER_SECOND) +
           static_cast<double>(time.tv_nsec);
}

void Thunderloop::timespecNorm(struct timespec& ts)
{
    while (ts.tv_nsec >= static_cast<int>(NANOSECONDS_PER_SECOND))
    {
        ts.tv_nsec -= static_cast<int>(NANOSECONDS_PER_SECOND);
        ts.tv_sec++;
    }
}

double Thunderloop::getCpuTemperature()
{
    // Get the CPU temperature
    std::ifstream cpu_temp_file(CPU_TEMP_FILE_PATH);
    if (cpu_temp_file.is_open())
    {
        std::string cpu_temp_str;
        std::getline(cpu_temp_file, cpu_temp_str);
        cpu_temp_file.close();

        // Convert the temperature to a double
        // The temperature returned is in millicelcius
        double cpu_temp = std::stod(cpu_temp_str) / 1000.0;
        return cpu_temp;
    }
    else
    {
        LOG(WARNING) << "Could not open CPU temperature file";
        return 0.0;
    }
}

TbotsProto::MotorStatus Thunderloop::pollMotorService(
    struct timespec& poll_time, const TbotsProto::MotorControl& motor_control,
    const struct timespec& time_since_prev_iteration)
{
    ScopedTimespecTimer timer(&poll_time);

    ZoneNamedN(_tracy_motor_service_poll, "Thunderloop: Poll MotorService", true);

    if constexpr (PLATFORM == Platform::LIMITED_BUILD)
    {
        return TbotsProto::MotorStatus();
    }

    double time_since_prev_iteration_s =
        getMilliseconds(time_since_prev_iteration) * SECONDS_PER_MILLISECOND;
    return motor_service_->poll(motor_control, time_since_prev_iteration_s);
}

TbotsProto::PowerStatus Thunderloop::pollPowerService(struct timespec& poll_time)
{
    ScopedTimespecTimer timer(&poll_time);

    ZoneNamedN(_tracy_power_service_poll, "Thunderloop: Poll PowerService", true);

    if constexpr (PLATFORM == Platform::LIMITED_BUILD)
    {
        return TbotsProto::PowerStatus();
    }

    return power_service_->poll(direct_control_.power_control(), kick_coeff_,
                                kick_constant_, chip_pulse_width_);
}

bool isPowerStable(std::ifstream& log_file)
{
    // if the log file cannot be open, we would return false. Chances are, the battery
    // power supply is indeed stable
    if (!log_file.is_open())
    {
        LOG(WARNING) << "Cannot dmesg log file. Do you have permission?";
        return true;
    }

    std::string line;
    while (std::getline(log_file, line))
    {
        // if this lines exist, we know for sure that the battery is not stable!
        if (line.find("soctherm: OC ALARM 0x00000001") != std::string::npos)
        {
            return false;
        }
    }

    // We have reached the end of the line with the while loop from above. Therefore, we
    // need to run std::ifstream::clear so that std::getline would return the new lines in
    // the file stream.
    log_file.clear();

    return true;
}

void Thunderloop::updateErrorCodes()
{
    // Clear existing codes
    robot_status_.clear_error_code();

    // Updates error status
    if (power_status_.battery_voltage() <= BATTERY_WARNING_VOLTAGE)
    {
        robot_status_.mutable_error_code()->Add(TbotsProto::ErrorCode::LOW_BATTERY);
    }
    if (power_status_.capacitor_voltage() >= MAX_CAPACITOR_VOLTAGE)
    {
        robot_status_.mutable_error_code()->Add(TbotsProto::ErrorCode::HIGH_CAP);
    }
    if (jetson_status_.cpu_temperature() >= MAX_JETSON_TEMP_C)
    {
        robot_status_.mutable_error_code()->Add(TbotsProto::ErrorCode::HIGH_BOARD_TEMP);
    }

    if (!isPowerStable(log_file))
    {
        robot_status_.mutable_error_code()->Add(
            TbotsProto::ErrorCode::UNSTABLE_POWER_SUPPLY);
    }
}

void Thunderloop::waitForNetworkUp()
{
    std::unique_ptr<ThreadedUdpSender> network_tester;
    try
    {
        network_tester = std::make_unique<ThreadedUdpSender>(
            std::string(ROBOT_MULTICAST_CHANNELS.at(channel_id_)), NETWORK_COMM_TEST_PORT,
            network_interface_, true);
    }
    catch (TbotsNetworkException& e)
    {
        LOG(FATAL) << "Thunderloop cannot connect to the network. Error: " << e.what();
    }

    // Send an empty packet on the specific network interface to
    // ensure wifi is connected. Keeps trying until successful
    while (true)
    {
        try
        {
            network_tester->sendString("");
            break;
        }
        catch (std::exception& e)
        {
            // Resend the message after a delay
            LOG(WARNING) << "Thunderloop cannot connect to network!"
                         << "Waiting for connection...";
            sleep(PING_RETRY_DELAY_S);
        }
    }

    LOG(INFO) << "Thunderloop connected to network!";
}<|MERGE_RESOLUTION|>--- conflicted
+++ resolved
@@ -177,8 +177,6 @@
     clock_gettime(CLOCK_MONOTONIC, &last_chipper_fired);
     clock_gettime(CLOCK_MONOTONIC, &last_kicker_fired);
     clock_gettime(CLOCK_MONOTONIC, &prev_iter_start_time);
-<<<<<<< HEAD
-=======
 
     std::string thunderloop_hash, thunderloop_date_flashed;
 
@@ -193,18 +191,13 @@
 
     robot_status_.set_thunderloop_version(thunderloop_hash);
     robot_status_.set_thunderloop_date_flashed(thunderloop_date_flashed);
->>>>>>> c8a1b5a4
 
     for (;;)
     {
         struct timespec time_since_prev_iter;
         clock_gettime(CLOCK_MONOTONIC, &current_time);
-<<<<<<< HEAD
-        ScopedTimespecTimer::timespecDiff(&current_time, &prev_iter_start_time, &time_since_prev_iter);
-=======
         ScopedTimespecTimer::timespecDiff(&current_time, &prev_iter_start_time,
                                           &time_since_prev_iter);
->>>>>>> c8a1b5a4
         prev_iter_start_time = current_time;
         {
             // Wait until next shot
@@ -246,8 +239,6 @@
             network_status_.set_ms_since_last_primitive_received(
                 getMilliseconds(time_since_last_primitive_received));
 
-
-
             // If the primitive msg is new, update the internal buffer
             // and start the new primitive.
             if (new_primitive.time_sent().epoch_timestamp_seconds() >
@@ -256,10 +247,8 @@
                 // Save new primitive
                 primitive_ = new_primitive;
 
-                auto orientation_msg_iter = primitive_set_.robot_orientations().find((uint32_t) robot_id_);
-                if (orientation_msg_iter != primitive_set_.robot_orientations().end()) {
-                    robot_localizer_.rollbackVision(createAngle(orientation_msg_iter->second), RTT_S);
-                }
+                auto orientation_msg = primitive_.orientation();
+                robot_localizer_.rollbackVision(createAngle(orientation_msg), RTT_S);
 
 
                 // Update primitive executor's primitive set
@@ -366,20 +355,8 @@
             }
 
             // Motor Service: execute the motor control command
-<<<<<<< HEAD
-            {
-                ScopedTimespecTimer timer(&poll_time);
-
-                ZoneNamedN(_tracy_motor_service, "Thunderloop: Poll MotorService", true);
-                double time_since_prev_iter_sec = getMilliseconds(time_since_prev_iter) * SECONDS_PER_MILLISECOND;
-
-                motor_status_ = motor_service_->poll(direct_control_.motor_control(),
-                                                     time_since_prev_iter_sec);
-            }
-=======
             motor_status_ = pollMotorService(poll_time, direct_control_.motor_control(),
                                              time_since_prev_iter);
->>>>>>> c8a1b5a4
             thunderloop_status_.set_motor_service_poll_time_ms(
                 getMilliseconds(poll_time));
 
