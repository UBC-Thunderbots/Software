#include "software/embedded/thunderloop.h"

#include <Tracy.hpp>
#include <fstream>

#include "proto/message_translation/tbots_protobuf.h"
#include "proto/robot_crash_msg.pb.h"
#include "proto/robot_status_msg.pb.h"
#include "proto/tbots_software_msgs.pb.h"
#include "shared/2021_robot_constants.h"
#include "shared/constants.h"
#include "software/embedded/primitive_executor.h"
#include "software/embedded/services/motor.h"
#include "software/logger/logger.h"
#include "software/logger/network_logger.h"
#include "software/networking/tbots_network_exception.h"
#include "software/tracy/tracy_constants.h"
#include "software/util/scoped_timespec_timer/scoped_timespec_timer.h"

/**
 * https://web.archive.org/web/20210308013218/https://rt.wiki.kernel.org/index.php/Squarewave-example
 * using clock_nanosleep of librt
 */
extern int clock_nanosleep(clockid_t __clock_id, int __flags,
                           __const struct timespec* __req, struct timespec* __rem);

// signal handling is done by csignal which requires a function pointer with C linkage
extern "C"
{
    static MotorService* g_motor_service         = NULL;
    static TbotsProto::RobotStatus* robot_status = NULL;
    static int channel_id;
    static std::string network_interface;
    static int robot_id;

    /**
     * Handles process signals
     *
     * @param the signal value (SIGINT, SIGABRT, SIGTERN, etc)
     */
    void tbotsExit(int signal_num)
    {
        if (g_motor_service)
        {
            g_motor_service->resetMotorBoard();
        }

        // by now g3log may have died due to the termination signal, so it isn't reliable
        // to log messages
        std::cerr << "\n\n!!!\nReceived termination signal: "
                  << g3::signalToStr(signal_num) << std::endl;
        std::cerr << "Thunderloop shutting down\n!!!\n" << std::endl;

        TbotsProto::RobotCrash crash_msg;
        auto dump = g3::internal::stackdump();
        crash_msg.set_robot_id(robot_id);
        crash_msg.set_stack_dump(dump);
        crash_msg.set_exit_signal(g3::signalToStr(signal_num));
        *(crash_msg.mutable_status()) = *robot_status;

        auto sender = ThreadedProtoUdpSender<TbotsProto::RobotCrash>(
            std::string(ROBOT_MULTICAST_CHANNELS.at(channel_id)), ROBOT_CRASH_PORT,
            network_interface, true);
        sender.sendProto(crash_msg);
        std::cerr << "Broadcasting robot crash msg";

        exit(signal_num);
    }
}

Thunderloop::Thunderloop(const RobotConstants_t& robot_constants, bool enable_log_merging,
                         const int loop_hz)
    // TODO (#2495): Set the friendly team colour
    : redis_client_(
          std::make_unique<RedisClient>(REDIS_DEFAULT_HOST, REDIS_DEFAULT_PORT)),
      motor_status_(std::nullopt),
      robot_constants_(robot_constants),
      robot_id_(std::stoi(redis_client_->getSync(ROBOT_ID_REDIS_KEY))),
      channel_id_(std::stoi(redis_client_->getSync(ROBOT_MULTICAST_CHANNEL_REDIS_KEY))),
      network_interface_(redis_client_->getSync(ROBOT_NETWORK_INTERFACE_REDIS_KEY)),
      loop_hz_(loop_hz),
      kick_coeff_(std::stod(redis_client_->getSync(ROBOT_KICK_EXP_COEFF_REDIS_KEY))),
      kick_constant_(std::stoi(redis_client_->getSync(ROBOT_KICK_CONSTANT_REDIS_KEY))),
      chip_pulse_width_(
          std::stoi(redis_client_->getSync(ROBOT_CHIP_PULSE_WIDTH_REDIS_KEY))),
      primitive_executor_(Duration::fromSeconds(1.0 / loop_hz), robot_constants,
                          TeamColour::YELLOW, robot_id_)
{
    waitForNetworkUp();

    g3::overrideSetupSignals({});
    NetworkLoggerSingleton::initializeLogger(robot_id_, enable_log_merging);

    // catch all catch-able signals
    std::signal(SIGSEGV, tbotsExit);
    std::signal(SIGTERM, tbotsExit);
    std::signal(SIGABRT, tbotsExit);
    std::signal(SIGFPE, tbotsExit);
    std::signal(SIGINT, tbotsExit);
    std::signal(SIGILL, tbotsExit);

    // Initialize values for udp sender in signal handler
    robot_status      = &robot_status_;
    channel_id        = channel_id_;
    network_interface = network_interface_;
    robot_id          = robot_id_;

    LOG(INFO)
        << "THUNDERLOOP: Network Logger initialized! Next initializing Network Service";

    network_service_ = std::make_unique<NetworkService>(
        robot_id, std::string(ROBOT_MULTICAST_CHANNELS.at(channel_id_)), PRIMITIVE_PORT,
        ROBOT_STATUS_PORT, FULL_SYSTEM_TO_ROBOT_IP_NOTIFICATION_PORT,
        ROBOT_TO_FULL_SYSTEM_IP_NOTIFICATION_PORT, ROBOT_LOGS_PORT, network_interface);
    LOG(INFO)
        << "THUNDERLOOP: Network Service initialized! Next initializing Power Service";

    if constexpr (PLATFORM == Platform::LIMITED_BUILD)
    {
        return;
    }

    power_service_ = std::make_unique<PowerService>();
    LOG(INFO)
        << "THUNDERLOOP: Power Service initialized! Next initializing Motor Service";

    motor_service_  = std::make_unique<MotorService>(robot_constants, loop_hz);
    g_motor_service = motor_service_.get();
    motor_service_->setup();
    LOG(INFO) << "THUNDERLOOP: Motor Service initialized!";

    LOG(INFO) << "THUNDERLOOP: finished initialization with ROBOT ID: " << robot_id_
              << ", CHANNEL ID: " << channel_id_
              << ", and NETWORK INTERFACE: " << network_interface_;
    LOG(INFO)
        << "THUNDERLOOP: to update Thunderloop configuration, change REDIS store and restart Thunderloop";
}

Thunderloop::~Thunderloop() {}

/*
 * Run the main robot loop!
 */
void Thunderloop::runLoop()
{
    // Timing
    struct timespec next_shot;
    struct timespec poll_time;
    struct timespec iteration_time;
    struct timespec last_primitive_received_time;
    struct timespec current_time;
    struct timespec last_chipper_fired;
    struct timespec last_kicker_fired;
    struct timespec prev_iter_start_time;

    // Input buffer
<<<<<<< HEAD
    TbotsProto::PrimitiveSet new_primitive_set;
    const TbotsProto::PrimitiveSet empty_primitive_set;
=======
    TbotsProto::Primitive new_primitive;
>>>>>>> 8c508a4e

    // Loop interval
    int interval =
        static_cast<int>(1.0f / static_cast<float>(loop_hz_) * NANOSECONDS_PER_SECOND);

    // Get current time
    // Note: CLOCK_MONOTONIC is used over CLOCK_REALTIME since
    // CLOCK_REALTIME can jump backwards
    clock_gettime(CLOCK_MONOTONIC, &next_shot);
    clock_gettime(CLOCK_MONOTONIC, &last_primitive_received_time);
    clock_gettime(CLOCK_MONOTONIC, &last_chipper_fired);
    clock_gettime(CLOCK_MONOTONIC, &last_kicker_fired);
    clock_gettime(CLOCK_MONOTONIC, &prev_iter_start_time);

    std::string thunderloop_hash, thunderloop_date_flashed;

    std::ifstream hashFile("~/thunderbots_hashes/thunderloop.hash");
    std::ifstream dateFile("~/thunderbots_hashes/thunderloop.date");

    std::getline(hashFile, thunderloop_hash);
    std::getline(dateFile, thunderloop_date_flashed);

    hashFile.close();
    dateFile.close();

    robot_status_.set_thunderloop_version(thunderloop_hash);
    robot_status_.set_thunderloop_date_flashed(thunderloop_date_flashed);

    for (;;)
    {
        struct timespec time_since_prev_iter;
        clock_gettime(CLOCK_MONOTONIC, &current_time);
        ScopedTimespecTimer::timespecDiff(&current_time, &prev_iter_start_time,
                                          &time_since_prev_iter);
        prev_iter_start_time = current_time;
        {
            // Wait until next shot
            //
            // Note: CLOCK_MONOTONIC is used over CLOCK_REALTIME since
            // CLOCK_REALTIME can jump backwards
            clock_nanosleep(CLOCK_MONOTONIC, TIMER_ABSTIME, &next_shot, NULL);

            FrameMarkStart(TracyConstants::THUNDERLOOP_FRAME_MARKER);

            ScopedTimespecTimer iteration_timer(&iteration_time);

            // Collect jetson status
            jetson_status_.set_cpu_temperature(getCpuTemperature());

            // Network Service: receive newest primitives and send out the last
            // robot status
            {
                ScopedTimespecTimer timer(&poll_time);

                ZoneNamedN(_tracy_network_poll, "Thunderloop: Poll NetworkService", true);

                new_primitive = network_service_->poll(robot_status_);
            }

            thunderloop_status_.set_network_service_poll_time_ms(
                getMilliseconds(poll_time));

            uint64_t last_handled_primitive_set = primitive_.sequence_number();

            // Updating primitives with newly received data
            // and setting the correct time elasped since last primitive

            struct timespec time_since_last_primitive_received;
            clock_gettime(CLOCK_MONOTONIC, &current_time);
            ScopedTimespecTimer::timespecDiff(&current_time,
                                              &last_primitive_received_time,
                                              &time_since_last_primitive_received);
            network_status_.set_ms_since_last_primitive_received(
                getMilliseconds(time_since_last_primitive_received));

            // If the primitive msg is new, update the internal buffer
            // and start the new primitive.
            if (new_primitive.time_sent().epoch_timestamp_seconds() >
                primitive_.time_sent().epoch_timestamp_seconds())
            {
                // Save new primitive
                primitive_ = new_primitive;

                // Update primitive executor's primitive set
                {
                    clock_gettime(CLOCK_MONOTONIC, &last_primitive_received_time);

                    // Start new primitive
                    {
                        ScopedTimespecTimer timer(&poll_time);
                        primitive_executor_.updatePrimitive(primitive_);
                    }

                    thunderloop_status_.set_primitive_executor_start_time_ms(
                        getMilliseconds(poll_time));
                }
            }

            if (motor_status_.has_value())
            {
                auto status = motor_status_.value();
                primitive_executor_.updateVelocity(
                    createVector(status.local_velocity()),
                    createAngularVelocity(status.angular_velocity()));
            }

            // Timeout Overrides for Primitives
            // These should be after the new primitive update section above

            // If primitive not received in a while, stop robot
            // Primitive Executor: run the last primitive if we have not timed out
            {
                ScopedTimespecTimer timer(&poll_time);

                ZoneNamedN(_tracy_step_primitive, "Thunderloop: Step Primitive", true);

                // Handle emergency stop override
                auto nanoseconds_elapsed_since_last_primitive =
                    getNanoseconds(time_since_last_primitive_received);

                if (nanoseconds_elapsed_since_last_primitive > PACKET_TIMEOUT_NS)
                {
                    primitive_executor_.setStopPrimitive();
                }

                direct_control_ =
                    *primitive_executor_.stepPrimitive(primitive_executor_status_);
            }

            thunderloop_status_.set_primitive_executor_step_time_ms(
                getMilliseconds(poll_time));

            // Power Service: execute the power control command
            power_status_ = pollPowerService(poll_time);
            thunderloop_status_.set_power_service_poll_time_ms(
                getMilliseconds(poll_time));

            struct timespec time_since_kicker_fired;
            clock_gettime(CLOCK_MONOTONIC, &current_time);
            ScopedTimespecTimer::timespecDiff(&current_time, &last_kicker_fired,
                                              &time_since_kicker_fired);
            chipper_kicker_status_.set_ms_since_kicker_fired(
                getMilliseconds(time_since_kicker_fired));

            struct timespec time_since_chipper_fired;
            clock_gettime(CLOCK_MONOTONIC, &current_time);
            ScopedTimespecTimer::timespecDiff(&current_time, &last_chipper_fired,
                                              &time_since_chipper_fired);
            chipper_kicker_status_.set_ms_since_chipper_fired(
                getMilliseconds(time_since_chipper_fired));

            // if a kick proto is sent or if autokick is on
            if (direct_control_.power_control().chicker().has_kick_speed_m_per_s() ||
                direct_control_.power_control()
                    .chicker()
                    .auto_chip_or_kick()
                    .has_autokick_speed_m_per_s())
            {
                clock_gettime(CLOCK_MONOTONIC, &last_kicker_fired);
            }
            // if a chip proto is sent or if autochip is on
            else if (direct_control_.power_control()
                         .chicker()
                         .has_chip_distance_meters() ||
                     direct_control_.power_control()
                         .chicker()
                         .auto_chip_or_kick()
                         .has_autochip_distance_meters())
            {
                clock_gettime(CLOCK_MONOTONIC, &last_chipper_fired);
            }

            // Motor Service: execute the motor control command
            motor_status_ = pollMotorService(poll_time, direct_control_.motor_control(),
                                             time_since_prev_iter);
            thunderloop_status_.set_motor_service_poll_time_ms(
                getMilliseconds(poll_time));

            clock_gettime(CLOCK_MONOTONIC, &current_time);
            time_sent_.set_epoch_timestamp_seconds(
                static_cast<double>(current_time.tv_sec));

            // Update Robot Status with poll responses
            robot_status_.set_robot_id(robot_id_);
            robot_status_.set_last_handled_primitive_set(last_handled_primitive_set);
            *(robot_status_.mutable_time_sent())             = time_sent_;
            *(robot_status_.mutable_thunderloop_status())    = thunderloop_status_;
            *(robot_status_.mutable_motor_status())          = motor_status_.value();
            *(robot_status_.mutable_power_status())          = power_status_;
            *(robot_status_.mutable_jetson_status())         = jetson_status_;
            *(robot_status_.mutable_network_status())        = network_status_;
            *(robot_status_.mutable_chipper_kicker_status()) = chipper_kicker_status_;
            *(robot_status_.mutable_primitive_executor_status()) =
                primitive_executor_status_;

            // Update Redis
            {
                ZoneNamedN(_tracy_redis, "Thunderloop: Commit to REDIS", true);

                redis_client_->setNoCommit(
                    ROBOT_BATTERY_VOLTAGE_REDIS_KEY,
                    std::to_string(power_status_.battery_voltage()));
                redis_client_->setNoCommit(ROBOT_CURRENT_DRAW_REDIS_KEY,
                                           std::to_string(power_status_.current_draw()));
                redis_client_->asyncCommit();
            }

            updateErrorCodes();
        }

        auto loop_duration_ns = getNanoseconds(iteration_time);
        thunderloop_status_.set_iteration_time_ms(loop_duration_ns /
                                                  NANOSECONDS_PER_MILLISECOND);

        // Calculate next shot (which is an absolute time)
        next_shot.tv_nsec += interval;
        timespecNorm(next_shot);

        FrameMarkEnd(TracyConstants::THUNDERLOOP_FRAME_MARKER);
    }
}

double Thunderloop::getMilliseconds(timespec time)
{
    return (static_cast<double>(time.tv_sec) * MILLISECONDS_PER_SECOND) +
           (static_cast<double>(time.tv_nsec) / NANOSECONDS_PER_MILLISECOND);
}

double Thunderloop::getNanoseconds(timespec time)
{
    return (static_cast<double>(time.tv_sec) * NANOSECONDS_PER_SECOND) +
           static_cast<double>(time.tv_nsec);
}

void Thunderloop::timespecNorm(struct timespec& ts)
{
    while (ts.tv_nsec >= static_cast<int>(NANOSECONDS_PER_SECOND))
    {
        ts.tv_nsec -= static_cast<int>(NANOSECONDS_PER_SECOND);
        ts.tv_sec++;
    }
}

double Thunderloop::getCpuTemperature()
{
    // Get the CPU temperature
    std::ifstream cpu_temp_file(CPU_TEMP_FILE_PATH);
    if (cpu_temp_file.is_open())
    {
        std::string cpu_temp_str;
        std::getline(cpu_temp_file, cpu_temp_str);
        cpu_temp_file.close();

        // Convert the temperature to a double
        // The temperature returned is in millicelcius
        double cpu_temp = std::stod(cpu_temp_str) / 1000.0;
        return cpu_temp;
    }
    else
    {
        LOG(WARNING) << "Could not open CPU temperature file";
        return 0.0;
    }
}

TbotsProto::MotorStatus Thunderloop::pollMotorService(
    struct timespec& poll_time, const TbotsProto::MotorControl& motor_control,
    const struct timespec& time_since_prev_iteration)
{
    ScopedTimespecTimer timer(&poll_time);

    ZoneNamedN(_tracy_motor_service_poll, "Thunderloop: Poll MotorService", true);

    if constexpr (PLATFORM == Platform::LIMITED_BUILD)
    {
        return TbotsProto::MotorStatus();
    }

    double time_since_prev_iteration_s =
        getMilliseconds(time_since_prev_iteration) * SECONDS_PER_MILLISECOND;
    return motor_service_->poll(motor_control, time_since_prev_iteration_s);
}

TbotsProto::PowerStatus Thunderloop::pollPowerService(struct timespec& poll_time)
{
    ScopedTimespecTimer timer(&poll_time);

    ZoneNamedN(_tracy_power_service_poll, "Thunderloop: Poll PowerService", true);

    if constexpr (PLATFORM == Platform::LIMITED_BUILD)
    {
        return TbotsProto::PowerStatus();
    }

    return power_service_->poll(direct_control_.power_control(), kick_coeff_,
                                kick_constant_, chip_pulse_width_);
}

bool isPowerStable(std::ifstream& log_file)
{
    // if the log file cannot be open, we would return false. Chances are, the battery
    // power supply is indeed stable
    if (!log_file.is_open())
    {
        LOG(WARNING) << "Cannot dmesg log file. Do you have permission?";
        return true;
    }

    std::string line;
    while (std::getline(log_file, line))
    {
        // if this lines exist, we know for sure that the battery is not stable!
        if (line.find("soctherm: OC ALARM 0x00000001") != std::string::npos)
        {
            return false;
        }
    }

    // We have reached the end of the line with the while loop from above. Therefore, we
    // need to run std::ifstream::clear so that std::getline would return the new lines in
    // the file stream.
    log_file.clear();

    return true;
}

void Thunderloop::updateErrorCodes()
{
    // Clear existing codes
    robot_status_.clear_error_code();

    // Updates error status
    if (power_status_.battery_voltage() <= BATTERY_WARNING_VOLTAGE)
    {
        robot_status_.mutable_error_code()->Add(TbotsProto::ErrorCode::LOW_BATTERY);
    }
    if (power_status_.capacitor_voltage() >= MAX_CAPACITOR_VOLTAGE)
    {
        robot_status_.mutable_error_code()->Add(TbotsProto::ErrorCode::HIGH_CAP);
    }
    if (jetson_status_.cpu_temperature() >= MAX_JETSON_TEMP_C)
    {
        robot_status_.mutable_error_code()->Add(TbotsProto::ErrorCode::HIGH_BOARD_TEMP);
    }

    if (!isPowerStable(log_file))
    {
        robot_status_.mutable_error_code()->Add(
            TbotsProto::ErrorCode::UNSTABLE_POWER_SUPPLY);
    }
}

void Thunderloop::waitForNetworkUp()
{
    std::unique_ptr<ThreadedUdpSender> network_tester;
    try
    {
        network_tester = std::make_unique<ThreadedUdpSender>(
            std::string(ROBOT_MULTICAST_CHANNELS.at(channel_id_)), NETWORK_COMM_TEST_PORT,
            network_interface_, true);
    }
    catch (TbotsNetworkException& e)
    {
        LOG(FATAL) << "Thunderloop cannot connect to the network. Error: " << e.what();
    }

    // Send an empty packet on the specific network interface to
    // ensure wifi is connected. Keeps trying until successful
    while (true)
    {
        try
        {
            network_tester->sendString("");
            break;
        }
        catch (std::exception& e)
        {
            // Resend the message after a delay
            LOG(WARNING) << "Thunderloop cannot connect to network!"
                         << "Waiting for connection...";
            sleep(PING_RETRY_DELAY_S);
        }
    }

    LOG(INFO) << "Thunderloop connected to network!";
}<|MERGE_RESOLUTION|>--- conflicted
+++ resolved
@@ -154,12 +154,7 @@
     struct timespec prev_iter_start_time;
 
     // Input buffer
-<<<<<<< HEAD
-    TbotsProto::PrimitiveSet new_primitive_set;
-    const TbotsProto::PrimitiveSet empty_primitive_set;
-=======
     TbotsProto::Primitive new_primitive;
->>>>>>> 8c508a4e
 
     // Loop interval
     int interval =
