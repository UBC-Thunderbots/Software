--- conflicted
+++ resolved
@@ -79,13 +79,7 @@
       euclidean_to_four_wheel_(robot_constants),
       motor_fault_detector_(0),
       dribbler_ramp_rpm_(0),
-<<<<<<< HEAD
       enabled_motors({0,1,2,3,4})
-=======
-      tracked_motor_fault_start_time_(std::nullopt),
-      num_tracked_motor_resets_(0),
-      enabled_motors({0, 1, 2, 3, 4})
->>>>>>> 014458b2
 {
     motorServiceInit(robot_constants, control_loop_frequency_hz);
 }
@@ -474,62 +468,11 @@
     double back_left_velocity;
     double dribbler_rpm;
 
-<<<<<<< HEAD
     readThenWriteToEnabledMotor(FRONT_RIGHT_MOTOR_CHIP_SELECT, front_right_velocity, front_right_target_rpm);
     readThenWriteToEnabledMotor(FRONT_LEFT_MOTOR_CHIP_SELECT, front_left_velocity, front_left_target_rpm);
     readThenWriteToEnabledMotor(BACK_RIGHT_MOTOR_CHIP_SELECT, back_right_velocity, back_right_target_rpm);
     readThenWriteToEnabledMotor(BACK_LEFT_MOTOR_CHIP_SELECT, back_left_velocity, back_left_target_rpm);
 
-=======
-    if (motorInEnabledList(FRONT_RIGHT_MOTOR_CHIP_SELECT))
-    {
-        front_right_velocity =
-            static_cast<double>(tmc4671ReadThenWriteValue(
-                FRONT_RIGHT_MOTOR_CHIP_SELECT, TMC4671_PID_VELOCITY_ACTUAL,
-                TMC4671_PID_VELOCITY_TARGET, front_right_target_rpm)) *
-            MECHANICAL_MPS_PER_ELECTRICAL_RPM;
-    }
-    else
-    {
-        // TODO #3424: When a motor is disabled use three-wheel velocity calculations.
-        front_right_velocity = 0;
-    }
-    if (motorInEnabledList(FRONT_LEFT_MOTOR_CHIP_SELECT))
-    {
-        front_left_velocity =
-            static_cast<double>(tmc4671ReadThenWriteValue(
-                FRONT_LEFT_MOTOR_CHIP_SELECT, TMC4671_PID_VELOCITY_ACTUAL,
-                TMC4671_PID_VELOCITY_TARGET, front_left_target_rpm)) *
-            MECHANICAL_MPS_PER_ELECTRICAL_RPM;
-    }
-    else
-    {
-        front_left_velocity = 0;
-    }
-    if (motorInEnabledList(BACK_RIGHT_MOTOR_CHIP_SELECT))
-    {
-        back_right_velocity =
-            static_cast<double>(tmc4671ReadThenWriteValue(
-                BACK_RIGHT_MOTOR_CHIP_SELECT, TMC4671_PID_VELOCITY_ACTUAL,
-                TMC4671_PID_VELOCITY_TARGET, back_right_target_rpm)) *
-            MECHANICAL_MPS_PER_ELECTRICAL_RPM;
-    }
-    else
-    {
-        back_right_velocity = 0;
-    }
-    if (motorInEnabledList(BACK_LEFT_MOTOR_CHIP_SELECT))
-    {
-        back_left_velocity = static_cast<double>(tmc4671ReadThenWriteValue(
-                                 BACK_LEFT_MOTOR_CHIP_SELECT, TMC4671_PID_VELOCITY_ACTUAL,
-                                 TMC4671_PID_VELOCITY_TARGET, back_left_target_rpm)) *
-                             MECHANICAL_MPS_PER_ELECTRICAL_RPM;
-    }
-    else
-    {
-        back_left_velocity = 0;
-    }
->>>>>>> 014458b2
     if (motorInEnabledList(DRIBBLER_MOTOR_CHIP_SELECT))
     {
         dribbler_rpm = static_cast<double>(tmc4671ReadThenWriteValue(
@@ -1211,13 +1154,9 @@
 
     for (u_int8_t motor : enabled_motors)
     {
-<<<<<<< HEAD
-        if (motor == DRIBBLER_MOTOR_CHIP_SELECT){
-            // Dribblers don't use an encoder.
-=======
         if (motor == DRIBBLER_MOTOR_CHIP_SELECT)
         {
->>>>>>> 014458b2
+            // Dribblers don't use an encoder.
             continue;
         }
         // read back current velocity
