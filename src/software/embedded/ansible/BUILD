package(default_visibility = ["//visibility:public"])

load("@rules_python//python:defs.bzl", "py_binary")
load("@rules_python//python:pip.bzl", "compile_pip_requirements")
load("@ansible_deps//:requirements.bzl", "requirement")

compile_pip_requirements(
    name = "requirements",
    src = "requirements.in",
    requirements_txt = "requirements_lock.txt",
)

py_binary(
    name = "run_ansible",
    srcs = [
        "run_ansible.py",
    ],
    data = [
        ":playbooks",
        ":scripts",
        ":tasks",
        "//software/embedded:setup_robot_software_deps",
        "//software/embedded:thunderloop_main",
        "//software/embedded/linux_configs/jetson_nano:jetson_nano_files",
        "//software/embedded/linux_configs/pi:pi_files",
        "//software/embedded/linux_configs/systemd:systemd_files",
<<<<<<< HEAD
=======
        "//software/embedded/redis",
        "//software/embedded/robot_diagnostics_cli:robot_diagnostics_cli_tar",
>>>>>>> e0ca810e
        "//software/embedded/services:robot_auto_test",
        "//software/power:powerloop_tar",
    ],
    deps = [
        requirement("ansible"),
    ],
)

filegroup(
    name = "playbooks",
    data = glob([
        "playbooks/**/*.yml",
    ]),
)

filegroup(
    name = "scripts",
    data = glob([
        "scripts/**/*.py",
    ]),
)

filegroup(
    name = "tasks",
    data = glob([
        "tasks/**/*.yml",
    ]),
)<|MERGE_RESOLUTION|>--- conflicted
+++ resolved
@@ -24,11 +24,7 @@
         "//software/embedded/linux_configs/jetson_nano:jetson_nano_files",
         "//software/embedded/linux_configs/pi:pi_files",
         "//software/embedded/linux_configs/systemd:systemd_files",
-<<<<<<< HEAD
-=======
-        "//software/embedded/redis",
         "//software/embedded/robot_diagnostics_cli:robot_diagnostics_cli_tar",
->>>>>>> e0ca810e
         "//software/embedded/services:robot_auto_test",
         "//software/power:powerloop_tar",
     ],
