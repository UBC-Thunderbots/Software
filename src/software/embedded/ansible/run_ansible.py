from ansible import context
from ansible.cli import CLI
from ansible.module_utils.common.collections import ImmutableDict
from ansible.executor.playbook_executor import PlaybookExecutor
from ansible.parsing.dataloader import DataLoader
from ansible.inventory.manager import InventoryManager
from ansible.vars.manager import VariableManager
<<<<<<< HEAD
from software.embedded.constants.py_constants import RobotPlatform, NetworkConstants

import sys
=======
from ansible.plugins.loader import init_plugin_loader

>>>>>>> 10bded3e
import os
import argparse
import subprocess

HOST_GROUP = "THUNDERBOTS_HOSTS"
HOST_USERNAME = "robot"
DEFAULT_SSH_CONNECTION_TIMEOUT = 60
MAX_NUM_ROBOTS = 8


<<<<<<< HEAD
def ansible_runner(playbook: str, options: dict = {}) -> int:
    """Run an Ansible playbook.
=======
# loads variables, inventory, and play into Ansible API, then runs it
def ansible_runner(playbook: str, options: dict = {}):
    init_plugin_loader()
    loader = DataLoader()
>>>>>>> 10bded3e

    Ansible is used to remotely run scripts on multiple robots (hosts) at once.
    Documentation on the Ansible Python API can be found here:
    https://docs.ansible.com/ansible/latest/dev_guide/developing_api.html

    :param playbook: the playbook to run
    :param options: the options to pass to the playbook executor
    :return: the exit code from the playbook executor
    """
    loader = DataLoader()

    # parse options
    vars = set(options.get("extra_vars", []))
    tags = set(options.get("tags", {}))
    skip_tags = set(options.get("skip_tags", {}))
    ssh_pass = options.get("ssh_pass", "")
    timeout = options.get("timeout", DEFAULT_SSH_CONNECTION_TIMEOUT)

    hosts = set(options.get("hosts", []))
    host_aliases = hosts.copy()

    if not hosts:
        # Spawn multiple processes to ping different robots
        ping_processes = {}

        for robot_id in range(MAX_NUM_ROBOTS):
            for platform in RobotPlatform:
                ip = str(NetworkConstants.get_ip_address(robot_id, platform))

                # Ping 3 times waiting 1s for timeout
                command = f"ping -w 1 -c 3 {ip}"
                ping_processes[(robot_id, ip)] = subprocess.Popen(
                    command.split(), stdout=subprocess.DEVNULL
                )

        while ping_processes:
            for (robot_id, ip), proc in ping_processes.items():
                # Check status of ping processes
                if proc.poll() is not None:
                    del ping_processes[(robot_id, ip)]
                    if proc.returncode == 0:
                        hosts.add(ip)
                        host_aliases.add(robot_id)
                    break

    num_forks = len(hosts)

    # bunch of arguments that Ansible accepts
    context.CLIARGS = ImmutableDict(
        tags=tags,
        listtags=False,
        listtasks=False,
        listhosts=False,
        syntax=False,
        connection="ssh",
        module_path=None,
        forks=num_forks,
        remote_user=HOST_USERNAME,
        private_key_file=None,
        ssh_common_args="-o StrictHostKeyChecking=no",
        ssh_extra_args=None,
        sftp_extra_args=None,
        scp_extra_args=None,
        become=False,
        verbosity=True,
        check=False,
        start_at_task=None,
        extra_vars=vars,
        skip_tags=skip_tags,
        timeout=timeout,
    )

    # for ansible, an inventory represents our fleet of robots. Each host in the inventory belongs to a group.
    inventory = InventoryManager(loader=loader, sources=())

    # a variable manager maintains variables for each individual host. Group or global variables can also be added
    variable_manager = VariableManager(
        loader=loader, inventory=inventory, version_info=CLI.version_info(gitinfo=False)
    )

    group = inventory.add_group(HOST_GROUP)

    # adding hosts and their aliases (robot IDs if available) to the inventory
    for host, alias in zip(hosts, host_aliases):
        inventory.add_host(host, group)
        variable_manager.set_host_variable(host, "inventory_hostname", alias)

    # playbook executor controls running the playbook
    pbex = PlaybookExecutor(
        playbooks=[os.path.dirname(__file__) + "/playbooks/" + playbook],
        inventory=inventory,
        variable_manager=variable_manager,
        loader=loader,
        passwords={"conn_pass": ssh_pass, "become_pass": ssh_pass},
    )

    return pbex.run()


if __name__ == "__main__":
    ap = argparse.ArgumentParser()
    ap.add_argument(
        "--playbook",
        "-pb",
        required=True,
        help="Ansible playbook to run (must include the .yml extension)",
    )
    ap.add_argument(
        "--ssh_pass", "-pwd", required=False, help="Password to ssh into hosts"
    )
    ap.add_argument(
        "--hosts",
        "-ho",
        nargs="*",
        required=False,
        help="space separated list of hosts to run on",
        default=[],
    )
    ap.add_argument(
        "--tags",
        "-t",
        nargs="*",
        required=False,
        help="space separated list of tags to run",
        default=[],
    )
    ap.add_argument(
        "--skip_tags",
        "-st",
        nargs="*",
        required=False,
        help="space separated list of tags to skip",
        default=[],
    )
    ap.add_argument(
        "--extra_vars",
        "-e",
        nargs="*",
        required=False,
        help="space separated list of variables to set in the form key=value",
        default=[],
    )
    ap.add_argument(
        "--timeout",
        "-to",
        required=False,
        help="SSH connection timeout in seconds",
        default=DEFAULT_SSH_CONNECTION_TIMEOUT,
    )

    args = vars(ap.parse_args())

    ansible_result = ansible_runner(playbook=args["playbook"], options=args)

    sys.exit(ansible_result)<|MERGE_RESOLUTION|>--- conflicted
+++ resolved
@@ -5,14 +5,10 @@
 from ansible.parsing.dataloader import DataLoader
 from ansible.inventory.manager import InventoryManager
 from ansible.vars.manager import VariableManager
-<<<<<<< HEAD
+from ansible.plugins.loader import init_plugin_loader
 from software.embedded.constants.py_constants import RobotPlatform, NetworkConstants
 
 import sys
-=======
-from ansible.plugins.loader import init_plugin_loader
-
->>>>>>> 10bded3e
 import os
 import argparse
 import subprocess
@@ -23,15 +19,8 @@
 MAX_NUM_ROBOTS = 8
 
 
-<<<<<<< HEAD
 def ansible_runner(playbook: str, options: dict = {}) -> int:
     """Run an Ansible playbook.
-=======
-# loads variables, inventory, and play into Ansible API, then runs it
-def ansible_runner(playbook: str, options: dict = {}):
-    init_plugin_loader()
-    loader = DataLoader()
->>>>>>> 10bded3e
 
     Ansible is used to remotely run scripts on multiple robots (hosts) at once.
     Documentation on the Ansible Python API can be found here:
@@ -41,6 +30,7 @@
     :param options: the options to pass to the playbook executor
     :return: the exit code from the playbook executor
     """
+    init_plugin_loader()
     loader = DataLoader()
 
     # parse options
