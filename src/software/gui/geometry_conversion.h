--- conflicted
+++ resolved
@@ -38,7 +38,16 @@
 QLineF createQLineF(const Segment& segment);
 
 /**
-<<<<<<< HEAD
+ * Converts Qt's Point class to our Point class
+ *
+ * @param point The Point to convert
+ *
+ * @return The Point representation of the given QPoint
+ */
+Point createPoint(const QPointF& point);
+Point createPoint(const QPoint& point);
+
+/**
  * Converts our Angle class to an angle value consumable by Qt.
  * Qt uses integers to represent angles.
  *
@@ -47,14 +56,4 @@
  * @return The Qt angle representation of the given Angle
  */
 // TODO: Test once https://github.com/UBC-Thunderbots/Software/pull/1583 is merged
-int createQAngle(const Angle& angle);
-=======
- * Converts Qt's Point class to our Point class
- *
- * @param point The Point to convert
- *
- * @return The Point representation of the given QPoint
- */
-Point createPoint(const QPointF& point);
-Point createPoint(const QPoint& point);
->>>>>>> 8d95be56
+int createQAngle(const Angle& angle);