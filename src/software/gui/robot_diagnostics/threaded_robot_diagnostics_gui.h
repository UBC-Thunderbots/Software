--- conflicted
+++ resolved
@@ -19,12 +19,8 @@
  * This class wraps our RobotDiagnosticsGUI object which is responsible for allowing users
  * to interact with and debug the robot
  */
-<<<<<<< HEAD
-class ThreadedRobotDiagnosticsGUI : public FirstInFirstOutThreadedObserver<SensorMsg>,
+class ThreadedRobotDiagnosticsGUI : public FirstInFirstOutThreadedObserver<SensorProto>,
                                     public Subject<std::unique_ptr<Primitive>>
-=======
-class ThreadedRobotDiagnosticsGUI : public FirstInFirstOutThreadedObserver<SensorProto>
->>>>>>> 0f288797
 {
    public:
     ThreadedRobotDiagnosticsGUI() = delete;
