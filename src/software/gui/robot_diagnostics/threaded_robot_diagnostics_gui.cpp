#include "software/gui/robot_diagnostics/threaded_robot_diagnostics_gui.h"

#include <QtCore/QTimer>
#include <QtWidgets/QApplication>

ThreadedRobotDiagnosticsGUI::ThreadedRobotDiagnosticsGUI(int argc, char** argv)
    : FirstInFirstOutThreadedObserver<SensorProto>(),
      termination_promise_ptr(std::make_shared<std::promise<void>>()),
      sensor_msg_buffer(
<<<<<<< HEAD
          std::make_shared<ThreadSafeBuffer<SensorMsg>>(sensor_msg_buffer_size)),
      primitive_buffer(
          std::make_shared<ThreadSafeBuffer<std::unique_ptr<PrimitiveSetMsg>>>(
              primitive_buffer_size)),
=======
          std::make_shared<ThreadSafeBuffer<SensorProto>>(sensor_msg_buffer_size)),
      primitive_buffer(std::make_shared<ThreadSafeBuffer<std::unique_ptr<Primitive>>>(
          primitive_buffer_size)),
>>>>>>> 0f288797
      application_shutting_down(false)
{
    run_robot_diagnostics_thread = std::thread(
        &ThreadedRobotDiagnosticsGUI::createAndRunRobotDiagnosticsGUI, this, argc, argv);
}

ThreadedRobotDiagnosticsGUI::~ThreadedRobotDiagnosticsGUI()
{
    QCoreApplication* application_ptr = QApplication::instance();
    if (!application_shutting_down.load() && application_ptr != nullptr)
    {
        // Call the Application in a threadsafe manner.
        // https://stackoverflow.com/questions/10868946/am-i-forced-to-use-pthread-cond-broadcast-over-pthread-cond-signal-in-order-to/10882705#10882705
        QMetaObject::invokeMethod(application_ptr, "quit",
                                  Qt::ConnectionType::QueuedConnection);
    }

    run_robot_diagnostics_thread.join();
}

void ThreadedRobotDiagnosticsGUI::createAndRunRobotDiagnosticsGUI(int argc, char** argv)
{
    // We use raw pointers to have explicit control over the order of destruction.
    // For some reason, putting the QApplication and RobotDiagnosticsGUI on the stack does
    // not work, despite theoretically having the same order of destruction
    QApplication* application = new QApplication(argc, argv);
    QApplication::connect(application, &QApplication::aboutToQuit,
                          [&]() { application_shutting_down = true; });
    RobotDiagnosticsGUI* robot_diagnostics =
        new RobotDiagnosticsGUI(sensor_msg_buffer, primitive_buffer);
    robot_diagnostics->show();

    // Run the QApplication and all windows / widgets. This function will block
    // until "quit" is called on the QApplication, either by closing all the
    // application windows or calling the destructor of this class
    application->exec();

    // NOTE: The robot_diagnostics MUST be deleted before the QApplication. The
    // QApplication manages all the windows, widgets, and event loop so must be destroyed
    // last
    delete robot_diagnostics;
    delete application;

    // Let the system know the robot_diagnostics has shut down once the application has
    // stopped running
    termination_promise_ptr->set_value();
}

void ThreadedRobotDiagnosticsGUI::onValueReceived(SensorProto sensor_msg)
{
    sensor_msg_buffer->push(sensor_msg);
}

std::shared_ptr<std::promise<void>> ThreadedRobotDiagnosticsGUI::getTerminationPromise()
{
    return termination_promise_ptr;
}<|MERGE_RESOLUTION|>--- conflicted
+++ resolved
@@ -7,16 +7,10 @@
     : FirstInFirstOutThreadedObserver<SensorProto>(),
       termination_promise_ptr(std::make_shared<std::promise<void>>()),
       sensor_msg_buffer(
-<<<<<<< HEAD
           std::make_shared<ThreadSafeBuffer<SensorMsg>>(sensor_msg_buffer_size)),
       primitive_buffer(
           std::make_shared<ThreadSafeBuffer<std::unique_ptr<PrimitiveSetMsg>>>(
               primitive_buffer_size)),
-=======
-          std::make_shared<ThreadSafeBuffer<SensorProto>>(sensor_msg_buffer_size)),
-      primitive_buffer(std::make_shared<ThreadSafeBuffer<std::unique_ptr<Primitive>>>(
-          primitive_buffer_size)),
->>>>>>> 0f288797
       application_shutting_down(false)
 {
     run_robot_diagnostics_thread = std::thread(
