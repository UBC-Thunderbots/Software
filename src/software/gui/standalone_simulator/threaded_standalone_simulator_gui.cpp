#include "software/gui/standalone_simulator/threaded_standalone_simulator_gui.h"

#include <QtCore/QGenericArgument>
#include <QtWidgets/QApplication>

#include "software/gui/standalone_simulator/widgets/standalone_simulator_gui.h"

<<<<<<< HEAD
ThreadedStandaloneSimulatorGUI::ThreadedStandaloneSimulatorGUI()
    : FirstInFirstOutThreadedObserver<SSL_WrapperPacket>(),
      termination_promise_ptr(std::make_shared<std::promise<void>>()),
      ssl_wrapper_packet_buffer(std::make_shared<ThreadSafeBuffer<SSL_WrapperPacket>>(
          SSL_WRAPPER_PACKET_BUFFER_SIZE, false)),
      view_area_buffer(
          std::make_shared<ThreadSafeBuffer<Rectangle>>(VIEW_AREA_BUFFER_SIZE, false)),
      application_shutting_down(false),
      remaining_attempts_to_set_view_area(NUM_ATTEMPTS_TO_SET_INITIAL_VIEW_AREA)
=======
ThreadedStandaloneSimulatorGUI::ThreadedStandaloneSimulatorGUI(
    std::shared_ptr<StandaloneSimulator> simulator)
    : termination_promise_ptr(std::make_shared<std::promise<void>>()),
      application_shutting_down(false)
>>>>>>> 0c584c16
{
    if (!simulator)
    {
        throw std::invalid_argument(
            "Cannot create ThreadedStandaloneSimulatorGUI without a valid StandaloneSimulator");
    }

    run_standalone_simulator_gui_thread =
        std::thread(&ThreadedStandaloneSimulatorGUI::createAndRunStandaloneSimulatorGUI,
                    this, simulator);
}

ThreadedStandaloneSimulatorGUI::~ThreadedStandaloneSimulatorGUI()
{
    QCoreApplication* application_ptr = QApplication::instance();
    if (!application_shutting_down.load() && application_ptr != nullptr)
    {
        // Call the Application in a threadsafe manner.
        // https://stackoverflow.com/questions/10868946/am-i-forced-to-use-pthread-cond-broadcast-over-pthread-cond-signal-in-order-to/10882705#10882705
        QMetaObject::invokeMethod(application_ptr, "quit",
                                  Qt::ConnectionType::QueuedConnection);
    }

    run_standalone_simulator_gui_thread.join();
}

void ThreadedStandaloneSimulatorGUI::createAndRunStandaloneSimulatorGUI(
    std::shared_ptr<StandaloneSimulator> simulator)
{
    if (!simulator)
    {
        throw std::invalid_argument(
            "Cannot start a new StandaloneSimulatorGUI thread without a valid StandaloneSimulator");
    }

    // We mock empty argc and argv since they don't affect the behaviour of the GUI.
    // This way we don't need to pass them all the way down from the start of the
    // program
    char* argv[] = {NULL};
    int argc     = sizeof(argv) / sizeof(char*) - 1;

    // We use raw pointers to have explicit control over the order of destruction.
    // For some reason, putting the QApplication and SimulatorGUI on the stack does
    // not work, despite theoretically having the same order of destruction
    QApplication* application = new QApplication(argc, argv);
    QApplication::connect(application, &QApplication::aboutToQuit,
                          [&]() { application_shutting_down = true; });
    StandaloneSimulatorGUI* standalone_simulator_gui =
        new StandaloneSimulatorGUI(simulator);
    standalone_simulator_gui->show();

    // Run the QApplication and all windows / widgets. This function will block
    // until "quit" is called on the QApplication, either by closing all the
    // application windows or calling the destructor of this class
    application->exec();

    // NOTE: The standalone_simulator_gui MUST be deleted before the QApplication. The
    // QApplication manages all the windows, widgets, and event loop so must be destroyed
    // last
    delete standalone_simulator_gui;
    delete application;

    // Let the system know the gui has shut down once the application has
    // stopped running
    termination_promise_ptr->set_value();
}

std::shared_ptr<std::promise<void>>
ThreadedStandaloneSimulatorGUI::getTerminationPromise()
{
    return termination_promise_ptr;
}<|MERGE_RESOLUTION|>--- conflicted
+++ resolved
@@ -5,22 +5,10 @@
 
 #include "software/gui/standalone_simulator/widgets/standalone_simulator_gui.h"
 
-<<<<<<< HEAD
-ThreadedStandaloneSimulatorGUI::ThreadedStandaloneSimulatorGUI()
-    : FirstInFirstOutThreadedObserver<SSL_WrapperPacket>(),
-      termination_promise_ptr(std::make_shared<std::promise<void>>()),
-      ssl_wrapper_packet_buffer(std::make_shared<ThreadSafeBuffer<SSL_WrapperPacket>>(
-          SSL_WRAPPER_PACKET_BUFFER_SIZE, false)),
-      view_area_buffer(
-          std::make_shared<ThreadSafeBuffer<Rectangle>>(VIEW_AREA_BUFFER_SIZE, false)),
-      application_shutting_down(false),
-      remaining_attempts_to_set_view_area(NUM_ATTEMPTS_TO_SET_INITIAL_VIEW_AREA)
-=======
 ThreadedStandaloneSimulatorGUI::ThreadedStandaloneSimulatorGUI(
     std::shared_ptr<StandaloneSimulator> simulator)
     : termination_promise_ptr(std::make_shared<std::promise<void>>()),
       application_shutting_down(false)
->>>>>>> 0c584c16
 {
     if (!simulator)
     {
