--- conflicted
+++ resolved
@@ -7,18 +7,10 @@
 #include "software/parameter/dynamic_parameters.h"
 
 ThreadedFullSystemGUI::ThreadedFullSystemGUI()
-<<<<<<< HEAD
     : FirstInFirstOutThreadedObserver<World>(),
       FirstInFirstOutThreadedObserver<AIDrawFunction>(),
       FirstInFirstOutThreadedObserver<PlayInfo>(),
       FirstInFirstOutThreadedObserver<SensorMsg>(),
-      FirstInFirstOutThreadedObserver<RobotStatus>(),
-=======
-    : ThreadedObserver<World>(),
-      ThreadedObserver<AIDrawFunction>(),
-      ThreadedObserver<PlayInfo>(),
-      ThreadedObserver<SensorMsg>(),
->>>>>>> 0c584c16
       termination_promise_ptr(std::make_shared<std::promise<void>>()),
       world_draw_functions_buffer(std::make_shared<ThreadSafeBuffer<WorldDrawFunction>>(
           WORLD_DRAW_FUNCTIONS_BUFFER_SIZE, false)),
