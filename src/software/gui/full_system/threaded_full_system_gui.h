#pragma once

#include <QtCore/QGenericArgument>
#include <QtWidgets/QApplication>
#include <atomic>
#include <future>
#include <thread>

#include "software/ai/hl/stp/play_info.h"
#include "software/geom/rectangle.h"
#include "software/gui/drawing/draw_functions.h"
#include "software/gui/full_system/widgets/full_system_gui.h"
#include "software/multithreading/first_in_first_out_threaded_observer.h"
#include "software/multithreading/thread_safe_buffer.h"
<<<<<<< HEAD
#include "software/new_geom/rectangle.h"
=======
#include "software/multithreading/threaded_observer.h"
>>>>>>> 0c584c16
#include "software/proto/sensor_msg.pb.h"
#include "software/world/world.h"

/**
 * This class wraps our FullSystemGUI object which is responsible for
 * visualizing information about our AI, and allowing users to control it.
 */
<<<<<<< HEAD
class ThreadedFullSystemGUI : public FirstInFirstOutThreadedObserver<World>,
                              public FirstInFirstOutThreadedObserver<AIDrawFunction>,
                              public FirstInFirstOutThreadedObserver<PlayInfo>,
                              public FirstInFirstOutThreadedObserver<SensorMsg>,
                              public FirstInFirstOutThreadedObserver<RobotStatus>
=======
class ThreadedFullSystemGUI : public ThreadedObserver<World>,
                              public ThreadedObserver<AIDrawFunction>,
                              public ThreadedObserver<PlayInfo>,
                              public ThreadedObserver<SensorMsg>
>>>>>>> 0c584c16
{
   public:
    explicit ThreadedFullSystemGUI();

    ~ThreadedFullSystemGUI() override;

    void onValueReceived(World world) override;
    void onValueReceived(AIDrawFunction draw_function) override;
    void onValueReceived(PlayInfo play_info) override;
    void onValueReceived(SensorMsg sensor_msg) override;

    /**
     * Returns a shared_ptr to a promise that can be waited on, and that will
     * be notified once the FullSystemGUI has shut down
     *
     * @return a shared_ptr to a promise that can be waited on, and that will
     * be notified once the FullSystemGUI has been shut down
     */
    std::shared_ptr<std::promise<void>> getTerminationPromise();

   private:
    /**
     * Creates a new FullSystemGUI in a new thread and starts running it. These
     * objects must be created in the new thread because the QApplication must be
     * constructed in the thread is will run in, and the FullSystemGUI must be
     * created in the same context as the QApplication (which in this case is the new
     * thread).
     */
    void createAndRunFullSystemGUI();

    std::thread run_full_system_gui_thread;
    std::shared_ptr<std::promise<void>> termination_promise_ptr;

    // Buffers that are shared with the instance of the FullSystemGUI so that data can
    // be passed safely
    std::shared_ptr<ThreadSafeBuffer<WorldDrawFunction>> world_draw_functions_buffer;
    std::shared_ptr<ThreadSafeBuffer<AIDrawFunction>> ai_draw_functions_buffer;
    std::shared_ptr<ThreadSafeBuffer<PlayInfo>> play_info_buffer;
    std::shared_ptr<ThreadSafeBuffer<SensorMsg>> sensor_msg_buffer;
    std::shared_ptr<ThreadSafeBuffer<Rectangle>> view_area_buffer;

    // We want to show the most recent world and AI data, but also want things to look
    // smooth if the stream of data isn't perfectly consistent, so we use a very small
    // buffer of 2 values to be responsive while also giving a small buffer for
    // smoothness
    static constexpr std::size_t WORLD_DRAW_FUNCTIONS_BUFFER_SIZE = 2;
    static constexpr std::size_t AI_DRAW_FUNCTIONS_BUFFER_SIZE    = 2;
    // We only care about the most recent PlayInfo, so the buffer is of size 1
    static constexpr std::size_t PLAY_INFO_BUFFER_SIZE = 1;
    // We don't want to miss any SensorMsg updates so we make the buffer larger
    static constexpr std::size_t SENSOR_MSG_BUFFER_SIZE = 60;
    // We don't want to miss any robot status updates so we make the buffer larger
    static constexpr std::size_t ROBOT_STATUS_BUFFER_SIZE = 60;
    // We only care about the most recent view area that was requested, so the
    // buffer is of size 1
    static constexpr std::size_t VIEW_AREA_BUFFER_SIZE = 1;
    // When the application starts up we want to set the initial view area
    // to show all the contents nicely. For some reason doing this only
    // once at the start of the program isn't enough, the GUI seems to need
    // a few iterations to fully render everything before the view area will
    // be set correctly (otherwise the contents tend to be zoomed-out and
    // offset). This is set to an arbitrary value that is small enough the
    // user doesn't notice they don't have control on startup, but
    // successfully sets the area.
    static constexpr int NUM_ATTEMPTS_TO_SET_INITIAL_VIEW_AREA = 50;

    std::atomic_bool application_shutting_down;
    int remaining_attempts_to_set_view_area;
};<|MERGE_RESOLUTION|>--- conflicted
+++ resolved
@@ -12,11 +12,6 @@
 #include "software/gui/full_system/widgets/full_system_gui.h"
 #include "software/multithreading/first_in_first_out_threaded_observer.h"
 #include "software/multithreading/thread_safe_buffer.h"
-<<<<<<< HEAD
-#include "software/new_geom/rectangle.h"
-=======
-#include "software/multithreading/threaded_observer.h"
->>>>>>> 0c584c16
 #include "software/proto/sensor_msg.pb.h"
 #include "software/world/world.h"
 
@@ -24,18 +19,10 @@
  * This class wraps our FullSystemGUI object which is responsible for
  * visualizing information about our AI, and allowing users to control it.
  */
-<<<<<<< HEAD
 class ThreadedFullSystemGUI : public FirstInFirstOutThreadedObserver<World>,
                               public FirstInFirstOutThreadedObserver<AIDrawFunction>,
                               public FirstInFirstOutThreadedObserver<PlayInfo>,
-                              public FirstInFirstOutThreadedObserver<SensorMsg>,
-                              public FirstInFirstOutThreadedObserver<RobotStatus>
-=======
-class ThreadedFullSystemGUI : public ThreadedObserver<World>,
-                              public ThreadedObserver<AIDrawFunction>,
-                              public ThreadedObserver<PlayInfo>,
-                              public ThreadedObserver<SensorMsg>
->>>>>>> 0c584c16
+                              public FirstInFirstOutThreadedObserver<SensorMsg>
 {
    public:
     explicit ThreadedFullSystemGUI();
