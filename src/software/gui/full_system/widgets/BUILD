--- conflicted
+++ resolved
@@ -1,27 +1,6 @@
 load("@bazel_rules_qt//:qt.bzl", "qt_cc_library")
 
 package(default_visibility = ["//software/gui:__subpackages__"])
-
-#qt_cc_library(
-#    name = "main_widget",
-#    src = "main_widget.cpp",
-#    hdr = "main_widget.h",
-#    deps = [
-#        ":ai_control",
-#        ":parameters",
-#        "//software/ai/hl/stp:play_info",
-#        "//software/backend:robot_status",
-#        "//software/geom",
-#        "//software/gui:geometry_conversion",
-#        "//software/gui/drawing:draw_functions",
-#        "//software/gui/full_system/ui:main_widget",
-#        "//software/gui/generic_widgets/draw_function_visualizer",
-#        "//software/gui/generic_widgets/robot_status",
-#        "//software/logger",
-#        "//software/proto:sensor_msg_cc_proto",
-#        "@qt//:qt_widgets",
-#    ],
-#)
 
 qt_cc_library(
     name = "full_system_gui",
@@ -29,52 +8,17 @@
     hdr = "full_system_gui.h",
     deps = [
         ":ai_control",
-        #        ":parameters",
         "//software/ai/hl/stp:play_info",
         "//software/backend:robot_status",
-        "//software/gui/generic_widgets/robot_status",
         "//software/gui:geometry_conversion",
         "//software/gui/full_system/ui:main_widget",
+        "//software/gui/generic_widgets/robot_status",
         "//software/multithreading:thread_safe_buffer",
         "//software/proto:sensor_msg_cc_proto",
         "//software/time:duration",
         "@qt//:qt_widgets",
     ],
 )
-
-<<<<<<< HEAD
-#qt_cc_library(
-#    name = "parameters",
-#    src = "parameters.cpp",
-#    hdr = "parameters.h",
-#    deps = [
-#        "//software/gui/full_system/ui:main_widget",
-#        "//software/gui/generic_widgets/draw_function_visualizer:zoomable_qgraphics_view",
-#        "//software/gui/generic_widgets/robot_status:robot_status_table",
-#        "//software/logger",
-#        "//software/parameter",
-#        "//software/parameter:config",
-#        "//software/parameter:dynamic_parameters",
-#        "//software/util/variant_visitor",
-#        "@qt//:qt_widgets",
-#    ],
-#)
-=======
-qt_cc_library(
-    name = "parameters",
-    src = "parameters.cpp",
-    hdr = "parameters.h",
-    deps = [
-        "//software/gui/full_system/ui:main_widget",
-        "//software/logger",
-        "//software/parameter",
-        "//software/parameter:config",
-        "//software/parameter:dynamic_parameters",
-        "//software/util/variant_visitor",
-        "@qt//:qt_widgets",
-    ],
-)
->>>>>>> d5b847e1
 
 qt_cc_library(
     name = "ai_control",
@@ -83,11 +27,6 @@
     deps = [
         "//software/ai/hl/stp/play",
         "//software/gui/full_system/ui:main_widget",
-<<<<<<< HEAD
-        "//software/gui/generic_widgets/draw_function_visualizer:zoomable_qgraphics_view",
-        "//software/gui/generic_widgets/robot_status:robot_status_table",
-=======
->>>>>>> d5b847e1
         "//software/parameter:dynamic_parameters",
         "//software/util/design_patterns:generic_factory",
         "@qt//:qt_widgets",
