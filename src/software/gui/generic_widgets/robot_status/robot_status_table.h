#pragma once

#include <QtCore/QTimer>
#include <QtWidgets/QTableWidget>
#include <chrono>

<<<<<<< HEAD
#include "shared/proto/tbots_robot_status_msg.pb.h"
=======
#include "shared/proto/robot_status_msg.pb.h"
>>>>>>> fa2a54bd
#include "software/time/duration.h"

/**
 * A custom TableWidget designed to display robot status. This class manages the ordering
 * and age of the provided statuses while displaying them
 */
class RobotStatusTable : public QTableWidget
{
    Q_OBJECT
   public:
    /**
     * Creates a new RobotStatusTable
     *
     * NOTE: The reason the message_expiry_age is the second parameter with a default
     * argument is because this RobotStatusTable is being used as a "promoted custom
     * widget" in the qtcreator editor (which is what makes the .ui file that
     * autogenerates GUI code). You cannot define extra arguments to be passed to the
     * generated code, so the promoted widget will always be constructed with the
     * parent_ptr as the only parameter. Therefore the expiry age has to be the second
     * parameter to not interfere with the parent argument, and the default value is used
     * so our code can define what the value is in a somewhat reasonable way (slightly
     * better than hardcoding inside the implementation).
     *
     * @param parent A pointer to the parent widget for this RobotStatusTable
     * @param message_expiry_age How old messages must be before they are automatically
     * removed from the table
     */
    explicit RobotStatusTable(QWidget* parent             = nullptr,
                              Duration message_expiry_age = Duration::fromSeconds(30));

    /**
     * Returns a map of the status messages and ages stored in this table
     *
     * @return a map of the status messages and ages stored in this table
     */
    std::map<std::string, Duration> getStatusMessages() const;

   public slots:
    /**
     * Updates the table with a new robot status. If the status message already exists,
     * the message age is refreshed to 0. Otherwise, a new message is added with an age of
     * 0.
     *
<<<<<<< HEAD
     * @param tbots_robot_status_msg The status to add to the table
     */
    void updateTbotsRobotStatusMsg(const TbotsRobotStatusMsg& tbots_robot_status_msg);
=======
     * @param robot_status_msg The status to add to the table
     */
    void updateRobotStatusMsg(const RobotStatusMsg& robot_status_msg);
>>>>>>> fa2a54bd

   private:
    /**
     * Updates the ages for all status messages in the table
     */
    void updateStatusAge();

    /**
     * Removes any status messages from the table whose age is greater than the expiry age
     */
    void removeOldStatusMessages();

    /**
     * Updates status_messages with a new status message string. If the status message
     * already exists, the message age is refreshed to 0. Otherwise, a new message is
     * added with an age of 0.
     *
     * @param robot_status The status to add to the table
     */
    void updateStatusMessageString(const std::string& message);

    /**
     * Updates the table view (the actual rendered table the user sees) with the latest
     * values stored in the status_messages
     */
    void updateTableView();

    std::map<std::string, Duration> status_messages;
    // The timestamp for when message ages were last updated
    std::chrono::time_point<std::chrono::steady_clock> last_age_update_timestamp;
    // How old messages must be before they are automatically removed from the table
    Duration message_expiry_age;
    QTimer age_update_timer;
};<|MERGE_RESOLUTION|>--- conflicted
+++ resolved
@@ -4,11 +4,7 @@
 #include <QtWidgets/QTableWidget>
 #include <chrono>
 
-<<<<<<< HEAD
-#include "shared/proto/tbots_robot_status_msg.pb.h"
-=======
 #include "shared/proto/robot_status_msg.pb.h"
->>>>>>> fa2a54bd
 #include "software/time/duration.h"
 
 /**
@@ -52,15 +48,9 @@
      * the message age is refreshed to 0. Otherwise, a new message is added with an age of
      * 0.
      *
-<<<<<<< HEAD
-     * @param tbots_robot_status_msg The status to add to the table
-     */
-    void updateTbotsRobotStatusMsg(const TbotsRobotStatusMsg& tbots_robot_status_msg);
-=======
      * @param robot_status_msg The status to add to the table
      */
     void updateRobotStatusMsg(const RobotStatusMsg& robot_status_msg);
->>>>>>> fa2a54bd
 
    private:
     /**
