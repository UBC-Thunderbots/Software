--- conflicted
+++ resolved
@@ -183,30 +183,18 @@
         std::uniform_real_distribution x_distribution(zone.xMin(), zone.xMax());
         std::uniform_real_distribution y_distribution(zone.yMin(), zone.yMax());
 
-<<<<<<< HEAD
         auto pass_destination =
             Point(x_distribution(random_num_gen_), y_distribution(random_num_gen_));
 
-        auto pass = Pass::fromDestReceiveSpeed(world.ball().position(), pass_destination,
+        auto pass = Pass::fromDestReceiveSpeed(world_ptr->ball().position(), pass_destination,
                                                passing_config_.max_receive_speed(),
                                                passing_config_.min_pass_speed_m_per_s(),
                                                passing_config_.max_pass_speed_m_per_s());
-
-        auto rating =
-            ratePass(world, pass, pitch_division_->getZone(zone_id), passing_config_);
-
-        passes.emplace(zone_id, PassWithRating{pass, rating});
-=======
-        auto pass =
-            Pass(world_ptr->ball().position(),
-                 Point(x_distribution(random_num_gen_), y_distribution(random_num_gen_)),
-                 speed_distribution(random_num_gen_));
 
         passes.emplace(zone_id,
                        PassWithRating{pass, ratePass(world_ptr, pass,
                                                      pitch_division_->getZone(zone_id),
                                                      passing_config_)});
->>>>>>> 87817b65
     }
 
     return passes;
@@ -227,20 +215,14 @@
         const auto objective_function =
             [this, &world_ptr,
              zone_id](const std::array<double, NUM_PARAMS_TO_OPTIMIZE>& pass_array) {
-<<<<<<< HEAD
                 // get a pass with the new appropriate speed using the new destination
                 return ratePass(
-                    world,
-                    Pass::fromDestReceiveSpeed(world.ball().position(),
+                    world_ptr,
+                    Pass::fromDestReceiveSpeed(world_ptr->ball().position(),
                                                Point(pass_array[0], pass_array[1]),
                                                passing_config_.max_receive_speed(),
                                                passing_config_.min_pass_speed_m_per_s(),
                                                passing_config_.max_pass_speed_m_per_s()),
-=======
-                return ratePass(
-                    world_ptr,
-                    Pass::fromPassArray(world_ptr->ball().position(), pass_array),
->>>>>>> 87817b65
                     pitch_division_->getZone(zone_id), passing_config_);
             };
 
@@ -248,20 +230,14 @@
             objective_function, generated_passes.at(zone_id).pass.toPassArray(),
             passing_config_.number_of_gradient_descent_steps_per_iter());
 
-<<<<<<< HEAD
         // get a pass with the new appropriate speed using the new destination
         auto new_pass = Pass::fromDestReceiveSpeed(
-            world.ball().position(),
+            world_ptr->ball().position(),
             Point(optimized_pass_array[0], optimized_pass_array[1]),
             passing_config_.max_receive_speed(), passing_config_.min_pass_speed_m_per_s(),
             passing_config_.max_pass_speed_m_per_s());
         auto score =
-            ratePass(world, new_pass, pitch_division_->getZone(zone_id), passing_config_);
-=======
-        auto new_pass = Pass::fromPassArray(world_ptr->ball().position(), pass_array);
-        auto score    = ratePass(world_ptr, new_pass, pitch_division_->getZone(zone_id),
-                              passing_config_);
->>>>>>> 87817b65
+            ratePass(world_ptr, new_pass, pitch_division_->getZone(zone_id), passing_config_);
 
         optimized_passes.emplace(zone_id, PassWithRating{new_pass, score});
     }
@@ -279,16 +255,10 @@
     {
         auto pass_array = current_best_passes_.at(zone_id).pass.toPassArray();
         // update the passer point of the current best pass
-<<<<<<< HEAD
         current_best_passes_.at(zone_id).pass = Pass::fromDestReceiveSpeed(
-            world.ball().position(), Point(pass_array[0], pass_array[1]),
+            world_ptr->ball().position(), Point(pass_array[0], pass_array[1]),
             passing_config_.max_receive_speed(), passing_config_.min_pass_speed_m_per_s(),
             passing_config_.max_pass_speed_m_per_s());
-=======
-        current_best_passes_.at(zone_id).pass =
-            Pass::fromPassArray(world_ptr->ball().position(),
-                                current_best_passes_.at(zone_id).pass.toPassArray());
->>>>>>> 87817b65
 
         if (ratePass(world_ptr, current_best_passes_.at(zone_id).pass,
                      pitch_division_->getZone(zone_id),
