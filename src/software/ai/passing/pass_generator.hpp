#pragma once

#include <algorithm>
#include <chrono>
#include <mutex>
#include <numeric>
#include <random>
#include <thread>

#include "eighteen_zone_pitch_division.h"
#include "proto/message_translation/tbots_protobuf.h"
#include "proto/parameters.pb.h"
#include "software/ai/passing/cost_function.h"
#include "software/ai/passing/pass.h"
#include "software/ai/passing/pass_evaluation.hpp"
#include "software/ai/passing/pass_with_rating.h"
#include "software/logger/logger.h"
#include "software/optimization/gradient_descent_optimizer.hpp"
#include "software/time/timestamp.h"
#include "software/world/world.h"

// The random seed to initialize the random number generator
static const int PASS_GENERATOR_SEED = 14;

template <class ZoneEnum>
using ZonePassMap = std::unordered_map<ZoneEnum, PassWithRating>;

/**
 * This class is responsible for generating passes for us to perform
 */
template <class ZoneEnum>
class PassGenerator
{
    static_assert(std::is_enum<ZoneEnum>::value,
                  "PassGenerator: ZoneEnum must be a zone id enum");

   public:
    /**
     * Creates a new PassGenerator with the given pitch_division.
     *
     * The PassGenerator will use this pitch division to guide initial random samples
     * in each zone after the pitch has been divided.
     *
     * @param pitch_division The pitch division to use when looking for passes
     */
    explicit PassGenerator(
        std::shared_ptr<const FieldPitchDivision<ZoneEnum>> pitch_division,
        TbotsProto::PassingConfig passing_config);

    /**
     * Creates a PassEvaluation given a world and a field pitch division.
     *
     * NOTE: If we want to run our AI at 30hz, it gives us 1/30 = 33ms between ticks.
     * This function needs to run in less than 1/3 of that time (< 10ms) to allow
     * for other modules in our AI to have enough time to run.
     *
     * Passes are evaluated on the provided world. If the evaluation takes longer than
     * the time between two vision frames, we will be evaluating on an outdated world.
     *
     * Because of this, it is extremely important that the pass generator runs fast
     * enough. It is recommended that all testing of things involving the PassGenerator
     * be done with executables built in "Release" in order to maximize performance
     * ("Release" can be 2-10x faster then "Debug").
     *
     * @param world The world to compute the pass evaluation on
     *
     * @return The best currently known pass and the rating of that pass (in [0-1])
     */
    PassEvaluation<ZoneEnum> generatePassEvaluation(const World& world);

    PassWithRating getBestPass(const World& world);

   private:
    // Weights used to normalize the parameters that we pass to GradientDescent
    // (see the GradientDescent documentation for details)
    // These weights are *very* roughly the step that gradient descent will take
    // in each respective dimension for a single iteration. They are tuned to
    // ensure passes converge as fast as possible, but are also as stable as
    // possible
    static constexpr double PASS_SPACE_WEIGHT                          = 0.1;
    std::array<double, NUM_PARAMS_TO_OPTIMIZE> optimizer_param_weights = {
        PASS_SPACE_WEIGHT, PASS_SPACE_WEIGHT};

    /**
     * Randomly samples a receive point across every zone and assigns a random
     * speed to each pass.
     *
     * @returns a mapping of the Zone Id to the sampled pass
     */
    ZonePassMap<ZoneEnum> samplePasses(const World& world);

    /**
     * Given a map of passes, runs a gradient descent optimizer to find
     * better passes.
     *
     * @param The world
     * @param The passes to be optimized mapped to the zone
     * @returns a mapping of the Zone id to the optimized pass
     */
    ZonePassMap<ZoneEnum> optimizePasses(const World& world,
                                         const ZonePassMap<ZoneEnum>& initial_passes);

    /**
     * Re-evaluates ratePass on the previous world's passes and keeps the better pass
     * w/ the higher score in current_best_passes_;
     *
     * @param The world
     * @param optimized_passes The optimized_passes to update our internal cached
     * passes with.
     */
    void updatePasses(const World& world, const ZonePassMap<ZoneEnum>& optimized_passes);

    // All the passes that we are currently trying to optimize in gradient descent
    ZonePassMap<ZoneEnum> current_best_passes_;

    // The optimizer we're using to find passes
    GradientDescentOptimizer<NUM_PARAMS_TO_OPTIMIZE> optimizer_;

    // Pitch division
    std::shared_ptr<const FieldPitchDivision<ZoneEnum>> pitch_division_;

    // Passing configuration
    TbotsProto::PassingConfig passing_config_;

    // A random number generator for use across the class
    std::mt19937 random_num_gen_;
};
template <class ZoneEnum>
PassGenerator<ZoneEnum>::PassGenerator(
    std::shared_ptr<const FieldPitchDivision<ZoneEnum>> pitch_division,
    TbotsProto::PassingConfig passing_config)
    : optimizer_(optimizer_param_weights),
      pitch_division_(pitch_division),
      passing_config_(passing_config),
      random_num_gen_(PASS_GENERATOR_SEED)
{
}

template <class ZoneEnum>
PassEvaluation<ZoneEnum> PassGenerator<ZoneEnum>::generatePassEvaluation(
    const World& world)
{
    // Generate sample passes for cost visualization
    if (passing_config_.cost_vis_config().generate_sample_passes())
    {
        samplePassesForVisualization(world, passing_config_);
    }

    auto generated_passes = samplePasses(world);
    if (current_best_passes_.empty())
    {
        current_best_passes_ = generated_passes;
    }
    auto optimized_passes = optimizePasses(world, generated_passes);

    updatePasses(world, optimized_passes);


    std::vector<PassWithRating> passes;
    passes.reserve(current_best_passes_.size());

    for (auto zone_and_pass : current_best_passes_)
    {
        passes.push_back(zone_and_pass.second);
    }

    return PassEvaluation<ZoneEnum>(pitch_division_, current_best_passes_,
                                    passing_config_, world.getMostRecentTimestamp());
}

template <class ZoneEnum>
PassWithRating PassGenerator<ZoneEnum>::getBestPass(const World& world)
{
<<<<<<< HEAD
    return generatePassEvaluation(world).getBestPassOnField();
}

template <class ZoneEnum>
ZonePassMap<ZoneEnum> PassGenerator<ZoneEnum>::samplePasses(const World& world)
{
=======
>>>>>>> f0214046
    ZonePassMap<ZoneEnum> passes;

    // Randomly sample a pass in each zone
    for (ZoneEnum zone_id : pitch_division_->getAllZoneIds())
    {
        auto zone = pitch_division_->getZone(zone_id);

        std::uniform_real_distribution x_distribution(zone.xMin(), zone.xMax());
        std::uniform_real_distribution y_distribution(zone.yMin(), zone.yMax());

        auto pass_destination =
            Point(x_distribution(random_num_gen_), y_distribution(random_num_gen_));

<<<<<<< HEAD
        auto pass =
            Pass::fromDestReceiveSpeed(world.ball().position(), pass_destination,
                                       passing_config_.max_receive_speed_m_per_s(),
                                       passing_config_.min_pass_speed_m_per_s(),
                                       passing_config_.max_pass_speed_m_per_s());
=======
        auto pass = Pass::fromDestReceiveSpeed(world.ball().position(), pass_destination,
                                               passing_config_.max_receive_speed(),
                                               passing_config_.min_pass_speed_m_per_s(),
                                               passing_config_.max_pass_speed_m_per_s());
>>>>>>> f0214046

        passes.emplace(
            zone_id,
            PassWithRating{pass, ratePass(world, pass, pitch_division_->getZone(zone_id),
                                          passing_config_)});
    }

    return passes;
}

template <class ZoneEnum>
ZonePassMap<ZoneEnum> PassGenerator<ZoneEnum>::optimizePasses(
    const World& world, const ZonePassMap<ZoneEnum>& generated_passes)
{
    // Run gradient descent to optimize the passes to for the requested number
    // of iterations
    ZonePassMap<ZoneEnum> optimized_passes;

    for (ZoneEnum zone_id : pitch_division_->getAllZoneIds())
    {
        // The objective function we minimize in gradient descent to improve each pass
        // that we're optimizing
        const auto objective_function =
            [this, &world,
             zone_id](const std::array<double, NUM_PARAMS_TO_OPTIMIZE>& pass_array) {
                // get a pass with the new appropriate speed using the new destination
                return ratePass(
                    world,
<<<<<<< HEAD
                    Pass::fromDestReceiveSpeed(
                        world.ball().position(), Point(pass_array[0], pass_array[1]),
                        passing_config_.max_receive_speed_m_per_s(),
                        passing_config_.min_pass_speed_m_per_s(),
                        passing_config_.max_pass_speed_m_per_s()),
=======
                    Pass::fromDestReceiveSpeed(world.ball().position(),
                                               Point(pass_array[0], pass_array[1]),
                                               passing_config_.max_receive_speed(),
                                               passing_config_.min_pass_speed_m_per_s(),
                                               passing_config_.max_pass_speed_m_per_s()),
>>>>>>> f0214046
                    pitch_division_->getZone(zone_id), passing_config_);
            };

        auto optimized_pass_array = optimizer_.maximize(
            objective_function, generated_passes.at(zone_id).pass.toPassArray(),
            passing_config_.number_of_gradient_descent_steps_per_iter());

        // get a pass with the new appropriate speed using the new destination
        auto new_pass = Pass::fromDestReceiveSpeed(
            world.ball().position(),
            Point(optimized_pass_array[0], optimized_pass_array[1]),
<<<<<<< HEAD
            passing_config_.max_receive_speed_m_per_s(),
            passing_config_.min_pass_speed_m_per_s(),
=======
            passing_config_.max_receive_speed(), passing_config_.min_pass_speed_m_per_s(),
>>>>>>> f0214046
            passing_config_.max_pass_speed_m_per_s());
        auto score =
            ratePass(world, new_pass, pitch_division_->getZone(zone_id), passing_config_);

        optimized_passes.emplace(zone_id, PassWithRating{new_pass, score});
    }

    return optimized_passes;
}



template <class ZoneEnum>
void PassGenerator<ZoneEnum>::updatePasses(const World& world,
                                           const ZonePassMap<ZoneEnum>& optimized_passes)
{
    for (ZoneEnum zone_id : pitch_division_->getAllZoneIds())
    {
        auto pass_array = current_best_passes_.at(zone_id).pass.toPassArray();
        // update the passer point of the current best pass
        current_best_passes_.at(zone_id).pass = Pass::fromDestReceiveSpeed(
            world.ball().position(), Point(pass_array[0], pass_array[1]),
<<<<<<< HEAD
            passing_config_.max_receive_speed_m_per_s(),
            passing_config_.min_pass_speed_m_per_s(),
=======
            passing_config_.max_receive_speed(), passing_config_.min_pass_speed_m_per_s(),
>>>>>>> f0214046
            passing_config_.max_pass_speed_m_per_s());

        if (ratePass(world, current_best_passes_.at(zone_id).pass,
                     pitch_division_->getZone(zone_id),
                     passing_config_) < optimized_passes.at(zone_id).rating)
        {
            current_best_passes_.at(zone_id) = optimized_passes.at(zone_id);
        }
    }
}<|MERGE_RESOLUTION|>--- conflicted
+++ resolved
@@ -68,7 +68,6 @@
      */
     PassEvaluation<ZoneEnum> generatePassEvaluation(const World& world);
 
-    PassWithRating getBestPass(const World& world);
 
    private:
     // Weights used to normalize the parameters that we pass to GradientDescent
@@ -164,22 +163,15 @@
         passes.push_back(zone_and_pass.second);
     }
 
+    LOG(VISUALIZE) << *createPassVisualization(passes);
+
     return PassEvaluation<ZoneEnum>(pitch_division_, current_best_passes_,
                                     passing_config_, world.getMostRecentTimestamp());
 }
 
 template <class ZoneEnum>
-PassWithRating PassGenerator<ZoneEnum>::getBestPass(const World& world)
-{
-<<<<<<< HEAD
-    return generatePassEvaluation(world).getBestPassOnField();
-}
-
-template <class ZoneEnum>
 ZonePassMap<ZoneEnum> PassGenerator<ZoneEnum>::samplePasses(const World& world)
 {
-=======
->>>>>>> f0214046
     ZonePassMap<ZoneEnum> passes;
 
     // Randomly sample a pass in each zone
@@ -193,18 +185,10 @@
         auto pass_destination =
             Point(x_distribution(random_num_gen_), y_distribution(random_num_gen_));
 
-<<<<<<< HEAD
-        auto pass =
-            Pass::fromDestReceiveSpeed(world.ball().position(), pass_destination,
-                                       passing_config_.max_receive_speed_m_per_s(),
-                                       passing_config_.min_pass_speed_m_per_s(),
-                                       passing_config_.max_pass_speed_m_per_s());
-=======
         auto pass = Pass::fromDestReceiveSpeed(world.ball().position(), pass_destination,
                                                passing_config_.max_receive_speed(),
                                                passing_config_.min_pass_speed_m_per_s(),
                                                passing_config_.max_pass_speed_m_per_s());
->>>>>>> f0214046
 
         passes.emplace(
             zone_id,
@@ -233,19 +217,11 @@
                 // get a pass with the new appropriate speed using the new destination
                 return ratePass(
                     world,
-<<<<<<< HEAD
-                    Pass::fromDestReceiveSpeed(
-                        world.ball().position(), Point(pass_array[0], pass_array[1]),
-                        passing_config_.max_receive_speed_m_per_s(),
-                        passing_config_.min_pass_speed_m_per_s(),
-                        passing_config_.max_pass_speed_m_per_s()),
-=======
                     Pass::fromDestReceiveSpeed(world.ball().position(),
                                                Point(pass_array[0], pass_array[1]),
                                                passing_config_.max_receive_speed(),
                                                passing_config_.min_pass_speed_m_per_s(),
                                                passing_config_.max_pass_speed_m_per_s()),
->>>>>>> f0214046
                     pitch_division_->getZone(zone_id), passing_config_);
             };
 
@@ -257,12 +233,7 @@
         auto new_pass = Pass::fromDestReceiveSpeed(
             world.ball().position(),
             Point(optimized_pass_array[0], optimized_pass_array[1]),
-<<<<<<< HEAD
-            passing_config_.max_receive_speed_m_per_s(),
-            passing_config_.min_pass_speed_m_per_s(),
-=======
             passing_config_.max_receive_speed(), passing_config_.min_pass_speed_m_per_s(),
->>>>>>> f0214046
             passing_config_.max_pass_speed_m_per_s());
         auto score =
             ratePass(world, new_pass, pitch_division_->getZone(zone_id), passing_config_);
@@ -285,12 +256,7 @@
         // update the passer point of the current best pass
         current_best_passes_.at(zone_id).pass = Pass::fromDestReceiveSpeed(
             world.ball().position(), Point(pass_array[0], pass_array[1]),
-<<<<<<< HEAD
-            passing_config_.max_receive_speed_m_per_s(),
-            passing_config_.min_pass_speed_m_per_s(),
-=======
             passing_config_.max_receive_speed(), passing_config_.min_pass_speed_m_per_s(),
->>>>>>> f0214046
             passing_config_.max_pass_speed_m_per_s());
 
         if (ratePass(world, current_best_passes_.at(zone_id).pass,
