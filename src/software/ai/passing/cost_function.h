--- conflicted
+++ resolved
@@ -15,33 +15,14 @@
  *
  * @param world The world in which to rate the pass
  * @param pass The pass to rate
-<<<<<<< HEAD
  * @param zone The zone this pass is constrained to
-=======
- * @param target_region The area we want to pass to (if there is a specific area,
- *                      set to `std::nullopt` otherwise
- * @param passer_robot_id The id of the robot performing the pass. This will be used
- *                        when calculating friendly capability to ensure the passer
- *                        robot does not try to pass to itself. If `std::nullopt` is
- *                        given, it is assumed the passer robot is not on the
- *                        friendly team of the given world
- * @param pass_type The type of pass we're trying to rate this pass as (certain
- *                  types of passes have different characteristics we try to
- *                  optimize for)
  * @param passing_config The passing config used for tuning
->>>>>>> 93427f7c
  *
  * @return A value in [0,1] representing the quality of the pass, with 1 being an
  *         ideal pass, and 0 being the worst pass possible
  */
-<<<<<<< HEAD
-double ratePass(const World& world, const Pass& pass, const Rectangle& zone);
-=======
-double ratePass(const World& world, const Pass& pass,
-                const std::optional<Rectangle>& target_region,
-                std::optional<unsigned int> passer_robot_id, PassType pass_type,
+double ratePass(const World& world, const Pass& pass, const Rectangle& zone,
                 std::shared_ptr<const PassingConfig> passing_config);
->>>>>>> 93427f7c
 
 /**
  * Rate pass based on the probability of scoring once we receive the pass
@@ -55,14 +36,8 @@
  *         the pass, and 1 indicating that it is guaranteed to be able to score off of
  *         the pass
  */
-<<<<<<< HEAD
 double ratePassShootScore(const Ball& ball, const Field& field, const Team& enemy_team,
-                          const Pass& pass);
-=======
-double ratePassShootScore(const Field& field, const Team& enemy_team, const Pass& pass,
-                          std::shared_ptr<const PassingConfig> passing_config);
->>>>>>> 93427f7c
-
+                          const Pass& pass, std::shared_ptr<const PassingConfig> passing_config);
 /**
  * Calculates the risk of an enemy robot interfering with a given pass
  *
@@ -75,12 +50,8 @@
  *         to run without interference, and 0 indicating that the pass will certainly
  *         be interfered with (and so is very poor)
  */
-<<<<<<< HEAD
-double ratePassEnemyRisk(const Ball& ball, const Team& enemy_team, const Pass& pass);
-=======
-double ratePassEnemyRisk(const Team& enemy_team, const Pass& pass,
+double ratePassEnemyRisk(const Ball& ball, const Team& enemy_team, const Pass& pass,
                          std::shared_ptr<const PassingConfig> passing_config);
->>>>>>> 93427f7c
 
 /**
  * Calculates the likelihood that the given pass will be intercepted
@@ -94,12 +65,8 @@
  *         guaranteed to be intercepted, and 0 indicating it's impossible for the
  *         pass to be intercepted
  */
-<<<<<<< HEAD
-double calculateInterceptRisk(const Ball& ball, const Team& enemy_team, const Pass& pass);
-=======
-double calculateInterceptRisk(const Team& enemy_team, const Pass& pass,
+double calculateInterceptRisk(const Ball& ball, const Team& enemy_team, const Pass& pass,
                               std::shared_ptr<const PassingConfig> passing_config);
->>>>>>> 93427f7c
 
 /**
  * Calculates the likelihood that the given pass will be intercepted by a given robot
@@ -113,13 +80,9 @@
  *         be intercepted, and 0 indicating it's impossible for the pass to be
  *         intercepted
  */
-<<<<<<< HEAD
 double calculateInterceptRisk(const Ball& ball, const Robot& enemy_robot,
-                              const Pass& pass);
-=======
-double calculateInterceptRisk(const Robot& enemy_robot, const Pass& pass,
+                              const Pass& pass,
                               std::shared_ptr<const PassingConfig> passing_config);
->>>>>>> 93427f7c
 
 
 /**
@@ -131,26 +94,14 @@
  * @param ball The ball
  * @param friendly_team The team of robots that might receive the given pass
  * @param pass The pass we want a robot to receive
-<<<<<<< HEAD
-=======
- * @param passer_robot_id The id of the robot performing the pass. This will be used
- *                        to ensure the passer robot does not try to pass to itself.
- *                        If `std::nullopt` is given, it is assumed the passer robot
- *                        is not on `friendly_team`
  * @param passing_config The passing config used for tuning
->>>>>>> 93427f7c
  *
  * @return A value in [0,1] indicating how likely it would be for a robot on the
  *         friendly team to receive the given pass, with 1 being very likely, 0
  *         being impossible
  */
-<<<<<<< HEAD
-double ratePassFriendlyCapability(const Ball& ball, Team friendly_team, const Pass& pass);
-=======
-double ratePassFriendlyCapability(Team friendly_team, const Pass& pass,
-                                  std::optional<unsigned int> passer_robot_id,
+double ratePassFriendlyCapability(const Ball& ball, Team friendly_team, const Pass& pass,
                                   std::shared_ptr<const PassingConfig> passing_config);
->>>>>>> 93427f7c
 
 /**
  * Calculates the static position quality for a given position on a given field
