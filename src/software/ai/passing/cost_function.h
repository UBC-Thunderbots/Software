#pragma once

#include <functional>

#include "proto/message_translation/tbots_protobuf.h"
#include "proto/parameters.pb.h"
#include "software/ai/passing/pass.h"
#include "software/math/math_functions.h"
#include "software/util/make_enum/make_enum.h"
#include "software/world/field.h"
#include "software/world/team.h"
#include "software/world/world.h"

/**
 * Calculate the quality of a given pass
 *
 * @param world The world in which to rate the pass
 * @param pass The pass to rate
<<<<<<< HEAD
 * @param passing_config The passing config used for tuning
 *
 * @return A value in [0,1] representing the quality of the pass, with 1 being an
 *         ideal pass, and 0 being the worst pass possible
 */
double ratePass(const World& world, const Pass& pass,
                TbotsProto::PassingConfig passing_config);

/**
 * Calculate the quality of a given pass accounting for the zone it's in
 *
 * @param world The world in which to rate the pass
 * @param pass The pass to rate
 * @param zone The zone this pass is constrained to
=======
>>>>>>> f781fc50
 * @param passing_config The passing config used for tuning
 *
 * @return A value in [0,1] representing the quality of the pass, with 1 being an
 *         ideal pass, and 0 being the worst pass possible
 */
double ratePass(const World& world, const Pass& pass,
                const TbotsProto::PassingConfig& passing_config);

/**
 * Rate a pass based on the quality of the receiving position
 *
 * @param world The world in which to rate the pass
 * @param pass The pass to rate
 * @param passing_config The passing config used for tuning
 * @return A value in [0,1] representing the quality of the pass receiving
 * position, with 1 being indicating that the receiving position is ideal, and 0
 * indicating that the pass will likely not be received.
 */
double rateReceivingPosition(const World& world, const Pass& pass,
                             const TbotsProto::PassingConfig& passing_config);

/**
 * Rate a point to shoot on enemy goal from
 *
 * @param shot_origin The point to shoot from
 * @param field The field we are playing on
 * @param enemy_team The enemy team
 * @param passing_config The passing config used for tuning
 * @return A value in [0,1] representing the quality of the shot, with 1 being
 *       an ideal shot, and 0 being a shot that will most likely be blocked.
 */
double rateShot(const Point& shot_origin, const Field& field, const Team& enemy_team,
                const TbotsProto::PassingConfig& passing_config);

/**
 * Rate a pass based on the quality of the receiving position
 *
 * @param world The world in which to rate the pass
 * @param pass The pass to rate
 * @param passing_config The passing config used for tuning
 * @return A value in [0,1] representing the quality of the pass receiving
 * position, with 1 being indicating that the receiving position is ideal, and 0
 * indicating that the pass will likely not be received.
 */
double rateReceivingPosition(const World& world, const Pass& pass,
                             const TbotsProto::PassingConfig& passing_config);

/**
 * Rate pass based on the probability of scoring once we receive the pass
 *
 * @param field The field we are playing on
 * @param enemy_team The enemy team
 * @param pass The pass to rate
 * @param passing_config The passing config used for tuning
 *
 * @return A value in [min_pass_shoot_score,1], with min_pass_shoot_score indicating that
 * it's impossible to score off of the pass, and 1 indicating that it is guaranteed to be
 * able to score off of the pass
 */
double ratePassShootScore(const Field& field, const Team& enemy_team, const Pass& pass,
                          const TbotsProto::PassingConfig& passing_config);

/**
 * Calculates the risk of an enemy robot interfering with a given pass
 *
 * @param enemy_team The team of enemy robots
 * @param pass The pass to rate
 * @param passing_config The passing config used for tuning
 * @return A value in [0,1] indicating the quality of the pass based on the risk
 *         that an enemy interfere with it, with 1 indicating the pass is guaranteed
 *         to run without interference, and 0 indicating that the pass will certainly
 *         be interfered with (and so is very poor)
 */
double ratePassEnemyRisk(const Team& enemy_team, const Pass& pass,
                         const TbotsProto::PassingConfig& passing_config);

/**
 * Rate the pass based on if it moves the ball up the field or not
 * Passes moving the ball up the field are rated higher
 *
 * @param pass The pass to rate
 * @param passing_config The passing config used for tuning
 * @return A value in [0,1] indicating the quality of the pass, where
 *        1 indicates the pass is ideal and 0 indicates the pass is bad as
 *        it passes back toward our friendly half.
 */
double ratePassForwardQuality(const Pass& pass,
                              const TbotsProto::PassingConfig& passing_config);

/**
<<<<<<< HEAD
 * Rate the pass based on if it moves the ball up the field or not
 * Passes moving the ball up the field are rated higher
 *
 * @param pass The pass to rate
 * @param passing_config The passing config used for tuning
 * @return A value in [0,1] indicating the quality of the pass, where
 *        1 indicates the pass is ideal and 0 indicates the pass is as
 *        it passes back toward our friendly half.
 */
double ratePassForwardQuality(const Pass& pass,
                              const TbotsProto::PassingConfig& passing_config);
=======
 * Encourage passes that are not too close to the passer
 * @param pass The pass to rate
 * @param passing_config The passing config used for tuning
 * @return A value in [0,1] indicating the quality of the pass, where
 *        1 indicates the pass is ideal and 0 indicates the pass is bad as
 *        it is too close to the passer.
 */
double ratePassNotTooClose(const Pass& pass,
                           const TbotsProto::PassingConfig& passing_config);
>>>>>>> f781fc50

/**
 * Calculates the likelihood that the given pass will be intercepted
 *
 * @param enemy_team The team of robots that we're worried about intercepting our pass
 * @param pass The pass we want to get the intercept probability for
 * @param passing_config The passing config used for tuning
 * @return A value in [0,1] indicating the probability that the given pass will be
 *         intercepted by a robot on the given team, with 1 indicating the pass is
 *         guaranteed to be intercepted, and 0 indicating it's impossible for the
 *         pass to be intercepted
 */
double calculateInterceptRisk(const Team& enemy_team, const Pass& pass,
                              const TbotsProto::PassingConfig& passing_config);

/**
 * Calculates the likelihood that the given pass will be intercepted by a given robot
 *
 * @param enemy_robot The robot that might intercept our pass
 * @param pass The pass we want to get the intercept probability for
 * @param passing_config The passing config used for tuning
 * @return A value in [0,1] indicating the probability that the given pass will be
 *         intercepted by the given robot, with 1 indicating the pass is guaranteed to
 *         be intercepted, and 0 indicating it's impossible for the pass to be
 *         intercepted
 */
double calculateInterceptRisk(const Robot& enemy_robot, const Pass& pass,
                              const TbotsProto::PassingConfig& passing_config);


/**
 * Calculate the probability of a friendly robot receiving the given pass
 *
 * Calculate how possible it would be for a robot on the friendly team to receive the
 * given pass, based solely on the robots current position and velocity
 *
 * @param friendly_team The team of robots that might receive the given pass
 * @param pass The pass we want a robot to receive
 * @param passing_config The passing config used for tuning
 *
 * @return A value in [0,1] indicating how likely it would be for a robot on the
 *         friendly team to receive the given pass, with 1 being very likely, 0
 *         being impossible
 */
double ratePassFriendlyCapability(const Team& friendly_team, const Pass& pass,
                                  const TbotsProto::PassingConfig& passing_config);

/**
 * Calculates the static position quality for a given position on a given field
 *
 * Static position quality prefers good passing points on the field from the
 * perspective of a "real soccer player". For example, passing in front of or towards
 * your own net is less desirable than passing near the enemy's net
 *
 * @param field The field on which to calculate the static position quality
 * @param position The position on the field at which to calculate the quality
 * @param passing_config The passing config used for tuning
 *
 * @return A value in [0,1] representing the quality of the given point on the given
 *         field, with a higher value representing a more desirable position
 */
double getStaticPositionQuality(const Field& field, const Point& position,
                                const TbotsProto::PassingConfig& passing_config);

/**
 * Returns a function that increases as the point approaches enemy robots.
 *
 * @param point a Point
 * @param enemy_team the enemy team
 * @param passing_config The passing config used for tuning
 * @return a measure of how close the point is to one or more enemy robots
 */
double calculateProximityRisk(const Point& point, const Team& enemy_team,
                              const TbotsProto::PassingConfig& passing_config);

/**
 * Calculate the quality of a position for staying away from enemy robots
 * while trying to create opportunity for passes and shots.
 *
 * @param keep_away_position The position to rate
 * @param world The world in which to rate the pass
 * @param best_pass_so_far The best pass so far used for rating passing opportunity of
 * the keep away position
 * @param dribbling_bounds The bounds of the area the robot can dribble in
 * @param passing_config The passing config used for tuning
 * @return A value in [0,1] representing the quality of the passer position, with 1
 *        being an ideal position to pass from, and 0 being a poor position to pass from.
 */
double rateKeepAwayPosition(const Point& keep_away_position, const World& world,
                            const Pass& best_pass_so_far,
                            const Rectangle& dribbling_bounds,
                            const TbotsProto::PassingConfig& passing_config);

/**
 * Scale a normalized rating to a new range
 * @param rating Rating in [0, 1] to scale
 * @param min The new minimum value the rating = 0 will map to
 * @param max The new maximum value the rating = 1 will map to
 * @return The scaled rating
 */
double scaleNormalizedRating(double rating, double min, double max);

/**
 * Calculate the quality a passer position for a given pass
 *
 * @param world The world in which to rate the pass
 * @param pass Pass to rate the passer position for
 * @param dribbling_bounds The bounds of the area the robot can dribble in
 * @return A value in [0,1] representing the quality of the passer position, with 1
 *        being an ideal position to pass from, and 0 being a poor position to pass from.
 */
double ratePasserPosition(const World& world, const Pass& pass,
                          const Rectangle& dribbling_bounds);

/**
 * Calculate the quality of a given passer position given enemy threads TODO (NIMA)
 * @param pass
 * @param enemy_team
 * @return
 */
double ratePasserPointForKeepAway(const Pass& pass, const Team& enemy_team);

/**
 * TODO (NIMA)
 * @param rating
 * @param min
 * @param max
 * @return
 */
double scaleRating(double rating, double min, double max);

/**
 * Sample passes at different points on the field and rate them, similar to ratePass, to
 * be visualized in thunderscope
 *
 * The cost functions used to rate the pass depends on passing_config.cost_vis_config
 * configuration, this can be controlled from thunderscope The number of points sampled is
 * also controlled from there.
 *
 * The sampled values are sent over protobuf to thunderscope as a CostVisualization
 * message. These values are eventually visualized in thunderscope in the cost_vis widget
 *
 * @param world The world in which to sample passes
 * @param passing_config The passing config used for tuning
 * @param best_pass_so_far The best pass so far used for sampling best passer position
 *
 */
void samplePassesForVisualization(
    const World& world, const TbotsProto::PassingConfig& passing_config,
    const std::optional<Pass>& best_pass_so_far = std::nullopt);<|MERGE_RESOLUTION|>--- conflicted
+++ resolved
@@ -16,23 +16,6 @@
  *
  * @param world The world in which to rate the pass
  * @param pass The pass to rate
-<<<<<<< HEAD
- * @param passing_config The passing config used for tuning
- *
- * @return A value in [0,1] representing the quality of the pass, with 1 being an
- *         ideal pass, and 0 being the worst pass possible
- */
-double ratePass(const World& world, const Pass& pass,
-                TbotsProto::PassingConfig passing_config);
-
-/**
- * Calculate the quality of a given pass accounting for the zone it's in
- *
- * @param world The world in which to rate the pass
- * @param pass The pass to rate
- * @param zone The zone this pass is constrained to
-=======
->>>>>>> f781fc50
  * @param passing_config The passing config used for tuning
  *
  * @return A value in [0,1] representing the quality of the pass, with 1 being an
@@ -66,19 +49,6 @@
  */
 double rateShot(const Point& shot_origin, const Field& field, const Team& enemy_team,
                 const TbotsProto::PassingConfig& passing_config);
-
-/**
- * Rate a pass based on the quality of the receiving position
- *
- * @param world The world in which to rate the pass
- * @param pass The pass to rate
- * @param passing_config The passing config used for tuning
- * @return A value in [0,1] representing the quality of the pass receiving
- * position, with 1 being indicating that the receiving position is ideal, and 0
- * indicating that the pass will likely not be received.
- */
-double rateReceivingPosition(const World& world, const Pass& pass,
-                             const TbotsProto::PassingConfig& passing_config);
 
 /**
  * Rate pass based on the probability of scoring once we receive the pass
@@ -123,19 +93,6 @@
                               const TbotsProto::PassingConfig& passing_config);
 
 /**
-<<<<<<< HEAD
- * Rate the pass based on if it moves the ball up the field or not
- * Passes moving the ball up the field are rated higher
- *
- * @param pass The pass to rate
- * @param passing_config The passing config used for tuning
- * @return A value in [0,1] indicating the quality of the pass, where
- *        1 indicates the pass is ideal and 0 indicates the pass is as
- *        it passes back toward our friendly half.
- */
-double ratePassForwardQuality(const Pass& pass,
-                              const TbotsProto::PassingConfig& passing_config);
-=======
  * Encourage passes that are not too close to the passer
  * @param pass The pass to rate
  * @param passing_config The passing config used for tuning
@@ -145,7 +102,6 @@
  */
 double ratePassNotTooClose(const Pass& pass,
                            const TbotsProto::PassingConfig& passing_config);
->>>>>>> f781fc50
 
 /**
  * Calculates the likelihood that the given pass will be intercepted
@@ -249,35 +205,6 @@
 double scaleNormalizedRating(double rating, double min, double max);
 
 /**
- * Calculate the quality a passer position for a given pass
- *
- * @param world The world in which to rate the pass
- * @param pass Pass to rate the passer position for
- * @param dribbling_bounds The bounds of the area the robot can dribble in
- * @return A value in [0,1] representing the quality of the passer position, with 1
- *        being an ideal position to pass from, and 0 being a poor position to pass from.
- */
-double ratePasserPosition(const World& world, const Pass& pass,
-                          const Rectangle& dribbling_bounds);
-
-/**
- * Calculate the quality of a given passer position given enemy threads TODO (NIMA)
- * @param pass
- * @param enemy_team
- * @return
- */
-double ratePasserPointForKeepAway(const Pass& pass, const Team& enemy_team);
-
-/**
- * TODO (NIMA)
- * @param rating
- * @param min
- * @param max
- * @return
- */
-double scaleRating(double rating, double min, double max);
-
-/**
  * Sample passes at different points on the field and rate them, similar to ratePass, to
  * be visualized in thunderscope
  *
