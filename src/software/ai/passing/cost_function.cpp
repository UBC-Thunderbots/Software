--- conflicted
+++ resolved
@@ -10,56 +10,22 @@
 #include "software/geom/algorithms/closest_point.h"
 #include "software/logger/logger.h"
 
-<<<<<<< HEAD
-double ratePass(const World& world, const Pass& pass, const Rectangle& zone)
-=======
-double ratePass(const World& world, const Pass& pass,
-                const std::optional<Rectangle>& target_region,
-                std::optional<unsigned int> passer_robot_id, PassType pass_type,
+double ratePass(const World& world, const Pass& pass, const Rectangle& zone,
                 std::shared_ptr<const PassingConfig> passing_config)
->>>>>>> 93427f7c
 {
     double static_pass_quality =
         getStaticPositionQuality(world.field(), pass.receiverPoint(), passing_config);
 
-<<<<<<< HEAD
     double friendly_pass_rating =
-        ratePassFriendlyCapability(world.ball(), world.friendlyTeam(), pass);
-
-    double enemy_pass_rating = ratePassEnemyRisk(world.ball(), world.enemyTeam(), pass);
+        ratePassFriendlyCapability(world.ball(), world.friendlyTeam(), pass, passing_config);
+
+    double enemy_pass_rating = ratePassEnemyRisk(world.ball(), world.enemyTeam(), pass, passing_config);
 
     double shoot_pass_rating =
-        ratePassShootScore(world.ball(), world.field(), world.enemyTeam(), pass);
+        ratePassShootScore(world.ball(), world.field(), world.enemyTeam(), pass, passing_config);
 
     // Passes outside the zone are rated poorly
     double in_region_quality = rectangleSigmoid(zone, pass.receiverPoint(), 0.1);
-=======
-    double friendly_pass_rating = ratePassFriendlyCapability(
-        world.friendlyTeam(), pass, passer_robot_id, passing_config);
-
-    double enemy_pass_rating = ratePassEnemyRisk(world.enemyTeam(), pass, passing_config);
-
-    double shoot_pass_rating =
-        ratePassShootScore(world.field(), world.enemyTeam(), pass, passing_config);
-
-    // Rate all passes outside our target region as 0 if we have one
-    double in_region_quality = 1;
-    if (target_region)
-    {
-        in_region_quality = rectangleSigmoid(*target_region, pass.receiverPoint(), 0.1);
-    }
-
-    // Place strict limits on pass start time
-    double min_pass_time_offset =
-        passing_config->getMinTimeOffsetForPassSeconds()->value();
-    double max_pass_time_offset =
-        passing_config->getMaxTimeOffsetForPassSeconds()->value();
-    double pass_time_offset_quality =
-        sigmoid(pass.startTime().toSeconds(),
-                min_pass_time_offset + world.getMostRecentTimestamp().toSeconds(), 0.5) *
-        (1 - sigmoid(pass.startTime().toSeconds(),
-                     max_pass_time_offset + world.ball().timestamp().toSeconds(), 0.5));
->>>>>>> 93427f7c
 
     // Place strict limits on the ball speed
     double min_pass_speed     = passing_config->getMinPassSpeedMPerS()->value();
@@ -71,21 +37,12 @@
            shoot_pass_rating * pass_speed_quality * in_region_quality;
 }
 
-<<<<<<< HEAD
 double ratePassShootScore(const Ball& ball, const Field& field, const Team& enemy_team,
-                          const Pass& pass)
-{
-    double ideal_max_rotation_to_shoot_degrees = DynamicParameters->getAiConfig()
-                                                     ->getPassingConfig()
-                                                     ->getIdealMaxRotationToShootDegrees()
-                                                     ->value();
-=======
-double ratePassShootScore(const Field& field, const Team& enemy_team, const Pass& pass,
+                          const Pass& pass,
                           std::shared_ptr<const PassingConfig> passing_config)
 {
     double ideal_max_rotation_to_shoot_degrees =
         passing_config->getIdealMaxRotationToShootDegrees()->value();
->>>>>>> 93427f7c
 
     // Figure out the range of angles for which we have an open shot to the goal after
     // receiving the pass
@@ -138,12 +95,8 @@
     return shot_openness_score * required_rotation_for_shot_score;
 }
 
-<<<<<<< HEAD
-double ratePassEnemyRisk(const Ball& ball, const Team& enemy_team, const Pass& pass)
-=======
-double ratePassEnemyRisk(const Team& enemy_team, const Pass& pass,
+double ratePassEnemyRisk(const Ball& ball, const Team& enemy_team, const Pass& pass,
                          std::shared_ptr<const PassingConfig> passing_config)
->>>>>>> 93427f7c
 {
     double enemy_proximity_importance =
         passing_config->getEnemyProximityImportance()->value();
@@ -164,22 +117,14 @@
         enemy_receiver_proximity_risk = 0;
     }
 
-<<<<<<< HEAD
-    double intercept_risk = calculateInterceptRisk(ball, enemy_team, pass);
-=======
-    double intercept_risk = calculateInterceptRisk(enemy_team, pass, passing_config);
->>>>>>> 93427f7c
+    double intercept_risk = calculateInterceptRisk(ball, enemy_team, pass, passing_config);
 
     // We want to rate a pass more highly if it is lower risk, so subtract from 1
     return 1 - std::max(intercept_risk, enemy_receiver_proximity_risk);
 }
 
-<<<<<<< HEAD
-double calculateInterceptRisk(const Ball& ball, const Team& enemy_team, const Pass& pass)
-=======
-double calculateInterceptRisk(const Team& enemy_team, const Pass& pass,
+double calculateInterceptRisk(const Ball& ball, const Team& enemy_team, const Pass& pass,
                               std::shared_ptr<const PassingConfig> passing_config)
->>>>>>> 93427f7c
 {
     // Return the highest risk for all the enemy robots, if there are any
     const std::vector<Robot>& enemy_robots = enemy_team.getAllRobots();
@@ -190,21 +135,12 @@
     std::vector<double> enemy_intercept_risks(enemy_robots.size());
     std::transform(
         enemy_robots.begin(), enemy_robots.end(), enemy_intercept_risks.begin(),
-<<<<<<< HEAD
-        [&](Robot robot) { return calculateInterceptRisk(ball, robot, pass); });
+        [&](Robot robot) { return calculateInterceptRisk(ball, robot, pass, passing_config); });
     return *std::max_element(enemy_intercept_risks.begin(), enemy_intercept_risks.end());
 }
 
-double calculateInterceptRisk(const Ball& ball, const Robot& enemy_robot,
-                              const Pass& pass)
-=======
-        [&](Robot robot) { return calculateInterceptRisk(robot, pass, passing_config); });
-    return *std::max_element(enemy_intercept_risks.begin(), enemy_intercept_risks.end());
-}
-
-double calculateInterceptRisk(const Robot& enemy_robot, const Pass& pass,
+double calculateInterceptRisk(const Ball& ball, const Robot& enemy_robot, const Pass& pass,
                               std::shared_ptr<const PassingConfig> passing_config)
->>>>>>> 93427f7c
 {
     // We estimate the intercept by the risk that the robot will get to the closest
     // point on the pass before the ball, and by the risk that the robot will get to
@@ -239,19 +175,11 @@
         ENEMY_ROBOT_MAX_SPEED_METERS_PER_SECOND,
         ENEMY_ROBOT_MAX_ACCELERATION_METERS_PER_SECOND_SQUARED, ROBOT_MAX_RADIUS_METERS);
 
-<<<<<<< HEAD
     Duration ball_time_to_pass_receive_position = Duration::fromSeconds(
         (pass.receiverPoint() - ball.position()).length() / pass.speed());
 
-    Duration enemy_reaction_time = Duration::fromSeconds(DynamicParameters->getAiConfig()
-                                                             ->getPassingConfig()
-                                                             ->getEnemyReactionTime()
-                                                             ->value());
-=======
-    Duration time_until_pass = pass.startTime() - enemy_robot.timestamp();
     Duration enemy_reaction_time =
         Duration::fromSeconds(passing_config->getEnemyReactionTime()->value());
->>>>>>> 93427f7c
 
     double robot_ball_time_diff_at_closest_pass_point =
         ((enemy_robot_time_to_closest_pass_point + enemy_reaction_time) -
@@ -273,13 +201,8 @@
     return 1 - sigmoid(min_time_diff, 0, 1);
 }
 
-<<<<<<< HEAD
-double ratePassFriendlyCapability(const Ball& ball, Team friendly_team, const Pass& pass)
-=======
-double ratePassFriendlyCapability(Team friendly_team, const Pass& pass,
-                                  std::optional<unsigned int> passer_robot_id,
+double ratePassFriendlyCapability(const Ball& ball, Team friendly_team, const Pass& pass,
                                   std::shared_ptr<const PassingConfig> passing_config)
->>>>>>> 93427f7c
 {
     // We need at least one robot to pass to
     if (friendly_team.getAllRobots().empty())
