--- conflicted
+++ resolved
@@ -8,12 +8,6 @@
 #include "software/geom/util.h"
 #include "software/logger/logger.h"
 #include "software/parameter/dynamic_parameters.h"
-
-<<<<<<< HEAD
-using namespace AI::Evaluation;
-=======
-using namespace Passing;
->>>>>>> ce34ebe2
 
 double ratePass(const World& world, const Pass& pass,
                 const std::optional<Rectangle>& target_region,
