#include "software/ai/passing/cost_function.h"

#include <numeric>

#include "proto/message_translation/tbots_protobuf.h"
#include "proto/parameters.pb.h"
#include "software/../shared/constants.h"
#include "software/ai/evaluation/calc_best_shot.h"
#include "software/ai/evaluation/time_to_travel.h"
#include "software/ai/passing/eighteen_zone_pitch_division.h"
#include "software/geom/algorithms/closest_point.h"
#include "software/geom/algorithms/contains.h"
#include "software/geom/algorithms/convex_angle.h"
#include "software/geom/algorithms/distance.h"
#include "software/logger/logger.h"

double ratePass(const World& world, const Pass& pass,
                const TbotsProto::PassingConfig& passing_config)
{
    double static_pass_quality =
        getStaticPositionQuality(world.field(), pass.receiverPoint(), passing_config);

    double receiver_not_too_close_rating = ratePassNotTooClose(pass, passing_config);

    double friendly_pass_rating =
        ratePassFriendlyCapability(world.friendlyTeam(), pass, passing_config);

    double pass_forward_rating = ratePassForwardQuality(pass, passing_config);

    double enemy_pass_rating = ratePassEnemyRisk(world.enemyTeam(), pass, passing_config);

    double shoot_pass_rating =
        ratePassShootScore(world.field(), world.enemyTeam(), pass, passing_config);

    return static_pass_quality * receiver_not_too_close_rating * friendly_pass_rating *
           enemy_pass_rating * pass_forward_rating * shoot_pass_rating;
}

double ratePassForwardQuality(const Pass& pass,
                              const TbotsProto::PassingConfig& passing_config)
{
    // Rate receiving positions up the field higher and discourage passes back to
    // friendly half, if the passer is in the enemy half
    return sigmoid(pass.receiverPoint().x(),
                   std::min(0.0, pass.passerPoint().x()) +
                       passing_config.backwards_pass_distance_meters(),
                   4.0);
}

double ratePassNotTooClose(const Pass& pass,
                           const TbotsProto::PassingConfig& passing_config)
{
    // Encourage passes that are not too close to the passer
    return 1 - circleSigmoid(Circle(pass.passerPoint(),
                                    passing_config.receiver_ideal_min_distance_meters()),
                             pass.receiverPoint(), 2.0);
}

double rateReceivingPosition(const World& world, const Pass& pass,
                             const TbotsProto::PassingConfig& passing_config)
{
    double static_recv_quality =
        getStaticPositionQuality(world.field(), pass.receiverPoint(), passing_config);

    double receiver_up_field_rating = ratePassForwardQuality(pass, passing_config);

    // We want to encourage passes that are not too far away from the passer
    // to stop the robots from trying to pass across the field
    double receiver_not_too_far_rating = circleSigmoid(
        Circle(pass.passerPoint(), passing_config.receiver_ideal_max_distance_meters()),
        pass.receiverPoint(), 2.0);
    double receiver_not_too_close_rating = ratePassNotTooClose(pass, passing_config);

    double enemy_risk_rating = ratePassEnemyRisk(world.enemyTeam(), pass, passing_config);
<<<<<<< HEAD

    double pass_shoot_rating =
        ratePassShootScore(world.field(), world.enemyTeam(), pass, passing_config);

    return static_recv_quality * receiver_up_field_rating * receiver_not_too_far_rating *
           receiver_not_too_close_rating * enemy_risk_rating * pass_shoot_rating;
}

=======

    double pass_shoot_rating =
        ratePassShootScore(world.field(), world.enemyTeam(), pass, passing_config);

    return static_recv_quality * receiver_up_field_rating * receiver_not_too_far_rating *
           receiver_not_too_close_rating * enemy_risk_rating * pass_shoot_rating;
}

>>>>>>> 9b710f34
double rateShot(const Point& shot_origin, const Field& field, const Team& enemy_team,
                const TbotsProto::PassingConfig& passing_config)
{
    auto shot_opt =
        calcBestShotOnGoal(Segment(field.enemyGoalpostPos(), field.enemyGoalpostNeg()),
                           shot_origin, enemy_team.getAllRobots(), TeamType::ENEMY);

    Angle open_angle_to_goal = Angle::zero();
    if (shot_opt && shot_opt.value().getOpenAngle().abs() > Angle::fromDegrees(0))
    {
        open_angle_to_goal = shot_opt.value().getOpenAngle();
    }

    const double min_ideal_angle =
        passing_config.min_ideal_pass_shoot_goal_open_angle_deg();
    double open_angle_to_goal_score = open_angle_to_goal.toDegrees();

    // Clamp angle to [0, min_ideal_angle], where all angle >=min_ideal_angle are given
    // a score of 1.0.
    open_angle_to_goal_score = std::clamp(open_angle_to_goal_score, 0.0, min_ideal_angle);

    // Linearly scale score to [0.0, 1.0]
<<<<<<< HEAD
    open_angle_to_goal_score = open_angle_to_goal_score / min_ideal_angle;

    // Linearly scale score to [min_pass_shoot_score, 1.0] to stop this cost function
    // from returning a very low score, causing the other cost functions to be ignored.
    return open_angle_to_goal_score;
=======
    return open_angle_to_goal_score / min_ideal_angle;
>>>>>>> 9b710f34
}

double ratePassShootScore(const Field& field, const Team& enemy_team, const Pass& pass,
                          const TbotsProto::PassingConfig& passing_config)
{
    double shot_score = rateShot(pass.receiverPoint(), field, enemy_team, passing_config);

    // Linearly scale score to [min_pass_shoot_score, 1.0] to stop this cost function
    // from returning a very low score, causing the other cost functions to be ignored.
<<<<<<< HEAD
    return scaleNormalizedRating(shot_score, passing_config.min_pass_shoot_score(), 1.0);
=======
    return normalizeValueToRange(shot_score, 0.0, 1.0,
                                 passing_config.min_pass_shoot_score(), 1.0);
>>>>>>> 9b710f34
}

double ratePassEnemyRisk(const Team& enemy_team, const Pass& pass,
                         const TbotsProto::PassingConfig& passing_config)
{
    double enemy_receiver_proximity_risk =
        calculateProximityRisk(pass.receiverPoint(), enemy_team, passing_config);
    double intercept_risk = calculateInterceptRisk(enemy_team, pass, passing_config);

    // We want to rate a pass more highly if it is lower risk, so subtract from 1
    return 1 - std::max(intercept_risk, enemy_receiver_proximity_risk);
}

double calculateInterceptRisk(const Team& enemy_team, const Pass& pass,
                              const TbotsProto::PassingConfig& passing_config)
{
    // Return the highest risk for all the enemy robots, if there are any
    const std::vector<Robot>& enemy_robots = enemy_team.getAllRobots();
    if (enemy_robots.empty())
    {
        return 0;
    }
    std::vector<double> enemy_intercept_risks(enemy_robots.size());
    std::transform(enemy_robots.begin(), enemy_robots.end(),
                   enemy_intercept_risks.begin(), [&](const Robot& robot) {
                       return calculateInterceptRisk(robot, pass, passing_config);
                   });
    return *std::max_element(enemy_intercept_risks.begin(), enemy_intercept_risks.end());
}

double calculateInterceptRisk(const Robot& enemy_robot, const Pass& pass,
                              const TbotsProto::PassingConfig& passing_config)
{
    // Return early to avoid division by zero
    if (pass.speed() == 0)
    {
        return 1.0;
    }

    // We estimate the intercept by the risk that the enemy robot will get to the closest
    // point on the pass before the ball
    Point closest_interception_point = closestPoint(
        enemy_robot.position(), Segment(pass.passerPoint(), pass.receiverPoint()));
    Vector enemy_interception_vector =
        closest_interception_point - enemy_robot.position();
    // Take into account the enemy robot's radius for minimum min_interception_distance
    // required to travel to intercept the pass.
    double min_interception_distance =
        std::max(0.0, enemy_interception_vector.length() - ROBOT_MAX_RADIUS_METERS);

    const double ENEMY_ROBOT_INTERCEPTION_SPEED_METERS_PER_SECOND = 0.5;
    double signed_1d_enemy_vel =
        enemy_robot.velocity().dot(enemy_interception_vector.normalize());
    double enemy_robot_time_to_interception_point_sec =
        getTimeToTravelDistance(
            min_interception_distance, ENEMY_ROBOT_MAX_SPEED_METERS_PER_SECOND,
            ENEMY_ROBOT_MAX_ACCELERATION_METERS_PER_SECOND_SQUARED, signed_1d_enemy_vel,
            ENEMY_ROBOT_INTERCEPTION_SPEED_METERS_PER_SECOND)
            .toSeconds();
    // Scale the time to interception point by the enemy robot's interception capability
    Duration enemy_robot_time_to_interception_point =
        Duration::fromSeconds(enemy_robot_time_to_interception_point_sec *
                              passing_config.enemy_interception_time_multiplier());

<<<<<<< HEAD
=======
    // TODO (#2988): We should generate a more realistic ball trajectory
>>>>>>> 9b710f34
    Duration ball_time_to_interception_point =
        Duration::fromSeconds(distance(pass.passerPoint(), closest_interception_point) /
                              pass.speed()) +
        Duration::fromSeconds(passing_config.pass_delay_sec());

    Duration interception_delta_time =
        ball_time_to_interception_point - enemy_robot_time_to_interception_point;

    // Whether or not the enemy will be able to intercept the pass can be determined
    // by whether or not they will be able to reach the pass receive position before
    // the pass does.
    return std::clamp(interception_delta_time.toSeconds() *
                          passing_config.enemy_interception_risk_importance(),
                      0.0, 1.0);
}

double ratePassFriendlyCapability(const Team& friendly_team, const Pass& pass,
                                  const TbotsProto::PassingConfig& passing_config)
{
    // We need at least one robot to pass to
    if (friendly_team.getAllRobots().empty())
    {
        return 0;
    }

    // Special case where pass speed is 0
    if (pass.speed() == 0)
    {
        return 0;
    }

    // Get the robot that is closest to where the pass would be received
    Robot best_receiver = friendly_team.getAllRobots()[0];
    for (const Robot& robot : friendly_team.getAllRobots())
    {
        double distance = (robot.position() - pass.receiverPoint()).length();
        double curr_best_distance =
            (best_receiver.position() - pass.receiverPoint()).length();
        if (distance < curr_best_distance)
        {
            best_receiver = robot;
        }
    }

    // Figure out what time the robot would have to receive the ball at
    // TODO (#2988): We should generate a more realistic ball trajectory
    Duration ball_travel_time =
        Duration::fromSeconds((pass.receiverPoint() - pass.passerPoint()).length() /
                              pass.speed()) +
        Duration::fromSeconds(passing_config.pass_delay_sec());
    Timestamp receive_time = best_receiver.timestamp() + ball_travel_time;

    // Figure out how long it would take our robot to get there
    Duration min_robot_travel_time =
        best_receiver.getTimeToPosition(pass.receiverPoint());
    Timestamp earliest_time_to_receive_point =
        best_receiver.timestamp() + min_robot_travel_time;

    // Figure out what angle the robot would have to be at to receive the ball
    Angle receive_angle = (pass.passerPoint() - best_receiver.position()).orientation();
    Duration time_to_receive_angle = best_receiver.getTimeToOrientation(receive_angle);
    Timestamp earliest_time_to_receive_angle =
        best_receiver.timestamp() + time_to_receive_angle;

    // Figure out if rotation or moving will take us longer
    Timestamp latest_time_to_receiver_state =
        std::max(earliest_time_to_receive_angle, earliest_time_to_receive_point);

    // Create a sigmoid that goes to 0 as the time required to get to the reception
    // point exceeds the time we would need to get there by
    double sigmoid_width = 0.4;
    double time_to_receiver_state_slack_s =
        passing_config.friendly_time_to_receive_slack_sec();

    return sigmoid(
        receive_time.toSeconds(),
        latest_time_to_receiver_state.toSeconds() + time_to_receiver_state_slack_s,
        sigmoid_width);
}

double getStaticPositionQuality(const Field& field, const Point& position,
                                const TbotsProto::PassingConfig& passing_config)
{
    // This constant is used to determine how steep the sigmoid slopes below are
    static const double sig_width = 0.1;

    // The offset from the sides of the field for the center of the sigmoid functions
    double x_offset = passing_config.static_field_position_quality_x_offset();
    double y_offset = passing_config.static_field_position_quality_y_offset();
    double friendly_goal_weight =
        passing_config.static_field_position_quality_friendly_goal_distance_weight();

    // Make a slightly smaller field, and positive weight values in this reduced field
    double half_field_length = field.xLength() / 2;
    double half_field_width  = field.yLength() / 2;
    Rectangle reduced_size_field(
        Point(-half_field_length + x_offset, -half_field_width + y_offset),
        Point(half_field_length - x_offset, half_field_width - y_offset));
    double on_field_quality = rectangleSigmoid(reduced_size_field, position, sig_width);

    // Add a negative weight for positions closer to our goal
    Vector vec_to_friendly_goal = Vector(field.friendlyGoalCenter().x() - position.x(),
                                         field.friendlyGoalCenter().y() - position.y());
    double distance_to_friendly_goal = vec_to_friendly_goal.length();
    double near_friendly_goal_quality =
        (1 -
         std::exp(-friendly_goal_weight * (std::pow(5, -2 + distance_to_friendly_goal))));

    // Add a strong negative weight for positions within the enemy defense area, as we
    // cannot pass there
    double in_enemy_defense_area_quality =
        1 - rectangleSigmoid(field.enemyDefenseArea(), position, sig_width);

    return on_field_quality * near_friendly_goal_quality * in_enemy_defense_area_quality;
}

double calculateProximityRisk(const Point& point, const Team& enemy_team,
                              const TbotsProto::PassingConfig& passing_config)
{
    // Calculate a risk score based on the distance of the enemy robots from the given
    // point, based on an exponential function of the distance of each robot from the
    // receiver point
    if (enemy_team.getAllRobots().empty())
    {
        return 0;
    }

    double risk = 0;
    for (const Robot& enemy : enemy_team.getAllRobots())
    {
        double dist_to_enemy =
            std::max(0.0, distance(point, enemy.position()) - ROBOT_MAX_RADIUS_METERS);
        risk += std::exp((-dist_to_enemy * dist_to_enemy) /
                         passing_config.enemy_proximity_importance());
    }
    return sigmoid(risk, 1, 2);
}

double rateKeepAwayPosition(const Point& keep_away_position, const World& world,
                            const Pass& best_pass_so_far,
                            const Rectangle& dribbling_bounds,
                            const TbotsProto::PassingConfig& passing_config)
{
    static constexpr auto KEEPAWAY_SEARCH_CIRCLE_RADIUS = 0.5;

    // the width of both the field boundary sigmoid and the circular search region sigmoid
    static constexpr auto SIGMOID_WIDTH = 0.1;

    // the region to which the optimization is (effectively) constrained to
    Circle keepaway_search_region(world.ball().position(), KEEPAWAY_SEARCH_CIRCLE_RADIUS);

    Pass updated_best_pass(keep_away_position, best_pass_so_far.receiverPoint(),
                           best_pass_so_far.speed());

    double enemy_receiver_proximity_risk =
        calculateProximityRisk(keep_away_position, world.enemyTeam(), passing_config);
    double intercept_risk =
        calculateInterceptRisk(world.enemyTeam(), updated_best_pass, passing_config);
    // We want to rate a keep away position more highly if it is lower risk, so subtract
    // from 1
    double combined_score = 1 - std::max(intercept_risk, enemy_receiver_proximity_risk);

    return combined_score *
           // constrain the optimization to a circular area around the ball
           circleSigmoid(keepaway_search_region, keep_away_position, SIGMOID_WIDTH) *
           // don't try to dribble the ball off the field
           rectangleSigmoid(dribbling_bounds, keep_away_position, SIGMOID_WIDTH);
<<<<<<< HEAD
}

double scaleNormalizedRating(double rating, double min, double max)
{
    return rating * (max - min) + min;
=======
>>>>>>> 9b710f34
}

void samplePassesForVisualization(const World& world,
                                  const TbotsProto::PassingConfig& passing_config,
                                  const std::optional<Pass>& best_pass_so_far)
{
    // number of rows and columns are configured in parameters.proto
    int num_cols = passing_config.cost_vis_config().num_cols();
    // this is for DivB field, for DivA, it would be num_cols * 3 / 4 as specified in
    // field.cpp
    int num_rows  = num_cols * 2 / 3;
    double width  = world.field().xLength() / num_cols;
    double height = world.field().yLength() / num_rows;

    std::vector<double> costs;
    double static_pos_quality_costs;
    double pass_friendly_capability_costs;
    double pass_enemy_risk_costs;
    double enemy_proximity_costs;
    double enemy_interception_costs;
    double pass_shoot_score_costs;
    double receiver_position_costs;
    double keep_away_position_costs;
    double pass_forward_costs;
    double pass_not_too_close_costs;

    // We loop column wise (in the same order as how zones are defined)
    for (int i = 0; i < num_cols; i++)
    {
        // x coordinate of the centre of the column
        double x = width * i + width / 2 - world.field().xLength() / 2;
        for (int j = 0; j < num_rows; j++)
        {
            // y coordinate of the centre of the row
            double y = height * j + height / 2 - world.field().yLength() / 2;
            Point curr_point(x, y);
            auto pass = Pass::fromDestReceiveSpeed(world.ball().position(), curr_point,
                                                   passing_config);

            // default values
            static_pos_quality_costs       = 1;
            pass_friendly_capability_costs = 1;
            pass_enemy_risk_costs          = 1;
            enemy_proximity_costs          = 1;
            enemy_interception_costs       = 1;
            pass_shoot_score_costs         = 1;
            receiver_position_costs        = 1;
            keep_away_position_costs       = 1;
            pass_forward_costs             = 1;
            pass_not_too_close_costs       = 1;

            // getStaticPositionQuality
            if (passing_config.cost_vis_config().static_position_quality())
            {
                static_pos_quality_costs = getStaticPositionQuality(
                    world.field(), pass.receiverPoint(), passing_config);
            }

            // ratePassForwardQuality
            if (passing_config.cost_vis_config().pass_forward_quality())
            {
                pass_forward_costs = ratePassForwardQuality(pass, passing_config);
            }

            // ratePassNotTooClose
            if (passing_config.cost_vis_config().pass_not_too_close_quality())
            {
                pass_not_too_close_costs = ratePassNotTooClose(pass, passing_config);
            }

            // ratePassFriendlyCapability
            if (passing_config.cost_vis_config().pass_friendly_capability())
            {
                pass_friendly_capability_costs = ratePassFriendlyCapability(
                    world.friendlyTeam(), pass, passing_config);
            }

            // ratePassEnemyRisk
            if (passing_config.cost_vis_config().pass_enemy_risk())
            {
                pass_enemy_risk_costs =
                    ratePassEnemyRisk(world.enemyTeam(), pass, passing_config);
            }

            // ratePassShootScore
            if (passing_config.cost_vis_config().pass_shoot_score())
            {
                pass_shoot_score_costs = ratePassShootScore(
                    world.field(), world.enemyTeam(), pass, passing_config);
            }

            // calculateInterceptRisk
            if (passing_config.cost_vis_config().enemy_interception_risk())
            {
                enemy_interception_costs =
                    calculateInterceptRisk(world.enemyTeam(), pass, passing_config);
            }

            // calculateProximityRisk
            if (passing_config.cost_vis_config().enemy_proximity_risk())
            {
                enemy_proximity_costs =
                    calculateProximityRisk(curr_point, world.enemyTeam(), passing_config);
            }

            // rateReceivingPosition
            if (passing_config.cost_vis_config().receiver_position_score())
            {
                receiver_position_costs =
                    rateReceivingPosition(world, pass, passing_config);
            }

            // rateKeepAwayPosition
            if (passing_config.cost_vis_config().passer_position_score() &&
                best_pass_so_far.has_value())
            {
                keep_away_position_costs =
                    rateKeepAwayPosition(curr_point, world, best_pass_so_far.value(),
                                         world.field().fieldBoundary(), passing_config);
            }

            costs.push_back(static_pos_quality_costs * pass_friendly_capability_costs *
                            pass_enemy_risk_costs * enemy_proximity_costs *
                            pass_shoot_score_costs * enemy_interception_costs *
                            receiver_position_costs * keep_away_position_costs *
                            pass_forward_costs * pass_not_too_close_costs);
        }
    }

    LOG(VISUALIZE) << *createCostVisualization(costs, num_rows, num_cols);
}<|MERGE_RESOLUTION|>--- conflicted
+++ resolved
@@ -72,7 +72,6 @@
     double receiver_not_too_close_rating = ratePassNotTooClose(pass, passing_config);
 
     double enemy_risk_rating = ratePassEnemyRisk(world.enemyTeam(), pass, passing_config);
-<<<<<<< HEAD
 
     double pass_shoot_rating =
         ratePassShootScore(world.field(), world.enemyTeam(), pass, passing_config);
@@ -81,16 +80,6 @@
            receiver_not_too_close_rating * enemy_risk_rating * pass_shoot_rating;
 }
 
-=======
-
-    double pass_shoot_rating =
-        ratePassShootScore(world.field(), world.enemyTeam(), pass, passing_config);
-
-    return static_recv_quality * receiver_up_field_rating * receiver_not_too_far_rating *
-           receiver_not_too_close_rating * enemy_risk_rating * pass_shoot_rating;
-}
-
->>>>>>> 9b710f34
 double rateShot(const Point& shot_origin, const Field& field, const Team& enemy_team,
                 const TbotsProto::PassingConfig& passing_config)
 {
@@ -113,30 +102,18 @@
     open_angle_to_goal_score = std::clamp(open_angle_to_goal_score, 0.0, min_ideal_angle);
 
     // Linearly scale score to [0.0, 1.0]
-<<<<<<< HEAD
-    open_angle_to_goal_score = open_angle_to_goal_score / min_ideal_angle;
+    return open_angle_to_goal_score / min_ideal_angle;
+}
+
+double ratePassShootScore(const Field& field, const Team& enemy_team, const Pass& pass,
+                          const TbotsProto::PassingConfig& passing_config)
+{
+    double shot_score = rateShot(pass.receiverPoint(), field, enemy_team, passing_config);
 
     // Linearly scale score to [min_pass_shoot_score, 1.0] to stop this cost function
     // from returning a very low score, causing the other cost functions to be ignored.
-    return open_angle_to_goal_score;
-=======
-    return open_angle_to_goal_score / min_ideal_angle;
->>>>>>> 9b710f34
-}
-
-double ratePassShootScore(const Field& field, const Team& enemy_team, const Pass& pass,
-                          const TbotsProto::PassingConfig& passing_config)
-{
-    double shot_score = rateShot(pass.receiverPoint(), field, enemy_team, passing_config);
-
-    // Linearly scale score to [min_pass_shoot_score, 1.0] to stop this cost function
-    // from returning a very low score, causing the other cost functions to be ignored.
-<<<<<<< HEAD
-    return scaleNormalizedRating(shot_score, passing_config.min_pass_shoot_score(), 1.0);
-=======
     return normalizeValueToRange(shot_score, 0.0, 1.0,
                                  passing_config.min_pass_shoot_score(), 1.0);
->>>>>>> 9b710f34
 }
 
 double ratePassEnemyRisk(const Team& enemy_team, const Pass& pass,
@@ -201,10 +178,7 @@
         Duration::fromSeconds(enemy_robot_time_to_interception_point_sec *
                               passing_config.enemy_interception_time_multiplier());
 
-<<<<<<< HEAD
-=======
     // TODO (#2988): We should generate a more realistic ball trajectory
->>>>>>> 9b710f34
     Duration ball_time_to_interception_point =
         Duration::fromSeconds(distance(pass.passerPoint(), closest_interception_point) /
                               pass.speed()) +
@@ -372,14 +346,6 @@
            circleSigmoid(keepaway_search_region, keep_away_position, SIGMOID_WIDTH) *
            // don't try to dribble the ball off the field
            rectangleSigmoid(dribbling_bounds, keep_away_position, SIGMOID_WIDTH);
-<<<<<<< HEAD
-}
-
-double scaleNormalizedRating(double rating, double min, double max)
-{
-    return rating * (max - min) + min;
-=======
->>>>>>> 9b710f34
 }
 
 void samplePassesForVisualization(const World& world,
