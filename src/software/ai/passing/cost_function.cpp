#include "software/ai/passing/cost_function.h"

#include <numeric>

#include "proto/parameters.pb.h"
#include "software/../shared/constants.h"
#include "software/ai/evaluation/calc_best_shot.h"
#include "software/ai/evaluation/time_to_travel.h"
#include "software/geom/algorithms/acute_angle.h"
#include "software/geom/algorithms/closest_point.h"
#include "software/geom/algorithms/contains.h"
#include "software/logger/logger.h"

double ratePass(const World& world, const Pass& pass, const Rectangle& zone,
                TbotsProto::PassingConfig passing_config)
{
    double static_pass_quality =
        getStaticPositionQuality(world.field(), pass.receiverPoint(), passing_config);

    double friendly_pass_rating =
        ratePassFriendlyCapability(world.friendlyTeam(), pass, passing_config);

    double enemy_pass_rating =
        ratePassEnemyRisk(world.enemyTeam(), pass,
                          Duration::fromSeconds(passing_config.enemy_reaction_time()),
                          passing_config.enemy_proximity_importance());

    double shoot_pass_rating =
        ratePassShootScore(world.field(), world.enemyTeam(), pass, passing_config);

    double in_region_quality = rectangleSigmoid(zone, pass.receiverPoint(), 0.2);

    // Place strict limits on the ball speed
    double min_pass_speed     = passing_config.min_pass_speed_m_per_s();
    double max_pass_speed     = passing_config.max_pass_speed_m_per_s();
    double pass_speed_quality = sigmoid(pass.speed(), min_pass_speed, 0.2) *
                                (1 - sigmoid(pass.speed(), max_pass_speed, 0.2));

    return static_pass_quality * friendly_pass_rating * enemy_pass_rating *
           shoot_pass_rating * pass_speed_quality * in_region_quality;
}

double rateZone(const Field& field, const Team& enemy_team, const Rectangle& zone,
                const Point& ball_position, TbotsProto::PassingConfig passing_config)
{
    // TODO (#2021) improve and implement tests
    // Zones with their centers in bad positions are not good
    double static_pass_quality =
        getStaticPositionQuality(field, zone.centre(), passing_config);

    // Rate zones that are up the field higher to encourage progress up the field
    double pass_up_field_rating = zone.centre().x() / field.xLength();

    auto enemy_reaction_time =
        Duration::fromSeconds(passing_config.enemy_reaction_time());
    double enemy_proximity_importance = passing_config.enemy_proximity_importance();


    double enemy_risk_rating =
        (ratePassEnemyRisk(enemy_team,
                           Pass(ball_position, zone.negXNegYCorner(),
                                passing_config.max_pass_speed_m_per_s()),
                           enemy_reaction_time, enemy_proximity_importance) +
         ratePassEnemyRisk(enemy_team,
                           Pass(ball_position, zone.negXPosYCorner(),
                                passing_config.max_pass_speed_m_per_s()),
                           enemy_reaction_time, enemy_proximity_importance) +
         ratePassEnemyRisk(enemy_team,
                           Pass(ball_position, zone.posXNegYCorner(),
                                passing_config.max_pass_speed_m_per_s()),
                           enemy_reaction_time, enemy_proximity_importance) +
         ratePassEnemyRisk(enemy_team,
                           Pass(ball_position, zone.posXPosYCorner(),
                                passing_config.max_pass_speed_m_per_s()),
                           enemy_reaction_time, enemy_proximity_importance) +
         ratePassEnemyRisk(
             enemy_team,
             Pass(ball_position, zone.centre(), passing_config.max_pass_speed_m_per_s()),
             enemy_reaction_time, enemy_proximity_importance)) /
        5.0;

    return pass_up_field_rating * static_pass_quality * enemy_risk_rating;
}

double ratePassShootScore(const Field& field, const Team& enemy_team, const Pass& pass,
                          TbotsProto::PassingConfig passing_config)
{
    double ideal_max_rotation_to_shoot_degrees =
        passing_config.ideal_max_rotation_to_shoot_degrees();

    // Figure out the range of angles for which we have an open shot to the goal after
    // receiving the pass
    auto shot_opt = calcBestShotOnGoal(
        Segment(field.enemyGoalpostPos(), field.enemyGoalpostNeg()), pass.receiverPoint(),
        enemy_team.getAllRobots(), TeamType::ENEMY);

    Angle open_angle_to_goal = Angle::zero();
    Point shot_target        = field.enemyGoalCenter();
    if (shot_opt && shot_opt.value().getOpenAngle().abs() > Angle::fromDegrees(0))
    {
        open_angle_to_goal = shot_opt.value().getOpenAngle();
    }

    // Figure out what the maximum open angle of the goal could be from the receiver pos.
    Angle goal_angle = acuteAngle(field.enemyGoalpostNeg(), pass.receiverPoint(),
                                  field.enemyGoalpostPos())
                           .abs();
    double net_percent_open = 0;
    if (goal_angle > Angle::zero())
    {
        net_percent_open = open_angle_to_goal.toDegrees() / goal_angle.toDegrees();
    }

    // Create the shoot score by creating a sigmoid that goes to a large value as
    // the section of net we're shooting on approaches 100% (ie. completely open)
    double shot_openness_score = sigmoid(net_percent_open, 0.45, 0.95);

    // Prefer angles where the robot does not have to turn much after receiving the
    // pass to take the shot (or equivalently the shot deflection angle)
    //
    // Receiver robots on the friendly side, almost always, need to rotate a full 180
    // degrees to shoot on net. So we relax that requirement for both receiver and ball
    // locations on the friendly side
    //
    // TODO (#1987) This creates a very steep slope, find a better way to do this
    if (pass.receiverPoint().x() < 0 || pass.passerPoint().x() < 0)
    {
        ideal_max_rotation_to_shoot_degrees = 180;
    }
    Angle rotation_to_shot_target_after_pass = pass.receiverOrientation().minDiff(
        (shot_target - pass.receiverPoint()).orientation());
    double required_rotation_for_shot_score =
        1 - sigmoid(rotation_to_shot_target_after_pass.abs().toDegrees(),
                    ideal_max_rotation_to_shoot_degrees, 4);

    return shot_openness_score * required_rotation_for_shot_score;
}

double ratePassEnemyRisk(const Team& enemy_team, const Pass& pass,
                         const Duration& enemy_reaction_time,
                         double enemy_proximity_importance)
{
    double enemy_receiver_proximity_risk = calculateProximityRisk(
        pass.receiverPoint(), enemy_team, enemy_proximity_importance);
    double intercept_risk = calculateInterceptRisk(enemy_team, pass, enemy_reaction_time);

    // We want to rate a pass more highly if it is lower risk, so subtract from 1
    return 1 - std::max(intercept_risk, enemy_receiver_proximity_risk);
}

double calculateInterceptRisk(const Team& enemy_team, const Pass& pass,
                              const Duration& enemy_reaction_time)
{
    // Return the highest risk for all the enemy robots, if there are any
    const std::vector<Robot>& enemy_robots = enemy_team.getAllRobots();
    if (enemy_robots.empty())
    {
        return 0;
    }
    std::vector<double> enemy_intercept_risks(enemy_robots.size());
    std::transform(enemy_robots.begin(), enemy_robots.end(),
                   enemy_intercept_risks.begin(), [&](Robot robot) {
                       return calculateInterceptRisk(robot, pass, enemy_reaction_time);
                   });
    return *std::max_element(enemy_intercept_risks.begin(), enemy_intercept_risks.end());
}

double calculateInterceptRisk(const Robot& enemy_robot, const Pass& pass,
                              const Duration& enemy_reaction_time)
{
    // We estimate the intercept by the risk that the robot will get to the closest
    // point on the pass before the ball, and by the risk that the robot will get to
    // the reception point before the ball. We take the greater of these two risks.

    // If the enemy cannot intercept the pass at BOTH the closest point on the pass and
    // the receiver point for the pass, then it is guaranteed that it will not be
    // able to intercept the pass anywhere.

    // Figure out how long the enemy robot and ball will take to reach the closest
    // point on the pass to the enemy's current position
    Point closest_point_on_pass_to_robot = closestPoint(
        enemy_robot.position(), Segment(pass.passerPoint(), pass.receiverPoint()));
    // Subtracting by the max robot radius as a threshold of the enemy robot blocking the
    // pass
    double distance = (closest_point_on_pass_to_robot - enemy_robot.position()).length() -
                      ROBOT_MAX_RADIUS_METERS;
    Duration enemy_robot_time_to_closest_pass_point =
        getTimeToTravelDistance(distance, ENEMY_ROBOT_MAX_SPEED_METERS_PER_SECOND,
                                ENEMY_ROBOT_MAX_ACCELERATION_METERS_PER_SECOND_SQUARED);
    Duration ball_time_to_closest_pass_point = Duration::fromSeconds(
        (closest_point_on_pass_to_robot - pass.passerPoint()).length() / pass.speed());

    // Check for division by 0
    if (pass.speed() == 0)
    {
        ball_time_to_closest_pass_point =
            Duration::fromSeconds(std::numeric_limits<int>::max());
    }

    // Figure out how long the enemy robot and ball will take to reach the receive point
    // for the pass.
    Duration enemy_robot_time_to_pass_receive_position =
        enemy_robot.getTimeToPosition(pass.receiverPoint());
    Duration ball_time_to_pass_receive_position = pass.estimatePassDuration();

    double robot_ball_time_diff_at_closest_pass_point =
        ((enemy_robot_time_to_closest_pass_point + enemy_reaction_time) -
         (ball_time_to_closest_pass_point))
            .toSeconds();
    double robot_ball_time_diff_at_pass_receive_point =
        ((enemy_robot_time_to_pass_receive_position + enemy_reaction_time) -
         (ball_time_to_pass_receive_position))
            .toSeconds();

    double min_time_diff = std::min(robot_ball_time_diff_at_closest_pass_point,
                                    robot_ball_time_diff_at_pass_receive_point);

    // Whether or not the enemy will be able to intercept the pass can be determined
    // by whether or not they will be able to reach the pass receive position before
    // the pass does. As such, we place the time difference between the robot and ball
    // on a sigmoid that is centered at 0, and goes to 1 at positive values, 0 at
    // negative values.
    return 1 - sigmoid(min_time_diff, 0, 1);
}

<<<<<<< HEAD
double ratePassFriendlyCapability(const Team& friendly_team, const Pass& pass,
                                  std::shared_ptr<const PassingConfig> passing_config)
=======
double ratePassFriendlyCapability(Team friendly_team, const Pass& pass,
                                  TbotsProto::PassingConfig passing_config)
>>>>>>> 149275a6
{
    // We need at least one robot to pass to
    if (friendly_team.getAllRobots().empty())
    {
        return 0;
    }

    // Special case where pass speed is 0
    if (pass.speed() == 0)
    {
        return 0;
    }

    // Get the robot that is closest to where the pass would be received
    Robot best_receiver = friendly_team.getAllRobots()[0];
    for (const Robot& robot : friendly_team.getAllRobots())
    {
        double distance = (robot.position() - pass.receiverPoint()).length();
        double curr_best_distance =
            (best_receiver.position() - pass.receiverPoint()).length();
        if (distance < curr_best_distance)
        {
            best_receiver = robot;
        }
    }

    // Figure out what time the robot would have to receive the ball at
    Duration ball_travel_time = Duration::fromSeconds(
        (pass.receiverPoint() - pass.passerPoint()).length() / pass.speed());
    Timestamp receive_time = best_receiver.timestamp() + ball_travel_time;

    // Figure out how long it would take our robot to get there
    Duration min_robot_travel_time =
        best_receiver.getTimeToPosition(pass.receiverPoint());
    Timestamp earliest_time_to_receive_point =
        best_receiver.timestamp() + min_robot_travel_time;

    // Figure out what angle the robot would have to be at to receive the ball
    Angle receive_angle = (pass.passerPoint() - best_receiver.position()).orientation();
    Duration time_to_receive_angle = best_receiver.getTimeToOrientation(receive_angle);
    Timestamp earliest_time_to_receive_angle =
        best_receiver.timestamp() + time_to_receive_angle;

    // Figure out if rotation or moving will take us longer
    Timestamp latest_time_to_reciever_state =
        std::max(earliest_time_to_receive_angle, earliest_time_to_receive_point);

    // Create a sigmoid that goes to 0 as the time required to get to the reception
    // point exceeds the time we would need to get there by
    double sigmoid_width                  = 0.4;
    double time_to_receiver_state_slack_s = 0.25;

    return sigmoid(
        receive_time.toSeconds(),
        latest_time_to_reciever_state.toSeconds() + time_to_receiver_state_slack_s,
        sigmoid_width);
}

double getStaticPositionQuality(const Field& field, const Point& position,
                                TbotsProto::PassingConfig passing_config)
{
    // This constant is used to determine how steep the sigmoid slopes below are
    static const double sig_width = 0.1;

    // The offset from the sides of the field for the center of the sigmoid functions
    double x_offset = passing_config.static_field_position_quality_x_offset();
    double y_offset = passing_config.static_field_position_quality_y_offset();
    double friendly_goal_weight =
        passing_config.static_field_position_quality_friendly_goal_distance_weight();

    // Make a slightly smaller field, and positive weight values in this reduced field
    double half_field_length = field.xLength() / 2;
    double half_field_width  = field.yLength() / 2;
    Rectangle reduced_size_field(
        Point(-half_field_length + x_offset, -half_field_width + y_offset),
        Point(half_field_length - x_offset, half_field_width - y_offset));
    double on_field_quality = rectangleSigmoid(reduced_size_field, position, sig_width);

    // Add a negative weight for positions closer to our goal
    Vector vec_to_friendly_goal = Vector(field.friendlyGoalCenter().x() - position.x(),
                                         field.friendlyGoalCenter().y() - position.y());
    double distance_to_friendly_goal = vec_to_friendly_goal.length();
    double near_friendly_goal_quality =
        (1 -
         std::exp(-friendly_goal_weight * (std::pow(5, -2 + distance_to_friendly_goal))));

    // Add a strong negative weight for positions within the enemy defense area, as we
    // cannot pass there
    double in_enemy_defense_area_quality =
        1 - rectangleSigmoid(field.enemyDefenseArea(), position, sig_width);

    return on_field_quality * near_friendly_goal_quality * in_enemy_defense_area_quality;
}

double calculateProximityRisk(const Point& point, const Team& enemy_team,
                              double enemy_proximity_importance)
{
    // Calculate a risk score based on the distance of the enemy robots from the receive
    // point, based on an exponential function of the distance of each robot from the
    // receiver point
    auto enemy_robots                 = enemy_team.getAllRobots();
    double point_enemy_proximity_risk = 1;
    for (const Robot& enemy : enemy_team.getAllRobots())
    {
        double dist = (point - enemy.position()).length();
        point_enemy_proximity_risk *= enemy_proximity_importance * std::exp(-dist * dist);
    }
    if (enemy_robots.empty())
    {
        point_enemy_proximity_risk = 0;
    }
    return point_enemy_proximity_risk;
}<|MERGE_RESOLUTION|>--- conflicted
+++ resolved
@@ -223,13 +223,8 @@
     return 1 - sigmoid(min_time_diff, 0, 1);
 }
 
-<<<<<<< HEAD
 double ratePassFriendlyCapability(const Team& friendly_team, const Pass& pass,
-                                  std::shared_ptr<const PassingConfig> passing_config)
-=======
-double ratePassFriendlyCapability(Team friendly_team, const Pass& pass,
                                   TbotsProto::PassingConfig passing_config)
->>>>>>> 149275a6
 {
     // We need at least one robot to pass to
     if (friendly_team.getAllRobots().empty())
