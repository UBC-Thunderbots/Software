#include "software/ai/passing/cost_function.h"

#include <gtest/gtest.h>

#include <chrono>
#include <random>

#include "shared/constants.h"
#include "shared/parameter/cpp_dynamic_parameters.h"
#include "software/math/math_functions.h"
#include "software/test_util/test_util.h"

class PassingEvaluationTest : public testing::Test
{
   protected:
    virtual void SetUp()
    {
<<<<<<< HEAD
        avg_desired_pass_speed = 3.9;
        entire_field =
            std::make_shared<Rectangle>(Field::createSSLDivisionBField().fieldLines());
=======
        passing_config = std::make_shared<const PassingConfig>();

        avg_desired_pass_speed = (passing_config->getMaxPassSpeedMPerS()->value() -
                                  passing_config->getMinPassSpeedMPerS()->value()) /
                                     2 +
                                 passing_config->getMinPassSpeedMPerS()->value();

        avg_time_offset_for_pass_seconds =
            (passing_config->getMinTimeOffsetForPassSeconds()->value() +
             passing_config->getMaxTimeOffsetForPassSeconds()->value()) /
            2;
>>>>>>> 93427f7c
    }

    // We get these values here so we can make these tests robust to change
    double avg_desired_pass_speed;
    double avg_time_offset_for_pass_seconds;
<<<<<<< HEAD
    std::shared_ptr<Rectangle> entire_field;
=======

    std::shared_ptr<const PassingConfig> passing_config;
>>>>>>> 93427f7c
};

// This test is disabled to speed up CI, it can be enabled by removing "DISABLED_" from
// the test name
TEST_F(PassingEvaluationTest, DISABLED_ratePass_speed_test)
{
    // This test does not assert anything. Rather, It can be used to gauge how
    // fast ratePass is running, and can be profiled in order to find areas
    // of improvement for ratePass

    const int num_passes_to_gen = 1000;

    World world = ::TestUtil::createBlankTestingWorld();

    world.updateEnemyTeamState(Team(
        {
            Robot(0, {0, 0}, {0, 0}, Angle::zero(), AngularVelocity::zero(),
                  Timestamp::fromSeconds(0)),
            Robot(1, {1, 0}, {0, 0}, Angle::zero(), AngularVelocity::zero(),
                  Timestamp::fromSeconds(0)),
            Robot(2, {0, 1}, {0, 0}, Angle::zero(), AngularVelocity::zero(),
                  Timestamp::fromSeconds(0)),
            Robot(3, {1.5, 0}, {0, 0}, Angle::zero(), AngularVelocity::zero(),
                  Timestamp::fromSeconds(0)),
            Robot(4, {0, 2}, {0, 0}, Angle::zero(), AngularVelocity::zero(),
                  Timestamp::fromSeconds(0)),
            Robot(5, {2.5, -2}, {0, 0}, Angle::zero(), AngularVelocity::zero(),
                  Timestamp::fromSeconds(0)),
            Robot(6, {3, -3}, {0, 0}, Angle::zero(), AngularVelocity::zero(),
                  Timestamp::fromSeconds(0)),
        },
        Duration::fromSeconds(10)));
    world.updateFriendlyTeamState(Team(
        {
            Robot(0, {-0.2, 0}, {0, 0}, Angle::zero(), AngularVelocity::zero(),
                  Timestamp::fromSeconds(0)),
            Robot(1, {-1, 0}, {0, 0}, Angle::zero(), AngularVelocity::zero(),
                  Timestamp::fromSeconds(0)),
            Robot(2, {0, 1}, {0, 0}, Angle::zero(), AngularVelocity::zero(),
                  Timestamp::fromSeconds(0)),
            Robot(3, {-1.5, 0}, {0, 0}, Angle::zero(), AngularVelocity::zero(),
                  Timestamp::fromSeconds(0)),
            Robot(4, {0, -2}, {0, 0}, Angle::zero(), AngularVelocity::zero(),
                  Timestamp::fromSeconds(0)),
            Robot(5, {-2.5, -2}, {0, 0}, Angle::zero(), AngularVelocity::zero(),
                  Timestamp::fromSeconds(0)),
            Robot(6, {-3, -3}, {0, 0}, Angle::zero(), AngularVelocity::zero(),
                  Timestamp::fromSeconds(0)),
        },
        Duration::fromSeconds(10)));

    std::uniform_real_distribution x_distribution(-world.field().xLength() / 2,
                                                  world.field().xLength() / 2);
    std::uniform_real_distribution y_distribution(-world.field().yLength() / 2,
                                                  world.field().yLength() / 2);

<<<<<<< HEAD
    std::uniform_real_distribution speed_distribution(DynamicParameters->getAiConfig()
                                                          ->getPassingConfig()
                                                          ->getMinPassSpeedMPerS()
                                                          ->value(),
                                                      DynamicParameters->getAiConfig()
                                                          ->getPassingConfig()
                                                          ->getMaxPassSpeedMPerS()
                                                          ->value());
=======
    double curr_time = world.getMostRecentTimestamp().toSeconds();
    double min_start_time_offset =
        passing_config->getMinTimeOffsetForPassSeconds()->value();
    double max_start_time_offset =
        passing_config->getMaxTimeOffsetForPassSeconds()->value();
    std::uniform_real_distribution start_time_distribution(
        curr_time + min_start_time_offset, curr_time + max_start_time_offset);
    std::uniform_real_distribution speed_distribution(
        passing_config->getMinPassSpeedMPerS()->value(),
        passing_config->getMaxPassSpeedMPerS()->value());
>>>>>>> 93427f7c

    std::vector<Pass> passes;
    std::vector<Ball> balls;

    std::mt19937 random_num_gen;
    for (int i = 0; i < num_passes_to_gen; i++)
    {
        Point ball_location(x_distribution(random_num_gen),
                            y_distribution(random_num_gen));
        Point receiver_point(x_distribution(random_num_gen),
                             y_distribution(random_num_gen));
        double pass_speed = speed_distribution(random_num_gen);

        Pass p(receiver_point, pass_speed);
        passes.emplace_back(p);
        balls.emplace_back(Ball(ball_location, Vector(0, 0), Timestamp::fromSeconds(0)));
    }

    auto start_time = std::chrono::system_clock::now();
    for (int k = 0; k < num_passes_to_gen; k++)
    {
<<<<<<< HEAD
        world.updateBall(balls[k]);
        ratePass(world, passes[k], *entire_field);
=======
        ratePass(world, pass, std::nullopt, std::nullopt, PassType::ONE_TOUCH_SHOT,
                 passing_config);
>>>>>>> 93427f7c
    }

    double duration_ms = ::TestUtil::millisecondsSince(start_time);
    double avg_ms      = duration_ms / static_cast<double>(num_passes_to_gen);

    // At the time of this test's creation (PR #695), ratePass ran at an average 0.105ms
    // in debug on an i7
    std::cout << "Took " << duration_ms << "ms to run, average time of " << avg_ms << "ms"
              << std::endl;
}

TEST_F(PassingEvaluationTest, ratePass_enemy_directly_on_pass_trajectory)
{
    // A pass from halfway up the +y side of the field to the origin.
    // There is an enemy defender right on the pass trajectory
<<<<<<< HEAD
    Pass pass({0, 0}, max_pass_speed_param - 0.2);
    Ball ball({2, 2}, Vector(0, 0), Timestamp::fromSeconds(0));
=======
    Pass pass({2, 2}, {0, 0}, passing_config->getMaxPassSpeedMPerS()->value() - 0.2,
              Timestamp::fromSeconds(
                  passing_config->getMinTimeOffsetForPassSeconds()->value() + 0.1));
>>>>>>> 93427f7c

    World world = ::TestUtil::createBlankTestingWorld();
    Team friendly_team(Duration::fromSeconds(10));
    friendly_team.updateRobots({
        Robot(1, {-0.1, -0.1}, {0, 0}, pass.receiverOrientation(ball.position()),
              AngularVelocity::zero(), Timestamp::fromSeconds(0)),
    });
    world.updateFriendlyTeamState(friendly_team);
    Team enemy_team(Duration::fromSeconds(10));
    enemy_team.updateRobots({
        Robot(0, {1, 1}, {0, 0}, Angle::zero(), AngularVelocity::zero(),
              Timestamp::fromSeconds(0)),
    });
    world.updateEnemyTeamState(enemy_team);
    world.updateBall(ball);

<<<<<<< HEAD
    double pass_rating = ratePass(world, pass, *entire_field);
=======
    double pass_rating = ratePass(world, pass, std::nullopt, std::nullopt,
                                  PassType::ONE_TOUCH_SHOT, passing_config);
>>>>>>> 93427f7c
    EXPECT_GE(pass_rating, 0.0);
    EXPECT_LE(pass_rating, 0.1);
}

TEST_F(PassingEvaluationTest, ratePass_one_friendly_marked_and_one_friendly_free)
{
    // A pass from halfway up the +y side of the field to the origin.
    // There is a defender closely marking one friendly robot on the field, but the
    // friendly robot at the origin is free.
<<<<<<< HEAD
    Pass pass({0, 0}, avg_desired_pass_speed);
    Ball ball({2, 2}, Vector(0, 0), Timestamp::fromSeconds(0));
=======
    Pass pass({2, 2}, {0, 0}, passing_config->getMaxPassSpeedMPerS()->value() - 0.2,
              Timestamp::fromSeconds(
                  passing_config->getMinTimeOffsetForPassSeconds()->value() + 0.1));
>>>>>>> 93427f7c

    World world = ::TestUtil::createBlankTestingWorld();
    Team friendly_team(Duration::fromSeconds(10));
    friendly_team.updateRobots({
        Robot(0, {3, -0.8}, {0, 0}, pass.receiverOrientation(ball.position()),
              AngularVelocity::zero(), Timestamp::fromSeconds(0)),
        Robot(1, {-0.1, -0.1}, {0, 0}, pass.receiverOrientation(ball.position()),
              AngularVelocity::zero(), Timestamp::fromSeconds(0)),
    });
    world.updateFriendlyTeamState(friendly_team);
    Team enemy_team(Duration::fromSeconds(10));
    enemy_team.updateRobots({
        Robot(0, {3.2, -0.8}, {0, 0}, Angle::zero(), AngularVelocity::zero(),
              Timestamp::fromSeconds(0)),
    });
    world.updateEnemyTeamState(enemy_team);
    world.updateBall(ball);

<<<<<<< HEAD
    double pass_rating = ratePass(world, pass, *entire_field);
=======
    double pass_rating = ratePass(world, pass, std::nullopt, std::nullopt,
                                  PassType::ONE_TOUCH_SHOT, passing_config);
>>>>>>> 93427f7c
    EXPECT_GE(pass_rating, 0.65);
    EXPECT_LE(pass_rating, 0.9);
}

TEST_F(PassingEvaluationTest, ratePass_only_friendly_marked)
{
    // A pass from the +y side of the field to the -y side of the field, roughly 1/2 way
    // up the enemy half of the field. There is a defender closely marking the only
    // friendly robot on the field.
<<<<<<< HEAD
    Pass pass({1, -1}, max_pass_speed_param - 0.2);
    Ball ball({2, 2}, Vector(0, 0), Timestamp::fromSeconds(0));
=======
    Pass pass({2, 2}, {1, -1}, passing_config->getMaxPassSpeedMPerS()->value() - 0.2,
              Timestamp::fromSeconds(
                  passing_config->getMinTimeOffsetForPassSeconds()->value() + 0.1));
>>>>>>> 93427f7c

    World world = ::TestUtil::createBlankTestingWorld();
    Team friendly_team(Duration::fromSeconds(10));
    friendly_team.updateRobots({
        Robot(0, {1, -0.8}, {0, 0}, pass.receiverOrientation(ball.position()),
              AngularVelocity::zero(), Timestamp::fromSeconds(0)),
    });
    world.updateFriendlyTeamState(friendly_team);
    Team enemy_team(Duration::fromSeconds(10));
    enemy_team.updateRobots({
        Robot(0, {1.5, -0.8}, {0, 0}, Angle::zero(), AngularVelocity::zero(),
              Timestamp::fromSeconds(0)),
    });
    world.updateEnemyTeamState(enemy_team);
    world.updateBall(ball);

<<<<<<< HEAD
    double pass_rating = ratePass(world, pass, *entire_field);
=======
    double pass_rating = ratePass(world, pass, std::nullopt, std::nullopt,
                                  PassType::ONE_TOUCH_SHOT, passing_config);
>>>>>>> 93427f7c
    EXPECT_GE(pass_rating, 0.0);
    EXPECT_LE(pass_rating, 0.02);
}

TEST_F(PassingEvaluationTest, ratePass_cross_over_enemy_goal_defender_somewhat_near_pass)
{
    // A pass from the +y side of the field to the -y side of the field,
    // roughly 1/2 way up the enemy half of the field. There is a defender somewhat close
    // to the pass, but not close enough to get there in time.
<<<<<<< HEAD
    Pass pass({1, -1}, avg_desired_pass_speed);
    Ball ball({2, 2}, Vector(0, 0), Timestamp::fromSeconds(0));
=======
    Pass pass({2, 2}, {1, -1}, passing_config->getMaxPassSpeedMPerS()->value() - 0.2,
              Timestamp::fromSeconds(
                  passing_config->getMinTimeOffsetForPassSeconds()->value() + 0.1));
>>>>>>> 93427f7c

    World world = ::TestUtil::createBlankTestingWorld();
    Team friendly_team(Duration::fromSeconds(10));
    friendly_team.updateRobots({
        Robot(0, {1, -0.8}, {0, 0}, pass.receiverOrientation(ball.position()),
              AngularVelocity::zero(), Timestamp::fromSeconds(0)),
    });
    world.updateFriendlyTeamState(friendly_team);
    Team enemy_team(Duration::fromSeconds(10));
    enemy_team.updateRobots({
        Robot(0, {4, 0.5}, {0, 0}, Angle::zero(), AngularVelocity::zero(),
              Timestamp::fromSeconds(0)),
    });
    world.updateEnemyTeamState(enemy_team);
    world.updateBall(ball);

<<<<<<< HEAD
    double pass_rating = ratePass(world, pass, *entire_field);
=======
    double pass_rating = ratePass(world, pass, std::nullopt, std::nullopt,
                                  PassType::ONE_TOUCH_SHOT, passing_config);
>>>>>>> 93427f7c
    EXPECT_GE(pass_rating, 0.5);
    EXPECT_LE(pass_rating, 1.0);
}

TEST_F(PassingEvaluationTest, ratePass_cross_over_enemy_net_goalie_in_net)
{
    // A pass from the +y side of the field to the -y side of the field,
    // roughly 1/2 way up the enemy half of the field, with a goalie in the net, but off
    // to the positive side. We also pass as soon as we can
<<<<<<< HEAD
    Pass pass({1, -1}, avg_desired_pass_speed);
    Ball ball({2, 2}, Vector(0, 0), Timestamp::fromSeconds(0));
=======
    Pass pass({2, 2}, {1, -1}, avg_desired_pass_speed,
              Timestamp::fromSeconds(
                  passing_config->getMinTimeOffsetForPassSeconds()->value() + 0.1));
>>>>>>> 93427f7c

    World world = ::TestUtil::createBlankTestingWorld();
    Team friendly_team(Duration::fromSeconds(10));
    friendly_team.updateRobots({
        Robot(0, {1, -0.8}, {0, 0}, pass.receiverOrientation(ball.position()),
              AngularVelocity::zero(), Timestamp::fromSeconds(0)),
    });
    world.updateFriendlyTeamState(friendly_team);
    Team enemy_team(Duration::fromSeconds(10));
    enemy_team.updateRobots({
        Robot(0, world.field().enemyGoalCenter() + Vector(0, 0.5), {0, 0}, Angle::zero(),
              AngularVelocity::zero(), Timestamp::fromSeconds(0)),
    });
    world.updateEnemyTeamState(enemy_team);
    world.updateBall(ball);

<<<<<<< HEAD
    double pass_rating = ratePass(world, pass, *entire_field);
=======
    double pass_rating = ratePass(world, pass, std::nullopt, std::nullopt,
                                  PassType::ONE_TOUCH_SHOT, passing_config);
>>>>>>> 93427f7c
    EXPECT_GE(pass_rating, 0.7);
    EXPECT_LE(pass_rating, 0.9);
}

TEST_F(PassingEvaluationTest, ratePass_cross_over_enemy_net)
{
    // A pass from the +y side of the field to the -y side of the field,
    // roughly 1/2 way up the enemy half of the field
    World world = ::TestUtil::createBlankTestingWorld();
    Team friendly_team(Duration::fromSeconds(10));
    friendly_team.updateRobots({
        Robot(0, {2, -1.8}, {0, 0}, Angle::zero(), AngularVelocity::zero(),
              Timestamp::fromSeconds(0)),
    });
    world.updateFriendlyTeamState(friendly_team);

    Pass pass({2, -2}, avg_desired_pass_speed);
    Ball ball({3, 2}, Vector(0, 0), Timestamp::fromSeconds(0));
    world.updateBall(ball);

<<<<<<< HEAD
    double pass_rating = ratePass(world, pass, *entire_field);
    EXPECT_LE(0.8, pass_rating);
=======
    double pass_rating = ratePass(world, pass, std::nullopt, std::nullopt,
                                  PassType::ONE_TOUCH_SHOT, passing_config);
    EXPECT_LE(0.95, pass_rating);
>>>>>>> 93427f7c
    EXPECT_GE(1.0, pass_rating);
}

TEST_F(PassingEvaluationTest, ratePass_corner_kick_to_center_no_enemies)
{
    // A pass from the positive enemy corner to a robot at the center of the field with
    // no enemies
    World world = ::TestUtil::createBlankTestingWorld();
    Team friendly_team(Duration::fromSeconds(10));
    friendly_team.updateRobots({
        Robot(0, {0, 0}, {0, 0}, Angle::zero(), AngularVelocity::zero(),
              Timestamp::fromSeconds(0)),
    });
    world.updateFriendlyTeamState(friendly_team);

    Pass pass({0, 0}, avg_desired_pass_speed);
    Ball ball(world.field().enemyCornerPos(), Vector(0, 0), Timestamp::fromSeconds(0));
    world.updateBall(ball);

<<<<<<< HEAD
    double pass_rating = ratePass(world, pass, *entire_field);
=======
    double pass_rating = ratePass(world, pass, std::nullopt, std::nullopt,
                                  PassType::ONE_TOUCH_SHOT, passing_config);
>>>>>>> 93427f7c
    EXPECT_LE(0.95, pass_rating);
    EXPECT_GE(1.0, pass_rating);
}

TEST_F(PassingEvaluationTest, ratePass_corner_kick_to_marked_robot_at_field_center)
{
    // A corner kick from the +x, +y corner of the field to a robot on the +x axis part
    // way up the enemy half of the field. The receiver friendly is marked by an enemy,
    // but it has enough space that it should be able to break away from it's marker in
    // time to make space to receive the pass and one-time shoot it into the net.

    World world = ::TestUtil::createBlankTestingWorld();
    Team friendly_team(
        {// Robot doing corner kick
         Robot(0, world.field().enemyCornerPos(), {0, 0}, Angle::zero(),
               AngularVelocity::zero(), Timestamp::fromSeconds(0)),
         // Robot at center field
         Robot(1, {2, 0}, {0, 0}, Angle::zero(), AngularVelocity::zero(),
               Timestamp::fromSeconds(0))},
        Duration::fromSeconds(10));
    world.updateFriendlyTeamState(friendly_team);
    Team enemy_team(
        {// Enemy goalie
         Robot(0, world.field().enemyGoalCenter() + Vector(-0.1, 0.5), {0, 0},
               Angle::quarter(), AngularVelocity::zero(), Timestamp::fromSeconds(0)),
         // Enemy marking friendly in the center
         Robot(1, {2.4, 0}, {0, 0}, Angle::half(), AngularVelocity::zero(),
               Timestamp::fromSeconds(0))},
        Duration::fromSeconds(10));
    world.updateEnemyTeamState(enemy_team);

    Pass pass({1.8, 0.0}, avg_desired_pass_speed + 0.1);
    Ball ball(world.field().enemyCornerPos(), Vector(0, 0), Timestamp::fromSeconds(0));
    world.updateBall(ball);

<<<<<<< HEAD
    double pass_rating = ratePass(world, pass, *entire_field);
=======
    double pass_rating = ratePass(world, pass, std::nullopt, std::nullopt,
                                  PassType::ONE_TOUCH_SHOT, passing_config);
>>>>>>> 93427f7c
    EXPECT_GE(pass_rating, 0.1);
    EXPECT_LE(pass_rating, 0.7);
}

<<<<<<< HEAD
=======
TEST_F(PassingEvaluationTest, ratePass_no_target_region)
{
    // This should be a really good pass, and since there is no target region it should
    // be highly scored
    World world = ::TestUtil::createBlankTestingWorld();
    Team friendly_team(Duration::fromSeconds(10));
    friendly_team.updateRobots({
        Robot(0, {0, 0}, {0, 0}, Angle::zero(), AngularVelocity::zero(),
              Timestamp::fromSeconds(0)),
        Robot(1, {1, 0}, {0, 0}, Angle::zero(), AngularVelocity::zero(),
              Timestamp::fromSeconds(0)),
    });
    world.updateFriendlyTeamState(friendly_team);

    Pass pass({3, 0}, {2, 0}, avg_desired_pass_speed, Timestamp::fromSeconds(2));

    double pass_rating = ratePass(world, pass, std::nullopt, std::nullopt,
                                  PassType::ONE_TOUCH_SHOT, passing_config);
    EXPECT_LE(0.95, pass_rating);
    EXPECT_GE(1.0, pass_rating);
}

TEST_F(PassingEvaluationTest, ratePass_with_target_region)
{
    // This should be a really good pass, but it's outside our target region, so it
    // should be rate poorly
    World world = ::TestUtil::createBlankTestingWorld();
    Team friendly_team(Duration::fromSeconds(10));
    friendly_team.updateRobots({
        Robot(0, {0, 0}, {0, 0}, Angle::zero(), AngularVelocity::zero(),
              Timestamp::fromSeconds(0)),
        Robot(1, {1, 0}, {0, 0}, Angle::zero(), AngularVelocity::zero(),
              Timestamp::fromSeconds(0)),
    });
    world.updateFriendlyTeamState(friendly_team);

    Pass pass({3, 0}, {2, 0}, avg_desired_pass_speed,
              Timestamp::fromSeconds(avg_time_offset_for_pass_seconds));

    Rectangle target_region({1, 1}, {2, 2});
    double pass_rating = ratePass(world, pass, target_region, std::nullopt,
                                  PassType::ONE_TOUCH_SHOT, passing_config);
    EXPECT_LE(0.0, pass_rating);
    EXPECT_GE(0.1, pass_rating);
}

TEST_F(PassingEvaluationTest, ratePass_pass_at_past_time)
{
    // We should very poorly rate a pass that has occurred in the past
    World world = ::TestUtil::createBlankTestingWorld();
    Team friendly_team(Duration::fromSeconds(10));
    friendly_team.updateRobots({
        Robot(0, {0, 0}, {0, 0}, Angle::zero(), AngularVelocity::zero(),
              Timestamp::fromSeconds(0)),
        Robot(1, {1, 0}, {0, 0}, Angle::zero(), AngularVelocity::zero(),
              Timestamp::fromSeconds(0)),
    });
    world.updateFriendlyTeamState(friendly_team);

    world.updateTimestamp(Timestamp::fromSeconds(5));

    Pass pass({3, 0}, {2, 0}, avg_desired_pass_speed, Timestamp::fromSeconds(2));

    double pass_rating = ratePass(world, pass, std::nullopt, std::nullopt,
                                  PassType::ONE_TOUCH_SHOT, passing_config);
    EXPECT_LE(0.0, pass_rating);
    EXPECT_GE(0.01, pass_rating);
}

TEST_F(PassingEvaluationTest, ratePass_pass_too_far_in_future)
{
    World world = ::TestUtil::createBlankTestingWorld();
    Team friendly_team(Duration::fromSeconds(10));
    friendly_team.updateRobots({
        Robot(0, {0, 0}, {0, 0}, Angle::zero(), AngularVelocity::zero(),
              Timestamp::fromSeconds(0)),
        Robot(1, {1, 0}, {0, 0}, Angle::zero(), AngularVelocity::zero(),
              Timestamp::fromSeconds(0)),
    });
    world.updateFriendlyTeamState(friendly_team);
    world.updateTimestamp(Timestamp::fromSeconds(
        passing_config->getMaxTimeOffsetForPassSeconds()->value() + 20));

    Pass pass({3, 0}, {2, 0}, avg_desired_pass_speed, Timestamp::fromSeconds(20000000));

    double pass_rating = ratePass(world, pass, std::nullopt, std::nullopt,
                                  PassType::ONE_TOUCH_SHOT, passing_config);
    EXPECT_LE(0.0, pass_rating);
    EXPECT_GE(0.01, pass_rating);
}

>>>>>>> 93427f7c
TEST_F(PassingEvaluationTest, ratePass_below_min_ball_speed)
{
    World world = ::TestUtil::createBlankTestingWorld();
    Team friendly_team(Duration::fromSeconds(10));
    friendly_team.updateRobots({
        Robot(0, {0, 0}, {0, 0}, Angle::zero(), AngularVelocity::zero(),
              Timestamp::fromSeconds(0)),
        Robot(1, {1, 0}, {0, 0}, Angle::zero(), AngularVelocity::zero(),
              Timestamp::fromSeconds(0)),
    });
    world.updateFriendlyTeamState(friendly_team);

<<<<<<< HEAD
    Pass pass({2, 0}, min_pass_speed_param - 0.1);
    Ball ball({3, 0}, Vector(0, 0), Timestamp::fromSeconds(0));
    world.updateBall(ball);

    double pass_rating = ratePass(world, pass, *entire_field);
=======
    Pass pass({3, 0}, {2, 0}, passing_config->getMinPassSpeedMPerS()->value() - 0.1,
              Timestamp::fromSeconds(1));

    double pass_rating = ratePass(world, pass, std::nullopt, std::nullopt,
                                  PassType::ONE_TOUCH_SHOT, passing_config);
>>>>>>> 93427f7c
    EXPECT_LE(0.0, pass_rating);
    EXPECT_GE(0.05, pass_rating);
}

TEST_F(PassingEvaluationTest, ratePass_above_max_ball_speed)
{
    World world = ::TestUtil::createBlankTestingWorld();
    Team friendly_team(Duration::fromSeconds(10));
    friendly_team.updateRobots({
        Robot(0, {0, 0}, {0, 0}, Angle::zero(), AngularVelocity::zero(),
              Timestamp::fromSeconds(0)),
        Robot(1, {1, 0}, {0, 0}, Angle::zero(), AngularVelocity::zero(),
              Timestamp::fromSeconds(0)),
    });
    world.updateFriendlyTeamState(friendly_team);

<<<<<<< HEAD
    Pass pass({2, 0}, max_pass_speed_param + 0.1);
    Ball ball({3, 0}, Vector(0, 0), Timestamp::fromSeconds(0));

    world.updateBall(ball);

    double pass_rating = ratePass(world, pass, *entire_field);
=======
    Pass pass({3, 0}, {2, 0}, passing_config->getMaxPassSpeedMPerS()->value() + 0.1,
              Timestamp::fromSeconds(1));

    double pass_rating = ratePass(world, pass, std::nullopt, std::nullopt,
                                  PassType::ONE_TOUCH_SHOT, passing_config);
>>>>>>> 93427f7c
    EXPECT_LE(0.0, pass_rating);
    EXPECT_GE(0.05, pass_rating);
}

TEST_F(PassingEvaluationTest, ratePass_only_passer_on_field)
{
    // If there is only a passer on the field, no pass is possible
    World world = ::TestUtil::createBlankTestingWorld();

    Robot passer = Robot(13, {0, 0}, {0, 0}, Angle::zero(), AngularVelocity::zero(),
                         Timestamp::fromSeconds(0));
    Team friendly_team({passer}, Duration::fromSeconds(10));
    world.updateFriendlyTeamState(friendly_team);

    Pass pass({0.1, 0.1}, avg_desired_pass_speed);
    Ball ball({0, 0}, Vector(0, 0), Timestamp::fromSeconds(0));

    world.updateBall(ball);

<<<<<<< HEAD
    double pass_rating = ratePass(world, pass, *entire_field);
=======
    double pass_rating = ratePass(world, pass, std::nullopt, passer_robot_id,
                                  PassType::ONE_TOUCH_SHOT, passing_config);
>>>>>>> 93427f7c
    EXPECT_DOUBLE_EQ(0, pass_rating);
}

TEST_F(PassingEvaluationTest, DISABLED_ratePass_attempting_to_pass_and_receive_no_shot)
{
    // TODO (ticket here) see note at cost_function.cpp:79, updated this test
    // when that ticket is resolved.

    // Test that a pass which does NOT result in a good shot on goal is rated
    // highly if we are rating it as a pass which is intended to be received

    World world = ::TestUtil::createBlankTestingWorld();
    world.updateFriendlyTeamState(Team({
        Robot(0, {1, 0}, {0, 0}, Angle::half(), AngularVelocity::zero(),
              Timestamp::fromSeconds(0)),
    }));
    world.updateEnemyTeamState(Team({
        Robot(0, world.field().enemyGoalCenter(), {0, 0}, Angle::zero(),
              AngularVelocity::zero(), Timestamp::fromSeconds(0)),
        Robot(1, world.field().enemyGoalCenter() - Vector(0, 0.2), {0, 0}, Angle::zero(),
              AngularVelocity::zero(), Timestamp::fromSeconds(0)),
        Robot(2, world.field().enemyGoalCenter() + Vector(0, 0.2), {0, 0}, Angle::zero(),
              AngularVelocity::zero(), Timestamp::fromSeconds(0)),
    }));

    // Since we're passing from the origin to a point directly in front of the goal,
    // the receiving robot would have to turn 180 degrees to take a shot after
    // receiving the ball
    Pass pass({1, 0}, avg_desired_pass_speed);
    Ball ball({0, 0}, Vector(0, 0), Timestamp::fromSeconds(0));

    world.updateBall(ball);

<<<<<<< HEAD
    double pass_rating = ratePass(world, pass, *entire_field);
=======
    double pass_rating = ratePass(world, pass, std::nullopt, std::nullopt,
                                  PassType::RECEIVE_AND_DRIBBLE, passing_config);
>>>>>>> 93427f7c
    EXPECT_GE(pass_rating, 0.9);
    EXPECT_LE(pass_rating, 1.0);
}

TEST_F(PassingEvaluationTest, ratePassShootScore_no_robots_and_directly_facing_goal)
{
    // No robots on the field, we receive the pass and are directly facing the goal
    // and are right in front of it
    Team enemy_team(Duration::fromSeconds(10));
    enemy_team.updateRobots({});
    Field field = Field::createSSLDivisionBField();
    Pass pass({3.5, 0}, 1);
    Ball ball({4, 0}, Vector(0, 0), Timestamp::fromSeconds(0));

<<<<<<< HEAD
    double pass_shoot_score = ratePassShootScore(ball, field, enemy_team, pass);
=======
    double pass_shoot_score = ratePassShootScore(field, enemy_team, pass, passing_config);
>>>>>>> 93427f7c
    EXPECT_LE(0.95, pass_shoot_score);
    EXPECT_GE(1, pass_shoot_score);
}

TEST_F(PassingEvaluationTest,
       ratePassShootScore_no_robots_and_facing_directly_away_from_goal)
{
    // No robots on the field, we receive the pass and are facing directly away from the
    // goal
    Team enemy_team(Duration::fromSeconds(10));
    enemy_team.updateRobots({});
    Field field = Field::createSSLDivisionBField();
    Pass pass({0, 0}, 1);
    Ball ball({-1, 0}, Vector(0, 0), Timestamp::fromSeconds(0));

<<<<<<< HEAD
    double pass_shoot_score = ratePassShootScore(ball, field, enemy_team, pass);
=======
    double pass_shoot_score = ratePassShootScore(field, enemy_team, pass, passing_config);
>>>>>>> 93427f7c
    EXPECT_GE(pass_shoot_score, 0.0);
    EXPECT_LE(pass_shoot_score, 0.05);
}

TEST_F(PassingEvaluationTest,
       ratePassShootScore_some_robots_far_away_and_facing_directly_away_from_goal)
{
    // Robots on field, but none that are in the way of us shooting after the pass
    Team enemy_team(Duration::fromSeconds(10));
    enemy_team.updateRobots({
        Robot(0, {0, 10}, {0, 0}, Angle::zero(), AngularVelocity::zero(),
              Timestamp::fromSeconds(0)),
        Robot(1, {1, -10}, {0, 0}, Angle::zero(), AngularVelocity::zero(),
              Timestamp::fromSeconds(0)),
    });
    Field field = Field::createSSLDivisionBField();
    Pass pass({3, 0}, 1);
    Ball ball({3.5, 0}, Vector(0, 0), Timestamp::fromSeconds(0));

<<<<<<< HEAD
    double pass_shoot_score = ratePassShootScore(ball, field, enemy_team, pass);
=======
    double pass_shoot_score = ratePassShootScore(field, enemy_team, pass, passing_config);
>>>>>>> 93427f7c
    EXPECT_GE(pass_shoot_score, 0.9);
    EXPECT_LE(pass_shoot_score, 1.0);
}

TEST_F(PassingEvaluationTest, ratePassShootScore_no_open_shot_to_goal)
{
    // Test rating a pass that results in no open shot to goal
    Team enemy_team(Duration::fromSeconds(10));
    enemy_team.updateRobots({
        // Robot directly in front of the pass position
        Robot(0, {0.2, 0}, {0, 0}, Angle::zero(), AngularVelocity::zero(),
              Timestamp::fromSeconds(0)),
    });
    Field field = Field::createSSLDivisionBField();
    Pass pass({0, 0}, 1);
    Ball ball({1, 1}, Vector(0, 0), Timestamp::fromSeconds(0));

<<<<<<< HEAD
    double pass_shoot_score = ratePassShootScore(ball, field, enemy_team, pass);
=======
    double pass_shoot_score = ratePassShootScore(field, enemy_team, pass, passing_config);
>>>>>>> 93427f7c
    EXPECT_LE(0, pass_shoot_score);
    // TODO (ticket here) see note at cost_function.cpp:79, updated this test
    // when that ticket is resolved
    EXPECT_GE(0.2, pass_shoot_score);
}

TEST_F(PassingEvaluationTest, ratePassShootScore_decreasing_open_angle_to_goal)
{
    // As we decrease the open angle to the goal, the shot score should also decrease
    Field field = Field::createSSLDivisionBField();
    Pass pass({3, 0}, 1);
    Ball ball({3.5, 0.0}, Vector(0, 0), Timestamp::fromSeconds(0));
    Team enemy_team(Duration::fromSeconds(10));

    enemy_team.updateRobots({
        Robot(0, {3.5, 0.1}, {0, 0}, Angle::zero(), AngularVelocity::zero(),
              Timestamp::fromSeconds(0)),
        Robot(1, {3.5, 0.1}, {0, 0}, Angle::zero(), AngularVelocity::zero(),
              Timestamp::fromSeconds(0)),
    });
    std::vector<Robot> robots_on_field = {};
<<<<<<< HEAD
    double pass_shoot_score0 = ratePassShootScore(ball, field, enemy_team, pass);
=======
    double pass_shoot_score0 =
        ratePassShootScore(field, enemy_team, pass, passing_config);
>>>>>>> 93427f7c
    enemy_team.updateRobots({
        Robot(0, {3.5, 0.2}, {0, 0}, Angle::zero(), AngularVelocity::zero(),
              Timestamp::fromSeconds(0)),
        Robot(1, {3.5, 0.2}, {0, 0}, Angle::zero(), AngularVelocity::zero(),
              Timestamp::fromSeconds(0)),
    });
<<<<<<< HEAD
    double pass_shoot_score1 = ratePassShootScore(ball, field, enemy_team, pass);
=======
    double pass_shoot_score1 =
        ratePassShootScore(field, enemy_team, pass, passing_config);
>>>>>>> 93427f7c
    enemy_team.updateRobots({
        Robot(0, {3.5, 0.3}, {0, 0}, Angle::zero(), AngularVelocity::zero(),
              Timestamp::fromSeconds(0)),
        Robot(1, {3.5, 0.3}, {0, 0}, Angle::zero(), AngularVelocity::zero(),
              Timestamp::fromSeconds(0)),
    });
<<<<<<< HEAD
    double pass_shoot_score2 = ratePassShootScore(ball, field, enemy_team, pass);
=======
    double pass_shoot_score2 =
        ratePassShootScore(field, enemy_team, pass, passing_config);
>>>>>>> 93427f7c
    EXPECT_LT(pass_shoot_score0, pass_shoot_score1);
    EXPECT_LT(pass_shoot_score1, pass_shoot_score2);
}

TEST_F(PassingEvaluationTest, ratePassEnemyRisk_no_enemy_robots)
{
    Team enemy_team(Duration::fromSeconds(10));
    Pass pass({10, 10}, 3);
    Ball ball({0, 0}, Vector(0, 0), Timestamp::fromSeconds(0));

<<<<<<< HEAD
    double pass_rating = ratePassEnemyRisk(ball, enemy_team, pass);
=======
    double pass_rating = ratePassEnemyRisk(enemy_team, pass, passing_config);
>>>>>>> 93427f7c
    EXPECT_EQ(1, pass_rating);
}

TEST_F(PassingEvaluationTest, ratePassEnemyRisk_no_robots_near)
{
    Team enemy_team(Duration::fromSeconds(10));
    enemy_team.updateRobots({
        Robot(0, {20, 20}, {0, 0}, Angle::zero(), AngularVelocity::zero(),
              Timestamp::fromSeconds(0)),
        Robot(1, {-30, 50}, {0, 0}, Angle::zero(), AngularVelocity::zero(),
              Timestamp::fromSeconds(0)),
    });
    Pass pass({10, 10}, 4);
    Ball ball({0, 0}, Vector(0, 0), Timestamp::fromSeconds(0));

<<<<<<< HEAD
    double pass_rating = ratePassEnemyRisk(ball, enemy_team, pass);
=======
    double pass_rating = ratePassEnemyRisk(enemy_team, pass, passing_config);
>>>>>>> 93427f7c
    EXPECT_GE(pass_rating, 0.9);
    EXPECT_LE(pass_rating, 1.0);
}

TEST_F(PassingEvaluationTest, ratePassEnemyRisk_one_robot_near_receiver_point)
{
    Team enemy_team(Duration::fromSeconds(10));
    enemy_team.updateRobots({Robot(0, {10, 10}, {0, 0}, Angle::zero(),
                                   AngularVelocity::zero(), Timestamp::fromSeconds(0))});
    Pass pass({10, 10}, 3);
    Ball ball({0, 0}, Vector(0, 0), Timestamp::fromSeconds(0));

<<<<<<< HEAD
    double pass_rating = ratePassEnemyRisk(ball, enemy_team, pass);
=======
    double pass_rating = ratePassEnemyRisk(enemy_team, pass, passing_config);
>>>>>>> 93427f7c
    EXPECT_LE(0, pass_rating);
    EXPECT_GE(0.1, pass_rating);
}

TEST_F(PassingEvaluationTest, ratePassEnemyRisk_robot_near_center_of_pass)
{
    Team enemy_team(Duration::fromSeconds(10));
    enemy_team.updateRobots({Robot(0, {5.2, 6.2}, {0, 0}, Angle::zero(),
                                   AngularVelocity::zero(), Timestamp::fromSeconds(0))});
    Pass pass({10, 10}, 3);
    Ball ball({0, 0}, Vector(0, 0), Timestamp::fromSeconds(0));

<<<<<<< HEAD
    double pass_rating = ratePassEnemyRisk(ball, enemy_team, pass);
=======
    double pass_rating = ratePassEnemyRisk(enemy_team, pass, passing_config);
>>>>>>> 93427f7c
    EXPECT_LE(0, pass_rating);
    EXPECT_GE(0.1, pass_rating);
}

TEST_F(PassingEvaluationTest,
       ratePassEnemyRisk_robot_near_center_of_pass_and_by_receiver_point)
{
    Team enemy_team(Duration::fromSeconds(10));
    enemy_team.updateRobots({Robot(0, {5.2, 6.2}, {0, 0}, Angle::zero(),
                                   AngularVelocity::zero(), Timestamp::fromSeconds(0)),
                             Robot(1, {10, 10}, {0, 0}, Angle::zero(),
                                   AngularVelocity::zero(), Timestamp::fromSeconds(0))});
    Pass pass({10, 10}, 3);
    Ball ball({0, 0}, Vector(0, 0), Timestamp::fromSeconds(0));

<<<<<<< HEAD
    double pass_rating = ratePassEnemyRisk(ball, enemy_team, pass);
=======
    double pass_rating = ratePassEnemyRisk(enemy_team, pass, passing_config);
>>>>>>> 93427f7c
    EXPECT_LE(0, pass_rating);
    EXPECT_GE(0.1, pass_rating);
}

TEST_F(PassingEvaluationTest, calculateInterceptRisk_for_team_no_robots)
{
    Team enemy_team(Duration::fromSeconds(10));
    Pass pass({10, 10}, 3);
    Ball ball({0, 0}, Vector(0, 0), Timestamp::fromSeconds(0));

<<<<<<< HEAD
    double intercept_risk = calculateInterceptRisk(ball, enemy_team, pass);
=======
    double intercept_risk = calculateInterceptRisk(enemy_team, pass, passing_config);
>>>>>>> 93427f7c
    EXPECT_EQ(0, intercept_risk);
}

TEST_F(PassingEvaluationTest,
       calculateInterceptRisk_for_team_several_robots_first_is_close_to_pass)
{
    // Test with an enemy team that has several robots, the first of which is close to
    // the pass trajectory
    Team enemy_team(Duration::fromSeconds(10));
    enemy_team.updateRobots({
        Robot(0, {5, 5}, {0, 0}, Angle::zero(), AngularVelocity::zero(),
              Timestamp::fromSeconds(0)),
        Robot(1, {30, 50}, {0, 0}, Angle::zero(), AngularVelocity::zero(),
              Timestamp::fromSeconds(0)),
    });
    Pass pass({10, 10}, 3);
    Ball ball({0, 0}, Vector(0, 0), Timestamp::fromSeconds(0));

<<<<<<< HEAD
    double intercept_risk = calculateInterceptRisk(ball, enemy_team, pass);
=======
    double intercept_risk = calculateInterceptRisk(enemy_team, pass, passing_config);
>>>>>>> 93427f7c
    EXPECT_LE(0.9, intercept_risk);
    EXPECT_GE(1, intercept_risk);
}

TEST_F(PassingEvaluationTest,
       calculateInterceptRisk_for_team_several_robots_last_is_close_to_pass)
{
    // Test with an enemy team that has several robots, the last of which is close to
    // the pass trajectory
    Team enemy_team(Duration::fromSeconds(10));
    enemy_team.updateRobots({
        Robot(0, {30, 50}, {0, 0}, Angle::zero(), AngularVelocity::zero(),
              Timestamp::fromSeconds(0)),
        Robot(1, {5, 5}, {0, 0}, Angle::zero(), AngularVelocity::zero(),
              Timestamp::fromSeconds(0)),
    });
    Pass pass({10, 10}, 3);
    Ball ball({0, 0}, Vector(0, 0), Timestamp::fromSeconds(0));

<<<<<<< HEAD
    double intercept_risk = calculateInterceptRisk(ball, enemy_team, pass);
=======
    double intercept_risk = calculateInterceptRisk(enemy_team, pass, passing_config);
>>>>>>> 93427f7c
    EXPECT_LE(0.9, intercept_risk);
    EXPECT_GE(1, intercept_risk);
}

TEST_F(PassingEvaluationTest, calculateInterceptRisk_for_robot_sitting_on_pass_trajectory)
{
    // Test calculating the intercept risk for a robot that is located directly
    // along the trajectory of the pass
    Robot enemy_robot(0, {5, 5}, {0, 0}, Angle::zero(), AngularVelocity::zero(),
                      Timestamp::fromSeconds(0));
    Pass pass({10, 10}, 3);
    Ball ball({0, 0}, Vector(0, 0), Timestamp::fromSeconds(0));

<<<<<<< HEAD
    double intercept_risk = calculateInterceptRisk(ball, enemy_robot, pass);
=======
    double intercept_risk = calculateInterceptRisk(enemy_robot, pass, passing_config);
>>>>>>> 93427f7c
    EXPECT_LE(0.9, intercept_risk);
    EXPECT_GE(1, intercept_risk);
}

TEST_F(PassingEvaluationTest, calculateInterceptRisk_for_robot_just_off_pass_trajectory)
{
    // Test calculating the intercept risk for a robot that is located just off to the
    // side of the pass trajectory, but close enough that it will be able to move onto
    // the pass trajectory and intercept it
    Robot enemy_robot(0, {6, 7}, {0, 0}, Angle::zero(), AngularVelocity::zero(),
                      Timestamp::fromSeconds(0));
    Pass pass({10, 10}, 3);
    Ball ball({0, 0}, Vector(0, 0), Timestamp::fromSeconds(0));

<<<<<<< HEAD
    double intercept_risk = calculateInterceptRisk(ball, enemy_robot, pass);
=======
    double intercept_risk = calculateInterceptRisk(enemy_robot, pass, passing_config);
>>>>>>> 93427f7c
    EXPECT_LE(0.9, intercept_risk);
    EXPECT_GE(1, intercept_risk);
}

TEST_F(PassingEvaluationTest, calculateInterceptRisk_for_robot_far_away_from_trajectory)
{
    // Test calculating the intercept risk for a robot that is located far enough away
    // from the pass trajectory that there is no way it will be able to intercept it
    Robot enemy_robot(0, {20, -50}, {0, 0}, Angle::zero(), AngularVelocity::zero(),
                      Timestamp::fromSeconds(0));
    Pass pass({10, 10}, 3);
    Ball ball({0, 0}, Vector(0, 0), Timestamp::fromSeconds(0));

<<<<<<< HEAD
    double intercept_risk = calculateInterceptRisk(ball, enemy_robot, pass);
=======
    double intercept_risk = calculateInterceptRisk(enemy_robot, pass, passing_config);
>>>>>>> 93427f7c
    EXPECT_LE(0, intercept_risk);
    EXPECT_GE(0.1, intercept_risk);
}

TEST_F(PassingEvaluationTest, calculateInterceptRisk_robot_at_far_end_of_field)
{
    // Test passing across the enemy end of the field, with an enemy robot over in the
    // friendly end of the field. The enemy robot should not be able to intercept the pass
    Robot enemy_robot(0, {0, -2}, {0, 0}, Angle::zero(), AngularVelocity::zero(),
                      Timestamp::fromSeconds(0));
    Pass pass({3, 3}, 3);
    Ball ball({0, 0}, Vector(0, 0), Timestamp::fromSeconds(0));

<<<<<<< HEAD
    double intercept_risk = calculateInterceptRisk(ball, enemy_robot, pass);
=======
    double intercept_risk = calculateInterceptRisk(enemy_robot, pass, passing_config);
>>>>>>> 93427f7c
    EXPECT_LE(0, intercept_risk);
    EXPECT_GE(0.1, intercept_risk);
}

TEST_F(PassingEvaluationTest, calculateInterceptRisk_enemy_moving_far_away)
{
    // An enemy robot moving towards the pass from far away should not be able to
    // intercept it
    Robot enemy_robot(0, {5, -5}, {0, 3}, Angle::zero(), AngularVelocity::zero(),
                      Timestamp::fromSeconds(0));
    Pass pass({4, 4}, 2);
    Ball ball({1, 1}, Vector(0, 0), Timestamp::fromSeconds(0));

<<<<<<< HEAD
    double intercept_risk = calculateInterceptRisk(ball, enemy_robot, pass);
=======
    double intercept_risk = calculateInterceptRisk(enemy_robot, pass, passing_config);
>>>>>>> 93427f7c
    EXPECT_LE(0, intercept_risk);
    EXPECT_GE(0.1, intercept_risk);
}

TEST_F(PassingEvaluationTest,
       calculateInterceptRisk_enemy_off_pass_trajectory_and_late_pass_start_time)
{
    // Test where the enemy is a fair distance off the pass trajectory
    Robot enemy_robot(0, {2, 5}, {0, 0}, Angle::zero(), AngularVelocity::zero(),
                      Timestamp::fromSeconds(0));
    Pass pass({0, 10}, 10);
    Ball ball({0, 0}, Vector(0, 0), Timestamp::fromSeconds(0));

<<<<<<< HEAD
    double intercept_risk = calculateInterceptRisk(ball, enemy_robot, pass);
    EXPECT_LE(intercept_risk, 0.01);
=======
    double intercept_risk = calculateInterceptRisk(enemy_robot, pass, passing_config);
    EXPECT_GE(intercept_risk, 0.95);
    EXPECT_LE(intercept_risk, 1);
>>>>>>> 93427f7c
}

TEST_F(PassingEvaluationTest,
       calculateInterceptRisk_just_barely_intercept_starting_from_stop)
{
    // Test a pass that the enemy robot should just barely be able to intercept, starting
    // from a stop
    // x = u*t + 1/2*at^2, u=0, t=1
    double enemy_travel_distance_from_stop =
        0.5 * ENEMY_ROBOT_MAX_ACCELERATION_METERS_PER_SECOND_SQUARED;
    Robot enemy_robot(0, {0, enemy_travel_distance_from_stop}, {0, 0}, Angle::zero(),
                      AngularVelocity::zero(), Timestamp::fromSeconds(0));
    Pass pass({0, 2}, 0.5);
    Ball ball({0, 0}, Vector(0, 0), Timestamp::fromSeconds(0));

<<<<<<< HEAD
    double intercept_risk = calculateInterceptRisk(ball, enemy_robot, pass);
=======
    double intercept_risk = calculateInterceptRisk(enemy_robot, pass, passing_config);
>>>>>>> 93427f7c
    EXPECT_LE(0.5, intercept_risk);
    EXPECT_GE(1, intercept_risk);
}

TEST_F(PassingEvaluationTest, ratePassFriendlyCapability_no_robots_on_team)
{
    Team team(Duration::fromSeconds(10));
    team.updateRobots({});
    Pass pass({1, 1}, 10);
    Ball ball({0, 0}, Vector(0, 0), Timestamp::fromSeconds(0));

    // If there are no robots on the team, then there is no way we can receive a pass
<<<<<<< HEAD
    EXPECT_EQ(0, ratePassFriendlyCapability(ball, team, pass));
=======
    EXPECT_EQ(0, ratePassFriendlyCapability(team, pass, std::nullopt, passing_config));
>>>>>>> 93427f7c
}

TEST_F(PassingEvaluationTest, ratePassFriendlyCapability_pass_speed_0)
{
    Team team(Duration::fromSeconds(10));
    team.updateRobots(
        {Robot(0, {15.5, -10}, {0, 0}, Angle::fromDegrees(0),
               AngularVelocity::fromDegrees(0), Timestamp::fromSeconds(0)),
         Robot(1, {100, -100}, {0, 0}, Angle::fromDegrees(0),
               AngularVelocity::fromDegrees(0), Timestamp::fromSeconds(0))});
    Pass pass({1, 1}, 0);
    Ball ball({0, 0}, Vector(0, 0), Timestamp::fromSeconds(0));

    // If there are no robots on the team, then there is no way we can receive a pass
<<<<<<< HEAD
    EXPECT_EQ(0, ratePassFriendlyCapability(ball, team, pass));
=======
    EXPECT_EQ(0, ratePassFriendlyCapability(team, pass, std::nullopt, passing_config));
>>>>>>> 93427f7c
}

TEST_F(PassingEvaluationTest, ratePassFriendlyCapability_one_robot_near_pass_one_far_away)
{
    // Test getting friendly capability for a team with two robots, one near the pass
    // reception point and the other far away
    Team team(Duration::fromSeconds(10));
    team.updateRobots(
        {Robot(0, {15.5, -10}, {0, 0}, Angle::fromDegrees(0),
               AngularVelocity::fromDegrees(0), Timestamp::fromSeconds(0)),
         Robot(1, {100, -100}, {0, 0}, Angle::fromDegrees(0),
               AngularVelocity::fromDegrees(0), Timestamp::fromSeconds(0))});
    Pass pass({15, -10.1}, 10);
    Ball ball({0, 0}, Vector(0, 0), Timestamp::fromSeconds(0));

    // There should be a very high probability that we can receive this pass
<<<<<<< HEAD
    EXPECT_LE(0.9, ratePassFriendlyCapability(ball, team, pass));
    EXPECT_GE(1, ratePassFriendlyCapability(ball, team, pass));
=======
    EXPECT_LE(0.9, ratePassFriendlyCapability(team, pass, std::nullopt, passing_config));
    EXPECT_GE(1, ratePassFriendlyCapability(team, pass, std::nullopt, passing_config));
>>>>>>> 93427f7c
}

TEST_F(PassingEvaluationTest, ratePassFriendlyCapability_should_ignore_passer_robot)
{
    // Test getting friendly capability with two friendly robots:
    // - one robot in the perfect position to receive the pass, but it's the passer
    //   robot, so we should ignore it
    // - one robot fairly far away from the pass receive point, so it won't be able to
    //   receive the pass in time
    // The net result should be a poor friendly capability, as we can only pass to the
    // one robot that can't get to the pass reception point in time

    Robot passer = Robot(13, {2, 2}, {0, 0}, Angle::fromDegrees(270),
                         AngularVelocity::fromDegrees(0), Timestamp::fromSeconds(0));
    Robot potential_receiver =
        Robot(1, {-3, 3}, {0, 0}, Angle::fromDegrees(0), AngularVelocity::fromDegrees(0),
              Timestamp::fromSeconds(0));

    Team team({passer, potential_receiver}, Duration::fromSeconds(10));
    Pass pass({0, 0}, 10);
    Ball ball({2, -2}, Vector(0, 0), Timestamp::fromSeconds(0));

<<<<<<< HEAD
    double friendly_capability = ratePassFriendlyCapability(ball, team, pass);
=======
    double friendly_capability =
        ratePassFriendlyCapability(team, pass, passer_robot_id, passing_config);
>>>>>>> 93427f7c
    EXPECT_GE(friendly_capability, 0);
    EXPECT_LE(friendly_capability, 0.05);
}

TEST_F(PassingEvaluationTest,
       ratePassFriendlyCapability_multiple_robots_all_too_far_from_reception_point)
{
    // Test case where there are lots of robots far away from the reception point and
    // there *is not* enough time for them to get to the reception point
    Team team(Duration::fromSeconds(10));
    team.updateRobots(
        {Robot(0, {15.5, -10}, {0, 0}, Angle::fromDegrees(0),
               AngularVelocity::fromDegrees(0), Timestamp::fromSeconds(0)),
         Robot(1, {100, -100}, {0, 0}, Angle::fromDegrees(0),
               AngularVelocity::fromDegrees(0), Timestamp::fromSeconds(0))});
    Pass pass({1, 1}, 10);
    Ball ball({0, 0}, Vector(0, 0), Timestamp::fromSeconds(0));

<<<<<<< HEAD
    EXPECT_GE(0.1, ratePassFriendlyCapability(ball, team, pass));
    EXPECT_LE(0, ratePassFriendlyCapability(ball, team, pass));
=======
    EXPECT_GE(0.1, ratePassFriendlyCapability(team, pass, std::nullopt, passing_config));
    EXPECT_LE(0, ratePassFriendlyCapability(team, pass, std::nullopt, passing_config));
>>>>>>> 93427f7c
}

TEST_F(PassingEvaluationTest,
       ratePassFriendlyCapability_multiple_robots_close_enough_to_reception_point)
{
    // Test case where there are lots of robots far away from the reception point, but
    // when *there is* enough time for them to reach the receive point
    Team team(Duration::fromSeconds(10));
    team.updateRobots(
        {Robot(0, {110, 110}, {0, 0}, Angle::fromDegrees(0),
               AngularVelocity::fromDegrees(0), Timestamp::fromSeconds(5)),
         Robot(1, {100, -100}, {0, 0}, Angle::fromDegrees(0),
               AngularVelocity::fromDegrees(0), Timestamp::fromSeconds(5))});
    Pass pass({120, 105}, 1);
    Ball ball({100, 100}, Vector(0, 0), Timestamp::fromSeconds(0));

<<<<<<< HEAD
    EXPECT_LE(0.9, ratePassFriendlyCapability(ball, team, pass));
    EXPECT_GE(1, ratePassFriendlyCapability(ball, team, pass));
=======
    EXPECT_LE(0.9, ratePassFriendlyCapability(team, pass, std::nullopt, passing_config));
    EXPECT_GE(1, ratePassFriendlyCapability(team, pass, std::nullopt, passing_config));
>>>>>>> 93427f7c
}

TEST_F(PassingEvaluationTest, ratePassFriendlyCapability_single_robot_cant_turn_in_time)
{
    // Test case where this is one robot, but it is turned in the wrong direction and
    // will not be able to turn in time to receive the pass
    Team team(Duration::fromSeconds(10));
    team.updateRobots(
        {Robot(0, {1, 0}, {0, 0}, Angle::quarter(), AngularVelocity::fromDegrees(0),
               Timestamp::fromSeconds(0))});
    Pass pass({1, 0}, 6);
    Ball ball({0, 0}, Vector(0, 0), Timestamp::fromSeconds(0));

<<<<<<< HEAD
    EXPECT_GE(ratePassFriendlyCapability(ball, team, pass), 0.0);
    EXPECT_LE(ratePassFriendlyCapability(ball, team, pass), 0.1);
=======
    EXPECT_GE(ratePassFriendlyCapability(team, pass, std::nullopt, passing_config), 0.0);
    EXPECT_LE(ratePassFriendlyCapability(team, pass, std::nullopt, passing_config), 0.1);
>>>>>>> 93427f7c
}

TEST_F(PassingEvaluationTest,
       ratePassFriendlyCapability_single_robot_already_pointing_in_right_direction)
{
    // Test case where the receiver is already lined up to receive the pass
    Team team(Duration::fromSeconds(10));
    Pass pass({1, 0}, 3);
    Ball ball({0, 0}, Vector(0, 0), Timestamp::fromSeconds(0.1));
    team.updateRobots(
        {Robot(0, {1, 0}, {0, 0}, pass.receiverOrientation(ball.position()),
               AngularVelocity::fromDegrees(0), Timestamp::fromSeconds(0))});

<<<<<<< HEAD
    EXPECT_GE(ratePassFriendlyCapability(ball, team, pass), 0.90);
    EXPECT_LE(ratePassFriendlyCapability(ball, team, pass), 1.0);
=======
    EXPECT_GE(ratePassFriendlyCapability(team, pass, std::nullopt, passing_config), 0.90);
    EXPECT_LE(ratePassFriendlyCapability(team, pass, std::nullopt, passing_config), 1.0);
>>>>>>> 93427f7c
}


TEST_F(PassingEvaluationTest, getStaticPositionQuality_on_field_quality)
{
    Field f = Field::createSSLDivisionBField();

    // Check that the static quality is basically 0 at the edge of the field
    EXPECT_LE(getStaticPositionQuality(f, Point(-4.5, 0), passing_config), 0.13);
    EXPECT_LE(getStaticPositionQuality(f, Point(4.5, 0), passing_config), 0.13);
    EXPECT_LE(getStaticPositionQuality(f, Point(0, -3.0), passing_config), 0.13);
    EXPECT_LE(getStaticPositionQuality(f, Point(0, 3.0), passing_config), 0.13);
}

TEST_F(PassingEvaluationTest, getStaticPositionQuality_near_own_goal_quality)
{
    Field f = Field::createSSLDivisionBField();

    // Check that we have a static quality of almost 0 near our goal
    EXPECT_LE(getStaticPositionQuality(f, Point(-4.0, 0), passing_config), 0.14);
}

TEST_F(PassingEvaluationTest, getStaticPositionQuality_near_enemy_goal_quality)
{
    Field f = Field::createSSLDivisionBField();

    // Check that we have a large static quality near the enemy goal
    EXPECT_GE(getStaticPositionQuality(f, Point(3.0, 0), passing_config), 0.80);

    // But we should have basically 0 static quality too close to the enemy goal,
    // as there is a defense area around the net that we cannot pass to
    EXPECT_NEAR(getStaticPositionQuality(f, Point(4.3, 1.9), passing_config), 0.0, 0.1);
    EXPECT_NEAR(getStaticPositionQuality(f, Point(4.3, -1.9), passing_config), 0.0, 0.1);
    EXPECT_NEAR(getStaticPositionQuality(f, Point(4.4, 1.9), passing_config), 0.0, 0.1);
    EXPECT_NEAR(getStaticPositionQuality(f, Point(4.4, -1.9), passing_config), 0.0, 0.1);
}<|MERGE_RESOLUTION|>--- conflicted
+++ resolved
@@ -15,34 +15,26 @@
    protected:
     virtual void SetUp()
     {
-<<<<<<< HEAD
         avg_desired_pass_speed = 3.9;
         entire_field =
             std::make_shared<Rectangle>(Field::createSSLDivisionBField().fieldLines());
-=======
-        passing_config = std::make_shared<const PassingConfig>();
-
-        avg_desired_pass_speed = (passing_config->getMaxPassSpeedMPerS()->value() -
-                                  passing_config->getMinPassSpeedMPerS()->value()) /
-                                     2 +
-                                 passing_config->getMinPassSpeedMPerS()->value();
-
-        avg_time_offset_for_pass_seconds =
-            (passing_config->getMinTimeOffsetForPassSeconds()->value() +
-             passing_config->getMaxTimeOffsetForPassSeconds()->value()) /
-            2;
->>>>>>> 93427f7c
+        passing_config = std::make_shared<PassingConfig>();
     }
 
     // We get these values here so we can make these tests robust to change
+    // We get these values here so we can make these tests robust to change
+    double min_pass_speed_param = passing_config->getMinPassSpeedMPerS()->value();
+    double max_pass_speed_param = passing_config->getMaxPassSpeedMPerS()->value();
+
+    double min_time_offset_for_pass_seconds_param =
+        passing_config->getMinTimeOffsetForPassSeconds()->value();
+    double max_time_offset_for_pass_seconds_param =
+        passing_config->getMaxTimeOffsetForPassSeconds()->value();
+
     double avg_desired_pass_speed;
     double avg_time_offset_for_pass_seconds;
-<<<<<<< HEAD
     std::shared_ptr<Rectangle> entire_field;
-=======
-
     std::shared_ptr<const PassingConfig> passing_config;
->>>>>>> 93427f7c
 };
 
 // This test is disabled to speed up CI, it can be enabled by removing "DISABLED_" from
@@ -99,27 +91,9 @@
     std::uniform_real_distribution y_distribution(-world.field().yLength() / 2,
                                                   world.field().yLength() / 2);
 
-<<<<<<< HEAD
-    std::uniform_real_distribution speed_distribution(DynamicParameters->getAiConfig()
-                                                          ->getPassingConfig()
-                                                          ->getMinPassSpeedMPerS()
-                                                          ->value(),
-                                                      DynamicParameters->getAiConfig()
-                                                          ->getPassingConfig()
-                                                          ->getMaxPassSpeedMPerS()
-                                                          ->value());
-=======
-    double curr_time = world.getMostRecentTimestamp().toSeconds();
-    double min_start_time_offset =
-        passing_config->getMinTimeOffsetForPassSeconds()->value();
-    double max_start_time_offset =
-        passing_config->getMaxTimeOffsetForPassSeconds()->value();
-    std::uniform_real_distribution start_time_distribution(
-        curr_time + min_start_time_offset, curr_time + max_start_time_offset);
     std::uniform_real_distribution speed_distribution(
         passing_config->getMinPassSpeedMPerS()->value(),
         passing_config->getMaxPassSpeedMPerS()->value());
->>>>>>> 93427f7c
 
     std::vector<Pass> passes;
     std::vector<Ball> balls;
@@ -141,13 +115,9 @@
     auto start_time = std::chrono::system_clock::now();
     for (int k = 0; k < num_passes_to_gen; k++)
     {
-<<<<<<< HEAD
         world.updateBall(balls[k]);
-        ratePass(world, passes[k], *entire_field);
-=======
-        ratePass(world, pass, std::nullopt, std::nullopt, PassType::ONE_TOUCH_SHOT,
+        ratePass(world, passes[k], *entire_field, 
                  passing_config);
->>>>>>> 93427f7c
     }
 
     double duration_ms = ::TestUtil::millisecondsSince(start_time);
@@ -163,14 +133,8 @@
 {
     // A pass from halfway up the +y side of the field to the origin.
     // There is an enemy defender right on the pass trajectory
-<<<<<<< HEAD
     Pass pass({0, 0}, max_pass_speed_param - 0.2);
     Ball ball({2, 2}, Vector(0, 0), Timestamp::fromSeconds(0));
-=======
-    Pass pass({2, 2}, {0, 0}, passing_config->getMaxPassSpeedMPerS()->value() - 0.2,
-              Timestamp::fromSeconds(
-                  passing_config->getMinTimeOffsetForPassSeconds()->value() + 0.1));
->>>>>>> 93427f7c
 
     World world = ::TestUtil::createBlankTestingWorld();
     Team friendly_team(Duration::fromSeconds(10));
@@ -187,12 +151,8 @@
     world.updateEnemyTeamState(enemy_team);
     world.updateBall(ball);
 
-<<<<<<< HEAD
-    double pass_rating = ratePass(world, pass, *entire_field);
-=======
-    double pass_rating = ratePass(world, pass, std::nullopt, std::nullopt,
-                                  PassType::ONE_TOUCH_SHOT, passing_config);
->>>>>>> 93427f7c
+    double pass_rating =     ratePass(world, passes[k], *entire_field, 
+                 passing_config);
     EXPECT_GE(pass_rating, 0.0);
     EXPECT_LE(pass_rating, 0.1);
 }
@@ -202,14 +162,8 @@
     // A pass from halfway up the +y side of the field to the origin.
     // There is a defender closely marking one friendly robot on the field, but the
     // friendly robot at the origin is free.
-<<<<<<< HEAD
     Pass pass({0, 0}, avg_desired_pass_speed);
     Ball ball({2, 2}, Vector(0, 0), Timestamp::fromSeconds(0));
-=======
-    Pass pass({2, 2}, {0, 0}, passing_config->getMaxPassSpeedMPerS()->value() - 0.2,
-              Timestamp::fromSeconds(
-                  passing_config->getMinTimeOffsetForPassSeconds()->value() + 0.1));
->>>>>>> 93427f7c
 
     World world = ::TestUtil::createBlankTestingWorld();
     Team friendly_team(Duration::fromSeconds(10));
@@ -228,12 +182,7 @@
     world.updateEnemyTeamState(enemy_team);
     world.updateBall(ball);
 
-<<<<<<< HEAD
-    double pass_rating = ratePass(world, pass, *entire_field);
-=======
-    double pass_rating = ratePass(world, pass, std::nullopt, std::nullopt,
-                                  PassType::ONE_TOUCH_SHOT, passing_config);
->>>>>>> 93427f7c
+    double pass_rating = ratePass(world, pass, *entire_field, passing_config);
     EXPECT_GE(pass_rating, 0.65);
     EXPECT_LE(pass_rating, 0.9);
 }
@@ -243,14 +192,8 @@
     // A pass from the +y side of the field to the -y side of the field, roughly 1/2 way
     // up the enemy half of the field. There is a defender closely marking the only
     // friendly robot on the field.
-<<<<<<< HEAD
     Pass pass({1, -1}, max_pass_speed_param - 0.2);
     Ball ball({2, 2}, Vector(0, 0), Timestamp::fromSeconds(0));
-=======
-    Pass pass({2, 2}, {1, -1}, passing_config->getMaxPassSpeedMPerS()->value() - 0.2,
-              Timestamp::fromSeconds(
-                  passing_config->getMinTimeOffsetForPassSeconds()->value() + 0.1));
->>>>>>> 93427f7c
 
     World world = ::TestUtil::createBlankTestingWorld();
     Team friendly_team(Duration::fromSeconds(10));
@@ -267,12 +210,7 @@
     world.updateEnemyTeamState(enemy_team);
     world.updateBall(ball);
 
-<<<<<<< HEAD
-    double pass_rating = ratePass(world, pass, *entire_field);
-=======
-    double pass_rating = ratePass(world, pass, std::nullopt, std::nullopt,
-                                  PassType::ONE_TOUCH_SHOT, passing_config);
->>>>>>> 93427f7c
+    double pass_rating = ratePass(world, pass, *entire_field, passing_config);
     EXPECT_GE(pass_rating, 0.0);
     EXPECT_LE(pass_rating, 0.02);
 }
@@ -282,14 +220,8 @@
     // A pass from the +y side of the field to the -y side of the field,
     // roughly 1/2 way up the enemy half of the field. There is a defender somewhat close
     // to the pass, but not close enough to get there in time.
-<<<<<<< HEAD
     Pass pass({1, -1}, avg_desired_pass_speed);
     Ball ball({2, 2}, Vector(0, 0), Timestamp::fromSeconds(0));
-=======
-    Pass pass({2, 2}, {1, -1}, passing_config->getMaxPassSpeedMPerS()->value() - 0.2,
-              Timestamp::fromSeconds(
-                  passing_config->getMinTimeOffsetForPassSeconds()->value() + 0.1));
->>>>>>> 93427f7c
 
     World world = ::TestUtil::createBlankTestingWorld();
     Team friendly_team(Duration::fromSeconds(10));
@@ -306,12 +238,7 @@
     world.updateEnemyTeamState(enemy_team);
     world.updateBall(ball);
 
-<<<<<<< HEAD
-    double pass_rating = ratePass(world, pass, *entire_field);
-=======
-    double pass_rating = ratePass(world, pass, std::nullopt, std::nullopt,
-                                  PassType::ONE_TOUCH_SHOT, passing_config);
->>>>>>> 93427f7c
+    double pass_rating = ratePass(world, pass, *entire_field, passing_config);
     EXPECT_GE(pass_rating, 0.5);
     EXPECT_LE(pass_rating, 1.0);
 }
@@ -321,14 +248,8 @@
     // A pass from the +y side of the field to the -y side of the field,
     // roughly 1/2 way up the enemy half of the field, with a goalie in the net, but off
     // to the positive side. We also pass as soon as we can
-<<<<<<< HEAD
     Pass pass({1, -1}, avg_desired_pass_speed);
     Ball ball({2, 2}, Vector(0, 0), Timestamp::fromSeconds(0));
-=======
-    Pass pass({2, 2}, {1, -1}, avg_desired_pass_speed,
-              Timestamp::fromSeconds(
-                  passing_config->getMinTimeOffsetForPassSeconds()->value() + 0.1));
->>>>>>> 93427f7c
 
     World world = ::TestUtil::createBlankTestingWorld();
     Team friendly_team(Duration::fromSeconds(10));
@@ -345,12 +266,7 @@
     world.updateEnemyTeamState(enemy_team);
     world.updateBall(ball);
 
-<<<<<<< HEAD
-    double pass_rating = ratePass(world, pass, *entire_field);
-=======
-    double pass_rating = ratePass(world, pass, std::nullopt, std::nullopt,
-                                  PassType::ONE_TOUCH_SHOT, passing_config);
->>>>>>> 93427f7c
+    double pass_rating = ratePass(world, pass, *entire_field, passing_config);
     EXPECT_GE(pass_rating, 0.7);
     EXPECT_LE(pass_rating, 0.9);
 }
@@ -371,14 +287,8 @@
     Ball ball({3, 2}, Vector(0, 0), Timestamp::fromSeconds(0));
     world.updateBall(ball);
 
-<<<<<<< HEAD
-    double pass_rating = ratePass(world, pass, *entire_field);
+    double pass_rating = ratePass(world, pass, *entire_field, passing_config);
     EXPECT_LE(0.8, pass_rating);
-=======
-    double pass_rating = ratePass(world, pass, std::nullopt, std::nullopt,
-                                  PassType::ONE_TOUCH_SHOT, passing_config);
-    EXPECT_LE(0.95, pass_rating);
->>>>>>> 93427f7c
     EXPECT_GE(1.0, pass_rating);
 }
 
@@ -398,12 +308,7 @@
     Ball ball(world.field().enemyCornerPos(), Vector(0, 0), Timestamp::fromSeconds(0));
     world.updateBall(ball);
 
-<<<<<<< HEAD
-    double pass_rating = ratePass(world, pass, *entire_field);
-=======
-    double pass_rating = ratePass(world, pass, std::nullopt, std::nullopt,
-                                  PassType::ONE_TOUCH_SHOT, passing_config);
->>>>>>> 93427f7c
+    double pass_rating = ratePass(world, pass, *entire_field, passing_config);
     EXPECT_LE(0.95, pass_rating);
     EXPECT_GE(1.0, pass_rating);
 }
@@ -439,22 +344,13 @@
     Ball ball(world.field().enemyCornerPos(), Vector(0, 0), Timestamp::fromSeconds(0));
     world.updateBall(ball);
 
-<<<<<<< HEAD
-    double pass_rating = ratePass(world, pass, *entire_field);
-=======
-    double pass_rating = ratePass(world, pass, std::nullopt, std::nullopt,
-                                  PassType::ONE_TOUCH_SHOT, passing_config);
->>>>>>> 93427f7c
+    double pass_rating = ratePass(world, pass, *entire_field, passing_config);
     EXPECT_GE(pass_rating, 0.1);
     EXPECT_LE(pass_rating, 0.7);
 }
 
-<<<<<<< HEAD
-=======
-TEST_F(PassingEvaluationTest, ratePass_no_target_region)
-{
-    // This should be a really good pass, and since there is no target region it should
-    // be highly scored
+TEST_F(PassingEvaluationTest, ratePass_below_min_ball_speed)
+{
     World world = ::TestUtil::createBlankTestingWorld();
     Team friendly_team(Duration::fromSeconds(10));
     friendly_team.updateRobots({
@@ -465,18 +361,17 @@
     });
     world.updateFriendlyTeamState(friendly_team);
 
-    Pass pass({3, 0}, {2, 0}, avg_desired_pass_speed, Timestamp::fromSeconds(2));
-
-    double pass_rating = ratePass(world, pass, std::nullopt, std::nullopt,
-                                  PassType::ONE_TOUCH_SHOT, passing_config);
-    EXPECT_LE(0.95, pass_rating);
-    EXPECT_GE(1.0, pass_rating);
-}
-
-TEST_F(PassingEvaluationTest, ratePass_with_target_region)
-{
-    // This should be a really good pass, but it's outside our target region, so it
-    // should be rate poorly
+    Pass pass({2, 0}, min_pass_speed_param - 0.1);
+    Ball ball({3, 0}, Vector(0, 0), Timestamp::fromSeconds(0));
+    world.updateBall(ball);
+
+    double pass_rating = ratePass(world, pass, *entire_field, passing_config);
+    EXPECT_LE(0.0, pass_rating);
+    EXPECT_GE(0.05, pass_rating);
+}
+
+TEST_F(PassingEvaluationTest, ratePass_above_max_ball_speed)
+{
     World world = ::TestUtil::createBlankTestingWorld();
     Team friendly_team(Duration::fromSeconds(10));
     friendly_team.updateRobots({
@@ -487,117 +382,12 @@
     });
     world.updateFriendlyTeamState(friendly_team);
 
-    Pass pass({3, 0}, {2, 0}, avg_desired_pass_speed,
-              Timestamp::fromSeconds(avg_time_offset_for_pass_seconds));
-
-    Rectangle target_region({1, 1}, {2, 2});
-    double pass_rating = ratePass(world, pass, target_region, std::nullopt,
-                                  PassType::ONE_TOUCH_SHOT, passing_config);
-    EXPECT_LE(0.0, pass_rating);
-    EXPECT_GE(0.1, pass_rating);
-}
-
-TEST_F(PassingEvaluationTest, ratePass_pass_at_past_time)
-{
-    // We should very poorly rate a pass that has occurred in the past
-    World world = ::TestUtil::createBlankTestingWorld();
-    Team friendly_team(Duration::fromSeconds(10));
-    friendly_team.updateRobots({
-        Robot(0, {0, 0}, {0, 0}, Angle::zero(), AngularVelocity::zero(),
-              Timestamp::fromSeconds(0)),
-        Robot(1, {1, 0}, {0, 0}, Angle::zero(), AngularVelocity::zero(),
-              Timestamp::fromSeconds(0)),
-    });
-    world.updateFriendlyTeamState(friendly_team);
-
-    world.updateTimestamp(Timestamp::fromSeconds(5));
-
-    Pass pass({3, 0}, {2, 0}, avg_desired_pass_speed, Timestamp::fromSeconds(2));
-
-    double pass_rating = ratePass(world, pass, std::nullopt, std::nullopt,
-                                  PassType::ONE_TOUCH_SHOT, passing_config);
-    EXPECT_LE(0.0, pass_rating);
-    EXPECT_GE(0.01, pass_rating);
-}
-
-TEST_F(PassingEvaluationTest, ratePass_pass_too_far_in_future)
-{
-    World world = ::TestUtil::createBlankTestingWorld();
-    Team friendly_team(Duration::fromSeconds(10));
-    friendly_team.updateRobots({
-        Robot(0, {0, 0}, {0, 0}, Angle::zero(), AngularVelocity::zero(),
-              Timestamp::fromSeconds(0)),
-        Robot(1, {1, 0}, {0, 0}, Angle::zero(), AngularVelocity::zero(),
-              Timestamp::fromSeconds(0)),
-    });
-    world.updateFriendlyTeamState(friendly_team);
-    world.updateTimestamp(Timestamp::fromSeconds(
-        passing_config->getMaxTimeOffsetForPassSeconds()->value() + 20));
-
-    Pass pass({3, 0}, {2, 0}, avg_desired_pass_speed, Timestamp::fromSeconds(20000000));
-
-    double pass_rating = ratePass(world, pass, std::nullopt, std::nullopt,
-                                  PassType::ONE_TOUCH_SHOT, passing_config);
-    EXPECT_LE(0.0, pass_rating);
-    EXPECT_GE(0.01, pass_rating);
-}
-
->>>>>>> 93427f7c
-TEST_F(PassingEvaluationTest, ratePass_below_min_ball_speed)
-{
-    World world = ::TestUtil::createBlankTestingWorld();
-    Team friendly_team(Duration::fromSeconds(10));
-    friendly_team.updateRobots({
-        Robot(0, {0, 0}, {0, 0}, Angle::zero(), AngularVelocity::zero(),
-              Timestamp::fromSeconds(0)),
-        Robot(1, {1, 0}, {0, 0}, Angle::zero(), AngularVelocity::zero(),
-              Timestamp::fromSeconds(0)),
-    });
-    world.updateFriendlyTeamState(friendly_team);
-
-<<<<<<< HEAD
-    Pass pass({2, 0}, min_pass_speed_param - 0.1);
-    Ball ball({3, 0}, Vector(0, 0), Timestamp::fromSeconds(0));
-    world.updateBall(ball);
-
-    double pass_rating = ratePass(world, pass, *entire_field);
-=======
-    Pass pass({3, 0}, {2, 0}, passing_config->getMinPassSpeedMPerS()->value() - 0.1,
-              Timestamp::fromSeconds(1));
-
-    double pass_rating = ratePass(world, pass, std::nullopt, std::nullopt,
-                                  PassType::ONE_TOUCH_SHOT, passing_config);
->>>>>>> 93427f7c
-    EXPECT_LE(0.0, pass_rating);
-    EXPECT_GE(0.05, pass_rating);
-}
-
-TEST_F(PassingEvaluationTest, ratePass_above_max_ball_speed)
-{
-    World world = ::TestUtil::createBlankTestingWorld();
-    Team friendly_team(Duration::fromSeconds(10));
-    friendly_team.updateRobots({
-        Robot(0, {0, 0}, {0, 0}, Angle::zero(), AngularVelocity::zero(),
-              Timestamp::fromSeconds(0)),
-        Robot(1, {1, 0}, {0, 0}, Angle::zero(), AngularVelocity::zero(),
-              Timestamp::fromSeconds(0)),
-    });
-    world.updateFriendlyTeamState(friendly_team);
-
-<<<<<<< HEAD
     Pass pass({2, 0}, max_pass_speed_param + 0.1);
     Ball ball({3, 0}, Vector(0, 0), Timestamp::fromSeconds(0));
 
     world.updateBall(ball);
 
-    double pass_rating = ratePass(world, pass, *entire_field);
-=======
-    Pass pass({3, 0}, {2, 0}, passing_config->getMaxPassSpeedMPerS()->value() + 0.1,
-              Timestamp::fromSeconds(1));
-
-    double pass_rating = ratePass(world, pass, std::nullopt, std::nullopt,
-                                  PassType::ONE_TOUCH_SHOT, passing_config);
->>>>>>> 93427f7c
+    double pass_rating = ratePass(world, pass, *entire_field, passing_config);
     EXPECT_LE(0.0, pass_rating);
     EXPECT_GE(0.05, pass_rating);
 }
@@ -617,12 +407,7 @@
 
     world.updateBall(ball);
 
-<<<<<<< HEAD
-    double pass_rating = ratePass(world, pass, *entire_field);
-=======
-    double pass_rating = ratePass(world, pass, std::nullopt, passer_robot_id,
-                                  PassType::ONE_TOUCH_SHOT, passing_config);
->>>>>>> 93427f7c
+    double pass_rating = ratePass(world, pass, *entire_field, passing_config);
     EXPECT_DOUBLE_EQ(0, pass_rating);
 }
 
@@ -656,12 +441,7 @@
 
     world.updateBall(ball);
 
-<<<<<<< HEAD
-    double pass_rating = ratePass(world, pass, *entire_field);
-=======
-    double pass_rating = ratePass(world, pass, std::nullopt, std::nullopt,
-                                  PassType::RECEIVE_AND_DRIBBLE, passing_config);
->>>>>>> 93427f7c
+    double pass_rating = ratePass(world, pass, *entire_field, passing_config);
     EXPECT_GE(pass_rating, 0.9);
     EXPECT_LE(pass_rating, 1.0);
 }
@@ -676,11 +456,7 @@
     Pass pass({3.5, 0}, 1);
     Ball ball({4, 0}, Vector(0, 0), Timestamp::fromSeconds(0));
 
-<<<<<<< HEAD
-    double pass_shoot_score = ratePassShootScore(ball, field, enemy_team, pass);
-=======
-    double pass_shoot_score = ratePassShootScore(field, enemy_team, pass, passing_config);
->>>>>>> 93427f7c
+    double pass_shoot_score = ratePassShootScore(ball, field, enemy_team, pass, passing_config);
     EXPECT_LE(0.95, pass_shoot_score);
     EXPECT_GE(1, pass_shoot_score);
 }
@@ -696,11 +472,7 @@
     Pass pass({0, 0}, 1);
     Ball ball({-1, 0}, Vector(0, 0), Timestamp::fromSeconds(0));
 
-<<<<<<< HEAD
-    double pass_shoot_score = ratePassShootScore(ball, field, enemy_team, pass);
-=======
-    double pass_shoot_score = ratePassShootScore(field, enemy_team, pass, passing_config);
->>>>>>> 93427f7c
+    double pass_shoot_score = ratePassShootScore(ball, field, enemy_team, pass, passing_config);
     EXPECT_GE(pass_shoot_score, 0.0);
     EXPECT_LE(pass_shoot_score, 0.05);
 }
@@ -720,11 +492,7 @@
     Pass pass({3, 0}, 1);
     Ball ball({3.5, 0}, Vector(0, 0), Timestamp::fromSeconds(0));
 
-<<<<<<< HEAD
-    double pass_shoot_score = ratePassShootScore(ball, field, enemy_team, pass);
-=======
-    double pass_shoot_score = ratePassShootScore(field, enemy_team, pass, passing_config);
->>>>>>> 93427f7c
+    double pass_shoot_score = ratepassshootscore(ball, field, enemy_team, pass, passing_config);
     EXPECT_GE(pass_shoot_score, 0.9);
     EXPECT_LE(pass_shoot_score, 1.0);
 }
@@ -742,11 +510,7 @@
     Pass pass({0, 0}, 1);
     Ball ball({1, 1}, Vector(0, 0), Timestamp::fromSeconds(0));
 
-<<<<<<< HEAD
-    double pass_shoot_score = ratePassShootScore(ball, field, enemy_team, pass);
-=======
-    double pass_shoot_score = ratePassShootScore(field, enemy_team, pass, passing_config);
->>>>>>> 93427f7c
+    double pass_shoot_score = ratePassShootScore(ball, field, enemy_team, pass, passing_config);
     EXPECT_LE(0, pass_shoot_score);
     // TODO (ticket here) see note at cost_function.cpp:79, updated this test
     // when that ticket is resolved
@@ -768,36 +532,21 @@
               Timestamp::fromSeconds(0)),
     });
     std::vector<Robot> robots_on_field = {};
-<<<<<<< HEAD
-    double pass_shoot_score0 = ratePassShootScore(ball, field, enemy_team, pass);
-=======
-    double pass_shoot_score0 =
-        ratePassShootScore(field, enemy_team, pass, passing_config);
->>>>>>> 93427f7c
+    double pass_shoot_score0 = ratePassShootScore(ball, field, enemy_team, pass, passing_config);
     enemy_team.updateRobots({
         Robot(0, {3.5, 0.2}, {0, 0}, Angle::zero(), AngularVelocity::zero(),
               Timestamp::fromSeconds(0)),
         Robot(1, {3.5, 0.2}, {0, 0}, Angle::zero(), AngularVelocity::zero(),
               Timestamp::fromSeconds(0)),
     });
-<<<<<<< HEAD
-    double pass_shoot_score1 = ratePassShootScore(ball, field, enemy_team, pass);
-=======
-    double pass_shoot_score1 =
-        ratePassShootScore(field, enemy_team, pass, passing_config);
->>>>>>> 93427f7c
+    double pass_shoot_score1 = ratePassShootScore(ball, field, enemy_team, pass, passing_config);
     enemy_team.updateRobots({
         Robot(0, {3.5, 0.3}, {0, 0}, Angle::zero(), AngularVelocity::zero(),
               Timestamp::fromSeconds(0)),
         Robot(1, {3.5, 0.3}, {0, 0}, Angle::zero(), AngularVelocity::zero(),
               Timestamp::fromSeconds(0)),
     });
-<<<<<<< HEAD
-    double pass_shoot_score2 = ratePassShootScore(ball, field, enemy_team, pass);
-=======
-    double pass_shoot_score2 =
-        ratePassShootScore(field, enemy_team, pass, passing_config);
->>>>>>> 93427f7c
+    double pass_shoot_score2 = ratePassShootScore(ball, field, enemy_team, pass, passing_config);
     EXPECT_LT(pass_shoot_score0, pass_shoot_score1);
     EXPECT_LT(pass_shoot_score1, pass_shoot_score2);
 }
@@ -808,11 +557,7 @@
     Pass pass({10, 10}, 3);
     Ball ball({0, 0}, Vector(0, 0), Timestamp::fromSeconds(0));
 
-<<<<<<< HEAD
-    double pass_rating = ratePassEnemyRisk(ball, enemy_team, pass);
-=======
-    double pass_rating = ratePassEnemyRisk(enemy_team, pass, passing_config);
->>>>>>> 93427f7c
+    double pass_rating = ratePassEnemyRisk(ball, enemy_team, pass, passing_config);
     EXPECT_EQ(1, pass_rating);
 }
 
@@ -828,11 +573,7 @@
     Pass pass({10, 10}, 4);
     Ball ball({0, 0}, Vector(0, 0), Timestamp::fromSeconds(0));
 
-<<<<<<< HEAD
-    double pass_rating = ratePassEnemyRisk(ball, enemy_team, pass);
-=======
-    double pass_rating = ratePassEnemyRisk(enemy_team, pass, passing_config);
->>>>>>> 93427f7c
+    double pass_rating = ratePassEnemyRisk(ball, enemy_team, pass, passing_config);
     EXPECT_GE(pass_rating, 0.9);
     EXPECT_LE(pass_rating, 1.0);
 }
@@ -845,11 +586,7 @@
     Pass pass({10, 10}, 3);
     Ball ball({0, 0}, Vector(0, 0), Timestamp::fromSeconds(0));
 
-<<<<<<< HEAD
-    double pass_rating = ratePassEnemyRisk(ball, enemy_team, pass);
-=======
-    double pass_rating = ratePassEnemyRisk(enemy_team, pass, passing_config);
->>>>>>> 93427f7c
+    double pass_rating = ratePassEnemyRisk(ball, enemy_team, pass, passing_config);
     EXPECT_LE(0, pass_rating);
     EXPECT_GE(0.1, pass_rating);
 }
@@ -862,11 +599,7 @@
     Pass pass({10, 10}, 3);
     Ball ball({0, 0}, Vector(0, 0), Timestamp::fromSeconds(0));
 
-<<<<<<< HEAD
-    double pass_rating = ratePassEnemyRisk(ball, enemy_team, pass);
-=======
-    double pass_rating = ratePassEnemyRisk(enemy_team, pass, passing_config);
->>>>>>> 93427f7c
+    double pass_rating = ratePassEnemyRisk(ball, enemy_team, pass, passing_config);
     EXPECT_LE(0, pass_rating);
     EXPECT_GE(0.1, pass_rating);
 }
@@ -882,11 +615,7 @@
     Pass pass({10, 10}, 3);
     Ball ball({0, 0}, Vector(0, 0), Timestamp::fromSeconds(0));
 
-<<<<<<< HEAD
-    double pass_rating = ratePassEnemyRisk(ball, enemy_team, pass);
-=======
-    double pass_rating = ratePassEnemyRisk(enemy_team, pass, passing_config);
->>>>>>> 93427f7c
+    double pass_rating = ratePassEnemyRisk(ball, enemy_team, pass, passing_config);
     EXPECT_LE(0, pass_rating);
     EXPECT_GE(0.1, pass_rating);
 }
@@ -897,11 +626,7 @@
     Pass pass({10, 10}, 3);
     Ball ball({0, 0}, Vector(0, 0), Timestamp::fromSeconds(0));
 
-<<<<<<< HEAD
-    double intercept_risk = calculateInterceptRisk(ball, enemy_team, pass);
-=======
-    double intercept_risk = calculateInterceptRisk(enemy_team, pass, passing_config);
->>>>>>> 93427f7c
+    double intercept_risk = calculateInterceptRisk(ball, enemy_team, pass, passing_config);
     EXPECT_EQ(0, intercept_risk);
 }
 
@@ -920,11 +645,7 @@
     Pass pass({10, 10}, 3);
     Ball ball({0, 0}, Vector(0, 0), Timestamp::fromSeconds(0));
 
-<<<<<<< HEAD
-    double intercept_risk = calculateInterceptRisk(ball, enemy_team, pass);
-=======
-    double intercept_risk = calculateInterceptRisk(enemy_team, pass, passing_config);
->>>>>>> 93427f7c
+    double intercept_risk = calculateInterceptRisk(ball, enemy_team, pass, passing_config);
     EXPECT_LE(0.9, intercept_risk);
     EXPECT_GE(1, intercept_risk);
 }
@@ -944,11 +665,7 @@
     Pass pass({10, 10}, 3);
     Ball ball({0, 0}, Vector(0, 0), Timestamp::fromSeconds(0));
 
-<<<<<<< HEAD
-    double intercept_risk = calculateInterceptRisk(ball, enemy_team, pass);
-=======
-    double intercept_risk = calculateInterceptRisk(enemy_team, pass, passing_config);
->>>>>>> 93427f7c
+    double intercept_risk = calculateInterceptRisk(ball, enemy_team, pass, passing_config);
     EXPECT_LE(0.9, intercept_risk);
     EXPECT_GE(1, intercept_risk);
 }
@@ -962,11 +679,7 @@
     Pass pass({10, 10}, 3);
     Ball ball({0, 0}, Vector(0, 0), Timestamp::fromSeconds(0));
 
-<<<<<<< HEAD
-    double intercept_risk = calculateInterceptRisk(ball, enemy_robot, pass);
-=======
-    double intercept_risk = calculateInterceptRisk(enemy_robot, pass, passing_config);
->>>>>>> 93427f7c
+    double intercept_risk = calculateInterceptRisk(ball, enemy_robot, pass, passing_config);
     EXPECT_LE(0.9, intercept_risk);
     EXPECT_GE(1, intercept_risk);
 }
@@ -981,11 +694,7 @@
     Pass pass({10, 10}, 3);
     Ball ball({0, 0}, Vector(0, 0), Timestamp::fromSeconds(0));
 
-<<<<<<< HEAD
-    double intercept_risk = calculateInterceptRisk(ball, enemy_robot, pass);
-=======
-    double intercept_risk = calculateInterceptRisk(enemy_robot, pass, passing_config);
->>>>>>> 93427f7c
+    double intercept_risk = calculateInterceptRisk(ball, enemy_robot, pass, passing_config);
     EXPECT_LE(0.9, intercept_risk);
     EXPECT_GE(1, intercept_risk);
 }
@@ -999,11 +708,7 @@
     Pass pass({10, 10}, 3);
     Ball ball({0, 0}, Vector(0, 0), Timestamp::fromSeconds(0));
 
-<<<<<<< HEAD
-    double intercept_risk = calculateInterceptRisk(ball, enemy_robot, pass);
-=======
-    double intercept_risk = calculateInterceptRisk(enemy_robot, pass, passing_config);
->>>>>>> 93427f7c
+    double intercept_risk = calculateInterceptRisk(ball, enemy_robot, pass, passing_config);
     EXPECT_LE(0, intercept_risk);
     EXPECT_GE(0.1, intercept_risk);
 }
@@ -1017,11 +722,7 @@
     Pass pass({3, 3}, 3);
     Ball ball({0, 0}, Vector(0, 0), Timestamp::fromSeconds(0));
 
-<<<<<<< HEAD
-    double intercept_risk = calculateInterceptRisk(ball, enemy_robot, pass);
-=======
-    double intercept_risk = calculateInterceptRisk(enemy_robot, pass, passing_config);
->>>>>>> 93427f7c
+    double intercept_risk = calculateInterceptRisk(ball, enemy_robot, pass, passing_config);
     EXPECT_LE(0, intercept_risk);
     EXPECT_GE(0.1, intercept_risk);
 }
@@ -1035,32 +736,9 @@
     Pass pass({4, 4}, 2);
     Ball ball({1, 1}, Vector(0, 0), Timestamp::fromSeconds(0));
 
-<<<<<<< HEAD
-    double intercept_risk = calculateInterceptRisk(ball, enemy_robot, pass);
-=======
-    double intercept_risk = calculateInterceptRisk(enemy_robot, pass, passing_config);
->>>>>>> 93427f7c
+    double intercept_risk = calculateInterceptRisk(ball, enemy_robot, pass, passing_config);
     EXPECT_LE(0, intercept_risk);
     EXPECT_GE(0.1, intercept_risk);
-}
-
-TEST_F(PassingEvaluationTest,
-       calculateInterceptRisk_enemy_off_pass_trajectory_and_late_pass_start_time)
-{
-    // Test where the enemy is a fair distance off the pass trajectory
-    Robot enemy_robot(0, {2, 5}, {0, 0}, Angle::zero(), AngularVelocity::zero(),
-                      Timestamp::fromSeconds(0));
-    Pass pass({0, 10}, 10);
-    Ball ball({0, 0}, Vector(0, 0), Timestamp::fromSeconds(0));
-
-<<<<<<< HEAD
-    double intercept_risk = calculateInterceptRisk(ball, enemy_robot, pass);
-    EXPECT_LE(intercept_risk, 0.01);
-=======
-    double intercept_risk = calculateInterceptRisk(enemy_robot, pass, passing_config);
-    EXPECT_GE(intercept_risk, 0.95);
-    EXPECT_LE(intercept_risk, 1);
->>>>>>> 93427f7c
 }
 
 TEST_F(PassingEvaluationTest,
@@ -1076,11 +754,7 @@
     Pass pass({0, 2}, 0.5);
     Ball ball({0, 0}, Vector(0, 0), Timestamp::fromSeconds(0));
 
-<<<<<<< HEAD
-    double intercept_risk = calculateInterceptRisk(ball, enemy_robot, pass);
-=======
-    double intercept_risk = calculateInterceptRisk(enemy_robot, pass, passing_config);
->>>>>>> 93427f7c
+    double intercept_risk = calculateInterceptRisk(ball, enemy_robot, pass, passing_config);
     EXPECT_LE(0.5, intercept_risk);
     EXPECT_GE(1, intercept_risk);
 }
@@ -1093,11 +767,7 @@
     Ball ball({0, 0}, Vector(0, 0), Timestamp::fromSeconds(0));
 
     // If there are no robots on the team, then there is no way we can receive a pass
-<<<<<<< HEAD
-    EXPECT_EQ(0, ratePassFriendlyCapability(ball, team, pass));
-=======
-    EXPECT_EQ(0, ratePassFriendlyCapability(team, pass, std::nullopt, passing_config));
->>>>>>> 93427f7c
+    EXPECT_EQ(0, ratePassFriendlyCapability(ball, team, pass, passing_config));
 }
 
 TEST_F(PassingEvaluationTest, ratePassFriendlyCapability_pass_speed_0)
@@ -1112,11 +782,7 @@
     Ball ball({0, 0}, Vector(0, 0), Timestamp::fromSeconds(0));
 
     // If there are no robots on the team, then there is no way we can receive a pass
-<<<<<<< HEAD
-    EXPECT_EQ(0, ratePassFriendlyCapability(ball, team, pass));
-=======
-    EXPECT_EQ(0, ratePassFriendlyCapability(team, pass, std::nullopt, passing_config));
->>>>>>> 93427f7c
+    EXPECT_EQ(0, ratePassFriendlyCapability(ball, team, pass, passing_config));
 }
 
 TEST_F(PassingEvaluationTest, ratePassFriendlyCapability_one_robot_near_pass_one_far_away)
@@ -1133,13 +799,8 @@
     Ball ball({0, 0}, Vector(0, 0), Timestamp::fromSeconds(0));
 
     // There should be a very high probability that we can receive this pass
-<<<<<<< HEAD
-    EXPECT_LE(0.9, ratePassFriendlyCapability(ball, team, pass));
-    EXPECT_GE(1, ratePassFriendlyCapability(ball, team, pass));
-=======
-    EXPECT_LE(0.9, ratePassFriendlyCapability(team, pass, std::nullopt, passing_config));
-    EXPECT_GE(1, ratePassFriendlyCapability(team, pass, std::nullopt, passing_config));
->>>>>>> 93427f7c
+    EXPECT_LE(0.9, ratePassFriendlyCapability(ball, team, pass, passing_config));
+    EXPECT_GE(1, ratePassFriendlyCapability(ball, team, pass, passing_config));
 }
 
 TEST_F(PassingEvaluationTest, ratePassFriendlyCapability_should_ignore_passer_robot)
@@ -1162,12 +823,7 @@
     Pass pass({0, 0}, 10);
     Ball ball({2, -2}, Vector(0, 0), Timestamp::fromSeconds(0));
 
-<<<<<<< HEAD
-    double friendly_capability = ratePassFriendlyCapability(ball, team, pass);
-=======
-    double friendly_capability =
-        ratePassFriendlyCapability(team, pass, passer_robot_id, passing_config);
->>>>>>> 93427f7c
+    double friendly_capability = ratePassFriendlyCapability(ball, team, pass, passing_config);
     EXPECT_GE(friendly_capability, 0);
     EXPECT_LE(friendly_capability, 0.05);
 }
@@ -1186,13 +842,8 @@
     Pass pass({1, 1}, 10);
     Ball ball({0, 0}, Vector(0, 0), Timestamp::fromSeconds(0));
 
-<<<<<<< HEAD
-    EXPECT_GE(0.1, ratePassFriendlyCapability(ball, team, pass));
-    EXPECT_LE(0, ratePassFriendlyCapability(ball, team, pass));
-=======
-    EXPECT_GE(0.1, ratePassFriendlyCapability(team, pass, std::nullopt, passing_config));
-    EXPECT_LE(0, ratePassFriendlyCapability(team, pass, std::nullopt, passing_config));
->>>>>>> 93427f7c
+    EXPECT_GE(0.1, ratePassFriendlyCapability(ball, team, pass, passing_config));
+    EXPECT_LE(0, ratePassFriendlyCapability(ball, team, pass, passing_config));
 }
 
 TEST_F(PassingEvaluationTest,
@@ -1209,13 +860,8 @@
     Pass pass({120, 105}, 1);
     Ball ball({100, 100}, Vector(0, 0), Timestamp::fromSeconds(0));
 
-<<<<<<< HEAD
-    EXPECT_LE(0.9, ratePassFriendlyCapability(ball, team, pass));
-    EXPECT_GE(1, ratePassFriendlyCapability(ball, team, pass));
-=======
-    EXPECT_LE(0.9, ratePassFriendlyCapability(team, pass, std::nullopt, passing_config));
-    EXPECT_GE(1, ratePassFriendlyCapability(team, pass, std::nullopt, passing_config));
->>>>>>> 93427f7c
+    EXPECT_LE(0.9, ratePassFriendlyCapability(ball, team, pass, passing_config));
+    EXPECT_GE(1, ratePassFriendlyCapability(ball, team, pass, passing_config));
 }
 
 TEST_F(PassingEvaluationTest, ratePassFriendlyCapability_single_robot_cant_turn_in_time)
@@ -1229,13 +875,8 @@
     Pass pass({1, 0}, 6);
     Ball ball({0, 0}, Vector(0, 0), Timestamp::fromSeconds(0));
 
-<<<<<<< HEAD
-    EXPECT_GE(ratePassFriendlyCapability(ball, team, pass), 0.0);
-    EXPECT_LE(ratePassFriendlyCapability(ball, team, pass), 0.1);
-=======
-    EXPECT_GE(ratePassFriendlyCapability(team, pass, std::nullopt, passing_config), 0.0);
-    EXPECT_LE(ratePassFriendlyCapability(team, pass, std::nullopt, passing_config), 0.1);
->>>>>>> 93427f7c
+    EXPECT_GE(ratePassFriendlyCapability(ball, team, pass, passing_config), 0.0);
+    EXPECT_LE(ratePassFriendlyCapability(ball, team, pass, passing_config), 0.1);
 }
 
 TEST_F(PassingEvaluationTest,
@@ -1249,13 +890,8 @@
         {Robot(0, {1, 0}, {0, 0}, pass.receiverOrientation(ball.position()),
                AngularVelocity::fromDegrees(0), Timestamp::fromSeconds(0))});
 
-<<<<<<< HEAD
-    EXPECT_GE(ratePassFriendlyCapability(ball, team, pass), 0.90);
-    EXPECT_LE(ratePassFriendlyCapability(ball, team, pass), 1.0);
-=======
-    EXPECT_GE(ratePassFriendlyCapability(team, pass, std::nullopt, passing_config), 0.90);
-    EXPECT_LE(ratePassFriendlyCapability(team, pass, std::nullopt, passing_config), 1.0);
->>>>>>> 93427f7c
+    EXPECT_GE(ratePassFriendlyCapability(ball, team, pass, passing_config), 0.90);
+    EXPECT_LE(ratePassFriendlyCapability(ball, team, pass, passing_config), 1.0);
 }
 
 
