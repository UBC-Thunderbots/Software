#pragma once

#include <mutex>
#include <random>
#include <thread>

#include "shared/parameter/cpp_dynamic_parameters.h"
#include "software/ai/passing/cost_function.h"
#include "software/ai/passing/pass.h"
#include "software/ai/passing/pass_evaluation.h"
#include "software/ai/passing/pass_with_rating.h"
#include "software/optimization/gradient_descent_optimizer.h"
#include "software/time/timestamp.h"
#include "software/world/world.h"

// The random seed to initialize the random number generator
static const int PASS_GENERATOR_SEED = 13;

template <class ZoneEnum>
using ZonePassMap = std::unordered_map<ZoneEnum, PassWithRating>;

/**
 * This class is responsible for generating passes for us to perform
 */
template <class ZoneEnum>
class PassGenerator
{
<<<<<<< HEAD
    static_assert(std::is_enum<ZoneEnum>::value,
                  "PassGenerator: ZoneEnum must be an zone id enum");
=======
   public:
    // Delete the default constructor, we want to force users to choose what
    // pass quality they deem reasonable
    PassGenerator() = delete;

    // Delete the copy and assignment operators because this class really shouldn't
    // need them and we don't want to risk doing anything nasty with the internal
    // threading this class uses
    PassGenerator& operator=(const PassGenerator&) = delete;
    PassGenerator(const PassGenerator&)            = delete;

    /**
     * Create a PassGenerator with given parameters
     *
     * @param world The world we're passing int
     * @param passer_point The point we're passing from
     * @param pass_type The type of pass we would like to perform.
     *                  NOTE: this will _try_ to generate a pass of the type given,
     *                  but it is not guaranteed, and can change during pass
     *                  execution because of Passer/Receiver decisions
     * @param passing_config The dynamic parameter config to use to tune the PassGenerator
     * @param run_deterministically If true, this disables all threading so that
     *                              the same sequence of calls to this function always
     *                              returns the same values, no matter how much time
     *                              passes between calls
     */
    explicit PassGenerator(const World& world, const Point& passer_point,
                           const PassType& pass_type,
                           std::shared_ptr<const PassingConfig> passing_config,
                           const bool run_deterministically = false);
>>>>>>> 93427f7c

   public:
    /**
     * Creates a new PassGenerator with the given pitch_division.
     *
     * The PassGenerator will use this pitch division to guide initial random samples
     * in each zone after the pitch has been divided.
     *
     * @param pitch_division The pitch division to use when looking for passes
     */
    explicit PassGenerator(
        std::shared_ptr<const FieldPitchDivision<ZoneEnum>> pitch_division);

    /**
     * Creates a PassEvaluation given a world and a field pitch division.
     *
     * NOTE: It is important that this function is able to run in 10ms.
     *
     * This is because a pass is evaluated on the provided world and if the
     * pass generator only completes an iteration of pass updates once every 5 seconds,
     * very soon when optimizing the pass), and so the passes will likely be invalid by
     * the time another iteration starts. Because of this, it is extremely important that
     * the pass generator runs fast enough. Debug builds running on slightly slower
     * computers could be unable to converge. It is recommended that all testing of things
     * involving the PassGenerator be done with executables built in "Release" in order to
     * maximize performance ("Release" can be 2-10x faster then "Debug").
     *
     * @param world The world to compute the pass evaluation on
     *
     * @return The best currently known pass and the rating of that pass (in [0-1])
     */
    PassEvaluation<ZoneEnum> generatePassEvaluation(const World& world);


   private:
    // The number of parameters (representing a pass) that we optimize
    // (pass_start_x, pass_start_y, pass_speed)
    static const int NUM_PARAMS_TO_OPTIMIZE = 3;

    // Weights used to normalize the parameters that we pass to GradientDescent
    // (see the GradientDescent documentation for details)
    // These weights are *very* roughly the step that gradient descent will take
    // in each respective dimension for a single iteration. They are tuned to
    // ensure passes converge as fast as possible, but are also as stable as
    // possible
    static constexpr double PASS_SPACE_WEIGHT                          = 0.1;
    static constexpr double PASS_SPEED_WEIGHT                          = 0.01;
    std::array<double, NUM_PARAMS_TO_OPTIMIZE> optimizer_param_weights = {
        PASS_SPACE_WEIGHT, PASS_SPACE_WEIGHT, PASS_SPEED_WEIGHT};

    /**
     * Randomly samples a receive point across every zone and assigns a random
     * speed to each pass.
     *
     * @returns a mapping of the Zone Id to the sampled pass
     */
    ZonePassMap<ZoneEnum> samplePasses(const World& world);

    /**
     * Given a map of passes, runs a gradient descent optimizer to find
     * better passes
     *
     * @param The world
     * @param The passes to be optimized mapped to the zone
     * @returns a mapping of the Zone id to the optimized pass
     */
    ZonePassMap<ZoneEnum> optimizePasses(const World& world,
                                         const ZonePassMap<ZoneEnum>& initial_passes);

    /**
     * Re-evaluates ratePass on the "previous ticks" passes and keeps the higher pass
     * w/ the higher score in passes_;
     *
     * @param The world
     * @param optimized_passes The optimized_passes to update our internal cached passes
     * with.
     */
    void updatePasses(const World& world, const ZonePassMap<ZoneEnum>& optimized_passes);

    // All the passes that we are currently trying to optimize in gradient descent
    ZonePassMap<ZoneEnum> passes_;

    // The optimizer we're using to find passes
    GradientDescentOptimizer<NUM_PARAMS_TO_OPTIMIZE> optimizer_;

    // Pitch division
    std::shared_ptr<const FieldPitchDivision<ZoneEnum>> pitch_division_;

    // A random number generator for use across the class
    std::mt19937 random_num_gen_;
};

<<<<<<< HEAD
#include "software/ai/passing/pass_generator.cpp"
=======
    std::shared_ptr<const PassingConfig> passing_config;

    // This flag is used to indicate that we are in the destructor. We use this to
    // communicate with pass_generation_thread that it is
    // time to stop
    bool in_destructor;
};
>>>>>>> 93427f7c
<|MERGE_RESOLUTION|>--- conflicted
+++ resolved
@@ -4,12 +4,12 @@
 #include <random>
 #include <thread>
 
-#include "shared/parameter/cpp_dynamic_parameters.h"
 #include "software/ai/passing/cost_function.h"
 #include "software/ai/passing/pass.h"
 #include "software/ai/passing/pass_evaluation.h"
 #include "software/ai/passing/pass_with_rating.h"
 #include "software/optimization/gradient_descent_optimizer.h"
+#include "shared/parameter/cpp_dynamic_parameters.h"
 #include "software/time/timestamp.h"
 #include "software/world/world.h"
 
@@ -25,41 +25,8 @@
 template <class ZoneEnum>
 class PassGenerator
 {
-<<<<<<< HEAD
     static_assert(std::is_enum<ZoneEnum>::value,
                   "PassGenerator: ZoneEnum must be an zone id enum");
-=======
-   public:
-    // Delete the default constructor, we want to force users to choose what
-    // pass quality they deem reasonable
-    PassGenerator() = delete;
-
-    // Delete the copy and assignment operators because this class really shouldn't
-    // need them and we don't want to risk doing anything nasty with the internal
-    // threading this class uses
-    PassGenerator& operator=(const PassGenerator&) = delete;
-    PassGenerator(const PassGenerator&)            = delete;
-
-    /**
-     * Create a PassGenerator with given parameters
-     *
-     * @param world The world we're passing int
-     * @param passer_point The point we're passing from
-     * @param pass_type The type of pass we would like to perform.
-     *                  NOTE: this will _try_ to generate a pass of the type given,
-     *                  but it is not guaranteed, and can change during pass
-     *                  execution because of Passer/Receiver decisions
-     * @param passing_config The dynamic parameter config to use to tune the PassGenerator
-     * @param run_deterministically If true, this disables all threading so that
-     *                              the same sequence of calls to this function always
-     *                              returns the same values, no matter how much time
-     *                              passes between calls
-     */
-    explicit PassGenerator(const World& world, const Point& passer_point,
-                           const PassType& pass_type,
-                           std::shared_ptr<const PassingConfig> passing_config,
-                           const bool run_deterministically = false);
->>>>>>> 93427f7c
 
    public:
     /**
@@ -71,7 +38,8 @@
      * @param pitch_division The pitch division to use when looking for passes
      */
     explicit PassGenerator(
-        std::shared_ptr<const FieldPitchDivision<ZoneEnum>> pitch_division);
+        std::shared_ptr<const FieldPitchDivision<ZoneEnum>> pitch_division,
+        std::shared_ptr<const PassingConfig> passing_config);
 
     /**
      * Creates a PassEvaluation given a world and a field pitch division.
@@ -148,18 +116,11 @@
     // Pitch division
     std::shared_ptr<const FieldPitchDivision<ZoneEnum>> pitch_division_;
 
+    // Pitch division
+    std::shared_ptr<const PassingConfig> passing_config_;
+
     // A random number generator for use across the class
     std::mt19937 random_num_gen_;
 };
 
-<<<<<<< HEAD
-#include "software/ai/passing/pass_generator.cpp"
-=======
-    std::shared_ptr<const PassingConfig> passing_config;
-
-    // This flag is used to indicate that we are in the destructor. We use this to
-    // communicate with pass_generation_thread that it is
-    // time to stop
-    bool in_destructor;
-};
->>>>>>> 93427f7c
+#include "software/ai/passing/pass_generator.cpp"