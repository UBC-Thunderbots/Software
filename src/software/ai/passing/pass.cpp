--- conflicted
+++ resolved
@@ -57,17 +57,14 @@
     return Pass(passer_point, receiver_point, pass_speed_m_per_s);
 }
 
-<<<<<<< HEAD
 Pass Pass::fromDestReceiveSpeed(const Point& ball_position, const Point& pass_destination,
                                 const TbotsProto::PassingConfig& passing_config)
 {
     return Pass::fromDestReceiveSpeed(
-        ball_position, pass_destination, passing_config.max_receive_speed_m_per_s(),
-        passing_config.min_pass_speed_m_per_s(), passing_config.max_pass_speed_m_per_s());
+            ball_position, pass_destination, passing_config.max_receive_speed_m_per_s(),
+            passing_config.min_pass_speed_m_per_s(), passing_config.max_pass_speed_m_per_s());
 }
 
-=======
->>>>>>> f0214046
 double Pass::getPassSpeed(const Point& ball_position, const Point& pass_destination,
                           double dest_speed_m_per_s, double min_pass_speed_m_per_s,
                           double max_pass_speed_m_per_s)
@@ -112,11 +109,7 @@
 
     double squared_pass_speed =
         (pow(dest_speed_m_per_s, 2) -
-<<<<<<< HEAD
-         2 * -BALL_ROLLING_FRICTION_DECELERATION_METERS_PER_SECOND_SQUARED *
-=======
          2 * BALL_ROLLING_FRICTION_DECELERATION_METERS_PER_SECOND_SQUARED *
->>>>>>> f0214046
              pass_distance_length_m) /
         pass_speed_calc_constant;
     double pass_speed_m_per_s = sqrt(squared_pass_speed);
