#include "software/ai/passing/pass_generator.h"

#include <gtest/gtest.h>
#include <string.h>

#include "software/ai/passing/cost_function.h"
#include "software/ai/passing/eighteen_zone_pitch_division.h"
#include "software/geom/algorithms/contains.h"
#include "software/test_util/test_util.h"

class PassGeneratorTest : public testing::Test
{
   protected:
    PassGeneratorTest() : pass_generator(passing_config) {}

    virtual void SetUp()
    {
<<<<<<< HEAD
=======
        // Update configs
>>>>>>> f781fc50
        passing_config.set_min_pass_speed_m_per_s(1);
        passing_config.set_max_pass_speed_m_per_s(5.5);
        passing_config.set_receiver_ideal_min_distance_meters(0.1);
        pass_generator = PassGenerator(passing_config);
    }

    /**
     * Calls getBestPass to step the pass generator a couple times
     * to find better passes.
     *
     * The pass generator starts with bad passes and improves on them as it receives
     * more "world" inputs
     *
     * @param pass_generator The pass generator to step
     * @param world The world to evaluate passes on
     * @param max_iters The maximum number of iterations of the PassGenerator to run
     */
    static void stepPassGenerator(PassGenerator pass_generator, const World& world,
                                  int max_iters)
    {
        for (int i = 0; i < max_iters; i++)
        {
<<<<<<< HEAD
            auto pass_eval = pass_generator->generatePassEvaluation(*world);
=======
            pass_generator.getBestPass(world);
>>>>>>> f781fc50
        }
    }

    std::shared_ptr<World> world = ::TestUtil::createBlankTestingWorld();
    TbotsProto::PassingConfig passing_config;
    PassGenerator pass_generator;
};

TEST_F(PassGeneratorTest, check_pass_converges)
{
    // Test that we can converge to a stable pass in a scenario where there is a
    // fairly clear best pass.

    world->updateBall(
        Ball(BallState(Point(2, 2), Vector(0, 0)), Timestamp::fromSeconds(0)));
    Team friendly_team(Duration::fromSeconds(10));
    friendly_team.updateRobots({
        Robot(3, {1, 0}, {0.5, 0}, Angle::zero(), AngularVelocity::zero(),
              Timestamp::fromSeconds(0)),
    });
    world->updateFriendlyTeamState(friendly_team);
    Team enemy_team(Duration::fromSeconds(10));
    enemy_team.updateRobots({
        Robot(0, world->field().enemyGoalpostNeg(), {0, 0}, Angle::zero(),
              AngularVelocity::zero(), Timestamp::fromSeconds(0)),
        Robot(1, world->field().enemyGoalpostNeg() - Vector(0.1, 0), {0, 0},
              Angle::zero(), AngularVelocity::zero(), Timestamp::fromSeconds(0)),
        Robot(2, world->field().enemyGoalpostNeg() - Vector(0.2, 0), {0, 0},
              Angle::zero(), AngularVelocity::zero(), Timestamp::fromSeconds(0)),
        Robot(3, world->field().enemyGoalpostPos(), {0, 0}, Angle::zero(),
              AngularVelocity::zero(), Timestamp::fromSeconds(0)),
        Robot(4, world->field().enemyGoalpostPos() - Vector(0.1, 0), {0, 0},
              Angle::zero(), AngularVelocity::zero(), Timestamp::fromSeconds(0)),
        Robot(5, world->field().enemyGoalpostPos() - Vector(0.2, 0), {0, 0},
              Angle::zero(), AngularVelocity::zero(), Timestamp::fromSeconds(0)),
        Robot(6, {-1, 0}, {0, 0}, Angle::zero(), AngularVelocity::zero(),
              Timestamp::fromSeconds(0)),
        Robot(7, {-1, 0.5}, {0, 0}, Angle::zero(), AngularVelocity::zero(),
              Timestamp::fromSeconds(0)),
        Robot(8, {-1, -0.5}, {0, 0}, Angle::zero(), AngularVelocity::zero(),
              Timestamp::fromSeconds(0)),
    });
    world->updateEnemyTeamState(enemy_team);

    // call generate evaluation 100 times on the given world
    stepPassGenerator(pass_generator, *world, 100);

    auto [best_pass, score] = pass_generator.getBestPass(*world);

    // After 100 iterations on the same world, we should "converge"
    // to the same pass.
    for (int i = 0; i < 7; i++)
    {
        auto [pass, score] = pass_generator.getBestPass(*world);

        EXPECT_LE((best_pass.receiverPoint() - pass.receiverPoint()).length(), 0.7);
        EXPECT_LE(abs(best_pass.speed() - pass.speed()), 0.7);
        UNUSED(score);
    }
    UNUSED(score);
}

TEST_F(PassGeneratorTest, check_pass_does_not_converge_to_self_pass)
{
    // Test that we do not converge to a pass from the passer robot to itself

    world->updateBall(Ball(BallState({3.5, 0}, {0, 0}), Timestamp::fromSeconds(0)));

    // The passer robot
    Robot passer = Robot(0, {3.7, 0}, {0, 0}, Angle::zero(), AngularVelocity::zero(),
                         Timestamp::fromSeconds(0));

    // The potential receiver robot. Not in a great position, but the only friendly on
    // the field
    Robot receiver = Robot(1, {3.7, 2}, {0, 0}, Angle::zero(), AngularVelocity::zero(),
                           Timestamp::fromSeconds(0));

    Team friendly_team({passer, receiver}, Duration::fromSeconds(10));
    world->updateFriendlyTeamState(friendly_team);

    // We put a few enemies in to force the pass generator to make a decision,
    // otherwise most of the field would be a valid point to pass to
    Team enemy_team(
        {
            Robot(0, {0, 3}, {0, 0}, Angle::zero(), AngularVelocity::zero(),
                  Timestamp::fromSeconds(0)),
            Robot(1, {0, -3}, {0, 0}, Angle::zero(), AngularVelocity::zero(),
                  Timestamp::fromSeconds(0)),
            Robot(2, {2, 3}, {0, 0}, Angle::zero(), AngularVelocity::zero(),
                  Timestamp::fromSeconds(0)),
        },
        Duration::fromSeconds(10));
    world->updateEnemyTeamState(enemy_team);

    // call generate evaluation 100 times on the given world
    stepPassGenerator(pass_generator, *world, 100);

    // Find what pass we converged to
    auto [converged_pass, converged_score] = pass_generator.getBestPass(*world);

    // We expect to have converged to a point near robot 2. The tolerance is fairly
    // generous here because the enemies on the field can "force" the point slightly
    // away from the chosen receiver robot
    EXPECT_LE((converged_pass.receiverPoint() - receiver.position()).length(), 0.55);
    UNUSED(converged_score);
}

TEST_F(PassGeneratorTest, test_passer_point_changes_are_respected)
{
    // Test that changing the passer point is reflected in the optimized passes returned

    // Put a friendly robot on the +y and -y sides of the field, both on the enemy half
    Team friendly_team(Duration::fromSeconds(10));
    Robot pos_y_friendly = Robot(0, {2, 2}, {0, 0}, Angle::zero(),
                                 AngularVelocity::zero(), Timestamp::fromSeconds(0));
    Robot neg_y_friendly = Robot(1, {2, -2}, {0, 0}, Angle::zero(),
                                 AngularVelocity::zero(), Timestamp::fromSeconds(0));
    friendly_team.updateRobots({pos_y_friendly, neg_y_friendly});
    world->updateFriendlyTeamState(friendly_team);

    // Put a line of enemies along the +x axis, "separating" the two friendly robots
    Team enemy_team(Duration::fromSeconds(10));
    enemy_team.updateRobots({
        Robot(0, {0, 0}, {0, 0}, Angle::zero(), AngularVelocity::zero(),
              Timestamp::fromSeconds(0)),
        Robot(1, {0.5, 0}, {0, 0}, Angle::zero(), AngularVelocity::zero(),
              Timestamp::fromSeconds(0)),
        Robot(2, {1, 0}, {0, 0}, Angle::zero(), AngularVelocity::zero(),
              Timestamp::fromSeconds(0)),
        Robot(3, {1.5, 0}, {0, 0}, Angle::zero(), AngularVelocity::zero(),
              Timestamp::fromSeconds(0)),
        Robot(4, {2, 0}, {0, 0}, Angle::zero(), AngularVelocity::zero(),
              Timestamp::fromSeconds(0)),
        Robot(5, {2.5, 0}, {0, 0}, Angle::zero(), AngularVelocity::zero(),
              Timestamp::fromSeconds(0)),
        Robot(6, {3, 0}, {0, 0}, Angle::zero(), AngularVelocity::zero(),
              Timestamp::fromSeconds(0)),
        Robot(7, {3.5, 0}, {0, 0}, Angle::zero(), AngularVelocity::zero(),
              Timestamp::fromSeconds(0)),
    });
    world->updateEnemyTeamState(enemy_team);

    world->updateBall(
        Ball(BallState(Point(3, 1), Vector(0, 0)), Timestamp::fromSeconds(0)));

    // call generate evaluation 100 times on the given world
    stepPassGenerator(pass_generator, *world, 100);

    // Find what pass we converged to
    auto converged_pass = pass_generator.getBestPass(*world).pass;

    // We expect to have converged to a point closer to the robot in the pos_y
    // compared to the robot in the neg_y position since the ball is in +y
    EXPECT_LT((converged_pass.receiverPoint() - pos_y_friendly.position()).length(),
              (converged_pass.receiverPoint() - neg_y_friendly.position()).length());

    // Set the passer point so that the only reasonable pass is to the robot
    // on the -y side
    world->updateBall(
        Ball(BallState(Point(3, -1), Vector(0, 0)), Timestamp::fromSeconds(0)));

    // call generate evaluation 100 times on the given world
    stepPassGenerator(pass_generator, *world, 100);

    // Find what pass we converged to
    converged_pass = pass_generator.getBestPass(*world).pass;

    // We expect to have converged to a point closer to the robot in the neg_y
    // compared to the robot in the pos_y position.
    EXPECT_LT((converged_pass.receiverPoint() - neg_y_friendly.position()).length(),
              (converged_pass.receiverPoint() - pos_y_friendly.position()).length());
}

TEST_F(PassGeneratorTest, test_open_pass_score_being_high_2_friendlies)
{
    std::shared_ptr<World> world = ::TestUtil::createBlankTestingWorld();
    Team friendly_team(Duration::fromSeconds(10));
    friendly_team.updateRobots(
        {Robot(1, {-1, 0}, {0, 0}, Angle::fromDegrees(0), AngularVelocity::zero(),
               Timestamp::fromSeconds(0)),
         Robot(2, {1, 0}, {0, 0}, Angle::fromDegrees(180), AngularVelocity::zero(),
               Timestamp::fromSeconds(0))});
    world->updateFriendlyTeamState(friendly_team);
    Ball ball({0, 0}, {0, 0}, Timestamp::fromSeconds(0));
    world->updateBall(ball);

    PassWithRating best_pass = pass_generator.getBestPass(*world);
    EXPECT_GE(best_pass.rating, 0.8);
}

TEST_F(PassGeneratorTest, test_open_pass_score_being_high_3_friendlies)
{
    std::shared_ptr<World> world = ::TestUtil::createBlankTestingWorld();
    Team friendly_team(Duration::fromSeconds(10));
    friendly_team.updateRobots(
        {Robot(1, {1.5, 1.5}, {0, 0}, Angle::fromDegrees(0), AngularVelocity::zero(),
               Timestamp::fromSeconds(0)),
         Robot(2, {1.5, -1.5}, {0, 0}, Angle::fromDegrees(180), AngularVelocity::zero(),
               Timestamp::fromSeconds(0)),
         Robot(3, {-1, 0}, {0, 0}, Angle::fromDegrees(180), AngularVelocity::zero(),
               Timestamp::fromSeconds(0))});
    world->updateFriendlyTeamState(friendly_team);
    Ball ball({0.5, 0}, {0, 0}, Timestamp::fromSeconds(0));
    world->updateBall(ball);

    PassWithRating best_pass = pass_generator.getBestPass(*world);
    EXPECT_GE(best_pass.rating, 0.8);
}

TEST_F(PassGeneratorTest, test_two_blocked_friendly_one_open_friendly)
{
    std::shared_ptr<World> world = ::TestUtil::createBlankTestingWorld();
    Team friendly_team(Duration::fromSeconds(10));
    friendly_team.updateRobots({
        // Open friendly
        Robot(1, {1, 2.5}, {0, 0}, Angle::fromDegrees(-100), AngularVelocity::zero(),
              Timestamp::fromSeconds(0)),
        // Blocked friendly
        Robot(2, {2, 0}, {0, 0}, Angle::fromDegrees(0), AngularVelocity::zero(),
              Timestamp::fromSeconds(0)),
        Robot(3, {-2.5, 0}, {0, 0}, Angle::fromDegrees(180), AngularVelocity::zero(),
              Timestamp::fromSeconds(0)),
    });
    world->updateFriendlyTeamState(friendly_team);
    Ball ball({0, 0}, {0, 0}, Timestamp::fromSeconds(0));
    world->updateBall(ball);
    Team enemy_team(Duration::fromSeconds(10));
    enemy_team.updateRobots({Robot(0, {-2, 0}, {0, 0}, Angle::zero(),
                                   AngularVelocity::zero(), Timestamp::fromSeconds(0)),
                             Robot(1, {1.7, 0}, {0, 0}, Angle::zero(),
                                   AngularVelocity::zero(), Timestamp::fromSeconds(0))});
    world->updateEnemyTeamState(enemy_team);

    PassWithRating best_pass = pass_generator.getBestPass(*world);
    EXPECT_GE(best_pass.rating, 0.5);
    // Verify that the pass is to the open friendly
    EXPECT_TRUE((best_pass.pass.receiverPoint() -
                 world->friendlyTeam().getRobotById(1)->position())
                    .length() < 0.3);
}

TEST_F(PassGeneratorTest, test_robots_ignore_list)
{
    // Friendly robot 2 has an enemy robot in close proximity, so it is un-ideal,
    // however, robot 1 who is open is added to the ignore list.
    std::shared_ptr<World> world = ::TestUtil::createBlankTestingWorld();
    Team friendly_team(Duration::fromSeconds(10));
    friendly_team.updateRobots({
        Robot(1, {2, 0}, {0, 0}, Angle::fromDegrees(0), AngularVelocity::zero(),
              Timestamp::fromSeconds(0)),
        Robot(2, {-2, 0}, {0, 0}, Angle::fromDegrees(180), AngularVelocity::zero(),
              Timestamp::fromSeconds(0)),
    });
    world->updateFriendlyTeamState(friendly_team);
    Ball ball({0, 0}, {0, 0}, Timestamp::fromSeconds(0));
    world->updateBall(ball);
    Team enemy_team(Duration::fromSeconds(10));
    enemy_team.updateRobots({Robot(0, {-1.8, 0.8}, {0, 0}, Angle::zero(),
                                   AngularVelocity::zero(), Timestamp::fromSeconds(0))});
    world->updateEnemyTeamState(enemy_team);

    std::vector<RobotId> ignore_list = {1};
    PassWithRating best_pass         = pass_generator.getBestPass(*world, ignore_list);

    // Verify that the pass is to the only friendly which is not ignored
    EXPECT_TRUE((best_pass.pass.receiverPoint() -
                 world->friendlyTeam().getRobotById(2)->position())
                    .length() < 0.3);
}<|MERGE_RESOLUTION|>--- conflicted
+++ resolved
@@ -15,10 +15,7 @@
 
     virtual void SetUp()
     {
-<<<<<<< HEAD
-=======
         // Update configs
->>>>>>> f781fc50
         passing_config.set_min_pass_speed_m_per_s(1);
         passing_config.set_max_pass_speed_m_per_s(5.5);
         passing_config.set_receiver_ideal_min_distance_meters(0.1);
@@ -41,11 +38,7 @@
     {
         for (int i = 0; i < max_iters; i++)
         {
-<<<<<<< HEAD
-            auto pass_eval = pass_generator->generatePassEvaluation(*world);
-=======
             pass_generator.getBestPass(world);
->>>>>>> f781fc50
         }
     }
 
