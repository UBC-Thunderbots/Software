#pragma once

#include <algorithm>
#include <cstdlib>
#include <iostream>
#include <memory>
#include <unordered_map>
#include <unordered_set>
#include <vector>

#include "proto/parameters.pb.h"
#include "software/ai/passing/field_pitch_division.h"
#include "software/ai/passing/pass.h"
#include "software/ai/passing/pass_with_rating.h"
#include "software/geom/point.h"
#include "software/time/timestamp.h"
#include "software/world/world.h"

template <class ZoneEnum>
using ZonePassMap = std::unordered_map<ZoneEnum, PassWithRating>;

template <class ZoneEnum>
class PassEvaluation
{
    static_assert(std::is_enum<ZoneEnum>::value,
                  "PassEvaluation: ZoneEnum must be an zone id enum");

   public:
    /**
     * Create a new PassEvaluation with the best pass in each zone
     *
     * @param pitch_division The FieldPitchDivision that was used to create
     *                       this pass evaluation.
     * @param best_pass_in_zone A map of the best passes in each zone
     * @param passing_config The passing_config
     * @param timestamp The timestamp this pass evaluation was created
     */
    explicit PassEvaluation(
        std::shared_ptr<const FieldPitchDivision<ZoneEnum>> pitch_division,
        ZonePassMap<ZoneEnum> best_pass_in_zones,
        TbotsProto::PassingConfig passing_config, Timestamp timestamp);

    PassEvaluation() = delete;

    /**
     * Get the best pass on the entire field.
     *
     * @returns PassWithRating containing the best pass
     */
    PassWithRating getBestPassOnField() const;

    /**
     * Given a set of zone_ids, returns the best PassWithRating in those zones
     *
     * @throws std::invalid_argument if the zone_ids set is empty or if the zone_ids
     *         are out of bounds
     * @param zone_ids A set of zone_ids to find the best pass in
     * @return PassWithRating w/ the best pass in the given zones
     */
    PassWithRating getBestPassInZones(const std::unordered_set<ZoneEnum>& zone_ids) const;

    /**
     * Returns the field pitch division this pass evaluation was computed for
     *
     * @return FieldPitchDivision defining how the field is divided
     */
    std::shared_ptr<const FieldPitchDivision<ZoneEnum>> getFieldPitchDivsion() const;

    /**
     * Returns the best zones to send robots to receive a pass in
     *
     * @param world The world to rank the zones for
     * @param position The location from where the pass will be taken
     * @return vector of sorted ZoneEnums, with the highest quality zones first
     */
    std::vector<ZoneEnum> rankZonesForReceiving(const World& world,
                                                const Point& pass_position) const;

    /**
     * Returns a timestamp of when this pass evaluation was created
     *
     * @return Timestamp the timestamp of when this pass evaluation was created
     */
    Timestamp getEvaluationTime() const;

   private:
    // The pitch division this pass evaluation was computed for
    std::shared_ptr<const FieldPitchDivision<ZoneEnum>> pitch_division_;

    // Stores the best passes
    ZonePassMap<ZoneEnum> best_pass_in_zones_;

    // Stores the passing config
    TbotsProto::PassingConfig passing_config_;

    // The timestamp when this evaluation was created
    Timestamp timestamp_;
};
template <class ZoneEnum>
PassEvaluation<ZoneEnum>::PassEvaluation(
    std::shared_ptr<const FieldPitchDivision<ZoneEnum>> pitch_division,
    std::unordered_map<ZoneEnum, PassWithRating> best_pass_in_zones,
    TbotsProto::PassingConfig passing_config, Timestamp timestamp)
    : pitch_division_(pitch_division),
      best_pass_in_zones_(best_pass_in_zones),
      passing_config_(passing_config),
      timestamp_(timestamp)
{
}

template <class ZoneEnum>
PassWithRating PassEvaluation<ZoneEnum>::getBestPassOnField() const
{
    auto best_pass =
        std::max_element(best_pass_in_zones_.begin(), best_pass_in_zones_.end(),
                         [](const std::pair<ZoneEnum, PassWithRating>& p1,
                            const std::pair<ZoneEnum, PassWithRating>& p2) {
                             return p1.second.rating < p2.second.rating;
                         });
    return best_pass->second;
}

template <class ZoneEnum>
PassWithRating PassEvaluation<ZoneEnum>::getBestPassInZones(
    const std::unordered_set<ZoneEnum>& zone_ids) const
{
    if (zone_ids.size() == 0)
    {
        throw std::invalid_argument("no zone_ids provided");
    }

    auto compare_pass_rating = [this](ZoneEnum zone_a, ZoneEnum zone_b) {
        return best_pass_in_zones_.at(zone_a).rating <
               best_pass_in_zones_.at(zone_b).rating;
    };

    ZoneEnum best_zone =
        *std::max_element(zone_ids.begin(), zone_ids.end(), compare_pass_rating);

    return best_pass_in_zones_.at(best_zone);
}

template <class ZoneEnum>
std::shared_ptr<const FieldPitchDivision<ZoneEnum>>
PassEvaluation<ZoneEnum>::getFieldPitchDivsion() const
{
    return pitch_division_;
}

template <class ZoneEnum>
Timestamp PassEvaluation<ZoneEnum>::getEvaluationTime() const
{
    return timestamp_;
}

template <class ZoneEnum>
std::vector<ZoneEnum> PassEvaluation<ZoneEnum>::rankZonesForReceiving(
    const World& world, const Point& pass_position) const
{
    std::vector<ZoneEnum> cherry_pick_zones = pitch_division_->getAllZoneIds();

    // We cache the ratings of each zone to avoid rateZone being called multiple times
    // by the std::sort comparator function. This is very important as rateZone is
    // an expensive function to call.
    std::map<ZoneEnum, double> cached_ratings;
    for (const auto& zone : cherry_pick_zones)
    {
        cached_ratings[zone] =
            rateZone(world_ptr->field(), world_ptr->enemyTeam(),
                     pitch_division_->getZone(zone), pass_position, passing_config_);
    }

    std::sort(cherry_pick_zones.begin(), cherry_pick_zones.end(),
<<<<<<< HEAD
              [this, &world, &pass_position](const ZoneEnum& z1, const ZoneEnum& z2) {
                  return rateZone(world.field(), world.enemyTeam(),
                                  pitch_division_->getZone(z1), pass_position,
                                  passing_config_) >
                         rateZone(world.field(), world.enemyTeam(),
                                  pitch_division_->getZone(z2), pass_position,
                                  passing_config_);
=======
              [&](const ZoneEnum& z1, const ZoneEnum& z2) {
                  return cached_ratings[z1] > cached_ratings[z2];
>>>>>>> 426e7bc9
              });

    return cherry_pick_zones;
}<|MERGE_RESOLUTION|>--- conflicted
+++ resolved
@@ -166,23 +166,13 @@
     for (const auto& zone : cherry_pick_zones)
     {
         cached_ratings[zone] =
-            rateZone(world_ptr->field(), world_ptr->enemyTeam(),
+            rateZone(world.field(), world.enemyTeam(),
                      pitch_division_->getZone(zone), pass_position, passing_config_);
     }
 
     std::sort(cherry_pick_zones.begin(), cherry_pick_zones.end(),
-<<<<<<< HEAD
-              [this, &world, &pass_position](const ZoneEnum& z1, const ZoneEnum& z2) {
-                  return rateZone(world.field(), world.enemyTeam(),
-                                  pitch_division_->getZone(z1), pass_position,
-                                  passing_config_) >
-                         rateZone(world.field(), world.enemyTeam(),
-                                  pitch_division_->getZone(z2), pass_position,
-                                  passing_config_);
-=======
               [&](const ZoneEnum& z1, const ZoneEnum& z2) {
                   return cached_ratings[z1] > cached_ratings[z2];
->>>>>>> 426e7bc9
               });
 
     return cherry_pick_zones;
