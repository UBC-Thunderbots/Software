package(default_visibility = ["//visibility:public"])

load("@pybind11_bazel//:build_defs.bzl", "pybind_extension", "pybind_library")

cc_library(
    name = "cost_functions",
    srcs = ["cost_function.cpp"],
    hdrs = ["cost_function.h"],
    deps = [
        ":pass",
<<<<<<< HEAD
        "//shared/parameter:cpp_configs",
        "//software/ai/evaluation:calc_best_shot",
        "//software/ai/evaluation:time_to_travel",
=======
        "//software/ai/evaluation:pass",
>>>>>>> 149275a6
        "//software/logger",
        "//software/math:math_functions",
        "//software/util/make_enum",
        "//software/world",
    ],
)

cc_test(
    name = "evaluation_test",
    srcs = ["cost_function_test.cpp"],
    deps = [
        ":cost_functions",
        "//shared/test_util:tbots_gtest_main",
        "//software/math:math_functions",
        "//software/test_util",
    ],
)

cc_library(
    name = "pass",
    srcs = ["pass.cpp"],
    hdrs = ["pass.h"],
    deps = [
        "//software/time:timestamp",
        "//software/world:field",
    ],
)

cc_test(
    name = "pass_test",
    srcs = ["pass_test.cpp"],
    deps = [
        ":pass",
        "//shared/test_util:tbots_gtest_main",
        "//software/test_util",
    ],
)

cc_library(
    name = "pass_with_rating",
    srcs = ["pass_with_rating.cpp"],
    hdrs = ["pass_with_rating.h"],
    deps = [
        ":pass",
    ],
)

cc_library(
    name = "field_pitch_division",
    hdrs = ["field_pitch_division.h"],
    deps = [
        "//software/geom:point",
        "//software/geom:rectangle",
        "//software/world:field",
    ],
)

cc_library(
    name = "eighteen_zone_pitch_division",
    srcs = [
        "eighteen_zone_pitch_division.cpp",
    ],
    hdrs = ["eighteen_zone_pitch_division.h"],
    deps = [
        ":field_pitch_division",
        "//software/geom:point",
        "//software/geom:rectangle",
        "//software/util/make_enum",
    ],
)

cc_test(
    name = "eighteen_zone_pitch_division_test",
    srcs = ["eighteen_zone_pitch_division_test.cpp"],
    deps = [
        ":eighteen_zone_pitch_division",
        "//shared/test_util:tbots_gtest_main",
        "//software/geom/algorithms",
    ],
)

cc_library(
    name = "pass_evaluation",
    hdrs = [
        "pass_evaluation.hpp",
    ],
    deps = [
        ":field_pitch_division",
        ":pass",
        ":pass_with_rating",
        "//software/geom:point",
        "//software/geom:rectangle",
        "//software/util/make_enum",
        "//software/world",
    ],
)

cc_test(
    name = "pass_evaluation_test",
    srcs = ["pass_evaluation_test.cpp"],
    deps = [
        ":eighteen_zone_pitch_division",
        ":pass",
        ":pass_evaluation",
        "//shared/test_util:tbots_gtest_main",
        "//software/geom/algorithms",
    ],
)

cc_library(
    name = "pass_generator",
    hdrs = [
        "pass_generator.hpp",
    ],
    deps = [
        ":cost_functions",
        ":eighteen_zone_pitch_division",
        ":pass",
        ":pass_evaluation",
        ":pass_with_rating",
        "//proto/message_translation:tbots_protobuf",
        "//software/optimization:gradient_descent",
        "//software/world",
    ],
)

cc_test(
    name = "pass_generator_test",
    srcs = ["pass_generator_test.cpp"],
    deps = [
        ":pass_generator",
        "//shared/test_util:tbots_gtest_main",
        "//software/test_util",
        "//software/world",
    ],
)<|MERGE_RESOLUTION|>--- conflicted
+++ resolved
@@ -8,13 +8,8 @@
     hdrs = ["cost_function.h"],
     deps = [
         ":pass",
-<<<<<<< HEAD
-        "//shared/parameter:cpp_configs",
         "//software/ai/evaluation:calc_best_shot",
         "//software/ai/evaluation:time_to_travel",
-=======
-        "//software/ai/evaluation:pass",
->>>>>>> 149275a6
         "//software/logger",
         "//software/math:math_functions",
         "//software/util/make_enum",
