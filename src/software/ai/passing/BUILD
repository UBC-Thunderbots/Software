package(default_visibility = ["//visibility:public"])

cc_library(
    name = "evaluation",
    srcs = ["evaluation.cpp"],
    hdrs = ["evaluation.h"],
    deps = [
        ":pass",
        "//software/ai/evaluation:pass",
        "//software/world",
        "//software/geom",
        "//software/util/math:math_functions",
    ],
)

cc_test(
    name = "evaluation_test",
    srcs = ["evaluation_test.cpp"],
    deps = [
        ":evaluation",
        "//software/test_util",
        "//software/util/math:math_functions",
        "@gtest//:gtest_main",
    ],
)

cc_library(
    name = "pass",
    srcs = ["pass.cpp"],
    hdrs = ["pass.h"],
    deps = [
        "//software/world:field",
        "//software/geom",
        "//software/util/time:timestamp",
    ],
)

cc_test(
    name = "pass_test",
    srcs = ["pass_test.cpp"],
    deps = [
        ":pass",
        "//software/test_util",
        "@gtest//:gtest_main",
    ],
)

cc_library(
    name = "pass_with_rating",
    hdrs = ["pass_with_rating.h"],
    deps = [
        ":pass",
    ],
)

cc_library(
    name = "pass_generator",
    srcs = ["pass_generator.cpp"],
    hdrs = ["pass_generator.h"],
    deps = [
        ":evaluation",
        ":pass",
<<<<<<< HEAD
        "//software/world",
=======
        ":pass_with_rating",
        "//software/ai/world",
>>>>>>> 900be9df
        "//software/util/optimization:gradient_descent",
    ],
)

# TODO: (Issue #655) un-comment this and fix the flaky tests in it
#cc_test(
#    name = "pass_generator_test",
#    srcs = ["pass_generator_test.cpp"],
#    deps = [
#        ":pass_generator",
#        "//software/test_util",
#        "@gtest//:gtest_main",
#    ],
#)<|MERGE_RESOLUTION|>--- conflicted
+++ resolved
@@ -60,12 +60,8 @@
     deps = [
         ":evaluation",
         ":pass",
-<<<<<<< HEAD
+        ":pass_with_rating",
         "//software/world",
-=======
-        ":pass_with_rating",
-        "//software/ai/world",
->>>>>>> 900be9df
         "//software/util/optimization:gradient_descent",
     ],
 )
