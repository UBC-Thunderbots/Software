--- conflicted
+++ resolved
@@ -20,7 +20,7 @@
 )
 
 cc_test(
-    name = "evaluation_test",
+    name = "cost_function_test",
     srcs = ["cost_function_test.cpp"],
     deps = [
         ":cost_functions",
@@ -96,27 +96,6 @@
 
 cc_library(
     name = "receiver_position_generator",
-<<<<<<< HEAD
-    hdrs = [
-        "receiver_position_generator.hpp",
-    ],
-    deps = [
-        ":field_pitch_division",
-        ":pass",
-        ":pass_with_rating",
-        ":pass_evaluation",
-        "//software/optimization:gradient_descent",
-        "//software/geom:point",
-        "//software/geom:rectangle",
-        "//software/util/make_enum",
-        "//software/world",
-    ],
-)
-
-cc_library(
-    name = "pass_evaluation",
-=======
->>>>>>> f781fc50
     hdrs = [
         "receiver_position_generator.hpp",
     ],
@@ -145,48 +124,12 @@
 )
 
 cc_library(
-    name = "base_pass_generator",
-    hdrs = [
-        "base_pass_generator.h",
-    ],
-    deps = [
-        "//software/world",
-    ],
-)
-
-cc_library(
-    name = "sampling_pass_generator",
-    srcs = [
-        "sampling_pass_generator.cpp",
-    ],
-    hdrs = ["sampling_pass_generator.h"],
-    deps = [
-        ":base_pass_generator",
-        ":cost_functions",
-        ":pass_with_rating",
-        "//software/world",
-    ],
-)
-
-cc_test(
-    name = "sampling_pass_generator_test",
-    srcs = ["sampling_pass_generator_test.cpp"],
-    deps = [
-        ":sampling_pass_generator",
-        "//shared/test_util:tbots_gtest_main",
-        "//software/math:math_functions",
-        "//software/test_util",
-    ],
-)
-
-cc_library(
     name = "pass_generator",
     srcs = [
         "pass_generator.cpp",
     ],
     hdrs = ["pass_generator.h"],
     deps = [
-        ":base_pass_generator",
         ":cost_functions",
         ":pass_with_rating",
         "//software/optimization:gradient_descent",
