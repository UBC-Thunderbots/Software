#include "software/ai/threaded_ai.h"

#include <boost/bind.hpp>

#include "shared/parameter/cpp_dynamic_parameters.h"
#include "software/ai/hl/stp/play/assigned_tactics_play.h"
#include "software/ai/hl/stp/play/play_factory.h"
#include "software/ai/hl/stp/tactic/tactic_factory.h"
#include "software/gui/drawing/navigator.h"

ThreadedAI::ThreadedAI(std::shared_ptr<const AiConfig> ai_config)
    // Disabling warnings on log buffer full, since buffer size is 1 and we always want AI
    // to use the latest World
    : FirstInFirstOutThreadedObserver<World>(DEFAULT_BUFFER_SIZE, false),
      ai(ai_config),
      ai_config(ai_config),
      control_config(ai_config->getAiControlConfig())
{
}

void ThreadedAI::overridePlay(TbotsProto::Play play_proto)
{
    std::scoped_lock lock(ai_mutex);
    ai.overridePlay(std::move(createPlay(play_proto, ai_config)));
}

void ThreadedAI::overrideTactics(
    TbotsProto::AssignedTacticPlayControlParams assigned_tactic_play_control_params)
{
    std::scoped_lock lock(ai_mutex);

    auto play = std::make_unique<AssignedTacticsPlay>(ai_config);
    std::map<RobotId, std::shared_ptr<Tactic>> tactic_assignment_map;

    // override to stop primitive
    for (auto& assigned_tactic : assigned_tactic_play_control_params.assigned_tactics())
    {
        tactic_assignment_map[assigned_tactic.first] =
<<<<<<< HEAD
            createTactic(assigned_tactic.second);
=======
            createTactic(assigned_tactic.second, ai_config);
>>>>>>> b6da26fc
    }

    play->updateControlParams(tactic_assignment_map);
    ai.overridePlay(std::move(play));
}

void ThreadedAI::onValueReceived(World world)
{
    runAIAndSendPrimitives(world);
    drawAI();
}

void ThreadedAI::runAIAndSendPrimitives(const World& world)
{
    std::scoped_lock lock(ai_mutex);
    if (control_config->getRunAi()->value())
    {
        auto new_primitives = ai.getPrimitives(world);

        TbotsProto::PlayInfo play_info_msg = ai.getPlayInfo();

        LOG(VISUALIZE) << play_info_msg;

        Subject<TbotsProto::PlayInfo>::sendValueToObservers(play_info_msg);

        Subject<TbotsProto::PrimitiveSet>::sendValueToObservers(*new_primitives);
    }
}

void ThreadedAI::drawAI()
{
    if (ai.getNavigator())
    {
        auto draw_function = drawNavigator(ai.getNavigator());
        Subject<AIDrawFunction>::sendValueToObservers(draw_function);
    }
}<|MERGE_RESOLUTION|>--- conflicted
+++ resolved
@@ -36,11 +36,7 @@
     for (auto& assigned_tactic : assigned_tactic_play_control_params.assigned_tactics())
     {
         tactic_assignment_map[assigned_tactic.first] =
-<<<<<<< HEAD
-            createTactic(assigned_tactic.second);
-=======
             createTactic(assigned_tactic.second, ai_config);
->>>>>>> b6da26fc
     }
 
     play->updateControlParams(tactic_assignment_map);
