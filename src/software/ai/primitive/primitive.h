#pragma once

#include <string>
#include <vector>

// We forward-declare the PrimitiveVisitor interface (pure virtual class) because we need
// to know about the existence of this class in order to accept visitors with the
// accept() function. We cannot use an #include statement because this creates a cyclic
// dependency
class PrimitiveVisitor;

/**
 * Defines a Robot Primitive, which is the most basic action / unit of work a robot can
 * do. For example, moving straight to a point, pivoting around a point,
 * or shooting the ball at a target.
 *
 * This is an Abstract, pure-virtual class. It is meant to define the interface that all
 * Primitives must follow.
 * Other classes should inherit from this class and implement the methods to create a
 * useable Primitive class.
 */
class Primitive
{
   public:
    /**
     * Returns the name of the Primitive
     *
     * @return The name of the Primitive as a string
     */
    virtual std::string getPrimitiveName() const = 0;

    /**
     * Returns the ID of the robot that this Primitive corresponds
     * to / is controlling
     *
     * @return The ID of the robot this Primitive is controlling
     */
    virtual unsigned int getRobotId() const = 0;

    /**
     * Accepts a Primitive Visitor and calls the visit function
     *
     * @param visitor A Primitive Visitor
     */
    virtual void accept(PrimitiveVisitor& visitor) const = 0;

    virtual ~Primitive() = default;
};

/**
 * We use this typedef to pass lists of Primitives around
 *
 * Since `std::unique_ptr<Primitive>` does not have a copy constructor, we
<<<<<<< HEAD
 * need to pass a `shared_ptr` to the vector. To prevent people modifiying
=======
 * need to pass a `shared_ptr` to the vector. To prevent the modification of
>>>>>>> 7a950b1d
 * the vector we declare it `const`
 */
using ConstPrimitiveVectorPtr =
    std::shared_ptr<const std::vector<std::unique_ptr<Primitive>>>;<|MERGE_RESOLUTION|>--- conflicted
+++ resolved
@@ -51,11 +51,7 @@
  * We use this typedef to pass lists of Primitives around
  *
  * Since `std::unique_ptr<Primitive>` does not have a copy constructor, we
-<<<<<<< HEAD
- * need to pass a `shared_ptr` to the vector. To prevent people modifiying
-=======
  * need to pass a `shared_ptr` to the vector. To prevent the modification of
->>>>>>> 7a950b1d
  * the vector we declare it `const`
  */
 using ConstPrimitiveVectorPtr =
