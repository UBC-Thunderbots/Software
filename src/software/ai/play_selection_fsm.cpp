--- conflicted
+++ resolved
@@ -12,15 +12,10 @@
 #include "software/ai/hl/stp/play/stop_play.h"
 
 
-<<<<<<< HEAD
 PlaySelectionFSM::PlaySelectionFSM(std::shared_ptr<Strategy> strategy)
     : strategy_(strategy),
       offense_play_(std::make_shared<OffensePlay>(strategy)),
-      current_set_play_(NONE)
-=======
-PlaySelectionFSM::PlaySelectionFSM(TbotsProto::AiConfig ai_config)
-    : ai_config(ai_config), current_set_play(std::nullopt)
->>>>>>> 9e96e3c8
+      current_set_play_(std::nullopt)
 {
 }
 
@@ -55,122 +50,66 @@
 
     if (game_state.isOurBallPlacement())
     {
-<<<<<<< HEAD
-        if (current_set_play_ != FRIENDLY_BALL_PLACEMENT)
+        if (current_set_play_ != TbotsProto::PlayName::BallPlacementPlay)
         {
-            current_set_play_ = FRIENDLY_BALL_PLACEMENT;
+            current_set_play_ = TbotsProto::PlayName::BallPlacementPlay;
             event.set_current_play(std::make_unique<BallPlacementPlay>(strategy_));
-=======
-        if (current_set_play != TbotsProto::PlayName::BallPlacementPlay)
-        {
-            current_set_play = TbotsProto::PlayName::BallPlacementPlay;
-            event.set_current_play(std::make_unique<BallPlacementPlay>(ai_config));
->>>>>>> 9e96e3c8
         }
     }
     else if (game_state.isTheirBallPlacement())
     {
-<<<<<<< HEAD
-        if (current_set_play_ != ENEMY_BALL_PLACEMENT)
+        if (current_set_play_ != TbotsProto::PlayName::EnemyBallPlacementPlay)
         {
-            current_set_play_ = ENEMY_BALL_PLACEMENT;
+            current_set_play_ = TbotsProto::PlayName::EnemyBallPlacementPlay;
             event.set_current_play(std::make_unique<EnemyBallPlacementPlay>(strategy_));
-=======
-        if (current_set_play != TbotsProto::PlayName::EnemyBallPlacementPlay)
-        {
-            current_set_play = TbotsProto::PlayName::EnemyBallPlacementPlay;
-            event.set_current_play(std::make_unique<EnemyBallPlacementPlay>(ai_config));
->>>>>>> 9e96e3c8
         }
     }
     else if (game_state.isOurKickoff())
     {
-<<<<<<< HEAD
-        if (current_set_play_ != FRIENDLY_KICKOFF)
+        if (current_set_play_ != TbotsProto::PlayName::KickoffFriendlyPlay)
         {
-            current_set_play_ = FRIENDLY_KICKOFF;
+            current_set_play_ = TbotsProto::PlayName::KickoffFriendlyPlay;
             event.set_current_play(std::make_unique<KickoffFriendlyPlay>(strategy_));
-=======
-        if (current_set_play != TbotsProto::PlayName::KickoffFriendlyPlay)
-        {
-            current_set_play = TbotsProto::PlayName::KickoffFriendlyPlay;
-            event.set_current_play(std::make_unique<KickoffFriendlyPlay>(ai_config));
->>>>>>> 9e96e3c8
         }
     }
     else if (game_state.isTheirKickoff())
     {
-<<<<<<< HEAD
-        if (current_set_play_ != ENEMY_KICKOFF)
+        if (current_set_play_ != TbotsProto::PlayName::KickoffEnemyPlay)
         {
-            current_set_play_ = ENEMY_KICKOFF;
+            current_set_play_ = TbotsProto::PlayName::KickoffEnemyPlay;
             event.set_current_play(std::make_unique<KickoffEnemyPlay>(strategy_));
-=======
-        if (current_set_play != TbotsProto::PlayName::KickoffEnemyPlay)
-        {
-            current_set_play = TbotsProto::PlayName::KickoffEnemyPlay;
-            event.set_current_play(std::make_unique<KickoffEnemyPlay>(ai_config));
->>>>>>> 9e96e3c8
         }
     }
     else if (game_state.isOurPenalty())
     {
-<<<<<<< HEAD
-        if (current_set_play_ != FRIENDLY_PENALTY_KICK)
+        if (current_set_play_ != TbotsProto::PlayName::PenaltyKickPlay)
         {
-            current_set_play_ = FRIENDLY_PENALTY_KICK;
+            current_set_play_ = TbotsProto::PlayName::PenaltyKickPlay;
             event.set_current_play(std::make_unique<PenaltyKickPlay>(strategy_));
-=======
-        if (current_set_play != TbotsProto::PlayName::PenaltyKickPlay)
-        {
-            current_set_play = TbotsProto::PlayName::PenaltyKickPlay;
-            event.set_current_play(std::make_unique<PenaltyKickPlay>(ai_config));
->>>>>>> 9e96e3c8
         }
     }
     else if (game_state.isTheirPenalty())
     {
-<<<<<<< HEAD
-        if (current_set_play_ != ENEMY_PENALTY_KICK)
+        if (current_set_play_ != TbotsProto::PlayName::PenaltyKickEnemyPlay)
         {
-            current_set_play_ = ENEMY_PENALTY_KICK;
+            current_set_play_ = TbotsProto::PlayName::PenaltyKickEnemyPlay;
             event.set_current_play(std::make_unique<PenaltyKickEnemyPlay>(strategy_));
-=======
-        if (current_set_play != TbotsProto::PlayName::PenaltyKickEnemyPlay)
-        {
-            current_set_play = TbotsProto::PlayName::PenaltyKickEnemyPlay;
-            event.set_current_play(std::make_unique<PenaltyKickEnemyPlay>(ai_config));
->>>>>>> 9e96e3c8
         }
     }
     else if (game_state.isOurDirectFree() || game_state.isOurIndirectFree())
     {
-<<<<<<< HEAD
-        if (current_set_play_ != FRIENDLY_FREE_KICK)
+        if (current_set_play_ != TbotsProto::PlayName::FreeKickPlay)
         {
-            current_set_play_ = FRIENDLY_FREE_KICK;
+            current_set_play_ = TbotsProto::PlayName::FreeKickPlay;
             event.set_current_play(std::make_unique<FreeKickPlay>(strategy_));
-=======
-        if (current_set_play != TbotsProto::PlayName::FreeKickPlay)
-        {
-            current_set_play = TbotsProto::PlayName::FreeKickPlay;
-            event.set_current_play(std::make_unique<FreeKickPlay>(ai_config));
->>>>>>> 9e96e3c8
         }
     }
     else if (game_state.isTheirDirectFree() || game_state.isTheirIndirectFree())
     {
-<<<<<<< HEAD
-        if (current_set_play_ != ENEMY_FREE_KICK)
+        if (current_set_play_ != TbotsProto::PlayName::EnemyFreeKickPlay)
         {
-            current_set_play_ = ENEMY_FREE_KICK;
+            current_set_play_ = TbotsProto::PlayName::EnemyFreeKickPlay;
             event.set_current_play(std::make_unique<EnemyFreeKickPlay>(strategy_));
-=======
-        if (current_set_play != TbotsProto::PlayName::EnemyFreeKickPlay)
-        {
-            current_set_play = TbotsProto::PlayName::EnemyFreeKickPlay;
-            event.set_current_play(std::make_unique<EnemyFreeKickPlay>(ai_config));
->>>>>>> 9e96e3c8
         }
     }
 }
@@ -202,9 +141,5 @@
 
 void PlaySelectionFSM::resetSetPlay(const Update& event)
 {
-<<<<<<< HEAD
-    current_set_play_ = NONE;
-=======
-    current_set_play.reset();
->>>>>>> 9e96e3c8
+    current_set_play_.reset();
 }