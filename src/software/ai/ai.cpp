#include "software/ai/ai.h"

#include <Tracy.hpp>

#include "software/ai/hl/stp/play/halt_play/halt_play.h"
#include "software/ai/hl/stp/play/play_factory.h"
#include "software/tracy/tracy_constants.h"


<<<<<<< HEAD
Ai::Ai(std::shared_ptr<TbotsProto::AiConfig> ai_config_ptr)
    : logger(),
      ai_config_ptr(ai_config_ptr),
      fsm(std::make_unique<FSM<PlaySelectionFSM>>(PlaySelectionFSM{ai_config_ptr}, logger)),
=======
Ai::Ai(std::shared_ptr<const TbotsProto::AiConfig> ai_config_ptr)
    : ai_config_ptr(ai_config_ptr),
      fsm(std::make_unique<FSM<PlaySelectionFSM>>(PlaySelectionFSM{ai_config_ptr})),
>>>>>>> 520e6674
      override_play(nullptr),
      current_play(std::make_unique<HaltPlay>(ai_config_ptr)),
      ai_config_changed(false)
{
    auto current_override = ai_config_ptr->ai_control_config().override_ai_play();
    if (current_override != TbotsProto::PlayName::UseAiSelection)
    {
        // Override to new play if we're not running Ai Selection
        TbotsProto::Play play_proto;
        play_proto.set_name(current_override);
        overridePlayFromProto(play_proto);
    }
}

void Ai::overridePlay(std::unique_ptr<Play> play)
{
    override_play = std::move(play);
}

void Ai::overridePlayFromProto(TbotsProto::Play play_proto)
{
    current_override_play_proto = play_proto;
    overridePlay(std::move(createPlay(play_proto, ai_config_ptr)));
}

void Ai::updateAiConfig()
{
    ai_config_changed = true;
}

void Ai::checkAiConfig()
{
    if (ai_config_changed)
    {
        ai_config_changed = false;

        fsm = std::make_unique<FSM<PlaySelectionFSM>>(PlaySelectionFSM{ai_config_ptr}, logger);

        auto current_override = ai_config_ptr->ai_control_config().override_ai_play();
        if (current_override != TbotsProto::PlayName::UseAiSelection)
        {
            // Override to new play if we're not running Ai Selection
            TbotsProto::Play play_proto;
            play_proto.set_name(current_override);
            overridePlayFromProto(play_proto);
        }
        else
        {
            // Clear play override if we're running Ai Selection
            overridePlay(nullptr);
        }
    }
}

std::unique_ptr<TbotsProto::PrimitiveSet> Ai::getPrimitives(const WorldPtr& world_ptr)
{
    FrameMarkStart(TracyConstants::AI_FRAME_MARKER);

    checkAiConfig();

    fsm->process_event(PlaySelectionFSM::Update([this](std::unique_ptr<Play> play)
                                                { current_play = std::move(play); },
                                                world_ptr->gameState(), *ai_config_ptr));

    std::unique_ptr<TbotsProto::PrimitiveSet> primitive_set;
    if (static_cast<bool>(override_play))
    {
        primitive_set = override_play->get(
            world_ptr, inter_play_communication, [this](InterPlayCommunication comm)
            { inter_play_communication = std::move(comm); });
    }
    else
    {
        primitive_set = current_play->get(
            world_ptr, inter_play_communication, [this](InterPlayCommunication comm)
            { inter_play_communication = std::move(comm); });
    }

    FrameMarkEnd(TracyConstants::AI_FRAME_MARKER);

    return primitive_set;
}

TbotsProto::PlayInfo Ai::getPlayInfo() const
{
    std::vector<std::string> play_state = current_play->getState();
    auto tactic_robot_id_assignment     = current_play->getTacticRobotIdAssignment();

    if (static_cast<bool>(override_play))
    {
        play_state                 = override_play->getState();
        tactic_robot_id_assignment = override_play->getTacticRobotIdAssignment();
    }

    TbotsProto::PlayInfo info;

    for (const auto& state : play_state)
    {
        info.mutable_play()->add_play_state(state);
    }

    for (const auto& [tactic, robot_id] : tactic_robot_id_assignment)
    {
        TbotsProto::PlayInfo_Tactic tactic_msg;
        tactic_msg.set_tactic_name(objectTypeName(*tactic));
        tactic_msg.set_tactic_fsm_state(tactic->getFSMState());
        (*info.mutable_robot_tactic_assignment())[robot_id] = tactic_msg;
    }

    FSMLogger::getTransitionAndGuard(info);

    return info;
}<|MERGE_RESOLUTION|>--- conflicted
+++ resolved
@@ -7,16 +7,10 @@
 #include "software/tracy/tracy_constants.h"
 
 
-<<<<<<< HEAD
-Ai::Ai(std::shared_ptr<TbotsProto::AiConfig> ai_config_ptr)
+Ai::Ai(std::shared_ptr<const TbotsProto::AiConfig> ai_config_ptr)
     : logger(),
       ai_config_ptr(ai_config_ptr),
       fsm(std::make_unique<FSM<PlaySelectionFSM>>(PlaySelectionFSM{ai_config_ptr}, logger)),
-=======
-Ai::Ai(std::shared_ptr<const TbotsProto::AiConfig> ai_config_ptr)
-    : ai_config_ptr(ai_config_ptr),
-      fsm(std::make_unique<FSM<PlaySelectionFSM>>(PlaySelectionFSM{ai_config_ptr})),
->>>>>>> 520e6674
       override_play(nullptr),
       current_play(std::make_unique<HaltPlay>(ai_config_ptr)),
       ai_config_changed(false)
