#include "software/ai/ai.h"

#include <Tracy.hpp>

#include "software/ai/hl/stp/play/halt_play.h"
#include "software/ai/hl/stp/play/play_factory.h"
#include "software/tracy/tracy_constants.h"


Ai::Ai(std::shared_ptr<Strategy> strategy)
    : strategy(strategy),
      fsm(std::make_unique<FSM<PlaySelectionFSM>>(PlaySelectionFSM{strategy})),
      override_play(nullptr),
      current_play(std::make_shared<HaltPlay>(strategy))
{
    updateOverridePlay();
}

void Ai::overridePlay(std::unique_ptr<Play> play)
{
    override_play = std::move(play);
}

void Ai::overridePlayFromProto(TbotsProto::Play play_proto)
{
    overridePlay(std::move(createPlay(play_proto, strategy)));
}

void Ai::updateOverridePlay()
{
    auto current_override =
        strategy->getAiConfig().ai_control_config().override_ai_play();
    if (current_override != TbotsProto::PlayName::UseAiSelection)
    {
        // Override to new play if we're not running Ai Selection
        TbotsProto::Play play_proto;
        play_proto.set_name(current_override);
        overridePlayFromProto(play_proto);
    }
    else
    {
        // Clear play override if we're running Ai Selection
        overridePlay(nullptr);
    }
}

void Ai::updateAiConfig(TbotsProto::AiConfig& ai_config)
{
    strategy->updateAiConfig(ai_config);
    updateOverridePlay();
}

std::unique_ptr<TbotsProto::PrimitiveSet> Ai::getPrimitives(const WorldPtr& world_ptr)
{
    FrameMarkStart(TracyConstants::AI_FRAME_MARKER);

    strategy->updateWorld(world_ptr);

    fsm->process_event(PlaySelectionFSM::Update(
<<<<<<< HEAD
        [this](std::shared_ptr<Play> play) { current_play = play; },
        world_ptr->gameState(), strategy->getAiConfig()));
=======
        [this](std::shared_ptr<Play> play) { current_play = play; }, world_ptr));
>>>>>>> 6c31c8eb

    std::unique_ptr<TbotsProto::PrimitiveSet> primitive_set;
    if (static_cast<bool>(override_play))
    {
        primitive_set = override_play->get(world_ptr, inter_play_communication,
                                           [this](InterPlayCommunication comm) {
                                               inter_play_communication = std::move(comm);
                                           });
    }
    else
    {
        primitive_set = current_play->get(world_ptr, inter_play_communication,
                                          [this](InterPlayCommunication comm) {
                                              inter_play_communication = std::move(comm);
                                          });
    }

    FrameMarkEnd(TracyConstants::AI_FRAME_MARKER);

    return primitive_set;
}

TbotsProto::PlayInfo Ai::getPlayInfo() const
{
    std::vector<std::string> play_state = current_play->getState();
    auto tactic_robot_id_assignment     = current_play->getTacticRobotIdAssignment();

    if (static_cast<bool>(override_play))
    {
        play_state                 = override_play->getState();
        tactic_robot_id_assignment = override_play->getTacticRobotIdAssignment();
    }

    TbotsProto::PlayInfo info;

    for (const auto& state : play_state)
    {
        info.mutable_play()->add_play_state(state);
    }

    for (const auto& [tactic, robot_id] : tactic_robot_id_assignment)
    {
        TbotsProto::PlayInfo_Tactic tactic_msg;
        tactic_msg.set_tactic_name(objectTypeName(*tactic));
        tactic_msg.set_tactic_fsm_state(tactic->getFSMState());
        (*info.mutable_robot_tactic_assignment())[robot_id] = tactic_msg;
    }

    return info;
}<|MERGE_RESOLUTION|>--- conflicted
+++ resolved
@@ -57,12 +57,7 @@
     strategy->updateWorld(world_ptr);
 
     fsm->process_event(PlaySelectionFSM::Update(
-<<<<<<< HEAD
-        [this](std::shared_ptr<Play> play) { current_play = play; },
-        world_ptr->gameState(), strategy->getAiConfig()));
-=======
         [this](std::shared_ptr<Play> play) { current_play = play; }, world_ptr));
->>>>>>> 6c31c8eb
 
     std::unique_ptr<TbotsProto::PrimitiveSet> primitive_set;
     if (static_cast<bool>(override_play))
