#include "software/ai/ai.h"

#include <Tracy.hpp>

#include "software/ai/hl/stp/play/halt_play.h"
#include "software/ai/hl/stp/play/play_factory.h"
#include "software/tracy/tracy_constants.h"


Ai::Ai(std::shared_ptr<Strategy> strategy)
    : strategy(strategy),
      fsm(std::make_unique<FSM<PlaySelectionFSM>>(PlaySelectionFSM{strategy})),
      override_play(nullptr),
      current_play(std::make_shared<HaltPlay>(strategy))
{
    updateOverridePlay();
}

void Ai::overridePlay(std::unique_ptr<Play> play)
{
    override_play = std::move(play);
}

void Ai::overridePlayFromProto(TbotsProto::Play play_proto)
{
    overridePlay(std::move(createPlay(play_proto, strategy)));
}

void Ai::updateOverridePlay()
{
    auto current_override =
        strategy->getAiConfig().ai_control_config().override_ai_play();
    if (current_override != TbotsProto::PlayName::UseAiSelection)
    {
        // Override to new play if we're not running Ai Selection
        TbotsProto::Play play_proto;
        play_proto.set_name(current_override);
        overridePlayFromProto(play_proto);
    }
    else
    {
        // Clear play override if we're running Ai Selection
        overridePlay(nullptr);
    }
}

void Ai::updateAiConfig(TbotsProto::AiConfig& ai_config)
{
    strategy->updateAiConfig(ai_config);
    updateOverridePlay();
}

std::unique_ptr<TbotsProto::PrimitiveSet> Ai::getPrimitives(const WorldPtr& world_ptr)
{
<<<<<<< HEAD
    strategy->updateWorld(world_ptr);
=======
    FrameMarkStart(TracyConstants::AI_FRAME_MARKER);

    checkAiConfig();
>>>>>>> 426e7bc9

    fsm->process_event(PlaySelectionFSM::Update(
        [this](std::shared_ptr<Play> play) { current_play = play; }, world_ptr));

    std::unique_ptr<TbotsProto::PrimitiveSet> primitive_set;
    if (static_cast<bool>(override_play))
    {
        primitive_set = override_play->get(world_ptr, inter_play_communication,
                                           [this](InterPlayCommunication comm) {
                                               inter_play_communication = std::move(comm);
                                           });
    }
    else
    {
        primitive_set = current_play->get(world_ptr, inter_play_communication,
                                          [this](InterPlayCommunication comm) {
                                              inter_play_communication = std::move(comm);
                                          });
    }

    FrameMarkEnd(TracyConstants::AI_FRAME_MARKER);

    return primitive_set;
}

TbotsProto::PlayInfo Ai::getPlayInfo() const
{
    std::vector<std::string> play_state = current_play->getState();
    auto tactic_robot_id_assignment     = current_play->getTacticRobotIdAssignment();

    if (static_cast<bool>(override_play))
    {
        play_state                 = override_play->getState();
        tactic_robot_id_assignment = override_play->getTacticRobotIdAssignment();
    }

    TbotsProto::PlayInfo info;

    for (const auto& state : play_state)
    {
        info.mutable_play()->add_play_state(state);
    }

    for (const auto& [tactic, robot_id] : tactic_robot_id_assignment)
    {
        TbotsProto::PlayInfo_Tactic tactic_msg;
        tactic_msg.set_tactic_name(objectTypeName(*tactic));
        tactic_msg.set_tactic_fsm_state(tactic->getFSMState());
        (*info.mutable_robot_tactic_assignment())[robot_id] = tactic_msg;
    }

    return info;
}<|MERGE_RESOLUTION|>--- conflicted
+++ resolved
@@ -52,13 +52,9 @@
 
 std::unique_ptr<TbotsProto::PrimitiveSet> Ai::getPrimitives(const WorldPtr& world_ptr)
 {
-<<<<<<< HEAD
-    strategy->updateWorld(world_ptr);
-=======
     FrameMarkStart(TracyConstants::AI_FRAME_MARKER);
 
-    checkAiConfig();
->>>>>>> 426e7bc9
+    strategy->updateWorld(world_ptr);
 
     fsm->process_event(PlaySelectionFSM::Update(
         [this](std::shared_ptr<Play> play) { current_play = play; }, world_ptr));
