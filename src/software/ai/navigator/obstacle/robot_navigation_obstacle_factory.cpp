#include "software/ai/navigator/obstacle/robot_navigation_obstacle_factory.h"

#include "software/ai/navigator/obstacle/const_velocity_obstacle.hpp"
#include "software/ai/navigator/obstacle/trajectory_obstacle.hpp"

RobotNavigationObstacleFactory::RobotNavigationObstacleFactory(
    TbotsProto::RobotNavigationObstacleConfig config)
    : config(config),
      robot_radius_expansion_amount(config.robot_obstacle_inflation_factor() *
                                    ROBOT_MAX_RADIUS_METERS)
{
}

std::vector<ObstaclePtr>
RobotNavigationObstacleFactory::createObstaclesFromMotionConstraint(
<<<<<<< HEAD
    const TbotsProto::MotionConstraint &motion_constraint, const World &world, const Robot &robot) const
=======
    const TbotsProto::MotionConstraint &motion_constraint, const World &world, const double curr_robot_speed, const double max_robot_speed) const
>>>>>>> 4a6bb07e
{
    std::vector<ObstaclePtr> obstacles;
    const Field &field = world.field();

    switch (motion_constraint)
    {
        case TbotsProto::MotionConstraint::CENTER_CIRCLE:
            obstacles.push_back(
                createFromShape(Circle(field.centerPoint(), field.centerCircleRadius())));
            break;
        case TbotsProto::MotionConstraint::INFLATED_ENEMY_DEFENSE_AREA:
        {
            double curr_robot_speed = robot.velocity().length();
            double max_robot_speed = robot.robotConstants().robot_max_speed_m_per_s;
            obstacles.push_back(createFromFieldRectangle(
                field.enemyDefenseArea(), field.fieldLines(), field.fieldBoundary(),
                config.enemy_defense_area_additional_inflation_meters() * (curr_robot_speed / max_robot_speed)));
        }
        break;
        case TbotsProto::MotionConstraint::FRIENDLY_DEFENSE_AREA:
            obstacles.push_back(createFromFieldRectangle(
                field.friendlyDefenseArea(), field.fieldLines(), field.fieldBoundary()));
            break;
        case TbotsProto::MotionConstraint::ENEMY_DEFENSE_AREA:
            obstacles.push_back(createFromFieldRectangle(
                field.enemyDefenseArea(), field.fieldLines(), field.fieldBoundary()));
            break;
        case TbotsProto::MotionConstraint::FRIENDLY_HALF:
            obstacles.push_back(createFromFieldRectangle(
                field.friendlyHalf(), field.fieldLines(), field.fieldBoundary()));
            break;
        case TbotsProto::MotionConstraint::ENEMY_HALF:
            obstacles.push_back(createFromFieldRectangle(
                field.enemyHalf(), field.fieldLines(), field.fieldBoundary()));
            break;
        case TbotsProto::MotionConstraint::ENEMY_HALF_WITHOUT_CENTRE_CIRCLE:
        {
            double radius                        = field.centerCircleRadius();
            Polygon centre_circle_and_enemy_half = Polygon(
                {Point(-robot_radius_expansion_amount,
                       field.fieldBoundary().yLength() / 2),
                 Point(-robot_radius_expansion_amount, radius), Point(0, radius),
                 Point(radius * std::cos(M_PI / 4), radius * std::sin(M_PI / 4)),
                 Point(radius, 0),
                 Point(radius * std::cos(M_PI / 4), -radius * std::sin(M_PI / 4)),
                 Point(0, -radius), Point(-robot_radius_expansion_amount, -radius),
                 Point(-robot_radius_expansion_amount,
                       -field.fieldBoundary().yLength() / 2),
                 field.fieldBoundary().posXNegYCorner(),
                 field.fieldBoundary().posXPosYCorner()});
            obstacles.push_back(
                std::make_shared<GeomObstacle<Polygon>>(centre_circle_and_enemy_half));
            break;
        }
        case TbotsProto::MotionConstraint::AVOID_FIELD_BOUNDARY_ZONE:
        {
            Rectangle field_walls    = field.fieldBoundary();
            Rectangle playable_field = field.fieldLines();
            // put each boundary zone as an obstacle
            Rectangle upper_boundary =
                Rectangle(field_walls.posXNegYCorner(),
                          {playable_field.xMax(), field_walls.yMax()});
            Rectangle left_boundary =
                Rectangle(field_walls.posXNegYCorner(),
                          {field_walls.xMin(), playable_field.yMin()});
            Rectangle right_boundary =
                Rectangle({field_walls.xMax(), playable_field.yMax()},
                          field_walls.negXPosYCorner());
            Rectangle lower_boundary =
                Rectangle({playable_field.xMin(), field_walls.yMin()},
                          field_walls.negXPosYCorner());
            obstacles.push_back(createFromShape(upper_boundary));
            obstacles.push_back(createFromShape(left_boundary));
            obstacles.push_back(createFromShape(right_boundary));
            obstacles.push_back(createFromShape(lower_boundary));
            break;
        }
        case TbotsProto::MotionConstraint::HALF_METER_AROUND_BALL:;
            // 0.5 represents half a metre radius
            obstacles.push_back(createFromShape(
                Circle(world.ball().position(), STOP_COMMAND_BALL_AVOIDANCE_DISTANCE_M)));
            break;
        case TbotsProto::MotionConstraint::AVOID_BALL_PLACEMENT_INTERFERENCE:;
            if (world.gameState().getBallPlacementPoint().has_value())
            {
                obstacles.push_back(createFromBallPlacement(
                    world.gameState().getBallPlacementPoint().value(),
                    world.ball().position()));
            }
            else
            {
                obstacles.push_back(
                    createFromShape(Circle(world.ball().position(), 0.5)));
            }
            break;
        case TbotsProto::MotionConstraint::FRIENDLY_GOAL:
        {
            const Rectangle &friendly_goal = field.friendlyGoal();

            // Reduce the size of the goal obstacle slightly to avoid the goalie
            // appear to be inside the obstacle if it is touching one of the goal
            // walls (e.g. due to noisy vision).
            const double goal_obstacle_radius = ROBOT_MAX_RADIUS_METERS - 0.01;

            // Top goal post
            obstacles.push_back(std::make_shared<GeomObstacle<Stadium>>(Stadium(
                Segment(friendly_goal.posXPosYCorner(), friendly_goal.negXPosYCorner()),
                goal_obstacle_radius)));
            // Bottom goal post
            obstacles.push_back(std::make_shared<GeomObstacle<Stadium>>(Stadium(
                Segment(friendly_goal.posXNegYCorner(), friendly_goal.negXNegYCorner()),
                goal_obstacle_radius)));
            // Left goal wall
            obstacles.push_back(std::make_shared<GeomObstacle<Stadium>>(Stadium(
                Segment(friendly_goal.negXPosYCorner(), friendly_goal.negXNegYCorner()),
                goal_obstacle_radius)));
            break;
        }
        case TbotsProto::MotionConstraint::MotionConstraint_INT_MIN_SENTINEL_DO_NOT_USE_:;
            break;
        case TbotsProto::MotionConstraint::MotionConstraint_INT_MAX_SENTINEL_DO_NOT_USE_:;
            break;
    }

    return obstacles;
}

std::vector<ObstaclePtr>
RobotNavigationObstacleFactory::createObstaclesFromMotionConstraints(
    const std::set<TbotsProto::MotionConstraint> &motion_constraints,
<<<<<<< HEAD
    const World &world,  const Robot &robot) const
=======
    const World &world, const double curr_robot_speed, const double max_robot_speed) const
>>>>>>> 4a6bb07e
{
    std::vector<ObstaclePtr> obstacles;
    for (auto motion_constraint : motion_constraints)
    {
        auto new_obstacles =
<<<<<<< HEAD
            createObstaclesFromMotionConstraint(motion_constraint, world, robot);
=======
            createObstaclesFromMotionConstraint(motion_constraint, world, curr_robot_speed, max_robot_speed);
>>>>>>> 4a6bb07e
        obstacles.insert(obstacles.end(), new_obstacles.begin(), new_obstacles.end());
    }

    return obstacles;
}

ObstaclePtr RobotNavigationObstacleFactory::createFromBallPosition(
    const Point &ball_position) const
{
    return createFromShape(Circle(
        ball_position,
        BALL_MAX_RADIUS_METERS + config.additional_ball_obstacle_inflation_meters()));
}

ObstaclePtr RobotNavigationObstacleFactory::createStadiumEnemyRobotObstacle(
    const Robot &enemy_robot) const
{
    Vector enemy_robot_velocity = enemy_robot.velocity();
    // Only generate a stadium obstacle if the robot is moving to avoid twitching
    // obstacles due to noisy velocity data
    if (enemy_robot_velocity.length() <
        config.dynamic_enemy_robot_obstacle_min_speed_mps())
    {
        return createStaticObstacleFromRobotPosition(enemy_robot.position());
    }

    return createFromShape(Stadium(
        enemy_robot.position(),
        enemy_robot.position() +
            enemy_robot_velocity * config.dynamic_enemy_robot_obstacle_horizon_sec(),
        ROBOT_MAX_RADIUS_METERS));
}

ObstaclePtr RobotNavigationObstacleFactory::createConstVelocityEnemyRobotObstacle(
    const Robot &enemy_robot) const
{
    Vector enemy_robot_velocity = enemy_robot.velocity();
    // Only generate a const velocity obstacle if the robot is moving to avoid twitching
    // obstacles due to noisy velocity data
    if (enemy_robot_velocity.length() <
        config.dynamic_enemy_robot_obstacle_min_speed_mps())
    {
        return createStaticObstacleFromRobotPosition(enemy_robot.position());
    }

    return createCircleWithConstVelocity(
        Circle(enemy_robot.position(), ROBOT_MAX_RADIUS_METERS), enemy_robot.velocity());
}

ObstaclePtr RobotNavigationObstacleFactory::createStaticObstacleFromRobotPosition(
    const Point &robot_position) const
{
    return createFromShape(Circle(robot_position, ROBOT_MAX_RADIUS_METERS));
}

ObstaclePtr RobotNavigationObstacleFactory::createFromMovingRobot(
    const Robot &robot, const TrajectoryPath &traj) const
{
    return createCircleWithTrajectory(Circle(robot.position(), ROBOT_MAX_RADIUS_METERS),
                                      traj);
}

ObstaclePtr RobotNavigationObstacleFactory::createCircleWithTrajectory(
    const Circle &circle, const TrajectoryPath &traj) const
{
    return std::make_shared<TrajectoryObstacle<Circle>>(
        Circle(circle.origin(), circle.radius() + robot_radius_expansion_amount), traj);
}

ObstaclePtr RobotNavigationObstacleFactory::createCircleWithConstVelocity(
    const Circle &circle, const Vector &velocity) const
{
    return std::make_shared<ConstVelocityObstacle<Circle>>(
        Circle(circle.origin(), circle.radius() + robot_radius_expansion_amount),
        velocity, config.dynamic_enemy_robot_obstacle_horizon_sec());
}

ObstaclePtr RobotNavigationObstacleFactory::createFromShape(const Circle &circle) const
{
    return std::make_shared<GeomObstacle<Circle>>(
        Circle(circle.origin(), circle.radius() + robot_radius_expansion_amount));
}

ObstaclePtr RobotNavigationObstacleFactory::createFromShape(const Polygon &polygon) const
{
    return std::make_shared<GeomObstacle<Polygon>>(
        polygon.expand(robot_radius_expansion_amount));
}

ObstaclePtr RobotNavigationObstacleFactory::createFromShape(
    const Rectangle &rectangle) const
{
    return std::make_shared<GeomObstacle<Rectangle>>(
        rectangle.expand(robot_radius_expansion_amount));
}

ObstaclePtr RobotNavigationObstacleFactory::createFromShape(const Stadium &stadium) const
{
    return std::make_shared<GeomObstacle<Stadium>>(
        Stadium(stadium.segment(), stadium.radius() + robot_radius_expansion_amount));
}

ObstaclePtr RobotNavigationObstacleFactory::createFromFieldRectangle(
    const Rectangle &field_rectangle, const Rectangle &field_lines,
    const Rectangle &field_boundary, double additional_expansion_amount) const
{
    double xMin             = field_rectangle.xMin();
    double xMax             = field_rectangle.xMax();
    double yMin             = field_rectangle.yMin();
    double yMax             = field_rectangle.yMax();
    double expansion_amount = robot_radius_expansion_amount + additional_expansion_amount;

    xMin =
        (xMin == field_lines.xMin()) ? field_boundary.xMin() : (xMin - expansion_amount);
    xMax =
        (xMax == field_lines.xMax()) ? field_boundary.xMax() : (xMax + expansion_amount);
    yMin =
        (yMin == field_lines.yMin()) ? field_boundary.yMin() : (yMin - expansion_amount);
    yMax =
        (yMax == field_lines.yMax()) ? field_boundary.yMax() : (yMax + expansion_amount);

    return std::make_shared<GeomObstacle<Rectangle>>(
        Rectangle(Point(xMin, yMin), Point(xMax, yMax)));
}

ObstaclePtr RobotNavigationObstacleFactory::createFromBallPlacement(
    const Point &placement_point, const Point &ball_point) const
{
    return createFromShape(Stadium(Segment(ball_point, placement_point),
                                   ENEMY_BALL_PLACEMENT_DISTANCE_METERS));
}<|MERGE_RESOLUTION|>--- conflicted
+++ resolved
@@ -13,11 +13,7 @@
 
 std::vector<ObstaclePtr>
 RobotNavigationObstacleFactory::createObstaclesFromMotionConstraint(
-<<<<<<< HEAD
     const TbotsProto::MotionConstraint &motion_constraint, const World &world, const Robot &robot) const
-=======
-    const TbotsProto::MotionConstraint &motion_constraint, const World &world, const double curr_robot_speed, const double max_robot_speed) const
->>>>>>> 4a6bb07e
 {
     std::vector<ObstaclePtr> obstacles;
     const Field &field = world.field();
@@ -34,6 +30,7 @@
             double max_robot_speed = robot.robotConstants().robot_max_speed_m_per_s;
             obstacles.push_back(createFromFieldRectangle(
                 field.enemyDefenseArea(), field.fieldLines(), field.fieldBoundary(),
+                config.enemy_defense_area_additional_inflation_meters() * (curr_robot_speed / max_robot_speed)));
                 config.enemy_defense_area_additional_inflation_meters() * (curr_robot_speed / max_robot_speed)));
         }
         break;
@@ -148,21 +145,13 @@
 std::vector<ObstaclePtr>
 RobotNavigationObstacleFactory::createObstaclesFromMotionConstraints(
     const std::set<TbotsProto::MotionConstraint> &motion_constraints,
-<<<<<<< HEAD
     const World &world,  const Robot &robot) const
-=======
-    const World &world, const double curr_robot_speed, const double max_robot_speed) const
->>>>>>> 4a6bb07e
 {
     std::vector<ObstaclePtr> obstacles;
     for (auto motion_constraint : motion_constraints)
     {
         auto new_obstacles =
-<<<<<<< HEAD
             createObstaclesFromMotionConstraint(motion_constraint, world, robot);
-=======
-            createObstaclesFromMotionConstraint(motion_constraint, world, curr_robot_speed, max_robot_speed);
->>>>>>> 4a6bb07e
         obstacles.insert(obstacles.end(), new_obstacles.begin(), new_obstacles.end());
     }
 
