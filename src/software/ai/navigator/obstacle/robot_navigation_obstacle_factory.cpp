--- conflicted
+++ resolved
@@ -17,11 +17,7 @@
 {
     std::vector<ObstaclePtr> obstacles;
     Field field = world.field();
-<<<<<<< HEAD
     
-=======
-
->>>>>>> 8e359533
     switch (motion_constraint)
     {
         case MotionConstraint::CENTER_CIRCLE:
@@ -74,20 +70,6 @@
             break;
         case MotionConstraint::ENEMY_HALF_EXCEPT_CENTRE_CIRCLE:
             double larger_radius = field.centerCircleRadius() + 0.2;
-<<<<<<< HEAD
-            Polygon centre_circle_and_enemy_half = 
-                Polygon({ Point(0, field.yLength() / 2),
-                 Point(0, larger_radius),
-                 Point(larger_radius, larger_radius),
-                 Point(larger_radius, -larger_radius),
-                 Point(0, -larger_radius),
-                 Point(0, -field.yLength() / 2),
-                 field.enemyCornerNeg(),
-                 field.enemyCornerPos() });
-            obstacles.push_back(createFromShape(centre_circle_and_enemy_half));
-			obstacles.push_back(createFromShape(Circle(world.ball().position(),
-                                                       ROBOT_MAX_RADIUS_METERS - 0.1)));
-=======
             Polygon centre_circle_and_enemy_half =
                 Polygon({Point(0, field.yLength() / 2), Point(0, larger_radius),
                          Point(larger_radius, larger_radius),
@@ -97,7 +79,6 @@
             obstacles.push_back(createFromShape(centre_circle_and_enemy_half));
             obstacles.push_back(createFromShape(
                 Circle(world.ball().position(), ROBOT_MAX_RADIUS_METERS / 1.3)));
->>>>>>> 8e359533
             break;
     }
 
