--- conflicted
+++ resolved
@@ -11,57 +11,13 @@
 {
 }
 
-<<<<<<< HEAD
 std::vector<ObstaclePtr>
 RobotNavigationObstacleFactory::createObstaclesFromMotionConstraint(
     const TbotsProto::MotionConstraint &motion_constraint,
-    const WorldPtr &world_ptr) const
-{
-=======
-std::vector<ObstaclePtr> RobotNavigationObstacleFactory::createFromMotionConstraint(
-    const TbotsProto::MotionConstraint motion_constraint, const World &world) const
+    const World &world) const
 {
     std::vector<ObstaclePtr> obstacles;
-    auto static_obstacles =
-        createStaticObstaclesFromMotionConstraint(motion_constraint, world.field());
-    obstacles.insert(obstacles.end(), static_obstacles.begin(), static_obstacles.end());
-
-    auto dynamic_obstacles =
-        createDynamicObstaclesFromMotionConstraint(motion_constraint, world);
-    obstacles.insert(obstacles.end(), dynamic_obstacles.begin(), dynamic_obstacles.end());
-
-    CHECK(dynamic_obstacles.empty() || static_obstacles.empty())
-        << "Motion constraint with value " << static_cast<int>(motion_constraint)
-        << " has both dynamic and static obstacles." << std::endl;
-
-    return obstacles;
-}
-
-std::vector<ObstaclePtr>
-RobotNavigationObstacleFactory::createObstaclesFromMotionConstraints(
-    const std::set<TbotsProto::MotionConstraint> &motion_constraints,
-    const World &world) const
-{
-    std::vector<ObstaclePtr> static_obstacles =
-        createStaticObstaclesFromMotionConstraints(motion_constraints, world.field());
-    std::vector<ObstaclePtr> dynamic_obstacles =
-        createDynamicObstaclesFromMotionConstraints(motion_constraints, world);
-
-    // Combine two vectors of obstacles into one and return it
-    std::vector<ObstaclePtr> obstacles;
-    obstacles.reserve(static_obstacles.size() + dynamic_obstacles.size());
-    obstacles.insert(obstacles.end(), static_obstacles.begin(), static_obstacles.end());
-    obstacles.insert(obstacles.end(), dynamic_obstacles.begin(), dynamic_obstacles.end());
-    return obstacles;
-}
-
-std::vector<ObstaclePtr>
-RobotNavigationObstacleFactory::createStaticObstaclesFromMotionConstraint(
-    const TbotsProto::MotionConstraint &motion_constraint, const Field &field) const
-{
->>>>>>> 9e96efad
-    std::vector<ObstaclePtr> obstacles;
-    const Field &field = world_ptr->field();
+    const Field &field = world.field();
 
     switch (motion_constraint)
     {
@@ -185,72 +141,16 @@
 }
 
 std::vector<ObstaclePtr>
-<<<<<<< HEAD
 RobotNavigationObstacleFactory::createObstaclesFromMotionConstraints(
     const std::set<TbotsProto::MotionConstraint> &motion_constraints,
-    const WorldPtr &world_ptr) const
-=======
-RobotNavigationObstacleFactory::createDynamicObstaclesFromMotionConstraint(
-    const TbotsProto::MotionConstraint &motion_constraint, const World &world) const
->>>>>>> 9e96efad
+    const World &world) const
 {
     std::vector<ObstaclePtr> obstacles;
     for (auto motion_constraint : motion_constraints)
     {
-<<<<<<< HEAD
         auto new_obstacles =
-            createObstaclesFromMotionConstraint(motion_constraint, world_ptr);
+            createObstaclesFromMotionConstraint(motion_constraint, world);
         obstacles.insert(obstacles.end(), new_obstacles.begin(), new_obstacles.end());
-=======
-        case TbotsProto::MotionConstraint::CENTER_CIRCLE:
-            // not handled by this obstacle factory since it's a static obstacle
-            break;
-        case TbotsProto::MotionConstraint::INFLATED_ENEMY_DEFENSE_AREA:
-            // not handled by this obstacle factory since it's a static obstacle
-            break;
-        case TbotsProto::MotionConstraint::FRIENDLY_DEFENSE_AREA:
-            // not handled by this obstacle factory since it's a static obstacle
-            break;
-        case TbotsProto::MotionConstraint::ENEMY_DEFENSE_AREA:
-            // not handled by this obstacle factory since it's a static obstacle
-            break;
-        case TbotsProto::MotionConstraint::FRIENDLY_HALF:
-            // not handled by this obstacle factory since it's a static obstacle
-            break;
-        case TbotsProto::MotionConstraint::ENEMY_HALF:
-            // not handled by this obstacle factory since it's a static obstacle
-            break;
-        case TbotsProto::MotionConstraint::ENEMY_HALF_WITHOUT_CENTRE_CIRCLE:
-            // not handled by this obstacle factory since it's a static obstacle
-            break;
-        case TbotsProto::MotionConstraint::AVOID_FIELD_BOUNDARY_ZONE:
-            // not handled by this obstacle factory since it's a static obstacle
-            break;
-        case TbotsProto::MotionConstraint::HALF_METER_AROUND_BALL:;
-            // 0.5 represents half a metre radius
-            obstacles.push_back(createFromShape(Circle(world.ball().position(), 0.5)));
-            break;
-        case TbotsProto::MotionConstraint::AVOID_BALL_PLACEMENT_INTERFERENCE:;
-            if (world.gameState().getBallPlacementPoint().has_value())
-            {
-                obstacles.push_back(createFromBallPlacement(
-                    world.gameState().getBallPlacementPoint().value(),
-                    world.ball().position()));
-            }
-            else
-            {
-                obstacles.push_back(
-                    createFromShape(Circle(world.ball().position(), 0.5)));
-            }
-            break;
-        case TbotsProto::MotionConstraint::FRIENDLY_GOAL:;
-            // not handled by this obstacle factory since it's a static obstacle
-            break;
-        case TbotsProto::MotionConstraint::MotionConstraint_INT_MIN_SENTINEL_DO_NOT_USE_:;
-            break;
-        case TbotsProto::MotionConstraint::MotionConstraint_INT_MAX_SENTINEL_DO_NOT_USE_:;
-            break;
->>>>>>> 9e96efad
     }
 
     return obstacles;
@@ -281,15 +181,8 @@
         ROBOT_MAX_RADIUS_METERS));
 }
 
-<<<<<<< HEAD
 ObstaclePtr RobotNavigationObstacleFactory::createConstVelocityEnemyRobotObstacle(
     const Robot &enemy_robot) const
-=======
-std::vector<ObstaclePtr>
-RobotNavigationObstacleFactory::createDynamicObstaclesFromMotionConstraints(
-    const std::set<TbotsProto::MotionConstraint> &motion_constraints,
-    const World &world) const
->>>>>>> 9e96efad
 {
     Vector enemy_robot_velocity = enemy_robot.velocity();
     // Only generate a const velocity obstacle if the robot is moving to avoid twitching
@@ -297,13 +190,7 @@
     if (enemy_robot_velocity.length() <
         config.dynamic_enemy_robot_obstacle_min_speed_mps())
     {
-<<<<<<< HEAD
         return createStaticObstacleFromRobotPosition(enemy_robot.position());
-=======
-        auto new_obstacles =
-            createDynamicObstaclesFromMotionConstraint(motion_constraint, world);
-        obstacles.insert(obstacles.end(), new_obstacles.begin(), new_obstacles.end());
->>>>>>> 9e96efad
     }
 
     return createCircleWithConstVelocity(
