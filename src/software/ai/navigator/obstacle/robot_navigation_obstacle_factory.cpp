--- conflicted
+++ resolved
@@ -91,16 +91,11 @@
         }
         case TbotsProto::MotionConstraint::HALF_METER_AROUND_BALL:;
             // 0.5 represents half a metre radius
-<<<<<<< HEAD
-            obstacles.push_back(createFromShape(
-                Circle(world.ball().position(), STOP_COMMAND_BALL_AVOIDANCE_DISTANCE_M + 0.25)));
-=======
             obstacles.push_back(createFromShape(Circle(
                 world.ball().position(),
                 STOP_COMMAND_BALL_AVOIDANCE_DISTANCE_M +
                     config
                         .additional_half_meter_around_ball_obstacle_inflation_meters())));
->>>>>>> c72379ec
             break;
         case TbotsProto::MotionConstraint::AVOID_BALL_PLACEMENT_INTERFERENCE:;
             if (world.gameState().getBallPlacementPoint().has_value())
