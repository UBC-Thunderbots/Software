--- conflicted
+++ resolved
@@ -11,56 +11,12 @@
 {
 }
 
-<<<<<<< HEAD
 std::vector<ObstaclePtr>
 RobotNavigationObstacleFactory::createObstaclesFromMotionConstraint(
-    const TbotsProto::MotionConstraint &motion_constraint, const World &world) const
-=======
-std::vector<ObstaclePtr> RobotNavigationObstacleFactory::createFromMotionConstraint(
-    const TbotsProto::MotionConstraint motion_constraint, const WorldPtr &world_ptr) const
+    const TbotsProto::MotionConstraint &motion_constraint, const WorldPtr &world_ptr) const
 {
     std::vector<ObstaclePtr> obstacles;
-    auto static_obstacles =
-        createStaticObstaclesFromMotionConstraint(motion_constraint, world_ptr->field());
-    obstacles.insert(obstacles.end(), static_obstacles.begin(), static_obstacles.end());
-
-    auto dynamic_obstacles =
-        createDynamicObstaclesFromMotionConstraint(motion_constraint, world_ptr);
-    obstacles.insert(obstacles.end(), dynamic_obstacles.begin(), dynamic_obstacles.end());
-
-    CHECK(dynamic_obstacles.empty() || static_obstacles.empty())
-        << "Motion constraint with value " << static_cast<int>(motion_constraint)
-        << " has both dynamic and static obstacles." << std::endl;
-
-    return obstacles;
-}
-
-std::vector<ObstaclePtr>
-RobotNavigationObstacleFactory::createObstaclesFromMotionConstraints(
-    const std::set<TbotsProto::MotionConstraint> &motion_constraints,
-    const WorldPtr &world_ptr) const
-{
-    std::vector<ObstaclePtr> static_obstacles =
-        createStaticObstaclesFromMotionConstraints(motion_constraints,
-                                                   world_ptr->field());
-    std::vector<ObstaclePtr> dynamic_obstacles =
-        createDynamicObstaclesFromMotionConstraints(motion_constraints, world_ptr);
-
-    // Combine two vectors of obstacles into one and return it
-    std::vector<ObstaclePtr> obstacles;
-    obstacles.reserve(static_obstacles.size() + dynamic_obstacles.size());
-    obstacles.insert(obstacles.end(), static_obstacles.begin(), static_obstacles.end());
-    obstacles.insert(obstacles.end(), dynamic_obstacles.begin(), dynamic_obstacles.end());
-    return obstacles;
-}
-
-std::vector<ObstaclePtr>
-RobotNavigationObstacleFactory::createStaticObstaclesFromMotionConstraint(
-    const TbotsProto::MotionConstraint &motion_constraint, const Field &field) const
->>>>>>> dadec2ed
-{
-    std::vector<ObstaclePtr> obstacles;
-    const Field &field = world.field();
+    const Field &field = world_ptr->field();
 
     switch (motion_constraint)
     {
@@ -135,19 +91,19 @@
         }
         case TbotsProto::MotionConstraint::HALF_METER_AROUND_BALL:;
             // 0.5 represents half a metre radius
-            obstacles.push_back(createFromShape(Circle(world.ball().position(), 0.5)));
+            obstacles.push_back(createFromShape(Circle(world_ptr->ball().position(), 0.5)));
             break;
         case TbotsProto::MotionConstraint::AVOID_BALL_PLACEMENT_INTERFERENCE:;
-            if (world.gameState().getBallPlacementPoint().has_value())
+            if (world_ptr->gameState().getBallPlacementPoint().has_value())
             {
                 obstacles.push_back(createFromBallPlacement(
-                    world.gameState().getBallPlacementPoint().value(),
-                    world.ball().position()));
+                    world_ptr->gameState().getBallPlacementPoint().value(),
+                    world_ptr->ball().position()));
             }
             else
             {
                 obstacles.push_back(
-                    createFromShape(Circle(world.ball().position(), 0.5)));
+                    createFromShape(Circle(world_ptr->ball().position(), 0.5)));
             }
             break;
         case TbotsProto::MotionConstraint::FRIENDLY_GOAL:
@@ -183,97 +139,23 @@
 }
 
 std::vector<ObstaclePtr>
-<<<<<<< HEAD
 RobotNavigationObstacleFactory::createObstaclesFromMotionConstraints(
-=======
-RobotNavigationObstacleFactory::createDynamicObstaclesFromMotionConstraint(
-    const TbotsProto::MotionConstraint &motion_constraint,
+    const std::set<TbotsProto::MotionConstraint> &motion_constraints,
     const WorldPtr &world_ptr) const
-{
-    std::vector<ObstaclePtr> obstacles;
-
-    switch (motion_constraint)
-    {
-        case TbotsProto::MotionConstraint::CENTER_CIRCLE:
-            // not handled by this obstacle factory since it's a static obstacle
-            break;
-        case TbotsProto::MotionConstraint::INFLATED_ENEMY_DEFENSE_AREA:
-            // not handled by this obstacle factory since it's a static obstacle
-            break;
-        case TbotsProto::MotionConstraint::FRIENDLY_DEFENSE_AREA:
-            // not handled by this obstacle factory since it's a static obstacle
-            break;
-        case TbotsProto::MotionConstraint::ENEMY_DEFENSE_AREA:
-            // not handled by this obstacle factory since it's a static obstacle
-            break;
-        case TbotsProto::MotionConstraint::FRIENDLY_HALF:
-            // not handled by this obstacle factory since it's a static obstacle
-            break;
-        case TbotsProto::MotionConstraint::ENEMY_HALF:
-            // not handled by this obstacle factory since it's a static obstacle
-            break;
-        case TbotsProto::MotionConstraint::ENEMY_HALF_WITHOUT_CENTRE_CIRCLE:
-            // not handled by this obstacle factory since it's a static obstacle
-            break;
-        case TbotsProto::MotionConstraint::AVOID_FIELD_BOUNDARY_ZONE:
-            // not handled by this obstacle factory since it's a static obstacle
-            break;
-        case TbotsProto::MotionConstraint::HALF_METER_AROUND_BALL:;
-            // 0.5 represents half a metre radius
-            obstacles.push_back(
-                createFromShape(Circle(world_ptr->ball().position(), 0.5)));
-            break;
-        case TbotsProto::MotionConstraint::AVOID_BALL_PLACEMENT_INTERFERENCE:;
-            if (world_ptr->gameState().getBallPlacementPoint().has_value())
-            {
-                obstacles.push_back(createFromBallPlacement(
-                    world_ptr->gameState().getBallPlacementPoint().value(),
-                    world_ptr->ball().position()));
-            }
-            else
-            {
-                obstacles.push_back(
-                    createFromShape(Circle(world_ptr->ball().position(), 0.5)));
-            }
-            break;
-        case TbotsProto::MotionConstraint::FRIENDLY_GOAL:;
-            // not handled by this obstacle factory since it's a static obstacle
-            break;
-        case TbotsProto::MotionConstraint::MotionConstraint_INT_MIN_SENTINEL_DO_NOT_USE_:;
-            break;
-        case TbotsProto::MotionConstraint::MotionConstraint_INT_MAX_SENTINEL_DO_NOT_USE_:;
-            break;
-    }
-
-    return obstacles;
-}
-
-std::vector<ObstaclePtr>
-RobotNavigationObstacleFactory::createStaticObstaclesFromMotionConstraints(
->>>>>>> dadec2ed
-    const std::set<TbotsProto::MotionConstraint> &motion_constraints,
-    const World &world) const
 {
     std::vector<ObstaclePtr> obstacles;
     for (auto motion_constraint : motion_constraints)
     {
         auto new_obstacles =
-            createObstaclesFromMotionConstraint(motion_constraint, world);
+            createObstaclesFromMotionConstraint(motion_constraint, world_ptr);
         obstacles.insert(obstacles.end(), new_obstacles.begin(), new_obstacles.end());
     }
 
     return obstacles;
 }
 
-<<<<<<< HEAD
 ObstaclePtr RobotNavigationObstacleFactory::createFromBallPosition(
     const Point &ball_position) const
-=======
-std::vector<ObstaclePtr>
-RobotNavigationObstacleFactory::createDynamicObstaclesFromMotionConstraints(
-    const std::set<TbotsProto::MotionConstraint> &motion_constraints,
-    const WorldPtr &world_ptr) const
->>>>>>> dadec2ed
 {
     return createFromShape(Circle(ball_position, BALL_MAX_RADIUS_METERS));
 }
@@ -287,13 +169,7 @@
     if (enemy_robot_velocity.length() <
         config.dynamic_enemy_robot_obstacle_min_speed_mps())
     {
-<<<<<<< HEAD
         return createStaticObstacleFromRobotPosition(enemy_robot.position());
-=======
-        auto new_obstacles =
-            createDynamicObstaclesFromMotionConstraint(motion_constraint, world_ptr);
-        obstacles.insert(obstacles.end(), new_obstacles.begin(), new_obstacles.end());
->>>>>>> dadec2ed
     }
 
     return createFromShape(Stadium(
