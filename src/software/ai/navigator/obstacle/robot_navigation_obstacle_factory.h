#pragma once

#include "proto/primitive.pb.h"
#include "shared/parameter/cpp_dynamic_parameters.h"
#include "software/ai/navigator/obstacle/obstacle.hpp"
#include "software/geom/line.h"
#include "software/geom/point.h"
#include "software/geom/polygon.h"
#include "software/logger/logger.h"
#include "software/world/world.h"

/**
 * The RobotNavigationObstacleFactory creates obstacles for navigation with a robot
 * NOTE: All obstacles created include at least an additional robot radius margin on all
 * sides of the obstacle
 */
class RobotNavigationObstacleFactory
{
   public:
    RobotNavigationObstacleFactory() = delete;

    /**
     * Create an RobotNavigationObstacleFactory with the given configuration
     *
     * @param config The configuration used to determine how obstacles should be generated
     */
    RobotNavigationObstacleFactory(
        std::shared_ptr<const RobotNavigationObstacleConfig> config);

    /**
     * Create static obstacles for the given motion constraints
     *
     * @param motion_constraints The motion constraints to create obstacles for
     * @param field Field we're enforcing motion constraints in
     *
     * @return Obstacles representing the given motion constraints
     */
<<<<<<< HEAD
    std::vector<ObstaclePtr> createFromMotionConstraints(
=======
    std::vector<ObstaclePtr> createStaticObstaclesFromMotionConstraints(
>>>>>>> 243b01bd
        const std::set<TbotsProto::MotionConstraint> &motion_constraints,
        const Field &field) const;

    /**
     * Create dynamic obstacles for the given motion constraints
     *
     * @param motion_constraint The motion constraint to create obstacles for
     * @param field Field we're enforcing motion constraints in
     *
     * @return Obstacles representing the given motion constraint
     */
<<<<<<< HEAD
    std::vector<ObstaclePtr> createFromMotionConstraint(
=======
    std::vector<ObstaclePtr> createDynamicObstaclesFromMotionConstraint(
        const TbotsProto::MotionConstraint &motion_constraint, const World &world) const;

    /**
     * Create static obstacles for the given motion constraint
     *
     * @param motion_constraint The motion constraint to create obstacles for
     * @param field Field we're enforcing motion constraints in
     *
     * @return Obstacles representing the given motion constraint
     */
    std::vector<ObstaclePtr> createStaticObstaclesFromMotionConstraint(
>>>>>>> 243b01bd
        const TbotsProto::MotionConstraint &motion_constraint, const Field &field) const;

    /**
     * Create circle obstacle around robot with additional radius scaling
     *
     * @param robot_position robot position
     *
     * @return obstacle around the robot
     */
    ObstaclePtr createFromRobotPosition(const Point &robot_position) const;

    /**
     * Create circle obstacle around ball
     *
     * @param ball_position ball position to make obstacle around
     *
     * @return obstacle around the ball
     */
    ObstaclePtr createFromBallPosition(const Point &ball_position) const;

    /**
     * Returns an obstacle for the shape
     * NOTE: as with all other obstacles created by RobotNavigationObstacleFactory, the
     * shapes are expanded on all sides to account for the radius of the robot
     *
     * @param The shape to expand
     *
     * @return ObstaclePtr
     */
    ObstaclePtr createFromShape(const Circle &circle) const;
    ObstaclePtr createFromShape(const Polygon &polygon) const;

    /**
     * Returns an obstacle with the shape of the BallPlacementZone if the state is in
     * enemy ball placement
     *
     * @param placement_point the point where the ball will be placed
     * @param ball_point the point where the ball currently is
     *
     * @return ObstaclePtr
     */
    ObstaclePtr createFromBallPlacement(const Point &placement_point,
                                        const Point &ball_point) const;

   private:
    std::shared_ptr<const RobotNavigationObstacleConfig> config;
    double robot_radius_expansion_amount;

    /**
     * Returns an obstacle for the field_rectangle expanded on all sides to account for
     * the size of the robot. If a side of the field_rectangle lies along a field line,
     * then it is expanded out to the field boundary
     *
     * @param field_rectangle The rectangle to make obstacle
     * @param field_lines The rectangle representing field lines
     * @param field_boundary The rectangle representing field boundary
     * @param additional_expansion_amount (optional) The amount to expand all sides of the
     * rectangle in addition to the robot radius
     *
     * @return ObstaclePtr
     */
    ObstaclePtr createFromFieldRectangle(const Rectangle &field_rectangle,
                                         const Rectangle &field_lines,
                                         const Rectangle &field_boundary,
                                         double additional_expansion_amount = 0.0) const;
};<|MERGE_RESOLUTION|>--- conflicted
+++ resolved
@@ -35,11 +35,7 @@
      *
      * @return Obstacles representing the given motion constraints
      */
-<<<<<<< HEAD
-    std::vector<ObstaclePtr> createFromMotionConstraints(
-=======
     std::vector<ObstaclePtr> createStaticObstaclesFromMotionConstraints(
->>>>>>> 243b01bd
         const std::set<TbotsProto::MotionConstraint> &motion_constraints,
         const Field &field) const;
 
@@ -47,13 +43,10 @@
      * Create dynamic obstacles for the given motion constraints
      *
      * @param motion_constraint The motion constraint to create obstacles for
-     * @param field Field we're enforcing motion constraints in
+     * @param world World we're enforcing motion constraints in
      *
      * @return Obstacles representing the given motion constraint
      */
-<<<<<<< HEAD
-    std::vector<ObstaclePtr> createFromMotionConstraint(
-=======
     std::vector<ObstaclePtr> createDynamicObstaclesFromMotionConstraint(
         const TbotsProto::MotionConstraint &motion_constraint, const World &world) const;
 
@@ -66,7 +59,6 @@
      * @return Obstacles representing the given motion constraint
      */
     std::vector<ObstaclePtr> createStaticObstaclesFromMotionConstraint(
->>>>>>> 243b01bd
         const TbotsProto::MotionConstraint &motion_constraint, const Field &field) const;
 
     /**
