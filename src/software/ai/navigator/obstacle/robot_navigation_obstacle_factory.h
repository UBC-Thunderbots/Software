--- conflicted
+++ resolved
@@ -25,20 +25,6 @@
     RobotNavigationObstacleFactory(TbotsProto::RobotNavigationObstacleConfig config);
 
     /**
-<<<<<<< HEAD
-=======
-     * Create static or dynamic obstacles for the given motion constraint
-     *
-     * @param motion_constraint The motion constraint to create obstacle for
-     * @param world World we're enforcing motion constraints in
-     *
-     * @return Obstacles representing the given motion constraint
-     */
-    std::vector<ObstaclePtr> createFromMotionConstraint(
-        const TbotsProto::MotionConstraint motion_constraint, const World &world) const;
-
-    /**
->>>>>>> 9e96efad
      * Create obstacles for the given motion constraints
      *
      * @param motion_constraints The motion constraints to create obstacles for
@@ -60,27 +46,16 @@
      */
     std::vector<ObstaclePtr> createObstaclesFromMotionConstraint(
         const TbotsProto::MotionConstraint &motion_constraint,
-        const WorldPtr &world_ptr) const;
+        const World &world) const;
 
     /**
      * Create circle obstacle around robot with additional radius scaling
      *
-<<<<<<< HEAD
      * @param robot_position robot position
-=======
-     * @param motion_constraints The motion constraints to create obstacles for
-     * @param world World we're enforcing motion constraints in
->>>>>>> 9e96efad
      *
      * @return obstacle around the robot
      */
-<<<<<<< HEAD
     ObstaclePtr createStaticObstacleFromRobotPosition(const Point &robot_position) const;
-=======
-    std::vector<ObstaclePtr> createDynamicObstaclesFromMotionConstraints(
-        const std::set<TbotsProto::MotionConstraint> &motion_constraints,
-        const World &world) const;
->>>>>>> 9e96efad
 
     /**
      * Create a stadium shaped obstacle for enemy robot with additional radius scaling
@@ -89,12 +64,7 @@
      *
      * @return obstacle around the robot
      */
-<<<<<<< HEAD
     ObstaclePtr createStadiumEnemyRobotObstacle(const Robot &enemy_robot) const;
-=======
-    std::vector<ObstaclePtr> createDynamicObstaclesFromMotionConstraint(
-        const TbotsProto::MotionConstraint &motion_constraint, const World &world) const;
->>>>>>> 9e96efad
 
     /**
      * Create dynamic circle obstacle for enemy robot with additional radius scaling
