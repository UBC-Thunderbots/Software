--- conflicted
+++ resolved
@@ -34,74 +34,13 @@
             obstacles.push_back(createObstacle(
                 Circle(world.ball().position(), 0.5 + shape_expansion_amount)));
             break;
-<<<<<<< HEAD
-            case MotionConstraint::FRIENDLY_DEFENSE_AREA:
-                // We extend the friendly defense area back by several meters to prevent
-                // robots going around the back of the goal
-                rectangle = Rectangle(
-                    world.field().friendlyDefenseArea().posXPosYCorner(),
-                    Point(-10, world.field().friendlyDefenseArea().posXNegYCorner().y()));
-                rectangle.legacyAdditiveSizeChange(
-                    config->RobotObstacleInflationFactor()->value() *
-                    ROBOT_MAX_RADIUS_METERS);
-                obstacles.push_back(Obstacle(rectangle));
-                break;
-            case MotionConstraint::ENEMY_DEFENSE_AREA:
-                // We extend the enemy defense area back by several meters to prevent
-                // robots going around the back of the goal
-                rectangle = Rectangle(
-                    world.field().enemyDefenseArea().negXPosYCorner(),
-                    Point(10, world.field().enemyDefenseArea().negXNegYCorner().y()));
-                rectangle.legacyAdditiveSizeChange(
-                    config->RobotObstacleInflationFactor()->value() *
-                    ROBOT_MAX_RADIUS_METERS);
-                obstacles.push_back(Obstacle(rectangle));
-                break;
-            case MotionConstraint::INFLATED_ENEMY_DEFENSE_AREA:
-                rectangle = world.field().enemyDefenseArea();
-                rectangle.legacyAdditiveSizeChange(
-                    config->RobotObstacleInflationFactor()->value() *
-                        ROBOT_MAX_RADIUS_METERS +
-                    0.3);  // 0.3 is by definition what inflated means
-                obstacles.push_back(Obstacle(rectangle));
-                break;
-            case MotionConstraint::CENTER_CIRCLE:
-                obstacles.push_back(Obstacle::createCircleObstacle(
-                    world.field().centerPoint(), world.field().centerCircleRadius(),
-                    config->RobotObstacleInflationFactor()->value()));
-                break;
-            case MotionConstraint::HALF_METER_AROUND_BALL:
-                obstacles.push_back(Obstacle::createCircleObstacle(
-                    world.ball().position(), 0.5,  // 0.5 represents half a metre radius
-                    config->RobotObstacleInflationFactor()->value()));
-                break;
-            case MotionConstraint::ENEMY_HALF:
-                rectangle = Rectangle({0, world.field().totalYLength() / 2},
-                                      world.field().enemyCornerNeg() -
-                                          Vector(0, world.field().boundaryYLength()));
-                rectangle.legacyAdditiveSizeChange(
-                    config->RobotObstacleInflationFactor()->value() *
-                    ROBOT_MAX_RADIUS_METERS);
-                obstacles.push_back(Obstacle(rectangle));
-                break;
-            case MotionConstraint::FRIENDLY_HALF:
-                rectangle = Rectangle({0, world.field().totalYLength() / 2},
-                                      world.field().friendlyCornerNeg() -
-                                          Vector(0, world.field().boundaryYLength()));
-                rectangle.legacyAdditiveSizeChange(
-                    config->RobotObstacleInflationFactor()->value() *
-                    ROBOT_MAX_RADIUS_METERS);
-                obstacles.push_back(Obstacle(rectangle));
-                break;
-=======
         case MotionConstraint::INFLATED_ENEMY_DEFENSE_AREA:
         {
             Rectangle rectangle = world.field().enemyDefenseArea();
             // TODO (Issue #1332): remove this hardcoded 0.3 value and use a an
             // inflatedEnemyDefenseArea
-            rectangle.expand(0.3);
+            rectangle.legacyAdditiveSizeChange(0.3);
             rectangle_opt = std::make_optional(rectangle);
->>>>>>> a833e870
         }
         break;
         case MotionConstraint::FRIENDLY_DEFENSE_AREA:
@@ -120,7 +59,7 @@
 
     if (rectangle_opt)
     {
-        rectangle_opt->expand(shape_expansion_amount);
+        rectangle_opt->legacyAdditiveSizeChange(shape_expansion_amount);
         obstacles.push_back(createObstacle(*rectangle_opt));
     }
     if (circle_opt)
@@ -218,7 +157,7 @@
 ObstaclePtr ObstacleFactory::createObstacleFromRectangle(const Rectangle &rectangle)
 {
     Rectangle rectangle_exp(rectangle);
-    rectangle_exp.expand(shape_expansion_amount);
+    rectangle_exp.legacyAdditiveSizeChange(shape_expansion_amount);
     return createObstacle(rectangle_exp);
 }
 
