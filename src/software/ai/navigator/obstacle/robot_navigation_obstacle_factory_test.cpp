--- conflicted
+++ resolved
@@ -372,68 +372,14 @@
     EXPECT_EQ(3, obstacles.size());
     try
     {
-<<<<<<< HEAD
-        Polygon expected(
-            {{-0.117, 0.617}, {1.117, 0.617}, {1.117, -0.617}, {-0.117, -0.617}});
-        auto polygon_obstacle = dynamic_cast<GeomObstacle<Polygon>&>(*obstacles[0]);
-        EXPECT_TRUE(TestUtil::equalWithinTolerance(expected, polygon_obstacle.getGeom(),
-=======
         Stadium expected(Point(0, 0), Point(1, 0), 0.617);
         auto stadium_obstacle = dynamic_cast<GeomObstacle<Stadium>&>(*obstacles[0]);
         EXPECT_TRUE(TestUtil::equalWithinTolerance(expected, stadium_obstacle.getGeom(),
->>>>>>> 5c40f21b
-                                                   METERS_PER_MILLIMETER));
-    }
-
-    catch (std::bad_cast&)
-    {
-<<<<<<< HEAD
-        ADD_FAILURE() << "Polygon Obstacle was not created";
-    }
-}
-
-TEST_F(RobotNavigationObstacleFactoryMotionConstraintTest, ball_placement_rotated)
-{
-    Ball new_ball               = Ball(Point(0, 0), Vector(0, 0), current_time);
-    Point placement_point       = Point(1, 1);
-    GameState ball_placement_gs = world.gameState();
-    ball_placement_gs.updateRefereeCommand(RefereeCommand::BALL_PLACEMENT_THEM);
-    ball_placement_gs.setBallPlacementPoint(placement_point);
-    ball_placement_gs.updateBall(new_ball);
-    world.updateBall(new_ball);
-    world.updateGameState(ball_placement_gs);
-    auto obstacles =
-        robot_navigation_obstacle_factory.createDynamicObstaclesFromMotionConstraint(
-            TbotsProto::MotionConstraint::AVOID_BALL_PLACEMENT_INTERFERENCE, world);
-    EXPECT_EQ(3, obstacles.size());
-    try
-    {
-        Polygon expected({{-0.519016, 0.353553},
-                          {0.646447, 1.519},
-                          {1.519, 0.646447},
-                          {0.353553, -0.519016}});
-        auto polygon_obstacle = dynamic_cast<GeomObstacle<Polygon>&>(*obstacles[0]);
-        EXPECT_TRUE(TestUtil::equalWithinTolerance(expected, polygon_obstacle.getGeom(),
-                                                   METERS_PER_MILLIMETER));
-        auto start_circle = Circle(new_ball.position(), 0.5);
-        auto end_circle   = Circle(placement_point, 0.5);
-
-        // check for 90 degrees between
-        // +---------+ <-+
-        // |<-width->|   | depth
-        // +---------+ <-+
-        std::vector<Point> points = polygon_obstacle.getGeom().getPoints();
-        Vector width              = points[0] - points[1];
-        Vector depth              = points[2] - points[1];
-        // check that box covers ball placement zone that cannot be entered
-        EXPECT_NEAR(depth.dot(width), 0, 1e-10);
-        EXPECT_GE(width.length(), 1 + 2 * ROBOT_MAX_RADIUS_METERS);
-    }
-    catch (std::bad_cast&)
-    {
-        ADD_FAILURE() << "Polygon Obstacle was not created";
-=======
+                                                   METERS_PER_MILLIMETER));
+    }
+
+    catch (std::bad_cast&)
+    {
         ADD_FAILURE() << "Stadium Obstacle was not created";
->>>>>>> 5c40f21b
     }
 }