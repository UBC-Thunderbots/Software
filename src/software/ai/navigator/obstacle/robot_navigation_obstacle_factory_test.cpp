--- conflicted
+++ resolved
@@ -11,431 +11,6 @@
 #include "software/test_util/test_util.h"
 #include "software/world/robot.h"
 
-<<<<<<< HEAD
-// class RobotNavigationObstacleFactoryTest : public testing::Test
-//{
-//   public:
-//    RobotNavigationObstacleFactoryTest()
-//        : current_time(Timestamp::fromSeconds(123)),
-//          robot_navigation_obstacle_config(
-//              std::make_shared<RobotNavigationObstacleConfig>()),
-//          robot_navigation_obstacle_factory(robot_navigation_obstacle_config)
-//    {
-//        robot_navigation_obstacle_config->getMutableRobotObstacleInflationFactor()
-//            ->setValue(1.3);
-//    }
-//
-//    Timestamp current_time;
-//    std::shared_ptr<RobotNavigationObstacleConfig> robot_navigation_obstacle_config;
-//    RobotNavigationObstacleFactory robot_navigation_obstacle_factory;
-//};
-//
-// class RobotNavigationObstacleFactoryMotionConstraintTest : public testing::Test
-//{
-//   public:
-//    RobotNavigationObstacleFactoryMotionConstraintTest()
-//        : current_time(
-//              Timestamp::fromSeconds(123)),  // arbitrary point in time for testing
-//          field(Field::createSSLDivisionBField()),
-//          ball(Point(1, 2), Vector(-0.3, 0), current_time),
-//          friendly_team(Duration::fromMilliseconds(1000)),
-//          enemy_team(Duration::fromMilliseconds(1000)),
-//          world(field, ball, friendly_team, enemy_team),
-//          robot_navigation_obstacle_config(
-//              std::make_shared<RobotNavigationObstacleConfig>()),
-//          robot_navigation_obstacle_factory(robot_navigation_obstacle_config)
-//    {
-//    }
-//
-//    void SetUp() override
-//    {
-//        Robot friendly_robot_0 = Robot(0, Point(0, 1), Vector(-1, -2), Angle::half(),
-//                                       AngularVelocity::threeQuarter(), current_time);
-//
-//        Robot friendly_robot_1 = Robot(1, Point(3, -1), Vector(), Angle::zero(),
-//                                       AngularVelocity::zero(), current_time);
-//
-//        friendly_team.updateRobots({friendly_robot_0, friendly_robot_1});
-//        friendly_team.assignGoalie(1);
-//
-//        Robot enemy_robot_0 = Robot(0, Point(0.5, -2.5), Vector(),
-//        Angle::fromRadians(1),
-//                                    AngularVelocity::fromRadians(2), current_time);
-//
-//        Robot enemy_robot_1 = Robot(1, Point(), Vector(-0.5, 4), Angle::quarter(),
-//                                    AngularVelocity::half(), current_time);
-//
-//        enemy_team.updateRobots({enemy_robot_0, enemy_robot_1});
-//        enemy_team.assignGoalie(0);
-//
-//        // Construct the world with arguments
-//        world = World(field, ball, friendly_team, enemy_team);
-//
-//        robot_navigation_obstacle_config->getMutableRobotObstacleInflationFactor()
-//            ->setValue(1.3);
-//    }
-//
-//    Timestamp current_time;
-//    Field field;
-//    Ball ball;
-//    Team friendly_team;
-//    Team enemy_team;
-//    World world;
-//    std::shared_ptr<RobotNavigationObstacleConfig> robot_navigation_obstacle_config;
-//    RobotNavigationObstacleFactory robot_navigation_obstacle_factory;
-//};
-//
-// TEST_F(RobotNavigationObstacleFactoryTest, create_rectangle_obstacle)
-//{
-//    Rectangle rectangle(Point(1, 3), Point(5, 8));
-//    Polygon expected(
-//        Polygon({{0.883, 8.117}, {5.117, 8.117}, {5.117, 2.883}, {0.883, 2.883}}));
-//    ObstaclePtr obstacle = robot_navigation_obstacle_factory.createFromShape(rectangle);
-//    try
-//    {
-//        auto polygon_obstacle = dynamic_cast<GeomObstacle<Polygon>&>(*obstacle);
-//        EXPECT_EQ(expected, polygon_obstacle.getGeom());
-//    }
-//    catch (std::bad_cast&)
-//    {
-//        ADD_FAILURE() << "Polygon Obstacle was not created for a rectangle";
-//    }
-//}
-//
-// TEST_F(RobotNavigationObstacleFactoryTest, create_ball_obstacle)
-//{
-//    Point origin(2.5, 4);
-//    Rectangle rectangle(Point(1, 3), Point(5, 8));
-//    Circle expected(origin, 0.1385);
-//    ObstaclePtr obstacle =
-//        robot_navigation_obstacle_factory.createFromBallPosition(origin);
-//
-//    try
-//    {
-//        auto circle_obstacle = dynamic_cast<GeomObstacle<Circle>&>(*obstacle);
-//        EXPECT_EQ(expected, circle_obstacle.getGeom());
-//    }
-//    catch (std::bad_cast&)
-//    {
-//        ADD_FAILURE() << "GeomObstacle<Circle>Ptr was not created for a ball";
-//    }
-//}
-//
-// TEST_F(RobotNavigationObstacleFactoryTest, create_robot_obstacle)
-//{
-//    Point origin(2.5, 4);
-//    Rectangle rectangle(Point(1, 3), Point(5, 8));
-//    Circle expected(origin, 0.207);
-//    ObstaclePtr obstacle =
-//        robot_navigation_obstacle_factory.createFromRobotPosition(origin);
-//
-//    try
-//    {
-//        auto circle_obstacle = dynamic_cast<GeomObstacle<Circle>&>(*obstacle);
-//        EXPECT_EQ(expected, circle_obstacle.getGeom());
-//    }
-//    catch (std::bad_cast&)
-//    {
-//        ADD_FAILURE() << "GeomObstacle<Circle>Ptr was not created for a robot";
-//    }
-//}
-//
-// TEST_F(RobotNavigationObstacleFactoryTest, stationary_robot_obstacle)
-//{
-//    Point origin(2.3, 3);
-//    Vector velocity(0.0, 0.0);
-//    Angle orientation(Angle::fromRadians(2.2));
-//    AngularVelocity angular_velocity(AngularVelocity::fromRadians(-0.6));
-//    Circle expected(origin, 0.207);
-//    Robot robot = Robot(3, origin, velocity, orientation, angular_velocity,
-//    current_time); ObstaclePtr obstacle =
-//    robot_navigation_obstacle_factory.createFromRobot(robot);
-//
-//    try
-//    {
-//        auto circle_obstacle = dynamic_cast<GeomObstacle<Circle>&>(*obstacle);
-//        EXPECT_TRUE(TestUtil::equalWithinTolerance(expected, circle_obstacle.getGeom(),
-//                                                   METERS_PER_MILLIMETER));
-//    }
-//    catch (std::bad_cast&)
-//    {
-//        ADD_FAILURE() << "GeomObstacle<Circle>Ptr was not created for a stationary
-//        robot";
-//    }
-//}
-//
-// TEST_F(RobotNavigationObstacleFactoryTest, slow_moving_robot_obstacle)
-//{
-//    Point origin(-2.1, 5);
-//    Vector velocity(0.0007, 0.004);
-//    Angle orientation(Angle::fromRadians(2.2));
-//    AngularVelocity angular_velocity(AngularVelocity::fromRadians(-0.6));
-//    Circle expected(origin, 0.207);
-//    Robot robot = Robot(3, origin, velocity, orientation, angular_velocity,
-//    current_time); ObstaclePtr obstacle =
-//    robot_navigation_obstacle_factory.createFromRobot(robot);
-//
-//    try
-//    {
-//        auto circle_obstacle = dynamic_cast<GeomObstacle<Circle>&>(*obstacle);
-//        EXPECT_EQ(expected, circle_obstacle.getGeom());
-//    }
-//    catch (std::bad_cast&)
-//    {
-//        ADD_FAILURE()
-//            << "GeomObstacle<Circle>Ptr was not created for a slow moving robot";
-//    }
-//}
-//
-// TEST_F(RobotNavigationObstacleFactoryTest, fast_moving_robot_obstacle)
-//{
-//    Point origin(-2.1, 5);
-//    Vector velocity(1.27, 0.34);
-//    Angle orientation(Angle::fromRadians(2.2));
-//    AngularVelocity angular_velocity(AngularVelocity::fromRadians(-0.6));
-//    Polygon expected({Point(-2.161, 5.231), Point(-2.331, 5.062), Point(-2.269, 4.831),
-//                      Point(-2.038, 4.769), Point(-1.671, 4.867),
-//                      Point(-1.795, 5.329)});
-//    Robot robot = Robot(3, origin, velocity, orientation, angular_velocity,
-//    current_time); ObstaclePtr obstacle =
-//    robot_navigation_obstacle_factory.createFromRobot(robot);
-//
-//    try
-//    {
-//        auto polygon_obstacle = dynamic_cast<GeomObstacle<Polygon>&>(*obstacle);
-//        EXPECT_TRUE(TestUtil::equalWithinTolerance(expected, polygon_obstacle.getGeom(),
-//                                                   METERS_PER_MILLIMETER));
-//    }
-//    catch (std::bad_cast&)
-//    {
-//        ADD_FAILURE() << "Polygon Obstacle was not created for a fast moving robot";
-//    }
-//}
-//
-// TEST_F(RobotNavigationObstacleFactoryTest, another_fast_moving_robot_obstacle)
-//{
-//    Point origin(1.2, -0.2);
-//    Vector velocity(-0.27, 1.34);
-//    Angle orientation(Angle::fromRadians(-1.2));
-//    AngularVelocity angular_velocity(AngularVelocity::fromRadians(1.6));
-//    Polygon expected({Point(0.966, -0.247), Point(1.124, -0.427), Point(1.358, -0.379),
-//                      Point(1.434, -0.153), Point(1.357, 0.230), Point(0.889, 0.135)});
-//    Robot robot = Robot(4, origin, velocity, orientation, angular_velocity,
-//    current_time); ObstaclePtr obstacle =
-//    robot_navigation_obstacle_factory.createFromRobot(robot);
-//
-//    try
-//    {
-//        auto polygon_obstacle = dynamic_cast<GeomObstacle<Polygon>&>(*obstacle);
-//        EXPECT_TRUE(TestUtil::equalWithinTolerance(expected, polygon_obstacle.getGeom(),
-//                                                   METERS_PER_MILLIMETER));
-//    }
-//    catch (std::bad_cast&)
-//    {
-//        ADD_FAILURE() << "Polygon Obstacle was not created for a fast moving robot";
-//    }
-//}
-//
-// TEST_F(RobotNavigationObstacleFactoryMotionConstraintTest, centre_circle)
-//{
-//    auto obstacles = robot_navigation_obstacle_factory.createFromMotionConstraint(
-//        MotionConstraint::CENTER_CIRCLE, world);
-//    EXPECT_EQ(1, obstacles.size());
-//    try
-//    {
-//        Circle expected({0, 0}, 0.617);
-//        auto circle_obstacle = dynamic_cast<GeomObstacle<Circle>&>(*obstacles[0]);
-//        EXPECT_TRUE(TestUtil::equalWithinTolerance(expected, circle_obstacle.getGeom(),
-//                                                   METERS_PER_MILLIMETER));
-//    }
-//    catch (std::bad_cast&)
-//    {
-//        ADD_FAILURE() << "Circle Obstacle was not created";
-//    }
-//}
-//
-// TEST_F(RobotNavigationObstacleFactoryMotionConstraintTest, half_metre_around_ball)
-//{
-//    auto obstacles = robot_navigation_obstacle_factory.createFromMotionConstraint(
-//        MotionConstraint::HALF_METER_AROUND_BALL, world);
-//    EXPECT_EQ(1, obstacles.size());
-//    try
-//    {
-//        Circle expected({1, 2}, 0.617);
-//        auto circle_obstacle = dynamic_cast<GeomObstacle<Circle>&>(*obstacles[0]);
-//        EXPECT_TRUE(TestUtil::equalWithinTolerance(expected, circle_obstacle.getGeom(),
-//                                                   METERS_PER_MILLIMETER));
-//    }
-//    catch (std::bad_cast&)
-//    {
-//        ADD_FAILURE() << "Circle Obstacle was not created";
-//    }
-//}
-//
-// TEST_F(RobotNavigationObstacleFactoryMotionConstraintTest, inflated_enemy_defense_area)
-//{
-//    auto obstacles = robot_navigation_obstacle_factory.createFromMotionConstraint(
-//        MotionConstraint::INFLATED_ENEMY_DEFENSE_AREA, world);
-//    EXPECT_EQ(1, obstacles.size());
-//    try
-//    {
-//        Rectangle expected(Point(3.083, -1.417), Point(4.8, 1.417));
-//        auto polygon_obstacle = dynamic_cast<GeomObstacle<Rectangle>&>(*obstacles[0]);
-//        EXPECT_TRUE(TestUtil::equalWithinTolerance(expected, polygon_obstacle.getGeom(),
-//                                                   METERS_PER_MILLIMETER));
-//    }
-//    catch (std::bad_cast&)
-//    {
-//        ADD_FAILURE() << "Polygon Obstacle was not created";
-//    }
-//}
-//
-// TEST_F(RobotNavigationObstacleFactoryMotionConstraintTest, friendly_defense_area)
-//{
-//    auto obstacles = robot_navigation_obstacle_factory.createFromMotionConstraint(
-//        MotionConstraint::FRIENDLY_DEFENSE_AREA, world);
-//    EXPECT_EQ(1, obstacles.size());
-//    try
-//    {
-//        Rectangle expected(Point(-4.8, -1.117), Point(-3.383, 1.117));
-//        auto polygon_obstacle = dynamic_cast<GeomObstacle<Rectangle>&>(*obstacles[0]);
-//        EXPECT_TRUE(TestUtil::equalWithinTolerance(expected, polygon_obstacle.getGeom(),
-//                                                   METERS_PER_MILLIMETER));
-//    }
-//    catch (std::bad_cast&)
-//    {
-//        ADD_FAILURE() << "Polygon Obstacle was not created";
-//    }
-//}
-//
-// TEST_F(RobotNavigationObstacleFactoryMotionConstraintTest, enemy_defense_area)
-//{
-//    auto obstacles = robot_navigation_obstacle_factory.createFromMotionConstraint(
-//        MotionConstraint::ENEMY_DEFENSE_AREA, world);
-//    EXPECT_EQ(1, obstacles.size());
-//    try
-//    {
-//        Rectangle expected(Point(3.383, -1.117), Point(4.8, 1.117));
-//        auto polygon_obstacle = dynamic_cast<GeomObstacle<Rectangle>&>(*obstacles[0]);
-//        EXPECT_TRUE(TestUtil::equalWithinTolerance(expected, polygon_obstacle.getGeom(),
-//                                                   METERS_PER_MILLIMETER));
-//    }
-//    catch (std::bad_cast&)
-//    {
-//        ADD_FAILURE() << "Polygon Obstacle was not created";
-//    }
-//}
-//
-// TEST_F(RobotNavigationObstacleFactoryMotionConstraintTest, friendly_half)
-//{
-//    auto obstacles = robot_navigation_obstacle_factory.createFromMotionConstraint(
-//        MotionConstraint::FRIENDLY_HALF, world);
-//    EXPECT_EQ(1, obstacles.size());
-//    try
-//    {
-//        Rectangle expected(Point(-4.8, -3.3), Point(0.117, 3.3));
-//        auto polygon_obstacle = dynamic_cast<GeomObstacle<Rectangle>&>(*obstacles[0]);
-//        EXPECT_TRUE(TestUtil::equalWithinTolerance(expected, polygon_obstacle.getGeom(),
-//                                                   METERS_PER_MILLIMETER));
-//    }
-//    catch (std::bad_cast&)
-//    {
-//        ADD_FAILURE() << "Polygon Obstacle was not created";
-//    }
-//}
-//
-// TEST_F(RobotNavigationObstacleFactoryMotionConstraintTest, enemy_half)
-//{
-//    auto obstacles = robot_navigation_obstacle_factory.createFromMotionConstraint(
-//        MotionConstraint::ENEMY_HALF, world);
-//    EXPECT_EQ(1, obstacles.size());
-//    try
-//    {
-//        Rectangle expected(Point(-0.117, -3.3), Point(4.8, 3.3));
-//        auto polygon_obstacle = dynamic_cast<GeomObstacle<Rectangle>&>(*obstacles[0]);
-//        EXPECT_TRUE(TestUtil::equalWithinTolerance(expected, polygon_obstacle.getGeom(),
-//                                                   METERS_PER_MILLIMETER));
-//    }
-//    catch (std::bad_cast&)
-//    {
-//        ADD_FAILURE() << "Polygon Obstacle was not created";
-//    }
-//}
-//
-// TEST_F(RobotNavigationObstacleFactoryMotionConstraintTest, ball_placement_rectangle)
-//{
-//    Ball new_ball               = Ball(Point(0, 0), Vector(0, 0), current_time);
-//    Point placement_point       = Point(1, 0);
-//    GameState ball_placement_gs = world.gameState();
-//    ball_placement_gs.updateRefereeCommand(RefereeCommand::BALL_PLACEMENT_THEM);
-//    ball_placement_gs.setBallPlacementPoint(placement_point);
-//    ball_placement_gs.updateBall(new_ball);
-//    world.updateBall(new_ball);
-//    world.updateGameState(ball_placement_gs);
-//    auto obstacles = robot_navigation_obstacle_factory.createFromMotionConstraint(
-//        MotionConstraint::AVOID_BALL_PLACEMENT_INTERFERENCE, world);
-//    EXPECT_EQ(1, obstacles.size());
-//    try
-//    {
-//        Polygon expected(
-//            {{1.617, -0.617}, {-0.617, -0.617}, {-0.617, 0.617}, {1.617, 0.617}});
-//        auto polygon_obstacle = dynamic_cast<GeomObstacle<Polygon>&>(*obstacles[0]);
-//        EXPECT_TRUE(TestUtil::equalWithinTolerance(expected, polygon_obstacle.getGeom(),
-//                                                   METERS_PER_MILLIMETER));
-//        // check for 90 degrees between
-//        // +---------+ <-+
-//        // |<-width->|   | depth
-//        // +---------+ <-+
-//        std::vector<Point> points = polygon_obstacle.getGeom().getPoints();
-//        Vector width              = points[0] - points[1];
-//        Vector depth              = points[2] - points[1];
-//        EXPECT_NEAR(depth.dot(width), 0, 1e-10);
-//        // check that box covers ball placement zone that cannot be entered
-//        EXPECT_GE(width.length(), 1 + 2 * ROBOT_MAX_RADIUS_METERS);
-//    }
-//
-//    catch (std::bad_cast&)
-//    {
-//        ADD_FAILURE() << "Polygon Obstacle was not created";
-//    }
-//}
-//
-// TEST_F(RobotNavigationObstacleFactoryMotionConstraintTest, ball_placement_rotated)
-//{
-//    Ball new_ball               = Ball(Point(0, 0), Vector(0, 0), current_time);
-//    Point placement_point       = Point(1, 1);
-//    GameState ball_placement_gs = world.gameState();
-//    ball_placement_gs.updateRefereeCommand(RefereeCommand::BALL_PLACEMENT_THEM);
-//    ball_placement_gs.setBallPlacementPoint(placement_point);
-//    ball_placement_gs.updateBall(new_ball);
-//    world.updateBall(new_ball);
-//    world.updateGameState(ball_placement_gs);
-//    auto obstacles = robot_navigation_obstacle_factory.createFromMotionConstraint(
-//        MotionConstraint::AVOID_BALL_PLACEMENT_INTERFERENCE, world);
-//    EXPECT_EQ(1, obstacles.size());
-//    try
-//    {
-//        Polygon expected({{1.873, 1}, {0, -0.873}, {-0.873, 0}, {1, 1.873}});
-//        auto polygon_obstacle = dynamic_cast<GeomObstacle<Polygon>&>(*obstacles[0]);
-//        EXPECT_TRUE(TestUtil::equalWithinTolerance(expected, polygon_obstacle.getGeom(),
-//                                                   METERS_PER_MILLIMETER));
-//        // check for 90 degrees between
-//        // +---------+ <-+
-//        // |<-width->|   | depth
-//        // +---------+ <-+
-//        std::vector<Point> points = polygon_obstacle.getGeom().getPoints();
-//        Vector width              = points[0] - points[1];
-//        Vector depth              = points[2] - points[1];
-//        // check that box covers ball placement zone that cannot be entered
-//        EXPECT_NEAR(depth.dot(width), 0, 1e-10);
-//        EXPECT_GE(width.length(), 1 + 2 * ROBOT_MAX_RADIUS_METERS);
-//    }
-//    catch (std::bad_cast&)
-//    {
-//        ADD_FAILURE() << "Polygon Obstacle was not created";
-//    }
-//}
-=======
 class RobotNavigationObstacleFactoryTest : public testing::Test
 {
    public:
@@ -862,5 +437,4 @@
     {
         ADD_FAILURE() << "Polygon Obstacle was not created";
     }
-}
->>>>>>> 243b01bd
+}