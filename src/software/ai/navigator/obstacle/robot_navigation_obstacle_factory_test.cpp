#include "software/ai/navigator/obstacle/robot_navigation_obstacle_factory.h"

#include <gtest/gtest.h>

#include <iostream>

#include "software/ai/navigator/obstacle/const_velocity_obstacle.hpp"
#include "software/ai/navigator/obstacle/geom_obstacle.hpp"
#include "software/ai/navigator/obstacle/trajectory_obstacle.hpp"
#include "software/geom/circle.h"
#include "software/geom/point.h"
#include "software/geom/polygon.h"
#include "software/geom/rectangle.h"
#include "software/test_util/test_util.h"
#include "software/world/robot.h"

class RobotNavigationObstacleFactoryTest : public testing::Test
{
   public:
    RobotNavigationObstacleFactoryTest()
        : current_time(Timestamp::fromSeconds(123)),
          robot_navigation_obstacle_factory(config)
    {
        config.set_robot_obstacle_inflation_factor(1.3);
        config.set_dynamic_enemy_robot_obstacle_horizon_sec(1.0);
        config.set_dynamic_enemy_robot_obstacle_min_speed_mps(0.5);
        robot_navigation_obstacle_factory = RobotNavigationObstacleFactory(config);
    }

    Timestamp current_time;
    TbotsProto::RobotNavigationObstacleConfig config;
    RobotNavigationObstacleFactory robot_navigation_obstacle_factory;
};

class RobotNavigationObstacleFactoryMotionConstraintTest : public testing::Test
{
   public:
    RobotNavigationObstacleFactoryMotionConstraintTest()
        : current_time(
              Timestamp::fromSeconds(123)),  // arbitrary point in time for testing
          field(Field::createSSLDivisionBField()),
          ball(Point(1, 2), Vector(-0.3, 0), current_time),
          friendly_team(Duration::fromMilliseconds(1000)),
          enemy_team(Duration::fromMilliseconds(1000)),
          world_ptr(std::make_shared<World>(field, ball, friendly_team, enemy_team)),
          robot_navigation_obstacle_factory(robot_navigation_obstacle_config)
    {
        robot_navigation_obstacle_config.set_robot_obstacle_inflation_factor(1.3);
        robot_navigation_obstacle_factory =
            RobotNavigationObstacleFactory(robot_navigation_obstacle_config);
    }

    void SetUp() override
    {
        Robot friendly_robot_0 = Robot(0, Point(0, 1), Vector(-1, -2), Angle::half(),
                                       AngularVelocity::threeQuarter(), current_time);

        Robot friendly_robot_1 = Robot(1, Point(3, -1), Vector(), Angle::zero(),
                                       AngularVelocity::zero(), current_time);

        friendly_team.updateRobots({friendly_robot_0, friendly_robot_1});
        friendly_team.assignGoalie(1);

        Robot enemy_robot_0 = Robot(0, Point(0.5, -2.5), Vector(), Angle::fromRadians(1),
                                    AngularVelocity::fromRadians(2), current_time);

        Robot enemy_robot_1 = Robot(1, Point(), Vector(-0.5, 4), Angle::quarter(),
                                    AngularVelocity::half(), current_time);

        enemy_team.updateRobots({enemy_robot_0, enemy_robot_1});
        enemy_team.assignGoalie(0);

        // Construct the world_ptr with arguments
        world_ptr =
            std::make_shared<World>(World(field, ball, friendly_team, enemy_team));
    }

    Timestamp current_time;
    Field field;
    Ball ball;
    Team friendly_team;
    Team enemy_team;
    std::shared_ptr<World> world_ptr;
    RobotNavigationObstacleFactory robot_navigation_obstacle_factory;
    TbotsProto::RobotNavigationObstacleConfig robot_navigation_obstacle_config;
};

TEST_F(RobotNavigationObstacleFactoryTest, create_rectangle_obstacle)
{
    Rectangle rectangle(Point(1, 3), Point(5, 8));
    Rectangle expected({0.883, 2.883}, {5.117, 8.117});
    ObstaclePtr obstacle = robot_navigation_obstacle_factory.createFromShape(rectangle);
    try
    {
        auto rectangle_obstacle = dynamic_cast<GeomObstacle<Rectangle>&>(*obstacle);
        EXPECT_EQ(expected, rectangle_obstacle.getGeom());
    }
    catch (std::bad_cast&)
    {
        ADD_FAILURE() << "Rectangle Obstacle was not created for a rectangle";
    }
}

TEST_F(RobotNavigationObstacleFactoryTest, create_ball_obstacle)
{
    Point origin(2.5, 4);
    Circle expected(origin, 0.1385);
    ObstaclePtr obstacle =
        robot_navigation_obstacle_factory.createFromBallPosition(origin);

    try
    {
        auto circle_obstacle = dynamic_cast<GeomObstacle<Circle>&>(*obstacle);
        EXPECT_EQ(expected, circle_obstacle.getGeom());
    }
    catch (std::bad_cast&)
    {
        ADD_FAILURE() << "GeomObstacle<Circle>Ptr was not created for a ball";
    }
}

TEST_F(RobotNavigationObstacleFactoryTest, static_robot_obstacle_1)
{
    Point origin(2.5, 4);
    Circle expected(origin, 0.207);
    ObstaclePtr obstacle =
        robot_navigation_obstacle_factory.createStaticObstacleFromRobotPosition(origin);

    try
    {
        auto circle_obstacle = dynamic_cast<GeomObstacle<Circle>&>(*obstacle);
        EXPECT_EQ(expected, circle_obstacle.getGeom());
    }
    catch (std::bad_cast&)
    {
        ADD_FAILURE() << "GeomObstacle<Circle>Ptr was not created for a robot";
    }
}

TEST_F(RobotNavigationObstacleFactoryTest, static_robot_obstacle_2)
{
    Point origin(2.3, 3);
    Vector velocity(0.0, 0.0);
    Angle orientation(Angle::fromRadians(2.2));
    AngularVelocity angular_velocity(AngularVelocity::fromRadians(-0.6));
    Circle expected(origin, 0.207);
    Robot robot = Robot(3, origin, velocity, orientation, angular_velocity, current_time);
    ObstaclePtr obstacle =
        robot_navigation_obstacle_factory.createStaticObstacleFromRobotPosition(
            robot.position());

    try
    {
        auto circle_obstacle = dynamic_cast<GeomObstacle<Circle>&>(*obstacle);
        EXPECT_TRUE(TestUtil::equalWithinTolerance(expected, circle_obstacle.getGeom(),
                                                   METERS_PER_MILLIMETER));
    }
    catch (std::bad_cast&)
    {
        ADD_FAILURE() << "GeomObstacle<Circle>Ptr was not created for a stationary robot";
    }
}

TEST_F(RobotNavigationObstacleFactoryTest, stadium_enemy_robot_obstacle)
{
    Point origin(1.0, 1.0);
    Vector velocity(1.0, 0.0);
    Robot robot =
        Robot(4, origin, velocity, Angle::zero(), AngularVelocity::zero(), current_time);
    ObstaclePtr obstacle =
        robot_navigation_obstacle_factory.createStadiumEnemyRobotObstacle(robot);

    try
    {
        auto circle_obstacle = dynamic_cast<GeomObstacle<Stadium>&>(*obstacle);
        TestUtil::equalWithinTolerance(
            Stadium(origin,
                    origin + velocity * config.dynamic_enemy_robot_obstacle_horizon_sec(),
                    ROBOT_MAX_RADIUS_METERS * config.robot_obstacle_inflation_factor()),
            circle_obstacle.getGeom());
    }
    catch (std::bad_cast&)
    {
        ADD_FAILURE()
            << "GeomObstacle<Circle>Ptr was not created for a stadium enemy robot";
    }
}

TEST_F(RobotNavigationObstacleFactoryTest, enemy_robot_obstacle_slow)
{
    Point origin(1.0, 1.0);
    // Speed just slightly below the minimum speed for the obstacle to be considered
    // dynamic
    Vector velocity(config.dynamic_enemy_robot_obstacle_min_speed_mps() - 0.01, 0.0);
    Robot robot =
        Robot(4, origin, velocity, Angle::zero(), AngularVelocity::zero(), current_time);
    ObstaclePtr obstacle =
        robot_navigation_obstacle_factory.createStadiumEnemyRobotObstacle(robot);

    try
    {
        auto circle_obstacle = dynamic_cast<GeomObstacle<Circle>&>(*obstacle);
        TestUtil::equalWithinTolerance(
            Circle(origin,
                   ROBOT_MAX_RADIUS_METERS * config.robot_obstacle_inflation_factor()),
            circle_obstacle.getGeom());
    }
    catch (std::bad_cast&)
    {
        ADD_FAILURE()
            << "GeomObstacle<Circle>Ptr was not created for a stadium enemy robot";
    }
}

TEST_F(RobotNavigationObstacleFactoryTest, trajectory_robot_obstacle)
{
    Point origin(1.0, 1.0);
    Point end(5.0, 1.0);
    Vector velocity(1.0, 0.0);
    Robot robot =
        Robot(4, origin, velocity, Angle::zero(), AngularVelocity::zero(), current_time);

    TrajectoryPath trajectory(std::make_shared<BangBangTrajectory2D>(
                                  origin, end, velocity, KinematicConstraints(1, 1, 1)),
                              BangBangTrajectory2D::generator);

    ObstaclePtr obstacle =
        robot_navigation_obstacle_factory.createFromMovingRobot(robot, trajectory);

    try
    {
        auto circle_obstacle = dynamic_cast<TrajectoryObstacle<Circle>&>(*obstacle);
        TestUtil::equalWithinTolerance(
            Circle(origin,
                   ROBOT_MAX_RADIUS_METERS * config.robot_obstacle_inflation_factor()),
            circle_obstacle.getGeom());

        EXPECT_TRUE(obstacle->contains(origin, 0.0));
        EXPECT_FALSE(obstacle->contains(end, 0.0));

        double half_way = trajectory.getTotalTime() / 2;
        EXPECT_TRUE(obstacle->contains(trajectory.getPosition(half_way), half_way));

        double total_duration = trajectory.getTotalTime();
        EXPECT_TRUE(obstacle->contains(end, total_duration));
    }
    catch (std::bad_cast&)
    {
        ADD_FAILURE()
            << "TrajectoryObstacle<Circle>Ptr was not created for a robot with trajectory";
    }
}

TEST_F(RobotNavigationObstacleFactoryTest, const_velocity_enemy_robot_obstacle)
{
    Point origin(1.0, 1.0);
    Vector velocity(1.0, 0.0);
    Robot robot =
        Robot(4, origin, velocity, Angle::zero(), AngularVelocity::zero(), current_time);
    ObstaclePtr obstacle =
        robot_navigation_obstacle_factory.createConstVelocityEnemyRobotObstacle(robot);

    try
    {
        auto circle_obstacle = dynamic_cast<ConstVelocityObstacle<Circle>&>(*obstacle);
        TestUtil::equalWithinTolerance(
            Circle(origin,
                   ROBOT_MAX_RADIUS_METERS * config.robot_obstacle_inflation_factor()),
            circle_obstacle.getGeom());

        // Verify that the obstacle has moved forward 0.3 seconds into the future
        TestUtil::equalWithinTolerance(obstacle->distance(Point(1.3, 1.0), 0.3), 0.0,
                                       0.001);
    }
    catch (std::bad_cast&)
    {
        ADD_FAILURE()
            << "ConstVelocityObstacle<Circle>Ptr was not created for a const velocity enemy robot";
    }
}

TEST_F(RobotNavigationObstacleFactoryTest, trajectory_obstacle)
{
    Point origin(1.0, 1.0);
    Point destination(4.0, 1.0);
    Vector velocity(1.0, 0.0);

    auto trajectory = std::make_shared<BangBangTrajectory2D>(
        origin, destination, velocity, KinematicConstraints(1.0, 1.0, 1.0));
    TrajectoryPath trajectory_path(trajectory, BangBangTrajectory2D::generator);

    Robot robot =
        Robot(4, origin, velocity, Angle::zero(), AngularVelocity::zero(), current_time);
    ObstaclePtr obstacle = robot_navigation_obstacle_factory.createCircleWithTrajectory(
        Circle(origin, ROBOT_MAX_RADIUS_METERS), trajectory_path);

    try
    {
        auto circle_obstacle = dynamic_cast<TrajectoryObstacle<Circle>&>(*obstacle);
        TestUtil::equalWithinTolerance(
            Circle(origin,
                   ROBOT_MAX_RADIUS_METERS * config.robot_obstacle_inflation_factor()),
            circle_obstacle.getGeom());

        // Verify that the obstacle does move in the future
        EXPECT_FALSE(
            obstacle->contains(origin - Vector(ROBOT_MAX_RADIUS_METERS, 0.0), 0.5));
    }
    catch (std::bad_cast&)
    {
        ADD_FAILURE()
            << "TrajectoryObstacle<Circle>Ptr was not created for a trajectory obstacle";
    }
}

TEST_F(RobotNavigationObstacleFactoryMotionConstraintTest, centre_circle)
{
    auto obstacles =
        robot_navigation_obstacle_factory.createObstaclesFromMotionConstraint(
            TbotsProto::MotionConstraint::CENTER_CIRCLE, world_ptr);
    EXPECT_EQ(1, obstacles.size());
    try
    {
        Circle expected({0, 0}, 0.617);
        auto circle_obstacle = dynamic_cast<GeomObstacle<Circle>&>(*obstacles[0]);
        EXPECT_TRUE(TestUtil::equalWithinTolerance(expected, circle_obstacle.getGeom(),
                                                   METERS_PER_MILLIMETER));
    }
    catch (std::bad_cast&)
    {
        ADD_FAILURE() << "Circle Obstacle was not created";
    }
}

TEST_F(RobotNavigationObstacleFactoryMotionConstraintTest, half_metre_around_ball)
{
    auto obstacles =
<<<<<<< HEAD
        robot_navigation_obstacle_factory.createObstaclesFromMotionConstraint(
            TbotsProto::MotionConstraint::HALF_METER_AROUND_BALL, world_ptr);
=======
        robot_navigation_obstacle_factory.createDynamicObstaclesFromMotionConstraint(
            TbotsProto::MotionConstraint::HALF_METER_AROUND_BALL, *world);
>>>>>>> 9e96efad
    EXPECT_EQ(1, obstacles.size());
    try
    {
        Circle expected({1, 2}, 0.617);
        auto circle_obstacle = dynamic_cast<GeomObstacle<Circle>&>(*obstacles[0]);
        EXPECT_TRUE(TestUtil::equalWithinTolerance(expected, circle_obstacle.getGeom(),
                                                   METERS_PER_MILLIMETER));
    }
    catch (std::bad_cast&)
    {
        ADD_FAILURE() << "Circle Obstacle was not created";
    }
}

TEST_F(RobotNavigationObstacleFactoryMotionConstraintTest, inflated_enemy_defense_area)
{
    auto obstacles =
        robot_navigation_obstacle_factory.createObstaclesFromMotionConstraint(
            TbotsProto::MotionConstraint::INFLATED_ENEMY_DEFENSE_AREA, world_ptr);
    EXPECT_EQ(1, obstacles.size());
    try
    {
        Rectangle expected(Point(3.083, -1.417), Point(4.8, 1.417));
        auto polygon_obstacle = dynamic_cast<GeomObstacle<Rectangle>&>(*obstacles[0]);
        EXPECT_TRUE(TestUtil::equalWithinTolerance(expected, polygon_obstacle.getGeom(),
                                                   METERS_PER_MILLIMETER));
    }
    catch (std::bad_cast&)
    {
        ADD_FAILURE() << "Polygon Obstacle was not created";
    }
}

TEST_F(RobotNavigationObstacleFactoryMotionConstraintTest, friendly_defense_area)
{
    auto obstacles =
        robot_navigation_obstacle_factory.createObstaclesFromMotionConstraint(
            TbotsProto::MotionConstraint::FRIENDLY_DEFENSE_AREA, world_ptr);
    EXPECT_EQ(1, obstacles.size());
    try
    {
        Rectangle expected(Point(-4.8, -1.117), Point(-3.383, 1.117));
        auto polygon_obstacle = dynamic_cast<GeomObstacle<Rectangle>&>(*obstacles[0]);
        EXPECT_TRUE(TestUtil::equalWithinTolerance(expected, polygon_obstacle.getGeom(),
                                                   METERS_PER_MILLIMETER));
    }
    catch (std::bad_cast&)
    {
        ADD_FAILURE() << "Polygon Obstacle was not created";
    }
}

TEST_F(RobotNavigationObstacleFactoryMotionConstraintTest, enemy_defense_area)
{
    auto obstacles =
        robot_navigation_obstacle_factory.createObstaclesFromMotionConstraint(
            TbotsProto::MotionConstraint::ENEMY_DEFENSE_AREA, world_ptr);
    EXPECT_EQ(1, obstacles.size());
    try
    {
        Rectangle expected(Point(3.383, -1.117), Point(4.8, 1.117));
        auto polygon_obstacle = dynamic_cast<GeomObstacle<Rectangle>&>(*obstacles[0]);
        EXPECT_TRUE(TestUtil::equalWithinTolerance(expected, polygon_obstacle.getGeom(),
                                                   METERS_PER_MILLIMETER));
    }
    catch (std::bad_cast&)
    {
        ADD_FAILURE() << "Polygon Obstacle was not created";
    }
}

TEST_F(RobotNavigationObstacleFactoryMotionConstraintTest, friendly_half)
{
    auto obstacles =
        robot_navigation_obstacle_factory.createObstaclesFromMotionConstraint(
            TbotsProto::MotionConstraint::FRIENDLY_HALF, world_ptr);
    EXPECT_EQ(1, obstacles.size());
    try
    {
        Rectangle expected(Point(-4.8, -3.3), Point(0.117, 3.3));
        auto polygon_obstacle = dynamic_cast<GeomObstacle<Rectangle>&>(*obstacles[0]);
        EXPECT_TRUE(TestUtil::equalWithinTolerance(expected, polygon_obstacle.getGeom(),
                                                   METERS_PER_MILLIMETER));
    }
    catch (std::bad_cast&)
    {
        ADD_FAILURE() << "Polygon Obstacle was not created";
    }
}

TEST_F(RobotNavigationObstacleFactoryMotionConstraintTest, enemy_half)
{
    auto obstacles =
        robot_navigation_obstacle_factory.createObstaclesFromMotionConstraint(
            TbotsProto::MotionConstraint::ENEMY_HALF, world_ptr);
    EXPECT_EQ(1, obstacles.size());
    try
    {
        Rectangle expected(Point(-0.117, -3.3), Point(4.8, 3.3));
        auto polygon_obstacle = dynamic_cast<GeomObstacle<Rectangle>&>(*obstacles[0]);
        EXPECT_TRUE(TestUtil::equalWithinTolerance(expected, polygon_obstacle.getGeom(),
                                                   METERS_PER_MILLIMETER));
    }
    catch (std::bad_cast&)
    {
        ADD_FAILURE() << "Polygon Obstacle was not created";
    }
}

TEST_F(RobotNavigationObstacleFactoryMotionConstraintTest, ball_placement_stadium)
{
    Ball new_ball               = Ball(Point(0, 0), Vector(0, 0), current_time);
    Point placement_point       = Point(1, 0);
    GameState ball_placement_gs = world_ptr->gameState();
    ball_placement_gs.updateRefereeCommand(RefereeCommand::BALL_PLACEMENT_THEM);
    ball_placement_gs.setBallPlacementPoint(placement_point);
    ball_placement_gs.updateBall(new_ball);
    world_ptr->updateBall(new_ball);
    world_ptr->updateGameState(ball_placement_gs);
    auto obstacles =
<<<<<<< HEAD
        robot_navigation_obstacle_factory.createObstaclesFromMotionConstraint(
            TbotsProto::MotionConstraint::AVOID_BALL_PLACEMENT_INTERFERENCE, world_ptr);
=======
        robot_navigation_obstacle_factory.createDynamicObstaclesFromMotionConstraint(
            TbotsProto::MotionConstraint::AVOID_BALL_PLACEMENT_INTERFERENCE, *world);
>>>>>>> 9e96efad
    EXPECT_EQ(1, obstacles.size());
    try
    {
        Stadium expected(Point(0, 0), Point(1, 0), 0.617);
        auto stadium_obstacle = dynamic_cast<GeomObstacle<Stadium>&>(*obstacles[0]);
        EXPECT_TRUE(TestUtil::equalWithinTolerance(expected, stadium_obstacle.getGeom(),
                                                   METERS_PER_MILLIMETER));
    }

    catch (std::bad_cast&)
    {
        ADD_FAILURE() << "Stadium Obstacle was not created";
    }
}

TEST_F(RobotNavigationObstacleFactoryMotionConstraintTest, ball_placement_rotated)
{
    Ball new_ball               = Ball(Point(0, 0), Vector(0, 0), current_time);
    Point placement_point       = Point(1, 1);
    GameState ball_placement_gs = world_ptr->gameState();
    ball_placement_gs.updateRefereeCommand(RefereeCommand::BALL_PLACEMENT_THEM);
    ball_placement_gs.setBallPlacementPoint(placement_point);
    ball_placement_gs.updateBall(new_ball);
    world_ptr->updateBall(new_ball);
    world_ptr->updateGameState(ball_placement_gs);
    auto obstacles =
<<<<<<< HEAD
        robot_navigation_obstacle_factory.createObstaclesFromMotionConstraint(
            TbotsProto::MotionConstraint::AVOID_BALL_PLACEMENT_INTERFERENCE, world_ptr);
=======
        robot_navigation_obstacle_factory.createDynamicObstaclesFromMotionConstraint(
            TbotsProto::MotionConstraint::AVOID_BALL_PLACEMENT_INTERFERENCE, *world);
>>>>>>> 9e96efad
    EXPECT_EQ(1, obstacles.size());
    try
    {
        Stadium expected(Point(0, 0), Point(1, 1), 0.617);
        auto stadium_obstacle = dynamic_cast<GeomObstacle<Stadium>&>(*obstacles[0]);
        EXPECT_TRUE(TestUtil::equalWithinTolerance(expected, stadium_obstacle.getGeom(),
                                                   METERS_PER_MILLIMETER));
    }
    catch (std::bad_cast&)
    {
        ADD_FAILURE() << "Stadium Obstacle was not created";
    }
}<|MERGE_RESOLUTION|>--- conflicted
+++ resolved
@@ -335,13 +335,8 @@
 TEST_F(RobotNavigationObstacleFactoryMotionConstraintTest, half_metre_around_ball)
 {
     auto obstacles =
-<<<<<<< HEAD
-        robot_navigation_obstacle_factory.createObstaclesFromMotionConstraint(
-            TbotsProto::MotionConstraint::HALF_METER_AROUND_BALL, world_ptr);
-=======
-        robot_navigation_obstacle_factory.createDynamicObstaclesFromMotionConstraint(
+        robot_navigation_obstacle_factory.createObstaclesFromMotionConstraint(
             TbotsProto::MotionConstraint::HALF_METER_AROUND_BALL, *world);
->>>>>>> 9e96efad
     EXPECT_EQ(1, obstacles.size());
     try
     {
@@ -462,13 +457,8 @@
     world_ptr->updateBall(new_ball);
     world_ptr->updateGameState(ball_placement_gs);
     auto obstacles =
-<<<<<<< HEAD
-        robot_navigation_obstacle_factory.createObstaclesFromMotionConstraint(
-            TbotsProto::MotionConstraint::AVOID_BALL_PLACEMENT_INTERFERENCE, world_ptr);
-=======
-        robot_navigation_obstacle_factory.createDynamicObstaclesFromMotionConstraint(
+        robot_navigation_obstacle_factory.createObstaclesFromMotionConstraint(
             TbotsProto::MotionConstraint::AVOID_BALL_PLACEMENT_INTERFERENCE, *world);
->>>>>>> 9e96efad
     EXPECT_EQ(1, obstacles.size());
     try
     {
@@ -495,13 +485,8 @@
     world_ptr->updateBall(new_ball);
     world_ptr->updateGameState(ball_placement_gs);
     auto obstacles =
-<<<<<<< HEAD
-        robot_navigation_obstacle_factory.createObstaclesFromMotionConstraint(
-            TbotsProto::MotionConstraint::AVOID_BALL_PLACEMENT_INTERFERENCE, world_ptr);
-=======
-        robot_navigation_obstacle_factory.createDynamicObstaclesFromMotionConstraint(
+        robot_navigation_obstacle_factory.createObstaclesFromMotionConstraint(
             TbotsProto::MotionConstraint::AVOID_BALL_PLACEMENT_INTERFERENCE, *world);
->>>>>>> 9e96efad
     EXPECT_EQ(1, obstacles.size());
     try
     {
