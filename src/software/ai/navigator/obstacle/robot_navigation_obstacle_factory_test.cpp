--- conflicted
+++ resolved
@@ -380,7 +380,6 @@
 
     catch (std::bad_cast&)
     {
-<<<<<<< HEAD
         ADD_FAILURE() << "Polygon Obstacle was not created";
     }
 }
@@ -419,8 +418,5 @@
     catch (std::bad_cast&)
     {
         ADD_FAILURE() << "Polygon Obstacle was not created";
-=======
-        ADD_FAILURE() << "Stadium Obstacle was not created";
->>>>>>> 5c40f21b
     }
 }