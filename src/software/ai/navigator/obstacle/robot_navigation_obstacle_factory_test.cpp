--- conflicted
+++ resolved
@@ -381,8 +381,6 @@
     catch (std::bad_cast&)
     {
         ADD_FAILURE() << "Stadium Obstacle was not created";
-<<<<<<< HEAD
-=======
     }
 }
 
@@ -410,6 +408,5 @@
     catch (std::bad_cast&)
     {
         ADD_FAILURE() << "Stadium Obstacle was not created";
->>>>>>> 040a00c7
     }
 }