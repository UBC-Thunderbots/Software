#include "software/ai/navigator/obstacle/robot_navigation_obstacle_factory.h"

#include <gtest/gtest.h>

#include <iostream>

#include "software/ai/navigator/obstacle/const_velocity_obstacle.hpp"
#include "software/ai/navigator/obstacle/geom_obstacle.hpp"
#include "software/ai/navigator/obstacle/trajectory_obstacle.hpp"
#include "software/geom/circle.h"
#include "software/geom/point.h"
#include "software/geom/polygon.h"
#include "software/geom/rectangle.h"
#include "software/test_util/test_util.h"
#include "software/world/robot.h"

class RobotNavigationObstacleFactoryTest : public testing::Test
{
   public:
    RobotNavigationObstacleFactoryTest()
        : current_time(Timestamp::fromSeconds(123)),
          robot_navigation_obstacle_factory(config)
    {
        config.set_robot_obstacle_inflation_factor(1.3);
        config.set_dynamic_enemy_robot_obstacle_horizon_sec(1.0);
        config.set_dynamic_enemy_robot_obstacle_min_speed_mps(0.5);
        robot_navigation_obstacle_factory = RobotNavigationObstacleFactory(config);
    }

    Timestamp current_time;
    TbotsProto::RobotNavigationObstacleConfig config;
    RobotNavigationObstacleFactory robot_navigation_obstacle_factory;
};

class RobotNavigationObstacleFactoryMotionConstraintTest : public testing::Test
{
   public:
    RobotNavigationObstacleFactoryMotionConstraintTest()
        : current_time(
              Timestamp::fromSeconds(123)),  // arbitrary point in time for testing
          field(Field::createSSLDivisionBField()),
          ball(Point(1, 2), Vector(-0.3, 0), current_time),
          friendly_team(Duration::fromMilliseconds(1000)),
          enemy_team(Duration::fromMilliseconds(1000)),
          world(std::make_shared<World>(World(field, ball, friendly_team, enemy_team))),
          robot_navigation_obstacle_factory(robot_navigation_obstacle_config)
    {
        robot_navigation_obstacle_config.set_robot_obstacle_inflation_factor(1.3);
        robot_navigation_obstacle_factory =
            RobotNavigationObstacleFactory(robot_navigation_obstacle_config);
    }

    void SetUp() override
    {
        Robot friendly_robot_0 = Robot(0, Point(0, 1), Vector(-1, -2), Angle::half(),
                                       AngularVelocity::threeQuarter(), current_time);

        Robot friendly_robot_1 = Robot(1, Point(3, -1), Vector(), Angle::zero(),
                                       AngularVelocity::zero(), current_time);

        friendly_team.updateRobots({friendly_robot_0, friendly_robot_1});
        friendly_team.assignGoalie(1);

        Robot enemy_robot_0 = Robot(0, Point(0.5, -2.5), Vector(), Angle::fromRadians(1),
                                    AngularVelocity::fromRadians(2), current_time);

        Robot enemy_robot_1 = Robot(1, Point(), Vector(-0.5, 4), Angle::quarter(),
                                    AngularVelocity::half(), current_time);

        enemy_team.updateRobots({enemy_robot_0, enemy_robot_1});
        enemy_team.assignGoalie(0);

        // Construct the world with arguments
        world = std::make_shared<World>(World(field, ball, friendly_team, enemy_team));
    }

    Timestamp current_time;
    Field field;
    Ball ball;
    Team friendly_team;
    Team enemy_team;
    std::shared_ptr<World> world;
    RobotNavigationObstacleFactory robot_navigation_obstacle_factory;
    TbotsProto::RobotNavigationObstacleConfig robot_navigation_obstacle_config;
};

TEST_F(RobotNavigationObstacleFactoryTest, create_rectangle_obstacle)
{
    Rectangle rectangle(Point(1, 3), Point(5, 8));
    Rectangle expected({0.883, 2.883}, {5.117, 8.117});
    ObstaclePtr obstacle = robot_navigation_obstacle_factory.createFromShape(rectangle);
    try
    {
        auto rectangle_obstacle = dynamic_cast<GeomObstacle<Rectangle>&>(*obstacle);
        EXPECT_EQ(expected, rectangle_obstacle.getGeom());
    }
    catch (std::bad_cast&)
    {
        ADD_FAILURE() << "Rectangle Obstacle was not created for a rectangle";
    }
}

TEST_F(RobotNavigationObstacleFactoryTest, create_ball_obstacle)
{
    Point origin(2.5, 4);
    Circle expected(origin, 0.1385);
    ObstaclePtr obstacle =
        robot_navigation_obstacle_factory.createFromBallPosition(origin);

    try
    {
        auto circle_obstacle = dynamic_cast<GeomObstacle<Circle>&>(*obstacle);
        EXPECT_EQ(expected, circle_obstacle.getGeom());
    }
    catch (std::bad_cast&)
    {
        ADD_FAILURE() << "GeomObstacle<Circle>Ptr was not created for a ball";
    }
}

TEST_F(RobotNavigationObstacleFactoryTest, static_robot_obstacle_1)
{
    Point origin(2.5, 4);
    Circle expected(origin, 0.207);
    ObstaclePtr obstacle =
        robot_navigation_obstacle_factory.createStaticObstacleFromRobotPosition(origin);

    try
    {
        auto circle_obstacle = dynamic_cast<GeomObstacle<Circle>&>(*obstacle);
        EXPECT_EQ(expected, circle_obstacle.getGeom());
    }
    catch (std::bad_cast&)
    {
        ADD_FAILURE() << "GeomObstacle<Circle>Ptr was not created for a robot";
    }
}

TEST_F(RobotNavigationObstacleFactoryTest, static_robot_obstacle_2)
{
    Point origin(2.3, 3);
    Vector velocity(0.0, 0.0);
    Angle orientation(Angle::fromRadians(2.2));
    AngularVelocity angular_velocity(AngularVelocity::fromRadians(-0.6));
    Circle expected(origin, 0.207);
    Robot robot = Robot(3, origin, velocity, orientation, angular_velocity, current_time);
    ObstaclePtr obstacle =
        robot_navigation_obstacle_factory.createStaticObstacleFromRobotPosition(
            robot.position());

    try
    {
        auto circle_obstacle = dynamic_cast<GeomObstacle<Circle>&>(*obstacle);
        EXPECT_TRUE(TestUtil::equalWithinTolerance(expected, circle_obstacle.getGeom(),
                                                   METERS_PER_MILLIMETER));
    }
    catch (std::bad_cast&)
    {
        ADD_FAILURE() << "GeomObstacle<Circle>Ptr was not created for a stationary robot";
    }
}

TEST_F(RobotNavigationObstacleFactoryTest, stadium_enemy_robot_obstacle)
{
    Point origin(1.0, 1.0);
    Vector velocity(1.0, 0.0);
    Robot robot =
        Robot(4, origin, velocity, Angle::zero(), AngularVelocity::zero(), current_time);
    ObstaclePtr obstacle =
        robot_navigation_obstacle_factory.createStadiumEnemyRobotObstacle(robot);

    try
    {
        auto circle_obstacle = dynamic_cast<GeomObstacle<Stadium>&>(*obstacle);
        TestUtil::equalWithinTolerance(
            Stadium(origin,
                    origin + velocity * config.dynamic_enemy_robot_obstacle_horizon_sec(),
                    ROBOT_MAX_RADIUS_METERS * config.robot_obstacle_inflation_factor()),
            circle_obstacle.getGeom());
    }
    catch (std::bad_cast&)
    {
        ADD_FAILURE()
            << "GeomObstacle<Circle>Ptr was not created for a stadium enemy robot";
    }
}

TEST_F(RobotNavigationObstacleFactoryTest, enemy_robot_obstacle_slow)
{
    Point origin(1.0, 1.0);
    // Speed just slightly below the minimum speed for the obstacle to be considered
    // dynamic
    Vector velocity(config.dynamic_enemy_robot_obstacle_min_speed_mps() - 0.01, 0.0);
    Robot robot =
        Robot(4, origin, velocity, Angle::zero(), AngularVelocity::zero(), current_time);
    ObstaclePtr obstacle =
        robot_navigation_obstacle_factory.createStadiumEnemyRobotObstacle(robot);

    try
    {
        auto circle_obstacle = dynamic_cast<GeomObstacle<Circle>&>(*obstacle);
        TestUtil::equalWithinTolerance(
            Circle(origin,
                   ROBOT_MAX_RADIUS_METERS * config.robot_obstacle_inflation_factor()),
            circle_obstacle.getGeom());
    }
    catch (std::bad_cast&)
    {
        ADD_FAILURE()
            << "GeomObstacle<Circle>Ptr was not created for a stadium enemy robot";
    }
}

TEST_F(RobotNavigationObstacleFactoryTest, trajectory_robot_obstacle)
{
    Point origin(1.0, 1.0);
    Point end(5.0, 1.0);
    Vector velocity(1.0, 0.0);
    Robot robot =
        Robot(4, origin, velocity, Angle::zero(), AngularVelocity::zero(), current_time);

    TrajectoryPath trajectory(std::make_shared<BangBangTrajectory2D>(
                                  origin, end, velocity, KinematicConstraints(1, 1, 1)),
                              BangBangTrajectory2D::generator);

    ObstaclePtr obstacle =
        robot_navigation_obstacle_factory.createFromMovingRobot(robot, trajectory);

    try
    {
        auto circle_obstacle = dynamic_cast<TrajectoryObstacle<Circle>&>(*obstacle);
        TestUtil::equalWithinTolerance(
            Circle(origin,
                   ROBOT_MAX_RADIUS_METERS * config.robot_obstacle_inflation_factor()),
            circle_obstacle.getGeom());

        EXPECT_TRUE(obstacle->contains(origin, 0.0));
        EXPECT_FALSE(obstacle->contains(end, 0.0));

        double half_way = trajectory.getTotalTime() / 2;
        EXPECT_TRUE(obstacle->contains(trajectory.getPosition(half_way), half_way));

        double total_duration = trajectory.getTotalTime();
        EXPECT_TRUE(obstacle->contains(end, total_duration));
    }
    catch (std::bad_cast&)
    {
        ADD_FAILURE()
            << "TrajectoryObstacle<Circle>Ptr was not created for a robot with trajectory";
    }
}

TEST_F(RobotNavigationObstacleFactoryTest, const_velocity_enemy_robot_obstacle)
{
    Point origin(1.0, 1.0);
    Vector velocity(1.0, 0.0);
    Robot robot =
        Robot(4, origin, velocity, Angle::zero(), AngularVelocity::zero(), current_time);
    ObstaclePtr obstacle =
        robot_navigation_obstacle_factory.createConstVelocityEnemyRobotObstacle(robot);

    try
    {
        auto circle_obstacle = dynamic_cast<ConstVelocityObstacle<Circle>&>(*obstacle);
        TestUtil::equalWithinTolerance(
            Circle(origin,
                   ROBOT_MAX_RADIUS_METERS * config.robot_obstacle_inflation_factor()),
            circle_obstacle.getGeom());

        // Verify that the obstacle has moved forward 0.3 seconds into the future
        TestUtil::equalWithinTolerance(obstacle->distance(Point(1.3, 1.0), 0.3), 0.0,
                                       0.001);
    }
    catch (std::bad_cast&)
    {
        ADD_FAILURE()
            << "ConstVelocityObstacle<Circle>Ptr was not created for a const velocity enemy robot";
    }
}

TEST_F(RobotNavigationObstacleFactoryTest, trajectory_obstacle)
{
    Point origin(1.0, 1.0);
    Point destination(4.0, 1.0);
    Vector velocity(1.0, 0.0);

    auto trajectory = std::make_shared<BangBangTrajectory2D>(
        origin, destination, velocity, KinematicConstraints(1.0, 1.0, 1.0));
    TrajectoryPath trajectory_path(trajectory, BangBangTrajectory2D::generator);

    Robot robot =
        Robot(4, origin, velocity, Angle::zero(), AngularVelocity::zero(), current_time);
    ObstaclePtr obstacle = robot_navigation_obstacle_factory.createCircleWithTrajectory(
        Circle(origin, ROBOT_MAX_RADIUS_METERS), trajectory_path);

    try
    {
        auto circle_obstacle = dynamic_cast<TrajectoryObstacle<Circle>&>(*obstacle);
        TestUtil::equalWithinTolerance(
            Circle(origin,
                   ROBOT_MAX_RADIUS_METERS * config.robot_obstacle_inflation_factor()),
            circle_obstacle.getGeom());

        // Verify that the obstacle does move in the future
        EXPECT_FALSE(
            obstacle->contains(origin - Vector(ROBOT_MAX_RADIUS_METERS, 0.0), 0.5));
    }
    catch (std::bad_cast&)
    {
        ADD_FAILURE()
            << "TrajectoryObstacle<Circle>Ptr was not created for a trajectory obstacle";
    }
}

TEST_F(RobotNavigationObstacleFactoryMotionConstraintTest, centre_circle)
{
    auto obstacles =
<<<<<<< HEAD
        robot_navigation_obstacle_factory.createObstaclesFromMotionConstraint(
            TbotsProto::MotionConstraint::CENTER_CIRCLE, world);
=======
        robot_navigation_obstacle_factory.createStaticObstaclesFromMotionConstraint(
            TbotsProto::MotionConstraint::CENTER_CIRCLE, world->field());
>>>>>>> dadec2ed
    EXPECT_EQ(1, obstacles.size());
    try
    {
        Circle expected({0, 0}, 0.617);
        auto circle_obstacle = dynamic_cast<GeomObstacle<Circle>&>(*obstacles[0]);
        EXPECT_TRUE(TestUtil::equalWithinTolerance(expected, circle_obstacle.getGeom(),
                                                   METERS_PER_MILLIMETER));
    }
    catch (std::bad_cast&)
    {
        ADD_FAILURE() << "Circle Obstacle was not created";
    }
}

TEST_F(RobotNavigationObstacleFactoryMotionConstraintTest, half_metre_around_ball)
{
    auto obstacles =
        robot_navigation_obstacle_factory.createObstaclesFromMotionConstraint(
            TbotsProto::MotionConstraint::HALF_METER_AROUND_BALL, world);
    EXPECT_EQ(1, obstacles.size());
    try
    {
        Circle expected({1, 2}, 0.617);
        auto circle_obstacle = dynamic_cast<GeomObstacle<Circle>&>(*obstacles[0]);
        EXPECT_TRUE(TestUtil::equalWithinTolerance(expected, circle_obstacle.getGeom(),
                                                   METERS_PER_MILLIMETER));
    }
    catch (std::bad_cast&)
    {
        ADD_FAILURE() << "Circle Obstacle was not created";
    }
}

TEST_F(RobotNavigationObstacleFactoryMotionConstraintTest, inflated_enemy_defense_area)
{
    auto obstacles =
<<<<<<< HEAD
        robot_navigation_obstacle_factory.createObstaclesFromMotionConstraint(
            TbotsProto::MotionConstraint::INFLATED_ENEMY_DEFENSE_AREA, world);
=======
        robot_navigation_obstacle_factory.createStaticObstaclesFromMotionConstraint(
            TbotsProto::MotionConstraint::INFLATED_ENEMY_DEFENSE_AREA, world->field());
>>>>>>> dadec2ed
    EXPECT_EQ(1, obstacles.size());
    try
    {
        Rectangle expected(Point(3.083, -1.417), Point(4.8, 1.417));
        auto polygon_obstacle = dynamic_cast<GeomObstacle<Rectangle>&>(*obstacles[0]);
        EXPECT_TRUE(TestUtil::equalWithinTolerance(expected, polygon_obstacle.getGeom(),
                                                   METERS_PER_MILLIMETER));
    }
    catch (std::bad_cast&)
    {
        ADD_FAILURE() << "Polygon Obstacle was not created";
    }
}

TEST_F(RobotNavigationObstacleFactoryMotionConstraintTest, friendly_defense_area)
{
    auto obstacles =
<<<<<<< HEAD
        robot_navigation_obstacle_factory.createObstaclesFromMotionConstraint(
            TbotsProto::MotionConstraint::FRIENDLY_DEFENSE_AREA, world);
=======
        robot_navigation_obstacle_factory.createStaticObstaclesFromMotionConstraint(
            TbotsProto::MotionConstraint::FRIENDLY_DEFENSE_AREA, world->field());
>>>>>>> dadec2ed
    EXPECT_EQ(1, obstacles.size());
    try
    {
        Rectangle expected(Point(-4.8, -1.117), Point(-3.383, 1.117));
        auto polygon_obstacle = dynamic_cast<GeomObstacle<Rectangle>&>(*obstacles[0]);
        EXPECT_TRUE(TestUtil::equalWithinTolerance(expected, polygon_obstacle.getGeom(),
                                                   METERS_PER_MILLIMETER));
    }
    catch (std::bad_cast&)
    {
        ADD_FAILURE() << "Polygon Obstacle was not created";
    }
}

TEST_F(RobotNavigationObstacleFactoryMotionConstraintTest, enemy_defense_area)
{
    auto obstacles =
<<<<<<< HEAD
        robot_navigation_obstacle_factory.createObstaclesFromMotionConstraint(
            TbotsProto::MotionConstraint::ENEMY_DEFENSE_AREA, world);
=======
        robot_navigation_obstacle_factory.createStaticObstaclesFromMotionConstraint(
            TbotsProto::MotionConstraint::ENEMY_DEFENSE_AREA, world->field());
>>>>>>> dadec2ed
    EXPECT_EQ(1, obstacles.size());
    try
    {
        Rectangle expected(Point(3.383, -1.117), Point(4.8, 1.117));
        auto polygon_obstacle = dynamic_cast<GeomObstacle<Rectangle>&>(*obstacles[0]);
        EXPECT_TRUE(TestUtil::equalWithinTolerance(expected, polygon_obstacle.getGeom(),
                                                   METERS_PER_MILLIMETER));
    }
    catch (std::bad_cast&)
    {
        ADD_FAILURE() << "Polygon Obstacle was not created";
    }
}

TEST_F(RobotNavigationObstacleFactoryMotionConstraintTest, friendly_half)
{
    auto obstacles =
<<<<<<< HEAD
        robot_navigation_obstacle_factory.createObstaclesFromMotionConstraint(
            TbotsProto::MotionConstraint::FRIENDLY_HALF, world);
=======
        robot_navigation_obstacle_factory.createStaticObstaclesFromMotionConstraint(
            TbotsProto::MotionConstraint::FRIENDLY_HALF, world->field());
>>>>>>> dadec2ed
    EXPECT_EQ(1, obstacles.size());
    try
    {
        Rectangle expected(Point(-4.8, -3.3), Point(0.117, 3.3));
        auto polygon_obstacle = dynamic_cast<GeomObstacle<Rectangle>&>(*obstacles[0]);
        EXPECT_TRUE(TestUtil::equalWithinTolerance(expected, polygon_obstacle.getGeom(),
                                                   METERS_PER_MILLIMETER));
    }
    catch (std::bad_cast&)
    {
        ADD_FAILURE() << "Polygon Obstacle was not created";
    }
}

TEST_F(RobotNavigationObstacleFactoryMotionConstraintTest, enemy_half)
{
    auto obstacles =
<<<<<<< HEAD
        robot_navigation_obstacle_factory.createObstaclesFromMotionConstraint(
            TbotsProto::MotionConstraint::ENEMY_HALF, world);
=======
        robot_navigation_obstacle_factory.createStaticObstaclesFromMotionConstraint(
            TbotsProto::MotionConstraint::ENEMY_HALF, world->field());
>>>>>>> dadec2ed
    EXPECT_EQ(1, obstacles.size());
    try
    {
        Rectangle expected(Point(-0.117, -3.3), Point(4.8, 3.3));
        auto polygon_obstacle = dynamic_cast<GeomObstacle<Rectangle>&>(*obstacles[0]);
        EXPECT_TRUE(TestUtil::equalWithinTolerance(expected, polygon_obstacle.getGeom(),
                                                   METERS_PER_MILLIMETER));
    }
    catch (std::bad_cast&)
    {
        ADD_FAILURE() << "Polygon Obstacle was not created";
    }
}

TEST_F(RobotNavigationObstacleFactoryMotionConstraintTest, ball_placement_stadium)
{
    Ball new_ball               = Ball(Point(0, 0), Vector(0, 0), current_time);
    Point placement_point       = Point(1, 0);
    GameState ball_placement_gs = world->gameState();
    ball_placement_gs.updateRefereeCommand(RefereeCommand::BALL_PLACEMENT_THEM);
    ball_placement_gs.setBallPlacementPoint(placement_point);
    ball_placement_gs.updateBall(new_ball);
    world->updateBall(new_ball);
    world->updateGameState(ball_placement_gs);
    auto obstacles =
        robot_navigation_obstacle_factory.createObstaclesFromMotionConstraint(
            TbotsProto::MotionConstraint::AVOID_BALL_PLACEMENT_INTERFERENCE, world);
    EXPECT_EQ(1, obstacles.size());
    try
    {
        Stadium expected(Point(0, 0), Point(1, 0), 0.617);
        auto stadium_obstacle = dynamic_cast<GeomObstacle<Stadium>&>(*obstacles[0]);
        EXPECT_TRUE(TestUtil::equalWithinTolerance(expected, stadium_obstacle.getGeom(),
                                                   METERS_PER_MILLIMETER));
    }

    catch (std::bad_cast&)
    {
        ADD_FAILURE() << "Stadium Obstacle was not created";
    }
}

TEST_F(RobotNavigationObstacleFactoryMotionConstraintTest, ball_placement_rotated)
{
    Ball new_ball               = Ball(Point(0, 0), Vector(0, 0), current_time);
    Point placement_point       = Point(1, 1);
    GameState ball_placement_gs = world->gameState();
    ball_placement_gs.updateRefereeCommand(RefereeCommand::BALL_PLACEMENT_THEM);
    ball_placement_gs.setBallPlacementPoint(placement_point);
    ball_placement_gs.updateBall(new_ball);
    world->updateBall(new_ball);
    world->updateGameState(ball_placement_gs);
    auto obstacles =
        robot_navigation_obstacle_factory.createDynamicObstaclesFromMotionConstraint(
            TbotsProto::MotionConstraint::AVOID_BALL_PLACEMENT_INTERFERENCE, world);
    EXPECT_EQ(1, obstacles.size());
    try
    {
        Stadium expected(Point(0, 0), Point(1, 1), 0.617);
        auto stadium_obstacle = dynamic_cast<GeomObstacle<Stadium>&>(*obstacles[0]);
        EXPECT_TRUE(TestUtil::equalWithinTolerance(expected, stadium_obstacle.getGeom(),
                                                   METERS_PER_MILLIMETER));
    }
    catch (std::bad_cast&)
    {
        ADD_FAILURE() << "Stadium Obstacle was not created";
    }
}<|MERGE_RESOLUTION|>--- conflicted
+++ resolved
@@ -12,7 +12,7 @@
 #include "software/geom/polygon.h"
 #include "software/geom/rectangle.h"
 #include "software/test_util/test_util.h"
-#include "software/world/robot.h"
+#include "software/world_ptr/robot.h"
 
 class RobotNavigationObstacleFactoryTest : public testing::Test
 {
@@ -42,7 +42,7 @@
           ball(Point(1, 2), Vector(-0.3, 0), current_time),
           friendly_team(Duration::fromMilliseconds(1000)),
           enemy_team(Duration::fromMilliseconds(1000)),
-          world(std::make_shared<World>(World(field, ball, friendly_team, enemy_team))),
+          world_ptr(std::make_shared<World>(field, ball, friendly_team, enemy_team)),
           robot_navigation_obstacle_factory(robot_navigation_obstacle_config)
     {
         robot_navigation_obstacle_config.set_robot_obstacle_inflation_factor(1.3);
@@ -70,8 +70,8 @@
         enemy_team.updateRobots({enemy_robot_0, enemy_robot_1});
         enemy_team.assignGoalie(0);
 
-        // Construct the world with arguments
-        world = std::make_shared<World>(World(field, ball, friendly_team, enemy_team));
+        // Construct the world_ptr with arguments
+        world_ptr = std::make_shared<World>(World(field, ball, friendly_team, enemy_team));
     }
 
     Timestamp current_time;
@@ -79,7 +79,7 @@
     Ball ball;
     Team friendly_team;
     Team enemy_team;
-    std::shared_ptr<World> world;
+    std::shared_ptr<World> world_ptr;
     RobotNavigationObstacleFactory robot_navigation_obstacle_factory;
     TbotsProto::RobotNavigationObstacleConfig robot_navigation_obstacle_config;
 };
@@ -315,13 +315,8 @@
 TEST_F(RobotNavigationObstacleFactoryMotionConstraintTest, centre_circle)
 {
     auto obstacles =
-<<<<<<< HEAD
-        robot_navigation_obstacle_factory.createObstaclesFromMotionConstraint(
-            TbotsProto::MotionConstraint::CENTER_CIRCLE, world);
-=======
-        robot_navigation_obstacle_factory.createStaticObstaclesFromMotionConstraint(
-            TbotsProto::MotionConstraint::CENTER_CIRCLE, world->field());
->>>>>>> dadec2ed
+        robot_navigation_obstacle_factory.createObstaclesFromMotionConstraint(
+            TbotsProto::MotionConstraint::CENTER_CIRCLE, world_ptr);
     EXPECT_EQ(1, obstacles.size());
     try
     {
@@ -340,7 +335,7 @@
 {
     auto obstacles =
         robot_navigation_obstacle_factory.createObstaclesFromMotionConstraint(
-            TbotsProto::MotionConstraint::HALF_METER_AROUND_BALL, world);
+            TbotsProto::MotionConstraint::HALF_METER_AROUND_BALL, world_ptr);
     EXPECT_EQ(1, obstacles.size());
     try
     {
@@ -358,13 +353,8 @@
 TEST_F(RobotNavigationObstacleFactoryMotionConstraintTest, inflated_enemy_defense_area)
 {
     auto obstacles =
-<<<<<<< HEAD
-        robot_navigation_obstacle_factory.createObstaclesFromMotionConstraint(
-            TbotsProto::MotionConstraint::INFLATED_ENEMY_DEFENSE_AREA, world);
-=======
-        robot_navigation_obstacle_factory.createStaticObstaclesFromMotionConstraint(
-            TbotsProto::MotionConstraint::INFLATED_ENEMY_DEFENSE_AREA, world->field());
->>>>>>> dadec2ed
+        robot_navigation_obstacle_factory.createObstaclesFromMotionConstraint(
+            TbotsProto::MotionConstraint::INFLATED_ENEMY_DEFENSE_AREA, world_ptr);
     EXPECT_EQ(1, obstacles.size());
     try
     {
@@ -382,13 +372,8 @@
 TEST_F(RobotNavigationObstacleFactoryMotionConstraintTest, friendly_defense_area)
 {
     auto obstacles =
-<<<<<<< HEAD
-        robot_navigation_obstacle_factory.createObstaclesFromMotionConstraint(
-            TbotsProto::MotionConstraint::FRIENDLY_DEFENSE_AREA, world);
-=======
-        robot_navigation_obstacle_factory.createStaticObstaclesFromMotionConstraint(
-            TbotsProto::MotionConstraint::FRIENDLY_DEFENSE_AREA, world->field());
->>>>>>> dadec2ed
+        robot_navigation_obstacle_factory.createObstaclesFromMotionConstraint(
+            TbotsProto::MotionConstraint::FRIENDLY_DEFENSE_AREA, world_ptr);
     EXPECT_EQ(1, obstacles.size());
     try
     {
@@ -406,13 +391,8 @@
 TEST_F(RobotNavigationObstacleFactoryMotionConstraintTest, enemy_defense_area)
 {
     auto obstacles =
-<<<<<<< HEAD
-        robot_navigation_obstacle_factory.createObstaclesFromMotionConstraint(
-            TbotsProto::MotionConstraint::ENEMY_DEFENSE_AREA, world);
-=======
-        robot_navigation_obstacle_factory.createStaticObstaclesFromMotionConstraint(
-            TbotsProto::MotionConstraint::ENEMY_DEFENSE_AREA, world->field());
->>>>>>> dadec2ed
+        robot_navigation_obstacle_factory.createObstaclesFromMotionConstraint(
+            TbotsProto::MotionConstraint::ENEMY_DEFENSE_AREA, world_ptr);
     EXPECT_EQ(1, obstacles.size());
     try
     {
@@ -430,13 +410,8 @@
 TEST_F(RobotNavigationObstacleFactoryMotionConstraintTest, friendly_half)
 {
     auto obstacles =
-<<<<<<< HEAD
-        robot_navigation_obstacle_factory.createObstaclesFromMotionConstraint(
-            TbotsProto::MotionConstraint::FRIENDLY_HALF, world);
-=======
-        robot_navigation_obstacle_factory.createStaticObstaclesFromMotionConstraint(
-            TbotsProto::MotionConstraint::FRIENDLY_HALF, world->field());
->>>>>>> dadec2ed
+        robot_navigation_obstacle_factory.createObstaclesFromMotionConstraint(
+            TbotsProto::MotionConstraint::FRIENDLY_HALF, world_ptr);
     EXPECT_EQ(1, obstacles.size());
     try
     {
@@ -454,13 +429,8 @@
 TEST_F(RobotNavigationObstacleFactoryMotionConstraintTest, enemy_half)
 {
     auto obstacles =
-<<<<<<< HEAD
-        robot_navigation_obstacle_factory.createObstaclesFromMotionConstraint(
-            TbotsProto::MotionConstraint::ENEMY_HALF, world);
-=======
-        robot_navigation_obstacle_factory.createStaticObstaclesFromMotionConstraint(
-            TbotsProto::MotionConstraint::ENEMY_HALF, world->field());
->>>>>>> dadec2ed
+        robot_navigation_obstacle_factory.createObstaclesFromMotionConstraint(
+            TbotsProto::MotionConstraint::ENEMY_HALF, world_ptr);
     EXPECT_EQ(1, obstacles.size());
     try
     {
@@ -479,15 +449,15 @@
 {
     Ball new_ball               = Ball(Point(0, 0), Vector(0, 0), current_time);
     Point placement_point       = Point(1, 0);
-    GameState ball_placement_gs = world->gameState();
+    GameState ball_placement_gs = world_ptr->gameState();
     ball_placement_gs.updateRefereeCommand(RefereeCommand::BALL_PLACEMENT_THEM);
     ball_placement_gs.setBallPlacementPoint(placement_point);
     ball_placement_gs.updateBall(new_ball);
-    world->updateBall(new_ball);
-    world->updateGameState(ball_placement_gs);
-    auto obstacles =
-        robot_navigation_obstacle_factory.createObstaclesFromMotionConstraint(
-            TbotsProto::MotionConstraint::AVOID_BALL_PLACEMENT_INTERFERENCE, world);
+    world_ptr->updateBall(new_ball);
+    world_ptr->updateGameState(ball_placement_gs);
+    auto obstacles =
+        robot_navigation_obstacle_factory.createObstaclesFromMotionConstraint(
+            TbotsProto::MotionConstraint::AVOID_BALL_PLACEMENT_INTERFERENCE, world_ptr);
     EXPECT_EQ(1, obstacles.size());
     try
     {
@@ -507,15 +477,15 @@
 {
     Ball new_ball               = Ball(Point(0, 0), Vector(0, 0), current_time);
     Point placement_point       = Point(1, 1);
-    GameState ball_placement_gs = world->gameState();
+    GameState ball_placement_gs = world_ptr->gameState();
     ball_placement_gs.updateRefereeCommand(RefereeCommand::BALL_PLACEMENT_THEM);
     ball_placement_gs.setBallPlacementPoint(placement_point);
     ball_placement_gs.updateBall(new_ball);
-    world->updateBall(new_ball);
-    world->updateGameState(ball_placement_gs);
+    world_ptr->updateBall(new_ball);
+    world_ptr->updateGameState(ball_placement_gs);
     auto obstacles =
         robot_navigation_obstacle_factory.createDynamicObstaclesFromMotionConstraint(
-            TbotsProto::MotionConstraint::AVOID_BALL_PLACEMENT_INTERFERENCE, world);
+            TbotsProto::MotionConstraint::AVOID_BALL_PLACEMENT_INTERFERENCE, world_ptr);
     EXPECT_EQ(1, obstacles.size());
     try
     {
