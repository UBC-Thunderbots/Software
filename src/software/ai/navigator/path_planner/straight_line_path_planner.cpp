#include "software/ai/navigator/path_planner/straight_line_path_planner.h"

/**
 * This file contains the implementation of a straight line path planner
 * which returns a path consisting of only the start and destination
 * points.
 */

Path StraightLinePathPlanner::findPath(const Point &start, const Point &destination,
<<<<<<< HEAD
                                       const Rectangle &navigableArea,
=======
                                       const Rectangle &navigable_area,
>>>>>>> c1b33ff4
                                       const std::vector<Obstacle> &obstacles)
{
    return Path(std::vector<Point>({start, destination}));
}<|MERGE_RESOLUTION|>--- conflicted
+++ resolved
@@ -7,11 +7,7 @@
  */
 
 Path StraightLinePathPlanner::findPath(const Point &start, const Point &destination,
-<<<<<<< HEAD
-                                       const Rectangle &navigableArea,
-=======
                                        const Rectangle &navigable_area,
->>>>>>> c1b33ff4
                                        const std::vector<Obstacle> &obstacles)
 {
     return Path(std::vector<Point>({start, destination}));
