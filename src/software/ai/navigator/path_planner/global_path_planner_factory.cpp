#include "software/ai/navigator/path_planner/global_path_planner_factory.h"

GlobalPathPlannerFactory::GlobalPathPlannerFactory(
    const std::shared_ptr<const RobotNavigationObstacleConfig> navigation_obstacle_config,
    const Field &field)
{
    RobotNavigationObstacleFactory obstacle_factory =
        RobotNavigationObstacleFactory(navigation_obstacle_config);

    auto motion_constraint_enum_descriptor = TbotsProto::MotionConstraint_descriptor();

    // The idea of this is similar to Gray codes
    // (https://en.wikipedia.org/wiki/Gray_code#History_and_practical_application). The
    // idea is that each bit in the counter represents a MotionConstraint and whether it
    // is on and off. By cycling through every combination of bits, we'll consequently
    // also have every combination of MotionConstraints
    // (https://www.geeksforgeeks.org/generate-n-bit-gray-codes/)
    for (unsigned counter = 0;
         counter < std::pow(2, motion_constraint_enum_descriptor->value_count());
         ++counter)
    {
<<<<<<< HEAD
        std::set<TbotsProto::MotionConstraint> motion_constraint_obstacles;
=======
        std::set<TbotsProto::MotionConstraint> static_motion_constraints;
>>>>>>> 243b01bd

        // Use the value of the counter and bit arithmetic to get the motion constraint
        // obstacles out
        unsigned constraint_bits     = counter;
        bool has_dynamic_constraints = false;
        for (int j = 0; j < motion_constraint_enum_descriptor->value_count();
             ++j, constraint_bits >>= 1)
        {
            if (constraint_bits & 1)
            {
                TbotsProto::MotionConstraint constraint;
                auto enum_value = motion_constraint_enum_descriptor->value(j);
                bool parsed =
                    TbotsProto::MotionConstraint_Parse(enum_value->name(), &constraint);
                CHECK(parsed) << "Couldn't parse MotionConstraint with value: "
                              << enum_value->name() << std::endl;

                if (enum_value->options().HasExtension(TbotsProto::dynamic) &&
                    enum_value->options().GetExtension(TbotsProto::dynamic))
                {
                    dynamic_motion_constraints.insert(constraint);
                    has_dynamic_constraints = true;
                    break;
                }
<<<<<<< HEAD
                motion_constraint_obstacles.emplace(constraint);
=======
                static_motion_constraints.emplace(constraint);
>>>>>>> 243b01bd
            }
        }

        if (!has_dynamic_constraints)
        {
<<<<<<< HEAD
            auto obstacles = obstacle_factory.createFromMotionConstraints(
                motion_constraint_obstacles, field);
            planners.emplace(std::make_pair(
                motion_constraint_obstacles,
                std::make_shared<EnlsvgPathPlanner>(field.fieldBoundary(), obstacles,
                                                    ROBOT_MAX_RADIUS_METERS)));
=======
            auto obstacles = obstacle_factory.createStaticObstaclesFromMotionConstraints(
                static_motion_constraints, field);
            planners.emplace(std::make_pair(
                static_motion_constraints,
                std::make_shared<EnlsvgPathPlanner>(field.fieldBoundary(), obstacles,
                                                    ROBOT_MAX_RADIUS_METERS)));

            google::protobuf::RepeatedPtrField<TbotsProto::Obstacles>
                repeated_obstacle_proto;
            for (const auto &obstacle : obstacles)
            {
                *(repeated_obstacle_proto.Add()) = obstacle->createObstacleProto();
            }

            motion_constraint_to_obstacles.emplace(
                std::make_pair(static_motion_constraints, repeated_obstacle_proto));
>>>>>>> 243b01bd
        }
    }
}

std::shared_ptr<const EnlsvgPathPlanner> GlobalPathPlannerFactory::getPathPlanner(
    std::set<TbotsProto::MotionConstraint> constraints) const
{
    for (const auto &dynamic_constraint : dynamic_motion_constraints)
    {
        constraints.erase(dynamic_constraint);
    }
    try
    {
        return planners.at(constraints);
    }
    catch (std::out_of_range &e)
    {
        LOG(WARNING)
            << "GlobalPathPlannerFactory is unable to obtain a path planner for the following motion constraints: ";
        for (auto constraint : constraints)
        {
            LOG(WARNING) << toString(constraint);
        }
        LOG(WARNING) << "Returning obstacle-free planner.";
    }
    return planners.at({});
}

google::protobuf::RepeatedPtrField<TbotsProto::Obstacles>
GlobalPathPlannerFactory::getStaticObstacles(
    std::set<TbotsProto::MotionConstraint> constraints) const
{
    auto obstacles = motion_constraint_to_obstacles.at({});
    for (const auto &dynamic_constraint : dynamic_motion_constraints)
    {
        constraints.erase(dynamic_constraint);
    }
    try
    {
        obstacles = motion_constraint_to_obstacles.at(constraints);
    }
    catch (std::out_of_range &e)
    {
        LOG(WARNING)
            << "GlobalPathPlannerFactory is unable to obtain obstacles for the following motion constraints: ";
        for (auto constraint : constraints)
        {
            LOG(WARNING) << toString(constraint);
        }
        LOG(WARNING) << "Returning no obstacles.";
    }
    return obstacles;
}<|MERGE_RESOLUTION|>--- conflicted
+++ resolved
@@ -19,11 +19,7 @@
          counter < std::pow(2, motion_constraint_enum_descriptor->value_count());
          ++counter)
     {
-<<<<<<< HEAD
-        std::set<TbotsProto::MotionConstraint> motion_constraint_obstacles;
-=======
         std::set<TbotsProto::MotionConstraint> static_motion_constraints;
->>>>>>> 243b01bd
 
         // Use the value of the counter and bit arithmetic to get the motion constraint
         // obstacles out
@@ -48,24 +44,12 @@
                     has_dynamic_constraints = true;
                     break;
                 }
-<<<<<<< HEAD
-                motion_constraint_obstacles.emplace(constraint);
-=======
                 static_motion_constraints.emplace(constraint);
->>>>>>> 243b01bd
             }
         }
 
         if (!has_dynamic_constraints)
         {
-<<<<<<< HEAD
-            auto obstacles = obstacle_factory.createFromMotionConstraints(
-                motion_constraint_obstacles, field);
-            planners.emplace(std::make_pair(
-                motion_constraint_obstacles,
-                std::make_shared<EnlsvgPathPlanner>(field.fieldBoundary(), obstacles,
-                                                    ROBOT_MAX_RADIUS_METERS)));
-=======
             auto obstacles = obstacle_factory.createStaticObstaclesFromMotionConstraints(
                 static_motion_constraints, field);
             planners.emplace(std::make_pair(
@@ -82,7 +66,6 @@
 
             motion_constraint_to_obstacles.emplace(
                 std::make_pair(static_motion_constraints, repeated_obstacle_proto));
->>>>>>> 243b01bd
         }
     }
 }
