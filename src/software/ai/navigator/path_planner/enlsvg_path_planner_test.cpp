--- conflicted
+++ resolved
@@ -714,16 +714,10 @@
     // Create static obstacles with friendly and enemy defense areas blocked off along
     // with the centre circle
     std::vector<ObstaclePtr> obstacles = {
-<<<<<<< HEAD
-        robot_navigation_obstacle_factory.createFromMotionConstraints(
-            {TbotsProto::MotionConstraint::CENTER_CIRCLE, MotionConstraint::FRIENDLY_DEFENSE_AREA,
-             MotionConstraint::ENEMY_DEFENSE_AREA},
-=======
         robot_navigation_obstacle_factory.createStaticObstaclesFromMotionConstraints(
             {TbotsProto::MotionConstraint::CENTER_CIRCLE,
              TbotsProto::MotionConstraint::FRIENDLY_DEFENSE_AREA,
              TbotsProto::MotionConstraint::ENEMY_DEFENSE_AREA},
->>>>>>> 243b01bd
             world.field()),
     };
 
