--- conflicted
+++ resolved
@@ -716,13 +716,8 @@
     std::vector<ObstaclePtr> obstacles = {
         robot_navigation_obstacle_factory.createFromMotionConstraints(
             {TbotsProto::MotionConstraint::CENTER_CIRCLE,
-<<<<<<< HEAD
-             MotionConstraint::FRIENDLY_DEFENSE_AREA,
-             MotionConstraint::ENEMY_DEFENSE_AREA},
-=======
              TbotsProto::MotionConstraint::FRIENDLY_DEFENSE_AREA,
              TbotsProto::MotionConstraint::ENEMY_DEFENSE_AREA},
->>>>>>> b107c1b2
             world.field()),
     };
 
