--- conflicted
+++ resolved
@@ -18,22 +18,14 @@
      *
      * @param start start point
      * @param destination destination point
-<<<<<<< HEAD
-     * @param navigableArea Rectangle representing the navigable area
-=======
      * @param navigable_area Rectangle representing the navigable area
->>>>>>> c1b33ff4
      * @param obstacles obstacles to avoid
      *
      * @return a vector of points that is the optimal path avoiding obstacles
      * 		if no valid path then return empty vector
      */
     Path findPath(const Point &start, const Point &destination,
-<<<<<<< HEAD
-                  const Rectangle &navigableArea,
-=======
                   const Rectangle &navigable_area,
->>>>>>> c1b33ff4
                   const std::vector<Obstacle> &obstacles) override;
 
    private:
