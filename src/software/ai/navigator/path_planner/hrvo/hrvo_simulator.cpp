--- conflicted
+++ resolved
@@ -56,48 +56,7 @@
         max_speed = robot_constants.robot_max_speed_m_per_s;
     }
 
-<<<<<<< HEAD
-    // Get this robot's destination point, if it has a primitive
-    // If this robot does not have a primitive, then set its current position as its
-    // destination
-    Point destination_point      = robot.position();
-    double speed_at_goal         = 0.0;
-    const auto &robot_primitives = primitive_set.robot_primitives();
-    auto primitive_iter          = robot_primitives.find(robot.id());
-    if (primitive_iter != robot_primitives.end())
-    {
-        TbotsProto::Primitive primitive = primitive_iter->second;
-        TbotsProto::Point destination_point_proto;
-
-        // TODO (#2873): This code block is repeated inside HRVOAgent.cpp.
-        // and it just calculates the path point from the primitive.
-        // this can be factored out to a function, so that its usage can called by the
-        // simulator and for each agent.
-        if (primitive.has_move())
-        {
-            const auto &move_primitive = primitive.move();
-            const auto &motion_control = move_primitive.motion_control();
-            // TODO (#2418): Update implementation of Primitive to support
-            // multiple path points and remove this check
-            if (motion_control.path().points().size() < 2)
-            {
-                LOG(WARNING) << "Empty path: " << motion_control.path().points().size()
-                             << std::endl;
-                return;
-            }
-
-
-            auto destination  = motion_control.path().points().at(1);
-            destination_point = Point(destination.x_meters(), destination.y_meters());
-
-            max_speed = move_primitive.max_speed_m_per_s();
-        }
-    }
-
-    // Max distance which the robot can travel in one time step + scaling
-=======
     // Max distance which the robot can travel in one time step
->>>>>>> 6d8caafc
     double max_radius = (max_speed * time_step.toSeconds()) / 2;
     RobotPath path    = RobotPath({PathPoint(robot.position(), 0.0)}, max_radius);
 
