#include "hrvo_simulator.h"

HRVOSimulator::HRVOSimulator(RobotId robot_id) : robot_id(robot_id), robots(), world(std::nullopt), primitive_set() {}

void HRVOSimulator::updateWorld(const World &world,
                                const RobotConstants_t &robot_constants,
                                Duration time_step)
{
    this->world = world;

    auto &friendlies = world.friendlyTeam();
    auto &enemies    = world.enemyTeam();

    // initialize an array of bits, with each bit corresponding to the robot whose id is
    // the index this keeps track of all the friendly robot ids in the world packet
    std::vector<bool> tracked_friendlies(
        std::max(static_cast<int>(MAX_ROBOT_IDS_PER_SIDE),
                 static_cast<int>(friendlies.numRobots())),
        false);
    std::vector<bool> tracked_enemies(std::max(static_cast<int>(MAX_ROBOT_IDS_PER_SIDE),
                                               static_cast<int>(enemies.numRobots())),
                                      false);

    for (const Robot &friendly_robot : friendlies.getAllRobots())
    {
        auto hrvo_agent = robots.find(friendly_robot.id());

        tracked_friendlies[friendly_robot.id()] = true;

        if (hrvo_agent != robots.end())
        {
            if (friendly_robot.id() != robot_id)
            {
                // We do not want velocity feedback for the robot which is running
                // this HRVO simulator as it prevents it from being able to accelerate
                // at its maximum acceleration.
                hrvo_agent->second->setPosition(friendly_robot.position());
                hrvo_agent->second->setOrientation(friendly_robot.orientation());
            }
            else
            {
                updateAgent(hrvo_agent->second, friendly_robot);
            }
        }
        else
        {
            configureHRVORobot(friendly_robot, robot_constants, time_step);
        }
    }

    for (unsigned int i = 0; i < tracked_friendlies.size(); ++i)
    {
        if (!tracked_friendlies[i])
        {
            auto robot_it = robots.find(i);
            if (robot_it != robots.end())
            {
                robots.erase(robot_it);
            }
        }
    }

    for (const Robot &enemy_robot : enemies.getAllRobots())
    {
        auto lv_agent = robots.find(enemy_robot.id() + ENEMY_LV_ROBOT_OFFSET);
        tracked_enemies[enemy_robot.id()] = true;

        if (lv_agent != robots.end())
        {
            updateAgent(lv_agent->second, enemy_robot);
        }
        else
        {
            configureLVRobot(enemy_robot, robot_constants, time_step);
        }
    }

    // flip all the tracked bits to get all the robot ids which are NOT in the world
    // packet, and delete enemy agent that aren't present in the world packet.
    for (unsigned int i = 0; i < tracked_enemies.size(); ++i)
    {
        if (!tracked_enemies[i])
        {
            auto robot_it = robots.find(i + ENEMY_LV_ROBOT_OFFSET);
            if (robot_it != robots.end())
            {
                robots.erase(robot_it);
            }
        }
    }
}


void HRVOSimulator::updatePrimitiveSet(const TbotsProto::PrimitiveSet &new_primitive_set,
                                       Duration time_step)
{
    // Update all friendly agent's primitives
    if (world.has_value())
    {
        primitive_set = new_primitive_set;
        for (auto &[robot_id, primitive] : primitive_set.robot_primitives())
        {
            auto friendly_robot = robots.find(robot_id);
            if (friendly_robot == robots.end())
            {
                continue;
            }

            friendly_robot->second->updatePrimitive(primitive, world.value(), time_step);
        }
    }
}

void HRVOSimulator::updateAgent(const std::shared_ptr<Agent> &agent,
                                const Robot &robot)
{
    agent->setPosition(robot.position());
    agent->setOrientation(robot.orientation());
    agent->setVelocity(robot.velocity());
    agent->setAngularVelocity(robot.angularVelocity());
}

void HRVOSimulator::configureHRVORobot(const Robot &robot,
                                       const RobotConstants_t &robot_constants,
                                       Duration time_step)
{
    double max_accel         = 1e-4;
    double max_decel         = 1e-4;
    double max_speed         = 1e-4;
    double max_angular_speed = 1e-4;
    double max_angular_accel = 1e-4;
    const std::set<RobotCapability> &unavailable_capabilities =
        robot.getUnavailableCapabilities();
    bool can_move = unavailable_capabilities.find(RobotCapability::Move) ==
                    unavailable_capabilities.end();
    if (can_move)
    {
        max_speed = robot_constants.robot_max_speed_m_per_s;
<<<<<<< HEAD
        max_accel = robot_constants.robot_max_acceleration_m_per_s_2;
        max_decel = robot_constants.robot_max_deceleration_m_per_s_2;

        max_angular_speed = robot_constants.robot_max_ang_speed_rad_per_s;
        max_angular_accel = robot_constants.robot_max_ang_acceleration_rad_per_s_2;
=======
>>>>>>> 6ecc8f6c
    }

    // Max distance which the robot can travel in one time step
    double max_radius = (max_speed * time_step.toSeconds()) / 2;
<<<<<<< HEAD
    RobotPath path    = RobotPath({PathPoint(robot.position(), 0.0, robot.orientation())}, max_radius);
=======
    RobotPath path    = RobotPath({PathPoint(robot.position(), 0.0)}, max_radius);
>>>>>>> 6ecc8f6c

    std::shared_ptr<HRVOAgent> agent = std::make_shared<HRVOAgent>(
        robot.id(), robot.currentState(), path, ROBOT_MAX_RADIUS_METERS, max_speed,
        max_accel, max_decel, max_angular_speed, max_angular_accel,
        FRIENDLY_ROBOT_RADIUS_MAX_INFLATION);
    robots[robot.id()] = std::static_pointer_cast<Agent>(agent);

    // Update the primitive for this robot if it exists
    const auto &robot_primitives = primitive_set.robot_primitives();
    auto primitive_iter          = robot_primitives.find(robot.id());
    if (primitive_iter != robot_primitives.end())
    {
        TbotsProto::Primitive primitive = primitive_iter->second;
        agent->updatePrimitive(primitive, world.value(), time_step);
    }
}

void HRVOSimulator::configureLVRobot(const Robot &robot,
                                     const RobotConstants_t &robot_constants,
                                     Duration time_step)
{
    // Assume that enemy robots will continue to move in their current direction.
    Point destination = robot.position() + 2 * robot.velocity();
    double max_speed  = robot_constants.robot_max_speed_m_per_s;
    double max_angular_speed  = robot_constants.robot_max_ang_speed_rad_per_s;

    // Max distance which the robot can travel in one time step + scaling
    double path_radius = (robot.velocity().length() * time_step.toSeconds()) / 2;

    RobotPath path = RobotPath(
        {PathPoint(destination, 0.0, robot.currentState().orientation())}, path_radius);

    std::shared_ptr<LVAgent> agent = std::make_shared<LVAgent>(
        robot.id(), robot.currentState(), path, ROBOT_MAX_RADIUS_METERS, max_speed, 0.0,
        0.0, max_angular_speed, 0.0, ENEMY_ROBOT_RADIUS_MAX_INFLATION);

    robots[robot.id() + ENEMY_LV_ROBOT_OFFSET] = std::static_pointer_cast<Agent>(agent);
}

void HRVOSimulator::doStep(Duration time_step)
{
    if (time_step.toSeconds() == 0.0)
    {
        LOG(WARNING) << "Simulator time step is zero";
        return;
    }


    if (robots.empty())
    {
        return;
    }

    // Update all the hrvo robots velocities radii based on their current velocity
    for (auto &robot : robots)
    {
        // Linearly increase radius based on the current agent velocity
        robot.second->updateRadiusFromVelocity();
    }

    // Compute what velocity each agent will take next
    // loops are separated so that all robot fields that need to updated,
    // are updated separately. Otherwise, some robots would already be updated with new
    // velocity, while others aren't.
    for (auto &robot : robots)
    {
        robot.second->computeNewAngularVelocity(time_step);
    }

    for (auto &robot : robots)
    {
        robot.second->computeNewVelocity(robots, time_step);
    }

    // Update the positions of all agents given their velocity
    for (auto &robot : robots)
    {
        robot.second->update(time_step);
    }
}

void HRVOSimulator::visualize(unsigned int robot_id, TeamColour friendly_team_colour)
{
    if (robots.empty())
    {
        return;
    }

    auto friendly_robot = robots.find(robot_id);
    if (friendly_robot == robots.end())
    {
        LOG(WARNING) << "Attempt to visualize untracked robot with id " << robot_id;
        return;
    }

    std::shared_ptr<HRVOAgent> robot =
        std::static_pointer_cast<HRVOAgent>(friendly_robot->second);

    robot->visualize(friendly_team_colour);
}

void HRVOSimulator::updateRobotVelocity(RobotId robot_id, const Vector &new_velocity)
{
    auto hrvo_agent = robots.find(robot_id);
    if (hrvo_agent != robots.end())
    {
        hrvo_agent->second->setVelocity(new_velocity);
    }
}


void HRVOSimulator::updateRobotAngularVelocity(
    RobotId robot_id, const AngularVelocity &new_angular_velocity)
{
    auto hrvo_agent = robots.find(robot_id);
    if (hrvo_agent != robots.end())
    {
        hrvo_agent->second->setAngularVelocity(new_angular_velocity);
    }
}


Vector HRVOSimulator::getRobotVelocity(unsigned int robot_id) const
{
    auto hrvo_agent = robots.find(robot_id);
    if (hrvo_agent != robots.end())
    {
        return hrvo_agent->second->getVelocity();
    }
    LOG(WARNING) << "Velocity for robot " << robot_id
                 << " can not be found since it does not exist in HRVO Simulator"
                 << std::endl;
    return Vector();
}


AngularVelocity HRVOSimulator::getRobotAngularVelocity(unsigned int robot_id) const
{
    auto hrvo_agent = robots.find(robot_id);
    if (hrvo_agent != robots.end())
    {
        return hrvo_agent->second->getAngularVelocity();
    }
    LOG(WARNING) << "Angular velocity for robot " << robot_id
                 << " can not be found since it does not exist in HRVO Simulator"
                 << std::endl;
    return AngularVelocity();
}


std::size_t HRVOSimulator::getRobotCount()
{
    return robots.size();
}

bool HRVOSimulator::robotExists(RobotId id, TeamSide side)
{
    if (side == TeamSide::FRIENDLY)
    {
        return robots.find(id) != robots.end();
    }
    else
    {
        return robots.find(id + ENEMY_LV_ROBOT_OFFSET) != robots.end();
    }
}<|MERGE_RESOLUTION|>--- conflicted
+++ resolved
@@ -136,23 +136,16 @@
     if (can_move)
     {
         max_speed = robot_constants.robot_max_speed_m_per_s;
-<<<<<<< HEAD
         max_accel = robot_constants.robot_max_acceleration_m_per_s_2;
         max_decel = robot_constants.robot_max_deceleration_m_per_s_2;
 
         max_angular_speed = robot_constants.robot_max_ang_speed_rad_per_s;
         max_angular_accel = robot_constants.robot_max_ang_acceleration_rad_per_s_2;
-=======
->>>>>>> 6ecc8f6c
     }
 
     // Max distance which the robot can travel in one time step
     double max_radius = (max_speed * time_step.toSeconds()) / 2;
-<<<<<<< HEAD
     RobotPath path    = RobotPath({PathPoint(robot.position(), 0.0, robot.orientation())}, max_radius);
-=======
-    RobotPath path    = RobotPath({PathPoint(robot.position(), 0.0)}, max_radius);
->>>>>>> 6ecc8f6c
 
     std::shared_ptr<HRVOAgent> agent = std::make_shared<HRVOAgent>(
         robot.id(), robot.currentState(), path, ROBOT_MAX_RADIUS_METERS, max_speed,
