--- conflicted
+++ resolved
@@ -12,9 +12,6 @@
       config(),
       team_color("y") // TODO REMOVE
 {
-//    config.set_linear_velocity_kp(1.8);
-//    config.set_angular_velocity_kp(3.0); // 6.0 is perfect for just turning in spot
-//    config.set_angular_velocity_compensation(0.0); // 0.35 for long distances, 0.5 for short
 }
 
 void HRVOAgent::updatePrimitive(const TbotsProto::Primitive &new_primitive,
@@ -617,7 +614,6 @@
 
 Vector HRVOAgent::computePreferredVelocity(Duration time_step)
 {
-<<<<<<< HEAD
     auto path_point_opt = path.getCurrentPathPoint();
     if (!path_point_opt.has_value())
     {
@@ -643,30 +639,6 @@
     // Clamp to max acceleration
     double acceleration_limit;
     if (realistic_pid_vel.length() >= curr_local_velocity.length())
-=======
-    double pref_speed                 = max_speed * PREF_SPEED_SCALE;
-    const auto current_path_point_opt = path.getCurrentPathPoint();
-
-    if (!current_path_point_opt.has_value() || pref_speed <= 0.01 || max_accel <= 0.01)
-    {
-        // Used to avoid edge cases with division by zero
-        return Vector(0.0, 0.0);
-    }
-
-    Point goal_position  = current_path_point_opt.value().getPosition();
-    double speed_at_goal = current_path_point_opt.value().getSpeed();
-
-    Vector dist_vector_to_goal = goal_position - position;
-    auto dist_to_goal          = static_cast<float>(dist_vector_to_goal.length());
-
-    // d = (Vf^2 - Vi^2) / 2a
-    double start_linear_deceleration_distance =
-        std::abs((std::pow(speed_at_goal, 2) - std::pow(pref_speed, 2)) /
-                 (2 * max_accel)) *
-        DECEL_DIST_MULTIPLIER;
-
-    if (dist_to_goal < start_linear_deceleration_distance)
->>>>>>> 6ecc8f6c
     {
         // Robot is accelerating
         acceleration_limit = max_accel;
