--- conflicted
+++ resolved
@@ -167,7 +167,6 @@
                                                    const Rectangle &navigable_area,
                                                    const std::vector<Obstacle> &obstacles)
 {
-<<<<<<< HEAD
     // Initialize member variables
     this->obstacles       = obstacles;
     max_navigable_x_coord = navigable_area.xLength() / 2.0 - ROBOT_MAX_RADIUS_METERS;
@@ -180,12 +179,6 @@
     // Reset data structures to path plan again
     open_list.clear();
     closed_list.clear();
-=======
-    obstacles_ = obstacles;
-    CellCoordinate src_coord, dest_coord;
-
-    openList.clear();
->>>>>>> c079d97c
     unblocked_grid.clear();
 
     // Initialize local variables
@@ -201,22 +194,12 @@
 
     if (isStartToDestinationWithinThreshold(start, destination))
     {
-<<<<<<< HEAD
         return Path(std::vector<Point>({start, destination}));
-=======
-        LOG(WARNING) << "Source is not valid; no path found" << std::endl;
-        return std::nullopt;
->>>>>>> c079d97c
     }
 
     if (isStartToClosestDestinationWithinThreshold(start, closest_destination))
     {
-<<<<<<< HEAD
         return Path(std::vector<Point>({start, closest_destination}));
-=======
-        LOG(WARNING) << "Destination is not valid; no path found" << std::endl;
-        return std::nullopt;
->>>>>>> c079d97c
     }
 
     initListsAndCellDetails(src_coord);
@@ -270,11 +253,7 @@
         }
         else
         {
-<<<<<<< HEAD
             ret_no_path = true;
-=======
-            return std::nullopt;
->>>>>>> c079d97c
         }
     }
 
@@ -288,11 +267,7 @@
         }
         else
         {
-<<<<<<< HEAD
             ret_no_path = true;
-=======
-            return std::nullopt;
->>>>>>> c079d97c
         }
     }
 
@@ -359,30 +334,9 @@
 
     // When the destination CellHeuristic is not found and the open
     // list is empty, then we conclude that we failed to
-<<<<<<< HEAD
     // reach the destination CellHeuristic. This may happen when the
     // there is no way to destination CellHeuristic (due to blockages)
     return false;
-=======
-    // reach the destination GridCell. This may happen when the
-    // there is no way to destination GridCell (due to blockages)
-    if (foundDest == false)
-    {
-        return std::nullopt;
-    }
-
-    auto path_points = tracePath(dest_coord);
-
-    // replace destination with actual destination
-    path_points.pop_back();
-    path_points.push_back(closest_destination);
-
-    // replace src with actual start
-    path_points.erase(path_points.begin());
-    path_points.insert(path_points.begin(), start);
-
-    return Path(path_points);
->>>>>>> c079d97c
 }
 
 
