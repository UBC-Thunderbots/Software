/**
 * This file contains the implementation of a theta star path planner
 * which returns an optimal path that avoids obstacles
 */

#include "software/ai/navigator/path_planner/theta_star_path_planner.h"

#include <g3log/g3log.hpp>

bool ThetaStarPathPlanner::isValid(int row, int col)
{
    // Returns true if row number and column number
    // is in range
    return (row >= 0) && (row < numGridRows) && (col >= 0) && (col < numGridCols);
}

bool ThetaStarPathPlanner::isUnBlocked(int row, int col)
{
    auto cell = std::pair<int, int>(row, col);

    // If we haven't checked this cell before, check it now
    if (unblocked_grid.find(cell) == unblocked_grid.end())
    {
        bool blocked = false;

        Point p = convertCellToPoint(row, col);
        for (auto &obstacle : obstacles)
        {
            if (obstacle.containsPoint(p))
            {
                blocked = true;
                break;
            }
        }

        // We use the opposite convention to indicate blocked or not
        unblocked_grid[cell] = !blocked;
    }

    return unblocked_grid[cell];
}

bool ThetaStarPathPlanner::isDestination(int row, int col, GridPoint dest)
{
    return (row == dest.first && col == dest.second);
}

double ThetaStarPathPlanner::calculateHValue(int row, int col, GridPoint dest)
{
    // Return using the distance formula
    return ((double)sqrt((row - dest.first) * (row - dest.first) +
                         (col - dest.second) * (col - dest.second)));
}

bool ThetaStarPathPlanner::lineOfSight(int curr_parent_i, int curr_parent_j,
                                       GridPoint new_pair)
{
    Point nextPoint    = Point(new_pair.first, new_pair.second);
    Point parentPoint  = Point(curr_parent_i, curr_parent_j);
    Point pointToCheck = parentPoint;

    Vector diff      = nextPoint - parentPoint;
    Vector direction = diff.norm();
    int dist         = (int)diff.len();
    for (int i = 0; i < dist; i++)
    {
        pointToCheck = pointToCheck + direction;
        if (!isUnBlocked((int)std::round(pointToCheck.x()),
                         (int)std::round(pointToCheck.y())))
        {
            return false;
        }
    }
    return true;
}

std::vector<Point> ThetaStarPathPlanner::tracePath(GridPoint dest)
{
    int row                        = dest.first;
    int col                        = dest.second;
    std::vector<Point> path_points = std::vector<Point>();

    std::stack<GridPoint> Path;

    // loop until parent is self
    while (!(cellDetails[row][col].parent.first == row &&
             cellDetails[row][col].parent.second == col))
    {
        Path.push(GridPoint(row, col));
        int temp_row = cellDetails[row][col].parent.first;
        int temp_col = cellDetails[row][col].parent.second;
        row          = temp_row;
        col          = temp_col;
    }

    Path.push(GridPoint(row, col));
    while (!Path.empty())
    {
        GridPoint p = Path.top();
        Path.pop();
        path_points.push_back(convertCellToPoint(p.first, p.second));
    }

    return path_points;
}

bool ThetaStarPathPlanner::updateVertex(GridPoint pCurr, GridPoint pNew, GridPoint dest,
                                        double currToNextNodeDist)
{
    // Only process this GridCell if this is a valid one
    if (isValid(pNew.first, pNew.second) == true)
    {
        // If the successor is already on the closed
        // list or if it is blocked, then ignore it.
        // Else do the following
        if (closedList[pNew.first][pNew.second] == false &&
            isUnBlocked(pNew.first, pNew.second) == true)
        {
            double gNew;
            GridPoint parent_new;
            GridPoint parent = cellDetails[pCurr.first][pCurr.second].parent;
            if (lineOfSight(parent.first, parent.second, pNew))
            {
                parent_new = parent;
                gNew       = cellDetails[parent.first][parent.second].g_ +
                       calculateHValue(parent.first, parent.second, pNew);
            }
            else
            {
                parent_new = pCurr;
                gNew = cellDetails[pCurr.first][pCurr.second].g_ + currToNextNodeDist;
            }

            double hNew = calculateHValue(pNew.first, pNew.second, dest);
            double fNew = gNew + hNew;

            // If it isn’t on the open list, add it to
            // the open list. Make the current square
            // the parent of this square. Record the
            // f, g, and h costs of the square GridCell
            //			 OR
            // If it is on the open list already, check
            // to see if this path to that square is better,
            // using 'f' cost as the measure.
            if (cellDetails[pNew.first][pNew.second].f_ == DBL_MAX ||
                cellDetails[pNew.first][pNew.second].f_ > fNew)
            {
                openList.insert(OpenListCell(fNew, GridPoint(pNew.first, pNew.second)));

                // Update the details of this GridCell
                cellDetails[pNew.first][pNew.second].f_        = fNew;
                cellDetails[pNew.first][pNew.second].g_        = gNew;
                cellDetails[pNew.first][pNew.second].h_        = hNew;
                cellDetails[pNew.first][pNew.second].parent    = parent_new;
            }
            // If the destination GridCell is the same as the
            // current successor
            if (isDestination(pNew.first, pNew.second, dest) == true)
            {
                return true;
            }
        }
    }
    return false;
}

// top level function
Path ThetaStarPathPlanner::findPath(const Point &start, const Point &destination,
<<<<<<< HEAD
                                    const Rectangle &navigableArea,
                                    const std::vector<Obstacle> &obstacles)
{
    // Initialize member variables
    this->obstacles = obstacles;
    maxNavXCoord    = navigableArea.xLength() / 2.0 - ROBOT_MAX_RADIUS_METERS;
    maxNavYCoord    = navigableArea.yLength() / 2.0 - ROBOT_MAX_RADIUS_METERS;
    numGridRows     = (int)((maxNavXCoord * 2.0 + ROBOT_MAX_RADIUS_METERS) /
                        SIZE_OF_GRID_CELL_IN_METERS);
    numGridCols     = (int)((maxNavYCoord * 2.0 + ROBOT_MAX_RADIUS_METERS) /
                        SIZE_OF_GRID_CELL_IN_METERS);

    // Reset data structures to path plan again
    openList.clear();
    unblocked_grid.clear();

    // Initialize local variables
    Point closest_destination = findClosestFreePoint(destination);
    GridPoint src_coord       = convertPointToCell(start);
    GridPoint dest_coord      = convertPointToCell(closest_destination);
    Path empty_ret_val(std::vector<Point>({}));

=======
                                    const Rectangle &navigable_area,
                                    const std::vector<Obstacle> &obstacles)
{
    obstacles_ = obstacles;
    Path empty_ret_val(std::nullopt);
    CellCoordinate src_coord, dest_coord;

    openList.clear();
    unblocked_grid.clear();

    fieldXLength     = navigable_area.xLength();
    fieldYLength     = navigable_area.yLength();
    fieldXHalfLength = fieldXLength / 2.0;
    fieldYHalfLength = fieldYLength / 2.0;

    // initialize grid
    numRows =
        (int)((fieldXLength - ROBOT_MAX_RADIUS_METERS) / SIZE_OF_GRID_CELL_IN_METERS);
    numCols =
        (int)((fieldYLength - ROBOT_MAX_RADIUS_METERS) / SIZE_OF_GRID_CELL_IN_METERS);

    Point closest_destination = findClosestFreePoint(destination);
    src_coord                 = convertPointToCell(start);
    dest_coord                = convertPointToCell(closest_destination);
>>>>>>> c1b33ff4
    // If the source is out of range
    if (isValid(src_coord.first, src_coord.second) == false)
    {
        LOG(WARNING) << "Source is not valid; no path found" << std::endl;
        return empty_ret_val;
    }

    // If the destination is out of range
    if (isValid(dest_coord.first, dest_coord.second) == false)
    {
        LOG(WARNING) << "Destination is not valid; no path found" << std::endl;
        return empty_ret_val;
    }

    if ((start - destination).len() < CLOSE_TO_DEST_THRESHOLD ||
        ((start - destination).len() < SIZE_OF_GRID_CELL_IN_METERS))
    {
        // If the destination GridCell is within one grid size of start or
        // start and destination, or start and closest_destination, within threshold
        return Path(std::vector<Point>({start, destination}));
    }


    if ((start - closest_destination).len() <
        (CLOSE_TO_DEST_THRESHOLD * BLOCKED_DESINATION_OSCILLATION_MITIGATION))
    {
        return Path(std::vector<Point>({start, closest_destination}));
    }

    // The source is blocked
    if (isUnBlocked(src_coord.first, src_coord.second) == false)
    {
        auto tmp_src_coord = findClosestUnblockedCell(src_coord);
        if (tmp_src_coord)
        {
            src_coord = *tmp_src_coord;
        }
        else
        {
            return empty_ret_val;
        }
    }

    // The destination is blocked
    if (isUnBlocked(dest_coord.first, dest_coord.second) == false)
    {
        auto tmp_dest_coord = findClosestUnblockedCell(dest_coord);
        if (tmp_dest_coord)
        {
            dest_coord = *tmp_dest_coord;
        }
        else
        {
            return empty_ret_val;
        }
    }

    closedList = std::vector<std::vector<bool>>(numGridRows,
                                                std::vector<bool>(numGridCols, false));

    cellDetails = std::vector<std::vector<GridCell>>(
        numGridRows, std::vector<GridCell>(
                         numGridCols, ThetaStarPathPlanner::GridCell(
                                          GridPoint(-1, -1), DBL_MAX, DBL_MAX, DBL_MAX)));

    int i, j;

    // Initialising the parameters of the starting node
    i = src_coord.first, j = src_coord.second;
    cellDetails[i][j].f_        = 0.0;
    cellDetails[i][j].g_        = 0.0;
    cellDetails[i][j].h_        = 0.0;
    cellDetails[i][j].parent    = src_coord;

    // Put the starting GridCell on the open list and set its
    // 'f' as 0
    openList.insert(OpenListCell(0.0, src_coord));

    // We set this boolean value as false as initially
    // the destination is not reached.
    bool foundDest = false;

    while (!openList.empty())
    {
        OpenListCell p = *openList.begin();

        // Remove this vertex from the open list
        openList.erase(openList.begin());

        // Add this vertex to the closed list
        i                = p.second.first;
        j                = p.second.second;
        closedList[i][j] = true;

        /*
            Generating all the 8 successor of this GridCell

            Popped Cell --> (i, j)
            <0,+y>      --> (i-1, j)
            <0,-y>      --> (i+1, j)
            <+x,0>      --> (i, j+1)
            <-x,0>      --> (i, j-1)
            <+x,+y>     --> (i-1, j+1)
            <-x,+y>     --> (i-1, j-1)
            <+x,-y>     --> (i+1, j+1)
            <-x,-y>     --> (i+1, j-1)*/

        GridPoint pCurr, pNew;
        pCurr = GridPoint(i, j);

        for (int x_offset : {-1, 0, 1})
        {
            for (int y_offset : {-1, 0, 1})
            {
                double dist_to_neighbour =
                    std::sqrt(std::pow(x_offset, 2) + std::pow(y_offset, 2));
                pNew      = GridPoint(i + x_offset, j + y_offset);
                foundDest = updateVertex(pCurr, pNew, dest_coord, dist_to_neighbour);
                if (foundDest)
                {
                    goto loop_end;
                }
            }
        }
    }

loop_end:

    // When the destination GridCell is not found and the open
    // list is empty, then we conclude that we failed to
    // reach the destination GridCell. This may happen when the
    // there is no way to destination GridCell (due to blockages)
    if (foundDest == false)
    {
        return empty_ret_val;
    }

    auto path_points = tracePath(dest_coord);

    // replace destination with actual destination
    path_points.pop_back();
    path_points.push_back(closest_destination);

    // replace src with actual start
    path_points.erase(path_points.begin());
    path_points.insert(path_points.begin(), start);

    return Path(path_points);
}

std::optional<ThetaStarPathPlanner::GridPoint>
ThetaStarPathPlanner::findClosestUnblockedCell(GridPoint currCell)
{
    // spiral out from currCell looking for unblocked cells
    int i = currCell.first;
    int j = currCell.second;
    unsigned nextIndex, currIndex = 3;
    int nextIncrement[4] = {1, 0, -1, 0};
    for (int depth = 1; depth < numGridRows; depth++)
    {
        nextIndex = (currIndex + 1) % 4;
        i += nextIncrement[nextIndex] * depth;
        j += nextIncrement[currIndex] * depth;
        if (isValid(i, j) && isUnBlocked(i, j))
        {
            return GridPoint(i, j);
        }
        currIndex = nextIndex;

        nextIndex = (currIndex + 1) % 4;
        i += nextIncrement[nextIndex] * depth;
        j += nextIncrement[currIndex] * depth;
        if (isValid(i, j) && isUnBlocked(i, j))
        {
            return GridPoint(i, j);
        }
        currIndex = nextIndex;
    }

    return std::nullopt;
}

Point ThetaStarPathPlanner::findClosestFreePoint(Point p)
{
    if (!isValidAndFreeOfObstacles(p))
    {
        int xc = (int)(p.x() * BLOCKED_DESTINATION_SEARCH_RESOLUTION);
        int yc = (int)(p.y() * BLOCKED_DESTINATION_SEARCH_RESOLUTION);

        for (int r = 1; r < maxNavXCoord * 2.0 * BLOCKED_DESTINATION_SEARCH_RESOLUTION;
             r++)
        {
            int x = 0, y = r;
            int d = 3 - 2 * r;

            for (int outer : {-1, 1})
            {
                for (int inner : {-1, 1})
                {
                    Point p1 = Point(
                        (double)(xc + outer * x) / BLOCKED_DESTINATION_SEARCH_RESOLUTION,
                        (double)(yc + inner * y) / BLOCKED_DESTINATION_SEARCH_RESOLUTION);
                    Point p2 = Point(
                        (double)(xc + outer * y) / BLOCKED_DESTINATION_SEARCH_RESOLUTION,
                        (double)(yc + inner * x) / BLOCKED_DESTINATION_SEARCH_RESOLUTION);
                    if (isValidAndFreeOfObstacles(p1))
                    {
                        return p1;
                    }
                    if (isValidAndFreeOfObstacles(p2))
                    {
                        return p2;
                    }
                }
            }

            while (y >= x)
            {
                // for each pixel we will
                // draw all eight pixels

                x++;

                // check for decision parameter
                // and correspondingly
                // update d, x, y
                if (d > 0)
                {
                    y--;
                    d = d + 4 * (x - y) + 10;
                }
                else
                {
                    d = d + 4 * x + 6;
                }

                for (int outer : {-1, 1})
                {
                    for (int inner : {-1, 1})
                    {
                        Point p1 = Point(
                            (xc + outer * x) / BLOCKED_DESTINATION_SEARCH_RESOLUTION,
                            (yc + inner * y) / BLOCKED_DESTINATION_SEARCH_RESOLUTION);
                        Point p2 = Point(
                            (xc + outer * y) / BLOCKED_DESTINATION_SEARCH_RESOLUTION,
                            (yc + inner * x) / BLOCKED_DESTINATION_SEARCH_RESOLUTION);
                        if (isValidAndFreeOfObstacles(p1))
                        {
                            return p1;
                        }
                        if (isValidAndFreeOfObstacles(p2))
                        {
                            return p2;
                        }
                    }
                }
            }
        }
    }

    return p;
}

bool ThetaStarPathPlanner::isValidAndFreeOfObstacles(Point p)
{
    if ((p.x() > -maxNavXCoord) && (p.x() < maxNavXCoord) && (p.y() > -maxNavYCoord) &&
        (p.y() < maxNavYCoord))
    {
        for (auto &obstacle : obstacles)
        {
            if (obstacle.containsPoint(p))
            {
                return false;
            }
        }
        return true;
    }
    return false;
}

Point ThetaStarPathPlanner::convertCellToPoint(int row, int col)
{
    // account for robot radius
    return Point((row * SIZE_OF_GRID_CELL_IN_METERS) - maxNavXCoord,
                 (col * SIZE_OF_GRID_CELL_IN_METERS) - maxNavYCoord);
}

ThetaStarPathPlanner::GridPoint ThetaStarPathPlanner::convertPointToCell(Point p)
{
    // account for robot radius
    return GridPoint((int)((p.x() + maxNavXCoord) / SIZE_OF_GRID_CELL_IN_METERS),
                     (int)((p.y() + maxNavYCoord) / SIZE_OF_GRID_CELL_IN_METERS));
}<|MERGE_RESOLUTION|>--- conflicted
+++ resolved
@@ -166,14 +166,13 @@
 
 // top level function
 Path ThetaStarPathPlanner::findPath(const Point &start, const Point &destination,
-<<<<<<< HEAD
-                                    const Rectangle &navigableArea,
+                                    const Rectangle &navigable_area,
                                     const std::vector<Obstacle> &obstacles)
 {
     // Initialize member variables
     this->obstacles = obstacles;
-    maxNavXCoord    = navigableArea.xLength() / 2.0 - ROBOT_MAX_RADIUS_METERS;
-    maxNavYCoord    = navigableArea.yLength() / 2.0 - ROBOT_MAX_RADIUS_METERS;
+    maxNavXCoord    = navigable_area.xLength() / 2.0 - ROBOT_MAX_RADIUS_METERS;
+    maxNavYCoord    = navigable_area.yLength() / 2.0 - ROBOT_MAX_RADIUS_METERS;
     numGridRows     = (int)((maxNavXCoord * 2.0 + ROBOT_MAX_RADIUS_METERS) /
                         SIZE_OF_GRID_CELL_IN_METERS);
     numGridCols     = (int)((maxNavYCoord * 2.0 + ROBOT_MAX_RADIUS_METERS) /
@@ -189,32 +188,6 @@
     GridPoint dest_coord      = convertPointToCell(closest_destination);
     Path empty_ret_val(std::vector<Point>({}));
 
-=======
-                                    const Rectangle &navigable_area,
-                                    const std::vector<Obstacle> &obstacles)
-{
-    obstacles_ = obstacles;
-    Path empty_ret_val(std::nullopt);
-    CellCoordinate src_coord, dest_coord;
-
-    openList.clear();
-    unblocked_grid.clear();
-
-    fieldXLength     = navigable_area.xLength();
-    fieldYLength     = navigable_area.yLength();
-    fieldXHalfLength = fieldXLength / 2.0;
-    fieldYHalfLength = fieldYLength / 2.0;
-
-    // initialize grid
-    numRows =
-        (int)((fieldXLength - ROBOT_MAX_RADIUS_METERS) / SIZE_OF_GRID_CELL_IN_METERS);
-    numCols =
-        (int)((fieldYLength - ROBOT_MAX_RADIUS_METERS) / SIZE_OF_GRID_CELL_IN_METERS);
-
-    Point closest_destination = findClosestFreePoint(destination);
-    src_coord                 = convertPointToCell(start);
-    dest_coord                = convertPointToCell(closest_destination);
->>>>>>> c1b33ff4
     // If the source is out of range
     if (isValid(src_coord.first, src_coord.second) == false)
     {
