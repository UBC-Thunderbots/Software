#include "software/ai/navigator/path_planner/theta_star_path_planner.h"

#include <stack>

#include "software/geom/algorithms/distance.h"
#include "software/geom/algorithms/intersects.h"
#include "software/logger/logger.h"

ThetaStarPathPlanner::ThetaStarPathPlanner()
    : num_grid_rows(0),
      num_grid_cols(0),
      max_navigable_x_coord(0),
      max_navigable_y_coord(0)
{
}

bool ThetaStarPathPlanner::isCoordNavigable(const Coordinate &coord) const
{
    // Returns true if row number and column number is in range
    return (coord.row() < num_grid_rows) && (coord.col() < num_grid_cols);
}

bool ThetaStarPathPlanner::isUnblocked(const Coordinate &coord)
{
    // If we haven't checked this Coordinate for obstacles before, check it now

    auto unblocked_grid_it = unblocked_grid.find(coord);
    if (unblocked_grid_it == unblocked_grid.end())
    {
        bool blocked = false;

        Point p = convertCoordToPoint(coord);
        for (auto &obstacle : obstacles)
        {
            if (obstacle->contains(p))
            {
                blocked = true;
                break;
            }
        }

        // We use the opposite convention to indicate blocked or not
        unblocked_grid[coord] = !blocked;
        return !blocked;
    }

    return unblocked_grid_it->second;
}

double ThetaStarPathPlanner::coordDistance(const Coordinate &coord1,
                                           const Coordinate &coord2) const
{
    Point p1(coord1.row(), coord1.col());
    Point p2(coord2.row(), coord2.col());
    return distance(p1, p2);
}

bool ThetaStarPathPlanner::lineOfSight(const Coordinate &coord1, const Coordinate &coord2)
{
    CoordinatePair coord_pair(coord1, coord2);
    // If we haven't checked this Coordinate pair for intersects before, check it now
    auto line_of_sight_cache_it = line_of_sight_cache.find(coord_pair);
    if (line_of_sight_cache_it == line_of_sight_cache.end())
    {
        Segment seg(convertCoordToPoint(coord1), convertCoordToPoint(coord2));
        bool has_line_of_sight = true;

        for (const auto &obstacle : obstacles)
        {
            if (obstacle->intersects(seg))
            {
                has_line_of_sight = false;
                break;
            }
        }

        // We use the opposite convention to indicate blocked or not
        line_of_sight_cache[coord_pair] = has_line_of_sight;
        return has_line_of_sight;
    }

    return line_of_sight_cache_it->second;
}

std::vector<Point> ThetaStarPathPlanner::tracePath(const Coordinate &end) const
{
    Coordinate current = end;
    std::vector<Point> path_points;
    std::stack<Coordinate> path;

    // loop until parent equals current
    while (!(cell_heuristics[current.row()][current.col()].parent() == current))
    {
        path.push(current);
        current = cell_heuristics[current.row()][current.col()].parent();
    }

    path.push(current);
    while (!path.empty())
    {
        Coordinate p = path.top();
        path.pop();
        path_points.push_back(convertCoordToPoint(p));
    }

    return path_points;
}

bool ThetaStarPathPlanner::updateVertex(const Coordinate &current, const Coordinate &next,
                                        const Coordinate &end)
{
    // Only process this CellHeuristic if this is a navigable one
    if (isCoordNavigable(next))
    {
        // If the successor is already on the closed list or if it is blocked, then ignore
        // it.  Else do the following
        if (closed_list.find(next) == closed_list.end() && isUnblocked(next))
        {
            double updated_best_path_cost;
            Coordinate next_parent;
            Coordinate parent = cell_heuristics[current.row()][current.col()].parent();
            if (lineOfSight(parent, next))
            {
                next_parent = parent;
                updated_best_path_cost =
                    cell_heuristics[parent.row()][parent.col()].bestPathCost() +
                    coordDistance(parent, next);
            }
            else
            {
                next_parent = current;
                updated_best_path_cost =
                    cell_heuristics[current.row()][current.col()].bestPathCost() +
                    coordDistance(current, next);
            }

            double next_start_to_end_cost_estimate =
                updated_best_path_cost + coordDistance(next, end);

            // If it isn’t on the open list, add it to the open list. Make the current
            // square the parent of this square. Record start_to_end_cost_estimate,
            // and best_path_cost of the square CellHeuristic
            //                               OR
            // If it is on the open list already, check to see if this path to that square
            // is better, using start_to_end_cost_estimate as the measure.
            if (!cell_heuristics[next.row()][next.col()].isInitialized() ||
                cell_heuristics[next.row()][next.col()].pathCostAndEndDistHeuristic() >
                    next_start_to_end_cost_estimate)
            {
                open_list.insert(std::make_pair(next_start_to_end_cost_estimate, next));

                // Update the details of this CellHeuristic
                cell_heuristics[next.row()][next.col()].update(
                    next_parent, next_start_to_end_cost_estimate, updated_best_path_cost);
            }
            // If the end is the same as the current successor
            if (next == end)
            {
                return true;
            }
        }
    }
    return false;
}


std::optional<Path> ThetaStarPathPlanner::findPath(
    const Point &start, const Point &end, const Rectangle &navigable_area,
    const std::vector<ObstaclePtr> &obstacles)
{
    bool navigable_area_contains_start =
        (start.x() >= navigable_area.xMin()) && (start.x() <= navigable_area.xMax()) &&
        (start.y() >= navigable_area.yMin()) && (start.y() <= navigable_area.yMax());
    bool navigable_area_contains_end =
        (end.x() >= navigable_area.xMin()) && (end.x() <= navigable_area.xMax()) &&
        (end.y() >= navigable_area.yMin()) && (end.y() <= navigable_area.yMax());
    if (!navigable_area_contains_start || !navigable_area_contains_end)
    {
        return std::nullopt;
    }

    resetAndInitializeMemberVariables(navigable_area, obstacles);

    Point closest_end      = findClosestFreePoint(end);
    Coordinate start_coord = convertPointToCoord(start);
    Coordinate end_coord   = convertPointToCoord(closest_end);

    bool no_path_exists = adjustEndPointsAndCheckForNoPath(start_coord, end_coord);
    if (no_path_exists)
    {
        return std::nullopt;
    }

    // if the start and end points are close enough, then return a straightline path
    if ((start - end).length() < CLOSE_TO_END_THRESHOLD ||
        ((std::abs(start.x() - end.x()) < SIZE_OF_GRID_CELL_IN_METERS) &&
         std::abs(start.y() - end.y()) < SIZE_OF_GRID_CELL_IN_METERS))
    {
        return Path(std::vector<Point>({start, end}));
    }
<<<<<<< HEAD
    if ((start - closest_end).length() <
            (CLOSE_TO_END_THRESHOLD * BLOCKED_END_OSCILLATION_MITIGATION) ||
=======
    if ((start - closest_end).length() < CLOSE_TO_END_THRESHOLD ||
>>>>>>> fe472d82
        start_coord == end_coord)
    {
        return Path(std::vector<Point>({start, closest_end}));
    }

    // Initialising the parameters of the starting cell
    cell_heuristics[start_coord.row()][start_coord.col()].update(start_coord, 0.0, 0.0);
    open_list.insert(std::make_pair(0.0, start_coord));

    bool found_end = findPathToEnd(end_coord);

    if (found_end == false)
    {
        return std::nullopt;
    }

    auto path_points = tracePath(end_coord);

    // The last point of path_points is the closest point on the grid to the end point, so
    // we need to replace that point with actual end point
    path_points.pop_back();
    if (path_points.back() != closest_end)
    {
        path_points.push_back(closest_end);
    }

    // The first point of path_points is the closest unblocked point on the grid to the
    // start point, so we need to replace that point with actual start point
    path_points.erase(path_points.begin());
    path_points.insert(path_points.begin(), start);

    return Path(path_points);
}

bool ThetaStarPathPlanner::adjustEndPointsAndCheckForNoPath(Coordinate &start_coord,
                                                            Coordinate &end_coord)
{
    bool ret_no_path = false;

    // If the source is out of range
    if (isCoordNavigable(start_coord) == false)
    {
        LOG(WARNING) << "Source is not within navigable area; no path found" << std::endl;
        ret_no_path = true;
    }

    // If the end is out of range
    if (isCoordNavigable(end_coord) == false)
    {
        LOG(WARNING) << "End is not within navigable area; no path found" << std::endl;
        ret_no_path = true;
    }

    // The source is blocked
    if (isUnblocked(start_coord) == false)
    {
        auto closest_start_coord = findClosestUnblockedCell(start_coord);
        if (closest_start_coord)
        {
            start_coord = *closest_start_coord;
        }
        else
        {
            ret_no_path = true;
        }
    }

    // The end is blocked
    if (isUnblocked(end_coord) == false)
    {
        auto closest_end_coord = findClosestUnblockedCell(end_coord);
        if (closest_end_coord)
        {
            end_coord = *closest_end_coord;
        }
        else
        {
            ret_no_path = true;
        }
    }

    return ret_no_path;
}

bool ThetaStarPathPlanner::findPathToEnd(const Coordinate &end_coord)
{
    while (!open_list.empty())
    {
        Coordinate current_coord(open_list.begin()->second);

        // Remove this vertex from the open list
        open_list.erase(open_list.begin());

        // Add this vertex to the closed list
        closed_list.insert(current_coord);

        // Check if the the destination is in the neighbouring coordinates
        if (visitNeighbours(current_coord, end_coord))
        {
            return true;
        }
    }

    // When the end CellHeuristic is not found and the open list is empty, then we
    // conclude that we failed to reach the end CellHeuristic. This may happen when the
    // there is no way to end CellHeuristic (due to blockages)
    return false;
}

bool ThetaStarPathPlanner::visitNeighbours(const Coordinate &current_coord,
                                           const Coordinate &end_coord)
{
    /*
        Generating all the 8 successor of this CellHeuristic

        Popped Cell --> (i, j)
        <0,+y>      --> (i-1, j)
        <0,-y>      --> (i+1, j)
        <+x,0>      --> (i, j+1)
        <-x,0>      --> (i, j-1)
        <+x,+y>     --> (i-1, j+1)
        <-x,+y>     --> (i-1, j-1)
        <+x,-y>     --> (i+1, j+1)
        <-x,-y>     --> (i+1, j-1)
        */

    Coordinate next_coord;
    unsigned int i = current_coord.row();
    unsigned int j = current_coord.col();

    for (int x_offset : {-1, 0, 1})
    {
        for (int y_offset : {-1, 0, 1})
        {
            next_coord = Coordinate(i + x_offset, j + y_offset);
            // check for clipping obstacles
            if (lineOfSight(current_coord, next_coord))
            {
                if (updateVertex(current_coord, next_coord, end_coord))
                {
                    return true;
                }
            }
        }
    }
    return false;
}

std::optional<ThetaStarPathPlanner::Coordinate>
ThetaStarPathPlanner::findClosestUnblockedCell(const Coordinate &current_cell)
{
    // spiral out from current_cell looking for unblocked cells
    unsigned int i = current_cell.row();
    unsigned int j = current_cell.col();
    Coordinate test_coord;
    unsigned next_index, curr_index = 3;
    int next_increment[4] = {1, 0, -1, 0};
    for (unsigned int depth = 1; depth < num_grid_rows; depth++)
    {
        next_index = (curr_index + 1) % 4;
        i += next_increment[next_index] * depth;
        j += next_increment[curr_index] * depth;
        test_coord = Coordinate(i, j);
        if (isCoordNavigable(test_coord) && isUnblocked(test_coord))
        {
            return test_coord;
        }
        curr_index = next_index;

        next_index = (curr_index + 1) % 4;
        i += next_increment[next_index] * depth;
        j += next_increment[curr_index] * depth;
        test_coord = Coordinate(i, j);
        if (isCoordNavigable(test_coord) && isUnblocked(test_coord))
        {
            return test_coord;
        }
        curr_index = next_index;
    }

    return std::nullopt;
}

Point ThetaStarPathPlanner::findClosestFreePoint(const Point &p)
{
    // expanding a circle to search for free points
    if (!isPointNavigableAndFreeOfObstacles(p))
    {
        int xc = static_cast<int>(p.x() * BLOCKED_END_SEARCH_RESOLUTION);
        int yc = static_cast<int>(p.y() * BLOCKED_END_SEARCH_RESOLUTION);

        for (int r = 1; r < max_navigable_x_coord * 2.0 * BLOCKED_END_SEARCH_RESOLUTION;
             r++)
        {
            int x = 0, y = r;
            int d = 3 - 2 * r;

            for (int outer : {-1, 1})
            {
                for (int inner : {-1, 1})
                {
                    Point p1 = Point(static_cast<double>(xc + outer * x) /
                                         BLOCKED_END_SEARCH_RESOLUTION,
                                     static_cast<double>(yc + inner * y) /
                                         BLOCKED_END_SEARCH_RESOLUTION);
                    Point p2 = Point(static_cast<double>(xc + outer * y) /
                                         BLOCKED_END_SEARCH_RESOLUTION,
                                     static_cast<double>(yc + inner * x) /
                                         BLOCKED_END_SEARCH_RESOLUTION);
                    if (isPointNavigableAndFreeOfObstacles(p1))
                    {
                        return p1;
                    }
                    if (isPointNavigableAndFreeOfObstacles(p2))
                    {
                        return p2;
                    }
                }
            }

            while (y >= x)
            {
                x++;

                // check for decision parameter
                // and correspondingly
                // update d, x, y
                if (d > 0)
                {
                    y--;
                    d = d + 4 * (x - y) + 10;
                }
                else
                {
                    d = d + 4 * x + 6;
                }

                for (int outer : {-1, 1})
                {
                    for (int inner : {-1, 1})
                    {
                        Point p1 =
                            Point((xc + outer * x) / BLOCKED_END_SEARCH_RESOLUTION,
                                  (yc + inner * y) / BLOCKED_END_SEARCH_RESOLUTION);
                        Point p2 =
                            Point((xc + outer * y) / BLOCKED_END_SEARCH_RESOLUTION,
                                  (yc + inner * x) / BLOCKED_END_SEARCH_RESOLUTION);
                        if (isPointNavigableAndFreeOfObstacles(p1))
                        {
                            return p1;
                        }
                        if (isPointNavigableAndFreeOfObstacles(p2))
                        {
                            return p2;
                        }
                    }
                }
            }
        }
    }
    return p;
}

bool ThetaStarPathPlanner::isPointNavigableAndFreeOfObstacles(const Point &p)
{
    if (!isPointNavigable(p))
    {
        return false;
    }

    for (auto &obstacle : obstacles)
    {
        if (obstacle->contains(p))
        {
            return false;
        }
    }

    return true;
}

bool ThetaStarPathPlanner::isPointNavigable(const Point &p) const
{
    return ((p.x() > -max_navigable_x_coord + centre.x()) &&
            (p.x() < max_navigable_x_coord + centre.x()) &&
            (p.y() > -max_navigable_y_coord + centre.y()) &&
            (p.y() < max_navigable_y_coord + centre.y()));
}


Point ThetaStarPathPlanner::convertCoordToPoint(const Coordinate &coord) const
{
    // account for robot radius
    return Point(
        (coord.row() * SIZE_OF_GRID_CELL_IN_METERS) - max_navigable_x_coord + centre.x(),
        (coord.col() * SIZE_OF_GRID_CELL_IN_METERS) - max_navigable_y_coord + centre.y());
}

ThetaStarPathPlanner::Coordinate ThetaStarPathPlanner::convertPointToCoord(
    const Point &p) const
{
    // account for robot radius
    return Coordinate(static_cast<int>((p.x() + max_navigable_x_coord - centre.x()) /
                                       SIZE_OF_GRID_CELL_IN_METERS),
                      static_cast<int>((p.y() + max_navigable_y_coord - centre.y()) /
                                       SIZE_OF_GRID_CELL_IN_METERS));
}

void ThetaStarPathPlanner::resetAndInitializeMemberVariables(
    const Rectangle &navigable_area, const std::vector<ObstaclePtr> &obstacles)
{
    // Initialize member variables
    this->obstacles = obstacles;
    centre          = navigable_area.centre();
    max_navigable_x_coord =
        std::max(navigable_area.xLength() / 2.0 - ROBOT_MAX_RADIUS_METERS, 0.0);
    max_navigable_y_coord =
        std::max(navigable_area.yLength() / 2.0 - ROBOT_MAX_RADIUS_METERS, 0.0);
    num_grid_rows =
        static_cast<int>((max_navigable_x_coord * 2.0 + ROBOT_MAX_RADIUS_METERS) /
                         SIZE_OF_GRID_CELL_IN_METERS);
    num_grid_cols =
        static_cast<int>((max_navigable_y_coord * 2.0 + ROBOT_MAX_RADIUS_METERS) /
                         SIZE_OF_GRID_CELL_IN_METERS);

    // add assertion to ensure that the key value in Coordinate and Coordinate pair would
    // not overflow, overflow would happen when grid row or col is larger than 1<<16
    assert(num_grid_rows < (1 << 16));
    assert(num_grid_cols < (1 << 16));

    // Reset data structures to path plan again
    open_list.clear();
    closed_list.clear();
    unblocked_grid.clear();
    line_of_sight_cache.clear();
    cell_heuristics = std::vector<std::vector<CellHeuristic>>(
        num_grid_rows,
        std::vector<CellHeuristic>(num_grid_cols, ThetaStarPathPlanner::CellHeuristic()));
}<|MERGE_RESOLUTION|>--- conflicted
+++ resolved
@@ -198,12 +198,7 @@
     {
         return Path(std::vector<Point>({start, end}));
     }
-<<<<<<< HEAD
-    if ((start - closest_end).length() <
-            (CLOSE_TO_END_THRESHOLD * BLOCKED_END_OSCILLATION_MITIGATION) ||
-=======
     if ((start - closest_end).length() < CLOSE_TO_END_THRESHOLD ||
->>>>>>> fe472d82
         start_coord == end_coord)
     {
         return Path(std::vector<Point>({start, closest_end}));
