/**
 * This file contains the implementation of a theta star path planner
 * which returns an optimal path that avoids obstacles
 */

#include "software/ai/navigator/path_planner/theta_star_path_planner.h"

#include <g3log/g3log.hpp>

bool ThetaStarPathPlanner::isCoordValid(Coordinate test_coord)
{
    // Returns true if row number and column number
    // is in range
    return (test_coord.row() >= 0) && (test_coord.row() < num_grid_rows) &&
           (test_coord.col() >= 0) && (test_coord.col() < num_grid_cols);
}

bool ThetaStarPathPlanner::isUnBlocked(Coordinate test_coord)
{
    // If we haven't checked this Coordinate before, check it now
    if (unblocked_grid.find(test_coord) == unblocked_grid.end())
    {
        bool blocked = false;

        Point p = coordinateToPoint(test_coord);
        for (auto &obstacle : obstacles)
        {
            if (obstacle.containsPoint(p))
            {
                blocked = true;
                break;
            }
        }

        // We use the opposite convention to indicate blocked or not
        unblocked_grid[test_coord] = !blocked;
    }

    return unblocked_grid[test_coord];
}

double ThetaStarPathPlanner::calculateHValue(Coordinate test_coord, Coordinate dest)
{
    // Return using the distance formula
    // Leverage point class
    Point p1(test_coord.row(), test_coord.col());
    Point p2(dest.row(), dest.col());
    return dist(p1, p2);
}

bool ThetaStarPathPlanner::hasLineOfSight(Coordinate current_parent, Coordinate new_coord)
{
    Point next_point     = Point(new_coord.row(), new_coord.col());
    Point parent_point   = Point(current_parent.row(), current_parent.col());
    Point point_to_check = parent_point;

<<<<<<< HEAD
    Vector diff      = nextPoint - parentPoint;
    Vector direction = diff.normalize();
    int dist         = (int)diff.length();
=======
    Vector diff      = next_point - parent_point;
    Vector direction = diff.norm();
    int dist         = static_cast<int>(diff.len());
>>>>>>> 576d6e8b
    for (int i = 0; i < dist; i++)
    {
        point_to_check = point_to_check + direction;
        if (!isUnBlocked(Coordinate(static_cast<int>(std::round(point_to_check.x())),
                                    static_cast<int>(std::round(point_to_check.y())))))
        {
            return false;
        }
    }
    return true;
}

std::vector<Point> ThetaStarPathPlanner::tracePath(Coordinate dest)
{
    int row                        = dest.row();
    int col                        = dest.col();
    Coordinate current_coord       = dest;
    std::vector<Point> path_points = std::vector<Point>();

    std::stack<Coordinate> coord_path;

    // loop until parent is self
    while (!(cell_heuristics[row][col].parent() == current_coord))
    {
        coord_path.push(current_coord);
        current_coord =
            cell_heuristics[current_coord.row()][current_coord.col()].parent();
    }

    coord_path.push(current_coord);
    while (!coord_path.empty())
    {
        Coordinate p = coord_path.top();
        coord_path.pop();
        path_points.push_back(coordinateToPoint(p));
    }

    return path_points;
}

bool ThetaStarPathPlanner::updateVertex(Coordinate current_coord, Coordinate new_coord,
                                        Coordinate dest, double curr_to_new_dist)
{
    // Only process this CellHeuristic if this is a valid one
    if (isCoordValid(new_coord) == true)
    {
        // If the successor is already on the closed
        // list or if it is blocked, then ignore it.
        // Else do the following
        //
        if (closed_list.find(new_coord) == closed_list.end() &&
            isUnBlocked(new_coord) == true)
        {
            double g_new;
            Coordinate parent_new;
            Coordinate parent =
                cell_heuristics[current_coord.row()][current_coord.col()].parent();
            if (hasLineOfSight(parent, new_coord))
            {
                parent_new = parent;
                g_new      = cell_heuristics[parent.row()][parent.col()].g() +
                        calculateHValue(parent, new_coord);
            }
            else
            {
                parent_new = current_coord;
                g_new = cell_heuristics[current_coord.row()][current_coord.col()].g() +
                        curr_to_new_dist;
            }

            double h_new = calculateHValue(new_coord, dest);
            double f_new = g_new + h_new;

            // If it isn’t on the open list, add it to
            // the open list. Make the current square
            // the parent of this square. Record the
            // f, and g costs of the square CellHeuristic
            //             OR
            // If it is on the open list already, check
            // to see if this path to that square is better,
            // using 'f' cost as the measure.
            if (!cell_heuristics[new_coord.row()][new_coord.col()].isInitialized() ||
                cell_heuristics[new_coord.row()][new_coord.col()].f() > f_new)
            {
                open_list.insert(new_coord);

                // Update the details of this CellHeuristic
                cell_heuristics[new_coord.row()][new_coord.col()].update(parent_new,
                                                                         f_new, g_new);
            }
            // If the destination is the same as the current successor
            if (new_coord == dest)
            {
                return true;
            }
        }
    }
    return false;
}

// top level function
std::optional<Path> ThetaStarPathPlanner::findPath(const Point &start,
                                                   const Point &destination,
                                                   const Rectangle &navigable_area,
                                                   const std::vector<Obstacle> &obstacles)
{
    resetAndInitializeMemberVariables(navigable_area, obstacles);

    Point closest_destination = findClosestFreePoint(destination);
    Coordinate src_coord      = pointToCoordinate(start);
    Coordinate dest_coord     = pointToCoordinate(closest_destination);

    bool isInvalidOrBlocked = checkForInvalidOrBlockedCases(src_coord, dest_coord);
    if (isInvalidOrBlocked)
    {
        return std::nullopt;
    }

    if (isStartToDestinationWithinThreshold(start, destination))
    {
        return Path(std::vector<Point>({start, destination}));
    }

    if (isStartToClosestDestinationWithinThreshold(start, closest_destination))
    {
        return Path(std::vector<Point>({start, closest_destination}));
    }

    // Initialising the parameters of the starting node
    cell_heuristics[src_coord.row()][src_coord.col()].update(src_coord, 0.0, 0.0);
    open_list.insert(src_coord);

    bool found_dest = findPathToDestination(dest_coord);

    if (found_dest == false)
    {
        return std::nullopt;
    }

<<<<<<< HEAD
    if ((start - destination).length() < CLOSE_TO_DEST_THRESHOLD ||
        ((start - destination).length() < SIZE_OF_GRID_CELL_IN_METERS))
=======
    auto path_points = tracePath(dest_coord);

    // replace destination with actual destination
    path_points.pop_back();
    path_points.push_back(closest_destination);

    // replace src with actual start
    path_points.erase(path_points.begin());
    path_points.insert(path_points.begin(), start);

    return Path(path_points);
}

bool ThetaStarPathPlanner::checkForInvalidOrBlockedCases(Coordinate &src_coord,
                                                         Coordinate &dest_coord)
{
    bool ret_no_path = false;

    // If the source is out of range
    if (isCoordValid(src_coord) == false)
>>>>>>> 576d6e8b
    {
        LOG(WARNING) << "Source is not valid; no path found" << std::endl;
        ret_no_path = true;
    }

<<<<<<< HEAD

    if ((start - closest_destination).length() <
        (CLOSE_TO_DEST_THRESHOLD * BLOCKED_DESINATION_OSCILLATION_MITIGATION))
=======
    // If the destination is out of range
    if (isCoordValid(dest_coord) == false)
>>>>>>> 576d6e8b
    {
        LOG(WARNING) << "Destination is not valid; no path found" << std::endl;
        ret_no_path = true;
    }

    // The source is blocked
    if (isUnBlocked(src_coord) == false)
    {
        auto closest_src_coord = findClosestUnblockedCell(src_coord);
        if (closest_src_coord)
        {
            src_coord = *closest_src_coord;
        }
        else
        {
            ret_no_path = true;
        }
    }

    // The destination is blocked
    if (isUnBlocked(dest_coord) == false)
    {
        auto closest_dest_coord = findClosestUnblockedCell(dest_coord);
        if (closest_dest_coord)
        {
            dest_coord = *closest_dest_coord;
        }
        else
        {
            ret_no_path = true;
        }
    }

    return ret_no_path;
}

bool ThetaStarPathPlanner::isStartToDestinationWithinThreshold(const Point &start,
                                                               const Point &destination)
{
    // If the destination CellHeuristic is within one grid size of start
    return ((start - destination).len() < CLOSE_TO_DEST_THRESHOLD ||
            ((start - destination).len() < SIZE_OF_GRID_CELL_IN_METERS));
}

bool ThetaStarPathPlanner::isStartToClosestDestinationWithinThreshold(
    const Point &start, const Point &closest_destination)
{
    return ((start - closest_destination).len() <
            (CLOSE_TO_DEST_THRESHOLD * BLOCKED_DESINATION_OSCILLATION_MITIGATION));
}

bool ThetaStarPathPlanner::findPathToDestination(Coordinate dest_coord)
{
    while (!open_list.empty())
    {
        Coordinate new_coord;
        Coordinate current_coord(*open_list.begin());

        // Remove this vertex from the open list
        open_list.erase(open_list.begin());

        // Add this vertex to the closed list
        int i = current_coord.row();
        int j = current_coord.col();
        closed_list.insert(current_coord);

        /*
            Generating all the 8 successor of this CellHeuristic

            Popped Cell --> (i, j)
            <0,+y>      --> (i-1, j)
            <0,-y>      --> (i+1, j)
            <+x,0>      --> (i, j+1)
            <-x,0>      --> (i, j-1)
            <+x,+y>     --> (i-1, j+1)
            <-x,+y>     --> (i-1, j-1)
            <+x,-y>     --> (i+1, j+1)
            <-x,-y>     --> (i+1, j-1)*/

        for (int x_offset : {-1, 0, 1})
        {
            for (int y_offset : {-1, 0, 1})
            {
                double dist_to_neighbour =
                    std::sqrt(std::pow(x_offset, 2) + std::pow(y_offset, 2));
                new_coord = Coordinate(i + x_offset, j + y_offset);
                if (updateVertex(current_coord, new_coord, dest_coord, dist_to_neighbour))
                {
                    return true;
                }
            }
        }
    }

    // When the destination CellHeuristic is not found and the open
    // list is empty, then we conclude that we failed to
    // reach the destination CellHeuristic. This may happen when the
    // there is no way to destination CellHeuristic (due to blockages)
    return false;
}


std::optional<ThetaStarPathPlanner::Coordinate>
ThetaStarPathPlanner::findClosestUnblockedCell(Coordinate current_cell)
{
    // spiral out from current_cell looking for unblocked cells
    int i = current_cell.row();
    int j = current_cell.col();
    Coordinate test_coord;
    unsigned next_index, curr_index = 3;
    int next_increment[4] = {1, 0, -1, 0};
    for (int depth = 1; depth < num_grid_rows; depth++)
    {
        next_index = (curr_index + 1) % 4;
        i += next_increment[next_index] * depth;
        j += next_increment[curr_index] * depth;
        test_coord = Coordinate(i, j);
        if (isCoordValid(test_coord) && isUnBlocked(test_coord))
        {
            return test_coord;
        }
        curr_index = next_index;

        next_index = (curr_index + 1) % 4;
        i += next_increment[next_index] * depth;
        j += next_increment[curr_index] * depth;
        test_coord = Coordinate(i, j);
        if (isCoordValid(test_coord) && isUnBlocked(test_coord))
        {
            return test_coord;
        }
        curr_index = next_index;
    }

    return std::nullopt;
}

Point ThetaStarPathPlanner::findClosestFreePoint(Point p)
{
    // expanding a circle to search for free points
    if (!isPointValidAndFreeOfObstacles(p))
    {
        int xc = static_cast<int>(p.x() * BLOCKED_DESTINATION_SEARCH_RESOLUTION);
        int yc = static_cast<int>(p.y() * BLOCKED_DESTINATION_SEARCH_RESOLUTION);

        for (int r = 1;
             r < max_navigable_x_coord * 2.0 * BLOCKED_DESTINATION_SEARCH_RESOLUTION; r++)
        {
            int x = 0, y = r;
            int d = 3 - 2 * r;

            for (int outer : {-1, 1})
            {
                for (int inner : {-1, 1})
                {
                    Point p1 = Point(static_cast<double>(xc + outer * x) /
                                         BLOCKED_DESTINATION_SEARCH_RESOLUTION,
                                     static_cast<double>(yc + inner * y) /
                                         BLOCKED_DESTINATION_SEARCH_RESOLUTION);
                    Point p2 = Point(static_cast<double>(xc + outer * y) /
                                         BLOCKED_DESTINATION_SEARCH_RESOLUTION,
                                     static_cast<double>(yc + inner * x) /
                                         BLOCKED_DESTINATION_SEARCH_RESOLUTION);
                    if (isPointValidAndFreeOfObstacles(p1))
                    {
                        return p1;
                    }
                    if (isPointValidAndFreeOfObstacles(p2))
                    {
                        return p2;
                    }
                }
            }

            while (y >= x)
            {
                x++;

                // check for decision parameter
                // and correspondingly
                // update d, x, y
                if (d > 0)
                {
                    y--;
                    d = d + 4 * (x - y) + 10;
                }
                else
                {
                    d = d + 4 * x + 6;
                }

                for (int outer : {-1, 1})
                {
                    for (int inner : {-1, 1})
                    {
                        Point p1 = Point(
                            (xc + outer * x) / BLOCKED_DESTINATION_SEARCH_RESOLUTION,
                            (yc + inner * y) / BLOCKED_DESTINATION_SEARCH_RESOLUTION);
                        Point p2 = Point(
                            (xc + outer * y) / BLOCKED_DESTINATION_SEARCH_RESOLUTION,
                            (yc + inner * x) / BLOCKED_DESTINATION_SEARCH_RESOLUTION);
                        if (isPointValidAndFreeOfObstacles(p1))
                        {
                            return p1;
                        }
                        if (isPointValidAndFreeOfObstacles(p2))
                        {
                            return p2;
                        }
                    }
                }
            }
        }
    }
    return p;
}

bool ThetaStarPathPlanner::isPointValidAndFreeOfObstacles(Point p)
{
    if (!isPointValid(p))
    {
        return false;
    }

    for (auto &obstacle : obstacles)
    {
        if (obstacle.containsPoint(p))
        {
            return false;
        }
    }

    return true;
}

bool ThetaStarPathPlanner::isPointValid(Point p)
{
    return ((p.x() > -max_navigable_x_coord) && (p.x() < max_navigable_x_coord) &&
            (p.y() > -max_navigable_y_coord) && (p.y() < max_navigable_y_coord));
}


Point ThetaStarPathPlanner::coordinateToPoint(Coordinate coord)
{
    // account for robot radius
    return Point((coord.row() * SIZE_OF_GRID_CELL_IN_METERS) - max_navigable_x_coord,
                 (coord.col() * SIZE_OF_GRID_CELL_IN_METERS) - max_navigable_y_coord);
}

ThetaStarPathPlanner::Coordinate ThetaStarPathPlanner::pointToCoordinate(Point p)
{
    // account for robot radius
    return Coordinate(
        static_cast<int>((p.x() + max_navigable_x_coord) / SIZE_OF_GRID_CELL_IN_METERS),
        static_cast<int>((p.y() + max_navigable_y_coord) / SIZE_OF_GRID_CELL_IN_METERS));
}

void ThetaStarPathPlanner::resetAndInitializeMemberVariables(
    const Rectangle &navigable_area, const std::vector<Obstacle> &obstacles)
{
    // Initialize member variables
    this->obstacles       = obstacles;
    max_navigable_x_coord = navigable_area.xLength() / 2.0 - ROBOT_MAX_RADIUS_METERS;
    max_navigable_y_coord = navigable_area.yLength() / 2.0 - ROBOT_MAX_RADIUS_METERS;
    num_grid_rows =
        static_cast<int>((max_navigable_x_coord * 2.0 + ROBOT_MAX_RADIUS_METERS) /
                         SIZE_OF_GRID_CELL_IN_METERS);
    num_grid_cols =
        static_cast<int>((max_navigable_y_coord * 2.0 + ROBOT_MAX_RADIUS_METERS) /
                         SIZE_OF_GRID_CELL_IN_METERS);

    // Reset data structures to path plan again
    open_list.clear();
    closed_list.clear();
    unblocked_grid.clear();
    cell_heuristics = std::vector<std::vector<CellHeuristic>>(
        num_grid_rows,
        std::vector<CellHeuristic>(num_grid_cols, ThetaStarPathPlanner::CellHeuristic()));
}<|MERGE_RESOLUTION|>--- conflicted
+++ resolved
@@ -54,15 +54,10 @@
     Point parent_point   = Point(current_parent.row(), current_parent.col());
     Point point_to_check = parent_point;
 
-<<<<<<< HEAD
-    Vector diff      = nextPoint - parentPoint;
-    Vector direction = diff.normalize();
-    int dist         = (int)diff.length();
-=======
     Vector diff      = next_point - parent_point;
     Vector direction = diff.norm();
     int dist         = static_cast<int>(diff.len());
->>>>>>> 576d6e8b
+
     for (int i = 0; i < dist; i++)
     {
         point_to_check = point_to_check + direction;
@@ -201,11 +196,7 @@
     {
         return std::nullopt;
     }
-
-<<<<<<< HEAD
-    if ((start - destination).length() < CLOSE_TO_DEST_THRESHOLD ||
-        ((start - destination).length() < SIZE_OF_GRID_CELL_IN_METERS))
-=======
+  
     auto path_points = tracePath(dest_coord);
 
     // replace destination with actual destination
@@ -226,20 +217,13 @@
 
     // If the source is out of range
     if (isCoordValid(src_coord) == false)
->>>>>>> 576d6e8b
     {
         LOG(WARNING) << "Source is not valid; no path found" << std::endl;
         ret_no_path = true;
     }
 
-<<<<<<< HEAD
-
-    if ((start - closest_destination).length() <
-        (CLOSE_TO_DEST_THRESHOLD * BLOCKED_DESINATION_OSCILLATION_MITIGATION))
-=======
     // If the destination is out of range
     if (isCoordValid(dest_coord) == false)
->>>>>>> 576d6e8b
     {
         LOG(WARNING) << "Destination is not valid; no path found" << std::endl;
         ret_no_path = true;
