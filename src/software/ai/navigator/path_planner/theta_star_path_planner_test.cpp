#include "software/ai/navigator/path_planner/theta_star_path_planner.h"

#include <gtest/gtest.h>

#include "shared/constants.h"
#include "software/geom/point.h"
#include "software/test_util/test_util.h"
#include "software/world/field.h"
<<<<<<< HEAD

/**
 * Prints out the path formed by the points given
 * @param path_points
 */
void printPath(std::vector<Point> path_points)
{
    for (Point p : path_points)
    {
        {
            printf("-> (%lf,%lf) ", p.x(), p.y());
        }
    }
    printf("\n");
}
=======
>>>>>>> c1b33ff4

void checkPathDoesNotExceedBoundingBox(std::vector<Point> path_points,
                                       Rectangle bounding_box)
{
    for (auto const& path_point : path_points)
    {
        EXPECT_TRUE(bounding_box.containsPoint(path_point))
            << "Path point " << path_point << " not in bounding box {"
            << bounding_box.negXNegYCorner() << "," << bounding_box.posXPosYCorner()
            << "}";
    }
}

void checkPathDoesNotIntersectObstacle(std::vector<Point> path_points,
                                       std::vector<Obstacle> obstacles)
{
    // If the path size is 1, just need to check that the point is not within the obstacle
    if (path_points.size() == 1)
    {
        for (auto const& obstacle : obstacles)
        {
            EXPECT_FALSE(obstacle.containsPoint(path_points[0]))
                << "Only point on path " << path_points[0] << " is in obstacle "
                << obstacle;
        }
    }

    // Check that no line segment on the path intersects the obstacle
    for (std::size_t i = 0; i < path_points.size() - 1; i++)
    {
        Segment path_segment(path_points[i], path_points[i + 1]);
        for (auto const& obstacle : obstacles)
        {
            EXPECT_FALSE(obstacle.intersects(path_segment))
                << "Line segment {" << path_points[i] << "," << path_points[i + 1]
                << "} intersects obstacle " << obstacle;
        }
    }
}

TEST(TestThetaStarPathPlanner, test_theta_star_path_planner_blocked_src)
{
    // Test where we start in an obstacle. We should find the closest edge of
    // the obstacle and start our path planning there
    Field field = ::Test::TestUtil::createSSLDivBField();
    Point start{0, 0}, dest{3, 0};

    // Place a rectangle over our starting location
    std::vector<Obstacle> obstacles = {Obstacle(
        Polygon({Point(0.5, 1), Point(-0.5, 1), Point(-0.5, -1), Point(0.5, -1)}))};

    std::unique_ptr<PathPlanner> planner = std::make_unique<ThetaStarPathPlanner>();

<<<<<<< HEAD
    Rectangle navigableArea(Point(field.totalXLength(), field.totalYLength()),
                            field.totalXLength(), field.totalYLength());

    try
    {
        path_points = std::get<std::vector<Point>>(
            planner->findPath(start, dest, navigableArea, obstacles));
    }
    catch (const std::bad_variant_access&)
    {
        // not a valid path
        FAIL();
    }
=======
    Rectangle navigable_area(Point(field.totalXLength(), field.totalYLength()),
                             field.totalXLength(), field.totalYLength());

    Path path = planner->findPath(start, dest, navigable_area, obstacles);

    EXPECT_TRUE(path != std::nullopt);

    std::vector<Point> path_points = path->getKnots();
>>>>>>> c1b33ff4

    // Make sure the start and end of the path are correct
    EXPECT_EQ(start, path->startPoint());
    EXPECT_EQ(dest, path->endPoint());

    // Make sure the path does not exceed a bounding box
    Rectangle bounding_box({0, 0.1}, {3.1, -0.1});
    checkPathDoesNotExceedBoundingBox(path_points, bounding_box);

    // Make sure the path does not go through any obstacles, except for the
    // first point, which is in the obstacle blocking the start position
    checkPathDoesNotIntersectObstacle({path_points.begin() + 1, path_points.end()},
                                      obstacles);
}

TEST(TestThetaStarPathPlanner, test_theta_star_path_planner_blocked_dest)
{
    // Test where we try to end in an obstacle. We should navigate to the closest point
    // on the edge of the destination
    Field field = ::Test::TestUtil::createSSLDivBField();
    Point start{0, 0}, dest{2.7, 0};

    // Place a rectangle over our destination location
    std::vector<Obstacle> obstacles = {Obstacle(
        Polygon({Point(3.5, 1), Point(2.5, 1), Point(2.5, -1), Point(3.5, -1)}))};

    std::unique_ptr<PathPlanner> planner = std::make_unique<ThetaStarPathPlanner>();

<<<<<<< HEAD
    Rectangle navigableArea(Point(field.totalXLength(), field.totalYLength()),
                            field.totalXLength(), field.totalYLength());

    try
    {
        path_points = std::get<std::vector<Point>>(
            planner->findPath(start, dest, navigableArea, obstacles));
    }
    catch (const std::bad_variant_access&)
    {
        // not a valid path
        FAIL();
    }
=======
    Rectangle navigable_area(Point(field.totalXLength(), field.totalYLength()),
                             field.totalXLength(), field.totalYLength());

    Path path = planner->findPath(start, dest, navigable_area, obstacles);

    EXPECT_TRUE(path != std::nullopt);

    std::vector<Point> path_points = path->getKnots();
>>>>>>> c1b33ff4

    // The path should start at exactly the start point
    EXPECT_EQ(start, path->startPoint());

    // Make sure the path does not exceed a bounding box
    Rectangle bounding_box({-0.1, 0.1}, {3.1, -0.1});
    checkPathDoesNotExceedBoundingBox(path_points, bounding_box);

    // Make sure the path does not go through any obstacles
    checkPathDoesNotIntersectObstacle(path_points, obstacles);
}

TEST(TestThetaStarPathPlanner, test_theta_star_path_planner_single_obstacle_along_x_axis)
{
    // Test where we need to navigate around a single obstacle along the x-axis
    Field field = ::Test::TestUtil::createSSLDivBField();
    Point start{0, 0}, dest{3, 0};

    // Place a rectangle over our destination location
    std::vector<Obstacle> obstacles = {
        Obstacle(Polygon({Point(1, 1), Point(2, 1), Point(2, -1), Point(1, -1)}))};

    std::unique_ptr<PathPlanner> planner = std::make_unique<ThetaStarPathPlanner>();

<<<<<<< HEAD
    Rectangle navigableArea(Point(field.totalXLength(), field.totalYLength()),
                            field.totalXLength(), field.totalYLength());

    try
    {
        path_points = std::get<std::vector<Point>>(
            planner->findPath(start, dest, navigableArea, obstacles));
    }
    catch (const std::bad_variant_access&)
    {
        // not a valid path
        FAIL();
    }
=======
    Rectangle navigable_area(Point(field.totalXLength(), field.totalYLength()),
                             field.totalXLength(), field.totalYLength());

    Path path = planner->findPath(start, dest, navigable_area, obstacles);

    EXPECT_TRUE(path != std::nullopt);

    std::vector<Point> path_points = path->getKnots();
>>>>>>> c1b33ff4

    // The path should start at exactly the start point and end at exactly the dest
    EXPECT_EQ(start, path->startPoint());
    EXPECT_EQ(dest, path->endPoint());

    // Make sure the path does not exceed a bounding box
    Rectangle bounding_box({-0.1, 1.2}, {3.1, -1.2});
    checkPathDoesNotExceedBoundingBox(path_points, bounding_box);

    // Can't make sure the path does not go through any obstacles
    // since start is blocked
}

TEST(TestThetaStarPathPlanner, test_theta_star_path_planner_single_obstacle_along_y_axis)
{
    // Test where we need to navigate around a single obstacle along the x-axis
    Field field = ::Test::TestUtil::createSSLDivBField();
    Point start{0, 0}, dest{0, 3};

    // Place a rectangle over our destination location
    std::vector<Obstacle> obstacles = {
        Obstacle(Polygon({Point(1, 1), Point(1, 2), Point(-1, 2), Point(-1, 1)}))};

    std::unique_ptr<PathPlanner> planner = std::make_unique<ThetaStarPathPlanner>();

<<<<<<< HEAD
    Rectangle navigableArea(Point(field.totalXLength(), field.totalYLength()),
                            field.totalXLength(), field.totalYLength());

    try
    {
        path_points = std::get<std::vector<Point>>(
            planner->findPath(start, dest, navigableArea, obstacles));
    }
    catch (const std::bad_variant_access&)
    {
        // not a valid path
        FAIL();
    }
=======
    Rectangle navigable_area(Point(field.totalXLength(), field.totalYLength()),
                             field.totalXLength(), field.totalYLength());

    Path path = planner->findPath(start, dest, navigable_area, obstacles);

    EXPECT_TRUE(path != std::nullopt);

    std::vector<Point> path_points = path->getKnots();
>>>>>>> c1b33ff4

    // The path should start at exactly the start point and end at exactly the dest
    EXPECT_EQ(start, path->startPoint());
    EXPECT_EQ(dest, path->endPoint());

    // Make sure the path does not exceed a bounding box
    Rectangle bounding_box(
        {
            1.2,
            -0.1,
        },
        {-1.2, 3.1});
    checkPathDoesNotExceedBoundingBox(path_points, bounding_box);

    // Can't make sure the path does not go through any obstacles
    // since start is blocked
}

TEST(TestThetaStarPathPlanner, test_theta_star_path_planner_empty_grid)
{
    Field field = ::Test::TestUtil::createSSLDivBField();
    Point start{2, 2}, dest{-3, -3};

    std::vector<Obstacle> obstacles = {};

    std::unique_ptr<PathPlanner> planner = std::make_unique<ThetaStarPathPlanner>();

<<<<<<< HEAD
    Rectangle navigableArea(Point(field.totalXLength(), field.totalYLength()),
                            field.totalXLength(), field.totalYLength());

    try
    {
        path_points = std::get<std::vector<Point>>(
            planner->findPath(start, dest, navigableArea, obstacles));
    }
    catch (const std::bad_variant_access&)
    {
        // not a valid path
        FAIL();
    }
=======
    Rectangle navigable_area(Point(field.totalXLength(), field.totalYLength()),
                             field.totalXLength(), field.totalYLength());

    Path path = planner->findPath(start, dest, navigable_area, obstacles);

    EXPECT_TRUE(path != std::nullopt);
>>>>>>> c1b33ff4

    // Since there are no obstacles, there should be two path points, one at the start
    // and one at the destination
    EXPECT_EQ(2, path->size());
    EXPECT_EQ(start, path->startPoint());
    EXPECT_EQ(dest, path->endPoint());
}

TEST(TestThetaStarPathPlanner, test_theta_star_path_planner_same_cell_dest)
{
    Field field = ::Test::TestUtil::createSSLDivBField();
    Point start{2.29, 2.29}, dest{2.3, 2.3};

    std::vector<Obstacle> obstacles = std::vector<Obstacle>();

    std::unique_ptr<PathPlanner> planner = std::make_unique<ThetaStarPathPlanner>();

<<<<<<< HEAD
    Rectangle navigableArea(Point(field.totalXLength(), field.totalYLength()),
                            field.totalXLength(), field.totalYLength());

    try
    {
        path_points = std::get<std::vector<Point>>(
            planner->findPath(start, dest, navigableArea, obstacles));
    }
    catch (const std::bad_variant_access&)
    {
        // not a valid path
        FAIL();
    }
=======
    Rectangle navigable_area(Point(field.totalXLength(), field.totalYLength()),
                             field.totalXLength(), field.totalYLength());

    Path path = planner->findPath(start, dest, navigable_area, obstacles);
>>>>>>> c1b33ff4

    EXPECT_TRUE(path != std::nullopt);

    std::vector<Point> path_points = path->getKnots();

    EXPECT_EQ(2, path->size());
    EXPECT_EQ(start, path->startPoint());
    EXPECT_EQ(dest, path->endPoint());
}

TEST(TestThetaStarPathPlanner, performance)
{
    // This test can be used to guage performance, and profiled to find areas for
    // improvement
    std::vector<std::vector<Obstacle>> obstacle_sets = {
        {
            Obstacle::createCircleObstacle({0, 0}, ROBOT_MAX_RADIUS_METERS, 1),
            Obstacle::createCircleObstacle({0, 0.5}, ROBOT_MAX_RADIUS_METERS, 1),
            Obstacle::createCircleObstacle({0, 1.0}, ROBOT_MAX_RADIUS_METERS, 1),
            Obstacle::createCircleObstacle({0, 1.5}, ROBOT_MAX_RADIUS_METERS, 1),
        },
        {
            Obstacle::createCircleObstacle({0, 0}, ROBOT_MAX_RADIUS_METERS, 1),
            Obstacle::createCircleObstacle({0, 0.5}, ROBOT_MAX_RADIUS_METERS, 1),
            Obstacle::createCircleObstacle({0, 1.0}, ROBOT_MAX_RADIUS_METERS, 1),
            Obstacle::createCircleObstacle({0, 1.5}, ROBOT_MAX_RADIUS_METERS, 1),
            Obstacle::createCircleObstacle({-0.5, 0}, ROBOT_MAX_RADIUS_METERS, 1),
            Obstacle::createCircleObstacle({-0.5, 0.5}, ROBOT_MAX_RADIUS_METERS, 1),
            Obstacle::createCircleObstacle({-0.5, 1.0}, ROBOT_MAX_RADIUS_METERS, 1),
            Obstacle::createCircleObstacle({-0.5, 1.5}, ROBOT_MAX_RADIUS_METERS, 1),
            Obstacle::createCircleObstacle({0.5, 0}, ROBOT_MAX_RADIUS_METERS, 1),
            Obstacle::createCircleObstacle({0.5, 0.5}, ROBOT_MAX_RADIUS_METERS, 1),
            Obstacle::createCircleObstacle({0.5, 1.0}, ROBOT_MAX_RADIUS_METERS, 1),
            Obstacle::createCircleObstacle({0.5, 1.5}, ROBOT_MAX_RADIUS_METERS, 1),
        }};
    Field field = ::Test::TestUtil::createSSLDivBField();

    int num_iterations = 10;

    Point start(0, 0), dest(4.5, 0);

    auto start_time = std::chrono::system_clock::now();
    for (int i = 0; i < num_iterations; i++)
    {
        for (auto obstacles : obstacle_sets)
        {
            std::unique_ptr<PathPlanner> planner =
                std::make_unique<ThetaStarPathPlanner>();

<<<<<<< HEAD
            Rectangle navigableArea(Point(field.totalXLength(), field.totalYLength()),
                                    field.totalXLength(), field.totalYLength());

            try
            {
                path_points = std::get<std::vector<Point>>(
                    planner->findPath(start, dest, navigableArea, obstacles));
            }
            catch (const std::bad_variant_access&)
            {
                FAIL();
            }
=======
            Rectangle navigable_area(Point(field.totalXLength(), field.totalYLength()),
                                     field.totalXLength(), field.totalYLength());

            planner->findPath(start, dest, navigable_area, obstacles);
>>>>>>> c1b33ff4
        }
    }

    auto end_time = std::chrono::system_clock::now();

    std::chrono::duration<double> duration = end_time - start_time;

    std::chrono::duration<double> avg =
        duration / ((double)num_iterations * obstacle_sets.size() - 1);

    //    std::cout << "Took " <<
    //    std::chrono::duration_cast<std::chrono::microseconds>(duration).count() / 1000.0
    //    << "ms to run, average time of " <<
    //    std::chrono::duration_cast<std::chrono::microseconds>(avg).count() / 1000.0 <<
    //    "ms";
}<|MERGE_RESOLUTION|>--- conflicted
+++ resolved
@@ -6,24 +6,6 @@
 #include "software/geom/point.h"
 #include "software/test_util/test_util.h"
 #include "software/world/field.h"
-<<<<<<< HEAD
-
-/**
- * Prints out the path formed by the points given
- * @param path_points
- */
-void printPath(std::vector<Point> path_points)
-{
-    for (Point p : path_points)
-    {
-        {
-            printf("-> (%lf,%lf) ", p.x(), p.y());
-        }
-    }
-    printf("\n");
-}
-=======
->>>>>>> c1b33ff4
 
 void checkPathDoesNotExceedBoundingBox(std::vector<Point> path_points,
                                        Rectangle bounding_box)
@@ -77,30 +59,14 @@
 
     std::unique_ptr<PathPlanner> planner = std::make_unique<ThetaStarPathPlanner>();
 
-<<<<<<< HEAD
-    Rectangle navigableArea(Point(field.totalXLength(), field.totalYLength()),
-                            field.totalXLength(), field.totalYLength());
-
-    try
-    {
-        path_points = std::get<std::vector<Point>>(
-            planner->findPath(start, dest, navigableArea, obstacles));
-    }
-    catch (const std::bad_variant_access&)
-    {
-        // not a valid path
-        FAIL();
-    }
-=======
-    Rectangle navigable_area(Point(field.totalXLength(), field.totalYLength()),
-                             field.totalXLength(), field.totalYLength());
-
-    Path path = planner->findPath(start, dest, navigable_area, obstacles);
-
-    EXPECT_TRUE(path != std::nullopt);
-
-    std::vector<Point> path_points = path->getKnots();
->>>>>>> c1b33ff4
+    Rectangle navigable_area(Point(field.totalXLength(), field.totalYLength()),
+                             field.totalXLength(), field.totalYLength());
+
+    Path path = planner->findPath(start, dest, navigable_area, obstacles);
+
+    EXPECT_TRUE(path != std::nullopt);
+
+    std::vector<Point> path_points = path->getKnots();
 
     // Make sure the start and end of the path are correct
     EXPECT_EQ(start, path->startPoint());
@@ -129,30 +95,14 @@
 
     std::unique_ptr<PathPlanner> planner = std::make_unique<ThetaStarPathPlanner>();
 
-<<<<<<< HEAD
-    Rectangle navigableArea(Point(field.totalXLength(), field.totalYLength()),
-                            field.totalXLength(), field.totalYLength());
-
-    try
-    {
-        path_points = std::get<std::vector<Point>>(
-            planner->findPath(start, dest, navigableArea, obstacles));
-    }
-    catch (const std::bad_variant_access&)
-    {
-        // not a valid path
-        FAIL();
-    }
-=======
-    Rectangle navigable_area(Point(field.totalXLength(), field.totalYLength()),
-                             field.totalXLength(), field.totalYLength());
-
-    Path path = planner->findPath(start, dest, navigable_area, obstacles);
-
-    EXPECT_TRUE(path != std::nullopt);
-
-    std::vector<Point> path_points = path->getKnots();
->>>>>>> c1b33ff4
+    Rectangle navigable_area(Point(field.totalXLength(), field.totalYLength()),
+                             field.totalXLength(), field.totalYLength());
+
+    Path path = planner->findPath(start, dest, navigable_area, obstacles);
+
+    EXPECT_TRUE(path != std::nullopt);
+
+    std::vector<Point> path_points = path->getKnots();
 
     // The path should start at exactly the start point
     EXPECT_EQ(start, path->startPoint());
@@ -177,30 +127,14 @@
 
     std::unique_ptr<PathPlanner> planner = std::make_unique<ThetaStarPathPlanner>();
 
-<<<<<<< HEAD
-    Rectangle navigableArea(Point(field.totalXLength(), field.totalYLength()),
-                            field.totalXLength(), field.totalYLength());
-
-    try
-    {
-        path_points = std::get<std::vector<Point>>(
-            planner->findPath(start, dest, navigableArea, obstacles));
-    }
-    catch (const std::bad_variant_access&)
-    {
-        // not a valid path
-        FAIL();
-    }
-=======
-    Rectangle navigable_area(Point(field.totalXLength(), field.totalYLength()),
-                             field.totalXLength(), field.totalYLength());
-
-    Path path = planner->findPath(start, dest, navigable_area, obstacles);
-
-    EXPECT_TRUE(path != std::nullopt);
-
-    std::vector<Point> path_points = path->getKnots();
->>>>>>> c1b33ff4
+    Rectangle navigable_area(Point(field.totalXLength(), field.totalYLength()),
+                             field.totalXLength(), field.totalYLength());
+
+    Path path = planner->findPath(start, dest, navigable_area, obstacles);
+
+    EXPECT_TRUE(path != std::nullopt);
+
+    std::vector<Point> path_points = path->getKnots();
 
     // The path should start at exactly the start point and end at exactly the dest
     EXPECT_EQ(start, path->startPoint());
@@ -226,30 +160,14 @@
 
     std::unique_ptr<PathPlanner> planner = std::make_unique<ThetaStarPathPlanner>();
 
-<<<<<<< HEAD
-    Rectangle navigableArea(Point(field.totalXLength(), field.totalYLength()),
-                            field.totalXLength(), field.totalYLength());
-
-    try
-    {
-        path_points = std::get<std::vector<Point>>(
-            planner->findPath(start, dest, navigableArea, obstacles));
-    }
-    catch (const std::bad_variant_access&)
-    {
-        // not a valid path
-        FAIL();
-    }
-=======
-    Rectangle navigable_area(Point(field.totalXLength(), field.totalYLength()),
-                             field.totalXLength(), field.totalYLength());
-
-    Path path = planner->findPath(start, dest, navigable_area, obstacles);
-
-    EXPECT_TRUE(path != std::nullopt);
-
-    std::vector<Point> path_points = path->getKnots();
->>>>>>> c1b33ff4
+    Rectangle navigable_area(Point(field.totalXLength(), field.totalYLength()),
+                             field.totalXLength(), field.totalYLength());
+
+    Path path = planner->findPath(start, dest, navigable_area, obstacles);
+
+    EXPECT_TRUE(path != std::nullopt);
+
+    std::vector<Point> path_points = path->getKnots();
 
     // The path should start at exactly the start point and end at exactly the dest
     EXPECT_EQ(start, path->startPoint());
@@ -277,28 +195,12 @@
 
     std::unique_ptr<PathPlanner> planner = std::make_unique<ThetaStarPathPlanner>();
 
-<<<<<<< HEAD
-    Rectangle navigableArea(Point(field.totalXLength(), field.totalYLength()),
-                            field.totalXLength(), field.totalYLength());
-
-    try
-    {
-        path_points = std::get<std::vector<Point>>(
-            planner->findPath(start, dest, navigableArea, obstacles));
-    }
-    catch (const std::bad_variant_access&)
-    {
-        // not a valid path
-        FAIL();
-    }
-=======
-    Rectangle navigable_area(Point(field.totalXLength(), field.totalYLength()),
-                             field.totalXLength(), field.totalYLength());
-
-    Path path = planner->findPath(start, dest, navigable_area, obstacles);
-
-    EXPECT_TRUE(path != std::nullopt);
->>>>>>> c1b33ff4
+    Rectangle navigable_area(Point(field.totalXLength(), field.totalYLength()),
+                             field.totalXLength(), field.totalYLength());
+
+    Path path = planner->findPath(start, dest, navigable_area, obstacles);
+
+    EXPECT_TRUE(path != std::nullopt);
 
     // Since there are no obstacles, there should be two path points, one at the start
     // and one at the destination
@@ -316,26 +218,10 @@
 
     std::unique_ptr<PathPlanner> planner = std::make_unique<ThetaStarPathPlanner>();
 
-<<<<<<< HEAD
-    Rectangle navigableArea(Point(field.totalXLength(), field.totalYLength()),
-                            field.totalXLength(), field.totalYLength());
-
-    try
-    {
-        path_points = std::get<std::vector<Point>>(
-            planner->findPath(start, dest, navigableArea, obstacles));
-    }
-    catch (const std::bad_variant_access&)
-    {
-        // not a valid path
-        FAIL();
-    }
-=======
-    Rectangle navigable_area(Point(field.totalXLength(), field.totalYLength()),
-                             field.totalXLength(), field.totalYLength());
-
-    Path path = planner->findPath(start, dest, navigable_area, obstacles);
->>>>>>> c1b33ff4
+    Rectangle navigable_area(Point(field.totalXLength(), field.totalYLength()),
+                             field.totalXLength(), field.totalYLength());
+
+    Path path = planner->findPath(start, dest, navigable_area, obstacles);
 
     EXPECT_TRUE(path != std::nullopt);
 
@@ -385,25 +271,10 @@
             std::unique_ptr<PathPlanner> planner =
                 std::make_unique<ThetaStarPathPlanner>();
 
-<<<<<<< HEAD
-            Rectangle navigableArea(Point(field.totalXLength(), field.totalYLength()),
-                                    field.totalXLength(), field.totalYLength());
-
-            try
-            {
-                path_points = std::get<std::vector<Point>>(
-                    planner->findPath(start, dest, navigableArea, obstacles));
-            }
-            catch (const std::bad_variant_access&)
-            {
-                FAIL();
-            }
-=======
             Rectangle navigable_area(Point(field.totalXLength(), field.totalYLength()),
                                      field.totalXLength(), field.totalYLength());
 
             planner->findPath(start, dest, navigable_area, obstacles);
->>>>>>> c1b33ff4
         }
     }
 
