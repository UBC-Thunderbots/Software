--- conflicted
+++ resolved
@@ -96,136 +96,7 @@
 {
     auto p            = std::make_unique<StopPrimitive>(intent);
     current_primitive = std::move(p);
-<<<<<<< HEAD
-    non_path_planning_robots.insert(intent.getRobotId());
-=======
-}
-
-// helpers
-void Navigator::moveNavigation(const MoveIntent &move_intent, const Path &path)
-{
-    if (path)
-    {
-        std::vector<Point> path_points = path->getKnots();
-        planned_paths.emplace_back(path_points);
-        if (path_points.size() == 1)
-        {
-            throw std::runtime_error(
-                "Path only contains one point, which is invalid, since it's ambiguous if it's the start or dest or some other point");
-        }
-        if (path_points.size() == 2)
-        {
-            current_destination = path_points[1];
-            auto move           = std::make_unique<MovePrimitive>(
-                move_intent.getRobotId(), current_destination,
-                move_intent.getFinalAngle(),
-                move_intent.getFinalSpeed() *
-                    getCloseToEnemyObstacleFactor(path_points[1]),
-                move_intent.getDribblerEnable(), move_intent.getMoveType(),
-                move_intent.getAutoKickType());
-            current_primitive = std::move(move);
-        }
-        else
-        {
-            current_destination      = path_points[1];
-            double segment_final_vel = getCloseToEnemyObstacleFactor(
-                path_points[1] * calculateTransitionSpeedBetweenSegments(
-                                     path_points[0], path_points[1], path_points[2],
-                                     ROBOT_MAX_SPEED_METERS_PER_SECOND *
-                                         Util::DynamicParameters->getNavigatorConfig()
-                                             ->TransitionSpeedFactor()
-                                             ->value()));
-
-            auto move = std::make_unique<MovePrimitive>(
-                move_intent.getRobotId(), current_destination,
-                move_intent.getFinalAngle(), segment_final_vel,
-                move_intent.getDribblerEnable(), move_intent.getMoveType(),
-                move_intent.getAutoKickType());
-            current_primitive = std::move(move);
-        }
-    }
-    else
-    {
-        LOG(WARNING) << "Path planner could not find a path";
-        auto stop = std::make_unique<StopPrimitive>(move_intent.getRobotId(), false);
-        current_primitive = std::move(stop);
-    }
-}
-
-std::optional<Obstacle> Navigator::obstacleFromAvoidArea(AvoidArea avoid_area)
-{
-    Rectangle rectangle({0, 0}, {0, 0});
-    switch (avoid_area)
-    {
-        case AvoidArea::FRIENDLY_DEFENSE_AREA:
-            // We extend the friendly defense area back by several meters to prevent
-            // robots going around the back of the goal
-            rectangle = Rectangle(
-                world.field().friendlyDefenseArea().posXPosYCorner(),
-                Point(-10, world.field().friendlyDefenseArea().posXNegYCorner().y()));
-            rectangle.expand(Util::DynamicParameters->getNavigatorConfig()
-                                 ->RobotObstacleInflationFactor()
-                                 ->value() *
-                             ROBOT_MAX_RADIUS_METERS);
-            return Obstacle(rectangle);
-        case AvoidArea::ENEMY_DEFENSE_AREA:
-            // We extend the enemy defense area back by several meters to prevent
-            // robots going around the back of the goal
-            rectangle = Rectangle(
-                world.field().enemyDefenseArea().negXPosYCorner(),
-                Point(10, world.field().enemyDefenseArea().negXNegYCorner().y()));
-            rectangle.expand(Util::DynamicParameters->getNavigatorConfig()
-                                 ->RobotObstacleInflationFactor()
-                                 ->value() *
-                             ROBOT_MAX_RADIUS_METERS);
-            return Obstacle(rectangle);
-        case AvoidArea::INFLATED_ENEMY_DEFENSE_AREA:
-            rectangle = world.field().enemyDefenseArea();
-            rectangle.expand(Util::DynamicParameters->getNavigatorConfig()
-                                     ->RobotObstacleInflationFactor()
-                                     ->value() *
-                                 ROBOT_MAX_RADIUS_METERS +
-                             0.3);  // 0.3 is by definition what inflated means
-            return Obstacle(rectangle);
-        case AvoidArea::CENTER_CIRCLE:
-            return Obstacle::createCircleObstacle(
-                world.field().centerPoint(), world.field().centerCircleRadius(),
-                Util::DynamicParameters->getNavigatorConfig()
-                    ->RobotObstacleInflationFactor()
-                    ->value());
-        case AvoidArea::HALF_METER_AROUND_BALL:
-            return Obstacle::createCircleObstacle(
-                world.ball().position(), 0.5,  // 0.5 represents half a metre radius
-                Util::DynamicParameters->getNavigatorConfig()
-                    ->RobotObstacleInflationFactor()
-                    ->value());
-        case AvoidArea::BALL:
-            return Obstacle::createCircularBallObstacle(world.ball(), 0.06);
-        case AvoidArea::ENEMY_HALF:
-            rectangle = Rectangle({0, world.field().totalYLength() / 2},
-                                  world.field().enemyCornerNeg() -
-                                      Point(0, world.field().boundaryYLength()));
-            rectangle.expand(Util::DynamicParameters->getNavigatorConfig()
-                                 ->RobotObstacleInflationFactor()
-                                 ->value() *
-                             ROBOT_MAX_RADIUS_METERS);
-            return Obstacle(rectangle);
-        case AvoidArea::FRIENDLY_HALF:
-            rectangle = Rectangle({0, world.field().totalYLength() / 2},
-                                  world.field().friendlyCornerNeg() -
-                                      Point(0, world.field().boundaryYLength()));
-            rectangle.expand(Util::DynamicParameters->getNavigatorConfig()
-                                 ->RobotObstacleInflationFactor()
-                                 ->value() *
-                             ROBOT_MAX_RADIUS_METERS);
-            return Obstacle(rectangle);
-        default:
-            LOG(WARNING) << "Could not convert AvoidArea " << (int)avoid_area
-                         << " to obstacle";
-    }
-
-    return std::nullopt;
->>>>>>> ad3133cc
+    non_path_planning_robots.insert(intent.getRobotId());
 }
 
 std::vector<std::unique_ptr<Primitive>> Navigator::getAssignedPrimitives(
@@ -243,25 +114,7 @@
         intent->accept(*this);
         if (current_primitive)
         {
-<<<<<<< HEAD
             assigned_primitives.emplace_back(std::move(current_primitive));
-=======
-            if (this->current_robot->velocity().len() > 0.3)
-            {
-                this->velocity_obstacles.emplace_back(
-                    Obstacle::createVelocityObstacleWithScalingParams(
-                        this->current_robot->position(), this->current_destination,
-                        this->current_robot->velocity().len(),
-                        Util::DynamicParameters->getNavigatorConfig()
-                            ->RobotObstacleInflationFactor()
-                            ->value(),
-                        Util::DynamicParameters->getNavigatorConfig()
-                            ->VelocityObstacleInflationFactor()
-                            ->value()));
-            }
-
-            this->current_robot = std::nullopt;
->>>>>>> ad3133cc
         }
     }
 
@@ -299,7 +152,6 @@
 
             if (path_points.size() == 1)
             {
-<<<<<<< HEAD
                 throw std::runtime_error(
                     "Path only contains one point, which is invalid, since it's ambiguous if it's the start or end or some other point");
             }
@@ -317,12 +169,14 @@
                     // we are going to some intermediate point so we transition smoothly
                     double transition_final_speed =
                         ROBOT_MAX_SPEED_METERS_PER_SECOND *
-                        Util::DynamicParameters::Navigator::transition_speed_factor
-                            .value();
+                        Util::DynamicParameters->getNavigatorConfig()
+                                             ->TransitionSpeedFactor()
+                                             ->value();
 
                     desired_final_speed = calculateTransitionSpeedBetweenSegments(
                         path_points[0], path_points[1], path_points[2],
                         transition_final_speed);
+
                 }
 
                 auto move = std::make_unique<MovePrimitive>(
@@ -332,17 +186,6 @@
                     intent.getDribblerEnable(), intent.getMoveType(),
                     intent.getAutoKickType());
                 current_primitive = std::move(move);
-=======
-                Obstacle o = Obstacle::createRobotObstacleWithScalingParams(
-                    robot,
-                    Util::DynamicParameters->getNavigatorConfig()
-                        ->RobotObstacleInflationFactor()
-                        ->value(),
-                    Util::DynamicParameters->getNavigatorConfig()
-                        ->VelocityObstacleInflationFactor()
-                        ->value());
-                obstacles.push_back(o);
->>>>>>> ad3133cc
             }
         }
         else
@@ -359,7 +202,9 @@
 {
     std::vector<Obstacle> obstacles;
     double inflation_factor =
-        Util::DynamicParameters::Navigator::robot_obstacle_inflation_factor.value();
+                    Util::DynamicParameters->getNavigatorConfig()
+                        ->RobotObstacleInflationFactor()
+                        ->value();
     for (auto &robot : world.friendlyTeam().getAllRobots())
     {
         if (non_path_planning_robots.find(robot.id()) != non_path_planning_robots.end())
@@ -385,10 +230,12 @@
                 {
                     Obstacle o = Obstacle::createRobotObstacleWithScalingParams(
                         robot,
-                        Util::DynamicParameters::Navigator::
-                            robot_obstacle_inflation_factor.value(),
-                        Util::DynamicParameters::Navigator::
-                            velocity_obstacle_inflation_factor.value());
+                    Util::DynamicParameters->getNavigatorConfig()
+                        ->RobotObstacleInflationFactor()
+                        ->value(),
+                        Util::DynamicParameters->getNavigatorConfig()
+                        ->VelocityObstacleInflationFactor()
+                        ->value());
                     obstacles.push_back(o);
                 }
                 break;
@@ -399,8 +246,8 @@
                     world.field().friendlyDefenseArea().posXPosYCorner(),
                     Point(-10, world.field().friendlyDefenseArea().posXNegYCorner().y()));
                 rectangle.expand(
-                    Util::DynamicParameters::Navigator::robot_obstacle_inflation_factor
-                        .value() *
+                    Util::DynamicParameters->getNavigatorConfig()
+                        ->RobotObstacleInflationFactor()->value() *
                     ROBOT_MAX_RADIUS_METERS);
                 obstacles.push_back(Obstacle(rectangle));
                 break;
@@ -411,16 +258,16 @@
                     world.field().enemyDefenseArea().negXPosYCorner(),
                     Point(10, world.field().enemyDefenseArea().negXNegYCorner().y()));
                 rectangle.expand(
-                    Util::DynamicParameters::Navigator::robot_obstacle_inflation_factor
-                        .value() *
+                    Util::DynamicParameters->getNavigatorConfig()
+                        ->RobotObstacleInflationFactor()->value() *
                     ROBOT_MAX_RADIUS_METERS);
                 obstacles.push_back(Obstacle(rectangle));
                 break;
             case AvoidArea::INFLATED_ENEMY_DEFENSE_AREA:
                 rectangle = world.field().enemyDefenseArea();
                 rectangle.expand(
-                    Util::DynamicParameters::Navigator::robot_obstacle_inflation_factor
-                            .value() *
+                    Util::DynamicParameters->getNavigatorConfig()
+                        ->RobotObstacleInflationFactor()->value() *
                         ROBOT_MAX_RADIUS_METERS +
                     0.3);  // 0.3 is by definition what inflated means
                 obstacles.push_back(Obstacle(rectangle));
@@ -428,14 +275,14 @@
             case AvoidArea::CENTER_CIRCLE:
                 obstacles.push_back(Obstacle::createCircleObstacle(
                     world.field().centerPoint(), world.field().centerCircleRadius(),
-                    Util::DynamicParameters::Navigator::robot_obstacle_inflation_factor
-                        .value()));
+                    Util::DynamicParameters->getNavigatorConfig()
+                        ->RobotObstacleInflationFactor()->value()));
                 break;
             case AvoidArea::HALF_METER_AROUND_BALL:
                 obstacles.push_back(Obstacle::createCircleObstacle(
                     world.ball().position(), 0.5,  // 0.5 represents half a metre radius
-                    Util::DynamicParameters::Navigator::robot_obstacle_inflation_factor
-                        .value()));
+                    Util::DynamicParameters->getNavigatorConfig()
+                        ->RobotObstacleInflationFactor()->value()));
                 break;
             case AvoidArea::BALL:
                 obstacles.push_back(
@@ -446,8 +293,8 @@
                                       world.field().enemyCornerNeg() -
                                           Point(0, world.field().boundaryYLength()));
                 rectangle.expand(
-                    Util::DynamicParameters::Navigator::robot_obstacle_inflation_factor
-                        .value() *
+                    Util::DynamicParameters->getNavigatorConfig()
+                        ->RobotObstacleInflationFactor()->value() *
                     ROBOT_MAX_RADIUS_METERS);
                 obstacles.push_back(Obstacle(rectangle));
                 break;
@@ -456,8 +303,8 @@
                                       world.field().friendlyCornerNeg() -
                                           Point(0, world.field().boundaryYLength()));
                 rectangle.expand(
-                    Util::DynamicParameters::Navigator::robot_obstacle_inflation_factor
-                        .value() *
+                    Util::DynamicParameters->getNavigatorConfig()
+                        ->RobotObstacleInflationFactor()->value() *
                     ROBOT_MAX_RADIUS_METERS);
                 obstacles.push_back(Obstacle(rectangle));
                 break;
@@ -465,14 +312,6 @@
                 LOG(WARNING) << "Could not convert AvoidArea " << (int)avoid_area
                              << " to obstacle";
         }
-<<<<<<< HEAD
-=======
-        Obstacle o = Obstacle::createCircularRobotObstacle(
-            robot, Util::DynamicParameters->getNavigatorConfig()
-                       ->RobotObstacleInflationFactor()
-                       ->value());
-        obstacles.push_back(o);
->>>>>>> ad3133cc
     }
 
     return obstacles;
