#include "software/ai/navigator/navigator.h"

#include <g3log/g3log.hpp>

#include "software/ai/intent/all_intents.h"
#include "software/ai/navigator/util.h"
#include "software/ai/primitive/all_primitives.h"

<<<<<<< HEAD
// overloaded is used for the visiting Path
// Adapted from https://en.cppreference.com/w/cpp/utility/variant/visit
template <class... Ts>
struct overloaded : Ts...
{
    using Ts::operator()...;
};
template <class... Ts>
overloaded(Ts...)->overloaded<Ts...>;

=======
>>>>>>> c1b33ff4
Navigator::Navigator(std::unique_ptr<PathPlanner> path_planner)
    : path_planner(std::move(path_planner))
{
}

void Navigator::visit(const CatchIntent &catch_intent)
{
    auto p            = std::make_unique<CatchPrimitive>(catch_intent);
    current_primitive = std::move(p);
}

void Navigator::visit(const ChipIntent &chip_intent)
{
    auto p            = std::make_unique<ChipPrimitive>(chip_intent);
    current_primitive = std::move(p);
}

void Navigator::visit(const DirectVelocityIntent &direct_velocity_intent)
{
    auto p            = std::make_unique<DirectVelocityPrimitive>(direct_velocity_intent);
    current_primitive = std::move(p);
}

void Navigator::visit(const DirectWheelsIntent &direct_wheels_intent)
{
    auto p            = std::make_unique<DirectWheelsPrimitive>(direct_wheels_intent);
    current_primitive = std::move(p);
}

void Navigator::visit(const DribbleIntent &dribble_intent)
{
    auto p            = std::make_unique<DribblePrimitive>(dribble_intent);
    current_primitive = std::move(p);
}

void Navigator::visit(const KickIntent &kick_intent)
{
    auto p            = std::make_unique<KickPrimitive>(kick_intent);
    current_primitive = std::move(p);
}

void Navigator::visit(const MoveIntent &move_intent)
{
    Point start =
        this->world.friendlyTeam().getRobotById(move_intent.getRobotId())->position();
    Point dest = move_intent.getDestination();

    std::vector<Obstacle> obstacles =
        createCurrentObstacles(move_intent.getAreasToAvoid(), move_intent.getRobotId());

<<<<<<< HEAD
    Rectangle navigableArea(
        Point(this->world.field().totalXLength(), this->world.field().totalYLength()),
        this->world.field().totalXLength(), this->world.field().totalYLength());
    auto path = path_planner_->findPath(start, dest, navigableArea, obstacles);

    std::visit(
        overloaded{
            [=, &move_intent](std::vector<Point> path_points) {
                movePointNavigation(move_intent, path_points);
            },
            [=, &move_intent](std::vector<Curve> path_curves) {
                moveCurveNavigation(move_intent, path_curves);
            },
        },
        path);
=======
    Rectangle navigable_area(
        Point(this->world.field().totalXLength(), this->world.field().totalYLength()),
        this->world.field().totalXLength(), this->world.field().totalYLength());

    Path path = path_planner->findPath(start, dest, navigable_area, obstacles);

    moveNavigation(move_intent, path);
>>>>>>> c1b33ff4
}

void Navigator::visit(const MoveSpinIntent &move_spin_intent)
{
    auto p            = std::make_unique<MoveSpinPrimitive>(move_spin_intent);
    current_primitive = std::move(p);
}

void Navigator::visit(const PivotIntent &pivot_intent)
{
    auto p            = std::make_unique<PivotPrimitive>(pivot_intent);
    current_primitive = std::move(p);
}

void Navigator::visit(const StopIntent &stop_intent)
{
    auto p            = std::make_unique<StopPrimitive>(stop_intent);
    current_primitive = std::move(p);
}

// helpers
void Navigator::moveNavigation(const MoveIntent &move_intent, const Path &path)
{
    if (path)
    {
        std::vector<Point> path_points = path->getKnots();
        planned_paths.emplace_back(path_points);
        if (path_points.size() == 1)
        {
            throw std::runtime_error(
                "Path only contains one point, which is invalid, since it's ambiguous if it's the start or dest or some other point");
        }
        if (path_points.size() == 2)
        {
            current_destination = path_points[1];
            auto move           = std::make_unique<MovePrimitive>(
                move_intent.getRobotId(), current_destination,
                move_intent.getFinalAngle(),
                move_intent.getFinalSpeed() *
                    getCloseToEnemyObstacleFactor(path_points[1]),
                move_intent.getDribblerEnable(), move_intent.getMoveType(),
                move_intent.getAutoKickType());
            current_primitive = std::move(move);
        }
        else
        {
            current_destination      = path_points[1];
            double segment_final_vel = getCloseToEnemyObstacleFactor(
                path_points[1] *
                calculateTransitionSpeedBetweenSegments(
                    path_points[0], path_points[1], path_points[2],
                    ROBOT_MAX_SPEED_METERS_PER_SECOND *
                        Util::DynamicParameters::Navigator::transition_speed_factor
                            .value()));

            auto move = std::make_unique<MovePrimitive>(
                move_intent.getRobotId(), current_destination,
                move_intent.getFinalAngle(), segment_final_vel,
                move_intent.getDribblerEnable(), move_intent.getMoveType(),
                move_intent.getAutoKickType());
            current_primitive = std::move(move);
        }
    }
    else
    {
        LOG(WARNING) << "Path planner could not find a path";
        auto stop = std::make_unique<StopPrimitive>(move_intent.getRobotId(), false);
        current_primitive = std::move(stop);
    }
}

std::optional<Obstacle> Navigator::obstacleFromAvoidArea(AvoidArea avoid_area)
{
    Rectangle rectangle({0, 0}, {0, 0});
    switch (avoid_area)
    {
        case AvoidArea::FRIENDLY_DEFENSE_AREA:
            // We extend the friendly defense area back by several meters to prevent
            // robots going around the back of the goal
            rectangle = Rectangle(
                world.field().friendlyDefenseArea().posXPosYCorner(),
                Point(-10, world.field().friendlyDefenseArea().posXNegYCorner().y()));
            rectangle.expand(
                Util::DynamicParameters::Navigator::robot_obstacle_inflation_factor
                    .value() *
                ROBOT_MAX_RADIUS_METERS);
            return Obstacle(rectangle);
        case AvoidArea::ENEMY_DEFENSE_AREA:
            // We extend the enemy defense area back by several meters to prevent
            // robots going around the back of the goal
            rectangle = Rectangle(
                world.field().enemyDefenseArea().negXPosYCorner(),
                Point(10, world.field().enemyDefenseArea().negXNegYCorner().y()));
            rectangle.expand(
                Util::DynamicParameters::Navigator::robot_obstacle_inflation_factor
                    .value() *
                ROBOT_MAX_RADIUS_METERS);
            return Obstacle(rectangle);
        case AvoidArea::INFLATED_ENEMY_DEFENSE_AREA:
            rectangle = world.field().enemyDefenseArea();
            rectangle.expand(
                Util::DynamicParameters::Navigator::robot_obstacle_inflation_factor
                        .value() *
                    ROBOT_MAX_RADIUS_METERS +
                0.3);  // 0.3 is by definition what inflated means
            return Obstacle(rectangle);
        case AvoidArea::CENTER_CIRCLE:
            return Obstacle::createCircleObstacle(
                world.field().centerPoint(), world.field().centerCircleRadius(),
                Util::DynamicParameters::Navigator::robot_obstacle_inflation_factor
                    .value());
        case AvoidArea::HALF_METER_AROUND_BALL:
            return Obstacle::createCircleObstacle(
                world.ball().position(), 0.5,  // 0.5 represents half a metre radius
                Util::DynamicParameters::Navigator::robot_obstacle_inflation_factor
                    .value());
        case AvoidArea::BALL:
            return Obstacle::createCircularBallObstacle(world.ball(), 0.06);
        case AvoidArea::ENEMY_HALF:
            rectangle = Rectangle({0, world.field().totalYLength() / 2},
                                  world.field().enemyCornerNeg() -
                                      Point(0, world.field().boundaryYLength()));
            rectangle.expand(
                Util::DynamicParameters::Navigator::robot_obstacle_inflation_factor
                    .value() *
                ROBOT_MAX_RADIUS_METERS);
            return Obstacle(rectangle);
        case AvoidArea::FRIENDLY_HALF:
            rectangle = Rectangle({0, world.field().totalYLength() / 2},
                                  world.field().friendlyCornerNeg() -
                                      Point(0, world.field().boundaryYLength()));
            rectangle.expand(
                Util::DynamicParameters::Navigator::robot_obstacle_inflation_factor
                    .value() *
                ROBOT_MAX_RADIUS_METERS);
            return Obstacle(rectangle);
        default:
            LOG(WARNING) << "Could not convert AvoidArea " << (int)avoid_area
                         << " to obstacle";
    }

    return std::nullopt;
}

std::vector<std::unique_ptr<Primitive>> Navigator::getAssignedPrimitives(
    const World &world, const std::vector<std::unique_ptr<Intent>> &assignedIntents)
{
    this->world              = world;
    this->current_robot      = std::nullopt;
    this->velocity_obstacles = {};
    planned_paths.clear();

    auto assigned_primitives = std::vector<std::unique_ptr<Primitive>>();
    for (const auto &intent : assignedIntents)
    {
        intent->accept(*this);
        if (this->current_robot)
        {
            if (this->current_robot->velocity().len() > 0.3)
            {
                this->velocity_obstacles.emplace_back(
                    Obstacle::createVelocityObstacleWithScalingParams(
                        this->current_robot->position(), this->current_destination,
                        this->current_robot->velocity().len(),
                        Util::DynamicParameters::Navigator::
                            robot_obstacle_inflation_factor.value(),
                        Util::DynamicParameters::Navigator::
                            velocity_obstacle_inflation_factor.value()));
            }

            this->current_robot = std::nullopt;
        }
        assigned_primitives.emplace_back(std::move(current_primitive));
    }

    return assigned_primitives;
}

std::vector<Obstacle> Navigator::createCurrentObstacles(
    const std::vector<AvoidArea> &avoid_areas, unsigned int robot_id)
{
    std::vector<Obstacle> obstacles = velocity_obstacles;

    // Avoid obstacles specific to this MoveIntent
    for (auto area : avoid_areas)
    {
        if (area == AvoidArea::ENEMY_ROBOTS)
        {
            for (auto &robot : world.enemyTeam().getAllRobots())
            {
                Obstacle o = Obstacle::createRobotObstacleWithScalingParams(
                    robot,
                    Util::DynamicParameters::Navigator::robot_obstacle_inflation_factor
                        .value(),
                    Util::DynamicParameters::Navigator::velocity_obstacle_inflation_factor
                        .value());
                obstacles.push_back(o);
            }
        }
        else
        {
            auto obstacle_opt = obstacleFromAvoidArea(area);
            if (obstacle_opt)
            {
                obstacles.emplace_back(*obstacle_opt);
            }
        }
    }

    for (auto &robot : world.friendlyTeam().getAllRobots())
    {
        if (robot.id() == robot_id)
        {
            // store current robot
            this->current_robot = robot;
            // skip current robot
            continue;
        }
        Obstacle o = Obstacle::createCircularRobotObstacle(
            robot,
            Util::DynamicParameters::Navigator::robot_obstacle_inflation_factor.value());
        obstacles.push_back(o);
    }

    return obstacles;
}

double Navigator::getCloseToEnemyObstacleFactor(const Point &p)
{
    double closest_dist = DBL_MAX;
    for (auto &robot : world.enemyTeam().getAllRobots())
    {
        Obstacle o = Obstacle::createRobotObstacleWithScalingParams(
            robot,
            Util::DynamicParameters::Navigator::robot_obstacle_inflation_factor.value(),
            Util::DynamicParameters::Navigator::velocity_obstacle_inflation_factor
                .value());
        double current_dist = dist(p, (*o.getBoundaryPolygon()));
        if (current_dist < closest_dist)
        {
            closest_dist = current_dist;
        }
    }

    // linear mapping of 0 to 1 onto 0 to 2 and return 1 when closest_dist is greater than
    // 2
    if (closest_dist > 2)
    {
        return 1;
    }
    else
    {
        return closest_dist / 2;
    }
}

std::vector<std::vector<Point>> Navigator::getPlannedPaths()
{
    return planned_paths;
}<|MERGE_RESOLUTION|>--- conflicted
+++ resolved
@@ -6,19 +6,6 @@
 #include "software/ai/navigator/util.h"
 #include "software/ai/primitive/all_primitives.h"
 
-<<<<<<< HEAD
-// overloaded is used for the visiting Path
-// Adapted from https://en.cppreference.com/w/cpp/utility/variant/visit
-template <class... Ts>
-struct overloaded : Ts...
-{
-    using Ts::operator()...;
-};
-template <class... Ts>
-overloaded(Ts...)->overloaded<Ts...>;
-
-=======
->>>>>>> c1b33ff4
 Navigator::Navigator(std::unique_ptr<PathPlanner> path_planner)
     : path_planner(std::move(path_planner))
 {
@@ -69,23 +56,6 @@
     std::vector<Obstacle> obstacles =
         createCurrentObstacles(move_intent.getAreasToAvoid(), move_intent.getRobotId());
 
-<<<<<<< HEAD
-    Rectangle navigableArea(
-        Point(this->world.field().totalXLength(), this->world.field().totalYLength()),
-        this->world.field().totalXLength(), this->world.field().totalYLength());
-    auto path = path_planner_->findPath(start, dest, navigableArea, obstacles);
-
-    std::visit(
-        overloaded{
-            [=, &move_intent](std::vector<Point> path_points) {
-                movePointNavigation(move_intent, path_points);
-            },
-            [=, &move_intent](std::vector<Curve> path_curves) {
-                moveCurveNavigation(move_intent, path_curves);
-            },
-        },
-        path);
-=======
     Rectangle navigable_area(
         Point(this->world.field().totalXLength(), this->world.field().totalYLength()),
         this->world.field().totalXLength(), this->world.field().totalYLength());
@@ -93,7 +63,6 @@
     Path path = path_planner->findPath(start, dest, navigable_area, obstacles);
 
     moveNavigation(move_intent, path);
->>>>>>> c1b33ff4
 }
 
 void Navigator::visit(const MoveSpinIntent &move_spin_intent)
