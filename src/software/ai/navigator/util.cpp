#include "software/ai/navigator/util.h"

#include <g3log/g3log.hpp>

#include "software/geom/point.h"
#include "software/geom/util.h"

double calculateTransitionSpeedBetweenSegments(const Point &p1, const Point &p2,
                                               const Point &p3, double final_speed)
{
    return final_speed * (p2 - p1).norm().project((p3 - p2).norm()).len();
<<<<<<< HEAD
=======
}

std::vector<Obstacle> getObstaclesFromAvoidAreas(
    const std::vector<AvoidArea> &avoid_areas, World world)
{
    std::vector<Obstacle> obstacles;
    Rectangle rectangle({0, 0}, {0, 0});
    for (auto avoid_area : avoid_areas)
    {
        switch (avoid_area)
        {
            case AvoidArea::ENEMY_ROBOTS:
            {
                std::vector<Obstacle> enemy_robot_obstacles =
                    getObstaclesFromTeam(world.enemyTeam());
                obstacles.insert(obstacles.end(), enemy_robot_obstacles.begin(),
                                 enemy_robot_obstacles.end());
            }
            break;
            case AvoidArea::FRIENDLY_DEFENSE_AREA:
                // We extend the friendly defense area back by several meters to prevent
                // robots going around the back of the goal
                rectangle = Rectangle(
                    world.field().friendlyDefenseArea().posXPosYCorner(),
                    Point(-10, world.field().friendlyDefenseArea().posXNegYCorner().y()));
                rectangle.expand(Util::DynamicParameters->getNavigatorConfig()
                                     ->RobotObstacleInflationFactor()
                                     ->value() *
                                 ROBOT_MAX_RADIUS_METERS);
                obstacles.push_back(Obstacle(rectangle));
                break;
            case AvoidArea::ENEMY_DEFENSE_AREA:
                // We extend the enemy defense area back by several meters to prevent
                // robots going around the back of the goal
                rectangle = Rectangle(
                    world.field().enemyDefenseArea().negXPosYCorner(),
                    Point(10, world.field().enemyDefenseArea().negXNegYCorner().y()));
                rectangle.expand(Util::DynamicParameters->getNavigatorConfig()
                                     ->RobotObstacleInflationFactor()
                                     ->value() *
                                 ROBOT_MAX_RADIUS_METERS);
                obstacles.push_back(Obstacle(rectangle));
                break;
            case AvoidArea::INFLATED_ENEMY_DEFENSE_AREA:
                rectangle = world.field().enemyDefenseArea();
                rectangle.expand(Util::DynamicParameters->getNavigatorConfig()
                                         ->RobotObstacleInflationFactor()
                                         ->value() *
                                     ROBOT_MAX_RADIUS_METERS +
                                 0.3);  // 0.3 is by definition what inflated means
                obstacles.push_back(Obstacle(rectangle));
                break;
            case AvoidArea::CENTER_CIRCLE:
                obstacles.push_back(Obstacle::createCircleObstacle(
                    world.field().centerPoint(), world.field().centerCircleRadius(),
                    Util::DynamicParameters->getNavigatorConfig()
                        ->RobotObstacleInflationFactor()
                        ->value()));
                break;
            case AvoidArea::HALF_METER_AROUND_BALL:
                obstacles.push_back(Obstacle::createCircleObstacle(
                    world.ball().position(), 0.5,  // 0.5 represents half a metre radius
                    Util::DynamicParameters->getNavigatorConfig()
                        ->RobotObstacleInflationFactor()
                        ->value()));
                break;
            case AvoidArea::BALL:
                obstacles.push_back(
                    Obstacle::createCircularBallObstacle(world.ball(), 0.06));
                break;
            case AvoidArea::ENEMY_HALF:
                rectangle = Rectangle({0, world.field().totalYLength() / 2},
                                      world.field().enemyCornerNeg() -
                                          Point(0, world.field().boundaryYLength()));
                rectangle.expand(Util::DynamicParameters->getNavigatorConfig()
                                     ->RobotObstacleInflationFactor()
                                     ->value() *
                                 ROBOT_MAX_RADIUS_METERS);
                obstacles.push_back(Obstacle(rectangle));
                break;
            case AvoidArea::FRIENDLY_HALF:
                rectangle = Rectangle({0, world.field().totalYLength() / 2},
                                      world.field().friendlyCornerNeg() -
                                          Point(0, world.field().boundaryYLength()));
                rectangle.expand(Util::DynamicParameters->getNavigatorConfig()
                                     ->RobotObstacleInflationFactor()
                                     ->value() *
                                 ROBOT_MAX_RADIUS_METERS);
                obstacles.push_back(Obstacle(rectangle));
                break;
            default:
                LOG(WARNING) << "Could not convert AvoidArea " << (int)avoid_area
                             << " to obstacle";
        }
    }

    return obstacles;
}

std::vector<Obstacle> getObstaclesFromTeam(const Team &team)
{
    double robot_inflation_factor = Util::DynamicParameters->getNavigatorConfig()
                                        ->RobotObstacleInflationFactor()
                                        ->value();
    double velocity_inflation_factor = Util::DynamicParameters->getNavigatorConfig()
                                           ->VelocityObstacleInflationFactor()
                                           ->value();
    std::vector<Obstacle> obstacles;
    for (auto &robot : team.getAllRobots())
    {
        Obstacle o = Obstacle::createRobotObstacleWithScalingParams(
            robot, robot_inflation_factor, velocity_inflation_factor);
        obstacles.push_back(o);
    }
    return obstacles;
}

std::vector<MovePrimitive> convertToMovePrimitives(unsigned int robot_id,
                                                   const std::vector<Point> &points,
                                                   DribblerEnable enable_dribbler,
                                                   AutokickType autokick)
{
    std::vector<MovePrimitive> movePrimitives;
    movePrimitives.reserve(points.size());

    for (unsigned index = 0; index < points.size(); index++)
    {
        const Point &point = points.at(index);

        double final_speed = 0;
        if (index < points.size() - 2)
        {
            const Point &next_point      = points.at(index + 1);
            const Point &next_next_point = points.at(index + 2);

            final_speed = calculateTransitionSpeedBetweenSegments(point, next_point,
                                                                  next_next_point, 0);
        }

        MovePrimitive movePrimitive =
            MovePrimitive(robot_id, point, point.orientation(), final_speed,
                          enable_dribbler, MoveType::NORMAL, autokick);
        movePrimitives.emplace_back(movePrimitive);
    }

    return movePrimitives;
}

double getPointTrespass(const Point &p1, const Point &p2, double trespass_threshold)
{
    double dist_trespass = trespass_threshold - (p1 - p2).len();

    if (dist_trespass < 0)
    {
        dist_trespass = 0;
    }

    return dist_trespass;
>>>>>>> c079d97c
}<|MERGE_RESOLUTION|>--- conflicted
+++ resolved
@@ -9,8 +9,6 @@
                                                const Point &p3, double final_speed)
 {
     return final_speed * (p2 - p1).norm().project((p3 - p2).norm()).len();
-<<<<<<< HEAD
-=======
 }
 
 std::vector<Obstacle> getObstaclesFromAvoidAreas(
@@ -126,48 +124,4 @@
         obstacles.push_back(o);
     }
     return obstacles;
-}
-
-std::vector<MovePrimitive> convertToMovePrimitives(unsigned int robot_id,
-                                                   const std::vector<Point> &points,
-                                                   DribblerEnable enable_dribbler,
-                                                   AutokickType autokick)
-{
-    std::vector<MovePrimitive> movePrimitives;
-    movePrimitives.reserve(points.size());
-
-    for (unsigned index = 0; index < points.size(); index++)
-    {
-        const Point &point = points.at(index);
-
-        double final_speed = 0;
-        if (index < points.size() - 2)
-        {
-            const Point &next_point      = points.at(index + 1);
-            const Point &next_next_point = points.at(index + 2);
-
-            final_speed = calculateTransitionSpeedBetweenSegments(point, next_point,
-                                                                  next_next_point, 0);
-        }
-
-        MovePrimitive movePrimitive =
-            MovePrimitive(robot_id, point, point.orientation(), final_speed,
-                          enable_dribbler, MoveType::NORMAL, autokick);
-        movePrimitives.emplace_back(movePrimitive);
-    }
-
-    return movePrimitives;
-}
-
-double getPointTrespass(const Point &p1, const Point &p2, double trespass_threshold)
-{
-    double dist_trespass = trespass_threshold - (p1 - p2).len();
-
-    if (dist_trespass < 0)
-    {
-        dist_trespass = 0;
-    }
-
-    return dist_trespass;
->>>>>>> c079d97c
 }