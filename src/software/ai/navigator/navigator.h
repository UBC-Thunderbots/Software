--- conflicted
+++ resolved
@@ -173,11 +173,7 @@
      *
      * @return A factor from 0 to 1 for how close p is to an enemy obstacle
      */
-<<<<<<< HEAD
-    double getEnemyObstacleDistanceFactor(Point &p);
-=======
     double getCloseToEnemyObstacleFactor(const Point &p);
->>>>>>> c1b33ff4
 
     /**
      * Set the current_primitive based on the intent and path
@@ -188,19 +184,4 @@
      * @modifies current_primitive
      */
     void moveNavigation(const MoveIntent &move_intent, const Path &path);
-
-<<<<<<< HEAD
-    /**
-     * Set the current_primitive based on the intent and path_curves
-     *
-     * @param move_intent MoveIntent to navigate with
-     * @param path_curves path of curves to navigate
-     *
-     * @modifies current_primitive, planned_paths, current_destination
-     */
-    void moveCurveNavigation(const MoveIntent &move_intent,
-                             std::vector<Curve> &path_curves);
-=======
-    std::unique_ptr<PathPlanner> path_planner;
->>>>>>> c1b33ff4
 };