--- conflicted
+++ resolved
@@ -2,20 +2,13 @@
 
 const std::string ChipIntent::INTENT_NAME = "Chip Intent";
 
-<<<<<<< HEAD
-ChipIntent::ChipIntent(unsigned int robot_id, const Point &dest, const Angle &final_angle,
-                       double final_speed, unsigned int priority)
-    : Intent(robot_id,
-             ProtoCreatorPrimitiveVisitor().createPrimitiveMsg(
-                 ChipPrimitive(robot_id, dest, final_angle, final_speed)),
-             priority)
-=======
 ChipIntent::ChipIntent(unsigned int robot_id, const Point &chip_origin,
                        const Angle &chip_direction, double chip_distance_meters,
                        unsigned int priority)
-    : ChipPrimitive(robot_id, chip_origin, chip_direction, chip_distance_meters),
-      Intent(priority)
->>>>>>> fa2a54bd
+    : Intent(robot_id,
+             ProtoCreatorPrimitiveVisitor().createPrimitiveMsg(ChipPrimitive(
+                 robot_id, chip_origin, chip_direction, chip_distance_meters)),
+             priority)
 {
 }
 
