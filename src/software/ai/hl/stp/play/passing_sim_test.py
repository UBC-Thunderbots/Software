import pytest
import math
import software.python_bindings as tbots_cpp
from proto.import_all_protos import *
from software.simulated_tests.simulated_test_fixture import (
    simulated_test_runner,
    pytest_main,
)
from proto.message_translation.tbots_protobuf import create_world_state
from software.simulated_tests.friendly_receives_ball_slow import (
    FriendlyAlwaysReceivesBallSlow,
)
from software.simulated_tests.friendly_has_ball_possession import (
    FriendlyEventuallyHasBallPossession,
)
from software.simulated_tests.ball_moves_in_direction import BallMovesForwardInRegions
from software.simulated_tests.ball_enters_region import (
    BallEventuallyExitsRegion,
    BallEventuallyEntersRegion,
)
from software import py_constants


def setup_pass_and_robots(
    ball_initial_position,
    ball_initial_velocity,
    attacker_robot_position,
    receiver_robot_positions,
    friendly_orientations,
    enemy_robot_positions,
    receive_pass,
    simulated_test_runner,
):
    """
    Sets up a test involving 1 robot passing the ball
    With any number of friendly and enemy robots on the field
    Can specify if the first friendly robot should receive the pass or not
    :param ball_initial_position: the initial position of the ball
    :param ball_initial_velocity: the initial velocity of the ball
    :param attacker_robot_position: the position of the robot doing the pass
    :param receiver_robot_positions: the positions of the friendly robots
    :param friendly_orientations: the orientations of the friendly robots
    :param enemy_robot_positions: the positions of the enemy robots
    :param receive_pass: whether a friendly robot should try to receive the pass
    :param simulated_test_runner: the test runner
    :return the best pass we generate
    """
    blue_robot_locations = [attacker_robot_position, *receiver_robot_positions]

    # Setup the world state
    simulated_test_runner.set_worldState(
        create_world_state(
            yellow_robot_locations=enemy_robot_positions,
            blue_robot_locations=blue_robot_locations,
            ball_location=ball_initial_position,
            ball_velocity=ball_initial_velocity,
            blue_robot_orientations=friendly_orientations,
        ),
    )

    # construct a world object to match the one sent to the test runner
    world = tbots_cpp.World(
        tbots_cpp.Field.createSSLDivisionBField(),
        tbots_cpp.Ball(
            ball_initial_position, ball_initial_velocity, tbots_cpp.Timestamp()
        ),
        tbots_cpp.Team(
            [
                tbots_cpp.Robot(
                    index,
                    location,
                    tbots_cpp.Vector(0.0, 0.0),
                    tbots_cpp.Angle.fromRadians(0),
                    tbots_cpp.Angle(),
                    tbots_cpp.Timestamp(),
                )
                for index, location in enumerate(blue_robot_locations)
            ]
        ),
        tbots_cpp.Team(
            [
                tbots_cpp.Robot(
                    index,
                    location,
                    tbots_cpp.Vector(0.0, 0.0),
                    tbots_cpp.Angle.fromRadians(0),
                    tbots_cpp.Angle(),
                    tbots_cpp.Timestamp(),
                )
                for index, location in enumerate(enemy_robot_positions)
            ]
        ),
    )

    # construct a pass generator with a max receive speed set
<<<<<<< HEAD
    pass_generator = tbots_cpp.PassGenerator(PassingConfig(),)

    # generate the best pass on the world 100 times
    # this improves the passes generated over time
    robots_to_ignore = []
=======
    config = PassingConfig()
    config.enemy_proximity_importance = 0.01
    config.enemy_interception_time_multiplier = 5
    config.max_receive_speed_m_per_s = 2.0
    pass_generator = tbots_cpp.PassGenerator(config)

    # generate the best pass on the world 100 times
    # this improves the passes generated over time
    robots_to_ignore = [0]  # Avoid sampling passes around the attacker robot
>>>>>>> 9b710f34
    for index in range(0, 100):
        best_pass_with_score = pass_generator.getBestPass(world, robots_to_ignore)

    best_pass = best_pass_with_score.pass_value
<<<<<<< HEAD
    kick_vec = tbots_cpp.Vector(
        best_pass.receiverPoint().x() - best_pass.passerPoint().x(),
        best_pass.receiverPoint().y() - best_pass.passerPoint().y(),
    )
=======
    kick_vec = best_pass.receiverPoint() - best_pass.passerPoint()
>>>>>>> 9b710f34

    # Setup the passer's tactic
    # We use KickTactic since AttackerTactic shoots towards the goal instead if open
    # KickTactic just does the kick we want
    params = AssignedTacticPlayControlParams()
    params.assigned_tactics[0].kick.CopyFrom(
        KickTactic(
            kick_origin=Point(
                x_meters=best_pass.passerPoint().x(),
                y_meters=best_pass.passerPoint().y(),
            ),
            kick_direction=Angle(radians=kick_vec.orientation().toRadians()),
            kick_speed_meters_per_second=best_pass.speed(),
        )
    )

    # if we want a friendly robot to receive the pass
    if receive_pass:
        # arguments for a ReceiverTactic
        receiver_args = {
            "pass": Pass(
                passer_point=Point(
                    x_meters=best_pass.passerPoint().x(),
                    y_meters=best_pass.passerPoint().y(),
                ),
                receiver_point=Point(
                    x_meters=best_pass.receiverPoint().x(),
                    y_meters=best_pass.receiverPoint().y(),
                ),
                pass_speed_m_per_s=best_pass.speed(),
            ),
            "disable_one_touch_shot": True,
        }

        params.assigned_tactics[1].receiver.CopyFrom(ReceiverTactic(**receiver_args))
    simulated_test_runner.set_tactics(params, True)

    # Setup no tactics on the enemy side
    params = AssignedTacticPlayControlParams()
    simulated_test_runner.set_tactics(params, False)

    return best_pass


@pytest.mark.parametrize(
    "ball_initial_position,ball_initial_velocity,attacker_robot_position,"
    "receiver_robot_positions,friendly_orientations,enemy_robot_positions",
    [
        # pass between 2 robots close to each other
        (
            tbots_cpp.Point(-0.85, 0),
            tbots_cpp.Vector(0.0, 0.0),
            tbots_cpp.Point(-1.0, 0.0),
            [tbots_cpp.Point(1.0, 0.0)],
            [0, math.pi],
            [],
        ),
        # pass between 2 robots on opposite ends of the field
        (
            tbots_cpp.Point(-3.35, 0.0),
            tbots_cpp.Vector(0.0, 0.0),
            tbots_cpp.Point(-3.5, 0.0),
            [tbots_cpp.Point(3.5, 0.0)],
            [0, math.pi],
            [],
        ),
        # TODO: Make Interception Better
        # https://github.com/UBC-Thunderbots/Software/issues/2984
        # pass between 2 robots above one another (on the y-axis)
        (
            tbots_cpp.Point(0.0, 0.0),
            tbots_cpp.Vector(0.0, 0.0),
            tbots_cpp.Point(0.0, -1.0),
            [tbots_cpp.Point(0.0, 3.0)],
            [0, math.pi],
            [],
        ),
        # pass between 2 robots on opposite ends of the field's diagonal
        (
            tbots_cpp.Point(-3.35, 2.35),
            tbots_cpp.Vector(0.0, 0.0),
            tbots_cpp.Point(-3.5, 2.5),
            [tbots_cpp.Point(3.5, -2.5)],
            [0, math.pi],
            [],
        ),
        # straight pass with an enemy in between the 2 robots
        (
            tbots_cpp.Point(-0.5, 0),
            tbots_cpp.Vector(0.0, 0.0),
            tbots_cpp.Point(-1.0, 0.0),
            [tbots_cpp.Point(1.5, 0.0)],
            [0, math.pi],
            [tbots_cpp.Point(0.5, 0.0)],
        ),
        # pass with a sparse wall of enemy robots in between the 2 robots
        (
            tbots_cpp.Point(-1.7, 0),
            tbots_cpp.Vector(0.0, 0.0),
            tbots_cpp.Point(-2.0, 0.0),
            [tbots_cpp.Point(1.0, 0.0)],
            [0, math.pi],
            [
                tbots_cpp.Point(0.5, 2.0),
                tbots_cpp.Point(0.5, 1.0),
                tbots_cpp.Point(0.5, 0.0),
                tbots_cpp.Point(0.5, -1.0),
                tbots_cpp.Point(0.5, -2.0),
            ],
        ),
    ],
    ids=[
        "short_pass",
        "long_pass",
        "pass_vertically",
        "pass_diagonally",
        "pass_with_enemy_in_between",
        "pass_through_sparse_wall_of_enemies",
    ],
)
def test_passing_receive_speed(
    ball_initial_position,
    ball_initial_velocity,
    attacker_robot_position,
    receiver_robot_positions,
    friendly_orientations,
    enemy_robot_positions,
    simulated_test_runner,
):
    # Eventually Validation
    eventually_validation_sequence_set = [
        [
            BallEventuallyExitsRegion(
                regions=[tbots_cpp.Circle(ball_initial_position, 0.4)]
            ),
            FriendlyEventuallyHasBallPossession(tolerance=0.05),
        ]
    ]

    # Validate that the ball is always received by the other robot
    # slower than the max receive speed
    always_validation_sequence_set = [
        [FriendlyAlwaysReceivesBallSlow(robot_id=1, max_receive_speed=2.1)],
    ]

    simulated_test_runner.run_test(
        setup=lambda param: setup_pass_and_robots(
            ball_initial_position=ball_initial_position,
            ball_initial_velocity=ball_initial_velocity,
            attacker_robot_position=attacker_robot_position,
            receiver_robot_positions=receiver_robot_positions,
            friendly_orientations=friendly_orientations,
            enemy_robot_positions=enemy_robot_positions,
            simulated_test_runner=simulated_test_runner,
            receive_pass=True,
        ),
        params=[0],
        inv_eventually_validation_sequence_set=eventually_validation_sequence_set,
        inv_always_validation_sequence_set=always_validation_sequence_set,
        test_timeout_s=10,
        run_till_end=False,
    )


@pytest.mark.parametrize(
    "ball_initial_position,ball_initial_velocity,attacker_robot_position,"
    "receiver_robot_positions,friendly_orientations,enemy_robot_positions",
    [
        (
            tbots_cpp.Point(1.7, -2),
            tbots_cpp.Vector(0.0, 0.0),
            tbots_cpp.Point(2.0, -2.0),
            [tbots_cpp.Point(-2.5, 2.0)],
            [math.pi, 0],
            [],
        ),
        (
            tbots_cpp.Point(0.3, 0),
            tbots_cpp.Vector(0.0, 0.0),
            tbots_cpp.Point(0.5, 0),
            [tbots_cpp.Point(-0.5, 0)],
            [math.pi, 0],
            [],
        ),
        (
            tbots_cpp.Point(0.4, 0),
            tbots_cpp.Vector(0.0, 0.0),
            tbots_cpp.Point(0.6, 0),
            [tbots_cpp.Point(-0.6, 0)],
            [math.pi, 0],
            [],
        ),
        (
            tbots_cpp.Point(0.8, 0),
            tbots_cpp.Vector(0.0, 0.0),
            tbots_cpp.Point(1, 0),
            [
                tbots_cpp.Point(-1, 0),
                tbots_cpp.Point(1, 1),
                tbots_cpp.Point(1, -1),
                tbots_cpp.Point(2, 0),
            ],
            [math.pi, 0],
            [],
        ),
        (
            tbots_cpp.Point(0.8, 0),
            tbots_cpp.Vector(0.0, 0.0),
            tbots_cpp.Point(1, 0),
            [tbots_cpp.Point(2.5, 2.5), tbots_cpp.Point(-1, 0)],
            [math.pi, 0],
            [],
        ),
        (
            tbots_cpp.Point(0.4, 0),
            tbots_cpp.Vector(0.0, 0.0),
            tbots_cpp.Point(0.5, 0),
            [tbots_cpp.Point(-1, 0)],
            [math.pi, 0],
            [
                tbots_cpp.Point(0.5, 0.5),
                tbots_cpp.Point(0.5, -0.5),
                tbots_cpp.Point(1, 0),
            ],
        ),
    ],
    ids=[
        "long_pass_backwards",
        "short_pass_backwards",
        "almost_short_pass_backwards",
        "4_pass_options_with_1_backwards",
        "2_pass_options_with_closest_one_backwards",
        "backwards_pass_forced_by_surrounding_enemies",
    ],
)
def test_passing_no_backwards_passes(
    ball_initial_position,
    ball_initial_velocity,
    attacker_robot_position,
    receiver_robot_positions,
    friendly_orientations,
    enemy_robot_positions,
    simulated_test_runner,
):
    field = tbots_cpp.Field.createSSLDivisionBField()
    best_pass = setup_pass_and_robots(
        ball_initial_position=ball_initial_position,
        ball_initial_velocity=ball_initial_velocity,
        attacker_robot_position=attacker_robot_position,
        receiver_robot_positions=receiver_robot_positions,
        friendly_orientations=friendly_orientations,
        enemy_robot_positions=enemy_robot_positions,
        receive_pass=True,
        simulated_test_runner=simulated_test_runner,
    )

    # Eventually Validation
    eventually_validation_sequence_set = [
        [
            BallEventuallyEntersRegion(
                regions=[tbots_cpp.Circle(best_pass.receiverPoint(), 0.2)]
            )
        ]
    ]

    buffer_x = 0.3
    always_validation_sequence_set = [
        [FriendlyAlwaysReceivesBallSlow(robot_id=1, max_receive_speed=2.5)],
        [
            BallMovesForwardInRegions(
                initial_ball_position=ball_initial_position,
                regions=[
                    tbots_cpp.Rectangle(
                        tbots_cpp.Point(-field.xLength() / 2, field.yLength() / 2),
                        tbots_cpp.Point(0 - buffer_x, -field.yLength() / 2),
                    )
                ],
            )
        ],
    ]

    simulated_test_runner.run_test(
        inv_eventually_validation_sequence_set=eventually_validation_sequence_set,
        inv_always_validation_sequence_set=always_validation_sequence_set,
        test_timeout_s=10,
        run_till_end=False,
    )


if __name__ == "__main__":
    pytest_main(__file__)<|MERGE_RESOLUTION|>--- conflicted
+++ resolved
@@ -93,13 +93,6 @@
     )
 
     # construct a pass generator with a max receive speed set
-<<<<<<< HEAD
-    pass_generator = tbots_cpp.PassGenerator(PassingConfig(),)
-
-    # generate the best pass on the world 100 times
-    # this improves the passes generated over time
-    robots_to_ignore = []
-=======
     config = PassingConfig()
     config.enemy_proximity_importance = 0.01
     config.enemy_interception_time_multiplier = 5
@@ -109,19 +102,11 @@
     # generate the best pass on the world 100 times
     # this improves the passes generated over time
     robots_to_ignore = [0]  # Avoid sampling passes around the attacker robot
->>>>>>> 9b710f34
     for index in range(0, 100):
         best_pass_with_score = pass_generator.getBestPass(world, robots_to_ignore)
 
     best_pass = best_pass_with_score.pass_value
-<<<<<<< HEAD
-    kick_vec = tbots_cpp.Vector(
-        best_pass.receiverPoint().x() - best_pass.passerPoint().x(),
-        best_pass.receiverPoint().y() - best_pass.passerPoint().y(),
-    )
-=======
     kick_vec = best_pass.receiverPoint() - best_pass.passerPoint()
->>>>>>> 9b710f34
 
     # Setup the passer's tactic
     # We use KickTactic since AttackerTactic shoots towards the goal instead if open
