#pragma once

#include "shared/parameter/cpp_dynamic_parameters.h"
#include "software/ai/hl/stp/play/play.h"

/**
 * Play that runs assigned tactics
 */
class AssignedTacticsPlay : public Play
{
   public:
    AssignedTacticsPlay(std::shared_ptr<const AiConfig> config);

    void getNextTactics(TacticCoroutine::push_type &yield, const World &world) override;
    void updateTactics(const PlayUpdate &play_update) override;

    /**
     * Update assigned tactics for this play
     *
     * @param assigned_tactics The assigned tactics to run
     */
    void updateControlParams(std::map<RobotId, std::shared_ptr<Tactic>> assigned_tactics);

<<<<<<< HEAD
    std::unique_ptr<TbotsProto::PrimitiveSet> get(
        const GlobalPathPlannerFactory &path_planner_factory,
        const World &world) override;
=======
    std::vector<std::unique_ptr<Intent>> get(
        RobotToTacticAssignmentFunction,
        MotionConstraintBuildFunction motion_constraint_builder, const World &new_world,
        const InterPlayCommunication &,
        const SetInterPlayCommunicationCallback &) override;
>>>>>>> 61a028a9

   private:
    std::map<RobotId, std::shared_ptr<Tactic>> assigned_tactics;
};<|MERGE_RESOLUTION|>--- conflicted
+++ resolved
@@ -21,17 +21,10 @@
      */
     void updateControlParams(std::map<RobotId, std::shared_ptr<Tactic>> assigned_tactics);
 
-<<<<<<< HEAD
     std::unique_ptr<TbotsProto::PrimitiveSet> get(
-        const GlobalPathPlannerFactory &path_planner_factory,
-        const World &world) override;
-=======
-    std::vector<std::unique_ptr<Intent>> get(
-        RobotToTacticAssignmentFunction,
-        MotionConstraintBuildFunction motion_constraint_builder, const World &new_world,
+        const GlobalPathPlannerFactory &path_planner_factory, const World &world,
         const InterPlayCommunication &,
         const SetInterPlayCommunicationCallback &) override;
->>>>>>> 61a028a9
 
    private:
     std::map<RobotId, std::shared_ptr<Tactic>> assigned_tactics;
