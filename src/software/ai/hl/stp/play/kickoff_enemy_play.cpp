--- conflicted
+++ resolved
@@ -37,35 +37,22 @@
     std::vector<std::shared_ptr<ShadowEnemyTactic>> shadow_enemy_tactics = {
         std::make_shared<ShadowEnemyTactic>(
             world.field(), world.friendlyTeam(), world.enemyTeam(), true, world.ball(),
-<<<<<<< HEAD
             Util::DynamicParameters->getDefenseShadowEnemyTacticConfig()
                 ->BallStealSpeed()
                 ->value(),
-            true),
+            false, true),
         std::make_shared<ShadowEnemyTactic>(
             world.field(), world.friendlyTeam(), world.enemyTeam(), true, world.ball(),
             Util::DynamicParameters->getDefenseShadowEnemyTacticConfig()
                 ->BallStealSpeed()
                 ->value(),
-            true),
+            false, true),
         std::make_shared<ShadowEnemyTactic>(
             world.field(), world.friendlyTeam(), world.enemyTeam(), true, world.ball(),
             Util::DynamicParameters->getDefenseShadowEnemyTacticConfig()
                 ->BallStealSpeed()
                 ->value(),
-            true)};
-=======
-            Util::DynamicParameters::DefenseShadowEnemyTactic::ball_steal_speed.value(),
-            false, true),
-        std::make_shared<ShadowEnemyTactic>(
-            world.field(), world.friendlyTeam(), world.enemyTeam(), true, world.ball(),
-            Util::DynamicParameters::DefenseShadowEnemyTactic::ball_steal_speed.value(),
-            false, true),
-        std::make_shared<ShadowEnemyTactic>(
-            world.field(), world.friendlyTeam(), world.enemyTeam(), true, world.ball(),
-            Util::DynamicParameters::DefenseShadowEnemyTactic::ball_steal_speed.value(),
             false, true)};
->>>>>>> d6e03039
 
     // these positions are picked according to the following slide
     // https://images.slideplayer.com/32/9922349/slides/slide_2.jpg
