#include "software/ai/hl/stp/play/kickoff_enemy_play.h"

#include "shared/constants.h"
#include "shared/parameter/cpp_dynamic_parameters.h"
#include "software/ai/evaluation/enemy_threat.h"
#include "software/ai/evaluation/possession.h"
<<<<<<< HEAD
#include "software/ai/hl/stp/tactic/goalie/goalie_tactic.h"
#include "software/ai/hl/stp/tactic/move/move_tactic.h"
#include "software/ai/hl/stp/tactic/shadow_enemy_tactic.h"
#include "software/util/design_patterns/generic_factory.h"

KickoffEnemyPlay::KickoffEnemyPlay(std::shared_ptr<const PlayConfig> config)
    : Play(config)
=======
#include "software/ai/hl/stp/tactic/move/move_tactic.h"
#include "software/ai/hl/stp/tactic/shadow_enemy/shadow_enemy_tactic.h"
#include "software/util/design_patterns/generic_factory.h"

KickoffEnemyPlay::KickoffEnemyPlay(std::shared_ptr<const PlayConfig> config)
    : Play(config, true)
>>>>>>> fe472d82
{
}

bool KickoffEnemyPlay::isApplicable(const World &world) const
{
    return (world.gameState().isReadyState() || world.gameState().isSetupState()) &&
           world.gameState().isTheirKickoff();
}

bool KickoffEnemyPlay::invariantHolds(const World &world) const
{
    return !world.gameState().isPlaying() &&
           (!world.gameState().isStopped() || !world.gameState().isHalted());
}

void KickoffEnemyPlay::getNextTactics(TacticCoroutine::push_type &yield,
                                      const World &world)
{
<<<<<<< HEAD
    auto goalie_tactic =
        std::make_shared<GoalieTactic>(play_config->getGoalieTacticConfig());

    // 3 robots assigned to shadow enemies. Other robots will be assigned positions
    // on the field to be evenly spread out
    std::vector<std::shared_ptr<ShadowEnemyTactic>> shadow_enemy_tactics = {
        std::make_shared<ShadowEnemyTactic>(
            world.field(), world.friendlyTeam(), world.enemyTeam(), true, world.ball(),
            play_config->getDefenseShadowEnemyTacticConfig()
                ->getBallStealSpeed()
                ->value(),
            false, true),
        std::make_shared<ShadowEnemyTactic>(
            world.field(), world.friendlyTeam(), world.enemyTeam(), true, world.ball(),
            play_config->getDefenseShadowEnemyTacticConfig()
                ->getBallStealSpeed()
                ->value(),
            false, true),
        std::make_shared<ShadowEnemyTactic>(
            world.field(), world.friendlyTeam(), world.enemyTeam(), true, world.ball(),
            play_config->getDefenseShadowEnemyTacticConfig()
                ->getBallStealSpeed()
                ->value(),
            false, true)};
=======
    // 3 robots assigned to shadow enemies. Other robots will be assigned positions
    // on the field to be evenly spread out
    std::vector<std::shared_ptr<ShadowEnemyTactic>> shadow_enemy_tactics = {
        std::make_shared<ShadowEnemyTactic>(), std::make_shared<ShadowEnemyTactic>(),
        std::make_shared<ShadowEnemyTactic>()};
>>>>>>> fe472d82

    // these positions are picked according to the following slide
    // https://images.slideplayer.com/32/9922349/slides/slide_2.jpg
    // since we only have 6 robots at the maximum, 3 robots will shadow threats
    // up front, 1 robot is dedicated as the goalie, and the other 2 robots will defend
    // either post (as show in the image)
    //
    // Positions 1,2 are the most important, 3,4,5 are a fallback
    // if there aren't as many threats to shadow. Robots will be assigned
    // to those positions in order of priority. The 5 positions shown below
    // are in the same order as in the defense_position vector.
    //
    // 		+--------------------+--------------------+
    // 		|                    |                    |
    // 		|                    |                    |
    // 		|                    |                    |
    // 		+--+ 2            4  |                 +--+
    // 		|  |                 |                 |  |
    // 		|  |               +-+-+               |  |
    // 		|  | 3             |   |               |  |
    // 		|  |               +-+-+               |  |
    // 		|  |                 |                 |  |
    // 		+--+ 1            5  |                 +--+
    // 		|                    |                    |
    // 		|                    |                    |
    // 		|                    |                    |
    // 		+--------------------+--------------------+

    std::vector<Point> defense_positions = {
        Point(world.field().friendlyGoalpostNeg().x() +
                  world.field().defenseAreaXLength() + 2 * ROBOT_MAX_RADIUS_METERS,
              -world.field().defenseAreaYLength() / 2.0),
        Point(world.field().friendlyGoalpostPos().x() +
                  world.field().defenseAreaXLength() + 2 * ROBOT_MAX_RADIUS_METERS,
              world.field().defenseAreaYLength() / 2.0),
        Point(world.field().friendlyGoalCenter().x() +
                  world.field().defenseAreaXLength() + 2 * ROBOT_MAX_RADIUS_METERS,
              world.field().friendlyGoalCenter().y()),
        Point(-(world.field().centerCircleRadius() + 2 * ROBOT_MAX_RADIUS_METERS),
              world.field().defenseAreaYLength() / 2.0),
        Point(-(world.field().centerCircleRadius() + 2 * ROBOT_MAX_RADIUS_METERS),
              -world.field().defenseAreaYLength() / 2.0),
    };
    // these move tactics will be used to go to those positions
    std::vector<std::shared_ptr<MoveTactic>> move_tactics = {
        std::make_shared<MoveTactic>(true), std::make_shared<MoveTactic>(true),
        std::make_shared<MoveTactic>(true), std::make_shared<MoveTactic>(true),
        std::make_shared<MoveTactic>(true)};

    do
    {
        // TODO: (Mathew): Minor instability with defenders and goalie when the ball and
        // attacker are in the middle of the net
        auto enemy_threats = getAllEnemyThreats(world.field(), world.friendlyTeam(),
                                                world.enemyTeam(), world.ball(), false);

<<<<<<< HEAD
        PriorityTacticVector result = {{goalie_tactic}};
=======
        PriorityTacticVector result = {{}};
>>>>>>> fe472d82

        // keeps track of the next defense position to assign
        int defense_position_index = 0;
        for (unsigned i = 0; i < defense_positions.size(); ++i)
        {
            if (i < 3 && i < enemy_threats.size())
            {
                // Assign the first 3 robots to shadow enemies, if the enemies exist
                auto enemy_threat = enemy_threats.at(i);
                // Shadow with a distance slightly more than the distance from the enemy
                // robot to the center line, so we are always just on our side of the
                // center line
                double shadow_dist = std::fabs(enemy_threat.robot.position().x()) +
                                     2 * ROBOT_MAX_RADIUS_METERS;
                // We shadow assuming the robots do not pass so we do not try block passes
                // while shadowing, since we can't go on the enemy side to block the pass
                // anyway
                shadow_enemy_tactics.at(i)->updateControlParams(enemy_threat,
                                                                shadow_dist);
                result[0].emplace_back(shadow_enemy_tactics.at(i));
            }
            else
            {
                // Once we are out of enemies to shadow, or are already shadowing 3
                // enemies, we move the rest of the robots to the defense positions
                // listed above
                move_tactics.at(defense_position_index)
                    ->updateControlParams(defense_positions.at(defense_position_index),
                                          Angle::zero(), 0);
                result[0].emplace_back(move_tactics.at(defense_position_index));
                defense_position_index++;
            }
        }

        // yield the Tactics this Play wants to run, in order of priority
        yield(result);
    } while (true);
}

// Register this play in the genericFactory
static TGenericFactory<std::string, Play, KickoffEnemyPlay, PlayConfig> factory;<|MERGE_RESOLUTION|>--- conflicted
+++ resolved
@@ -4,22 +4,12 @@
 #include "shared/parameter/cpp_dynamic_parameters.h"
 #include "software/ai/evaluation/enemy_threat.h"
 #include "software/ai/evaluation/possession.h"
-<<<<<<< HEAD
-#include "software/ai/hl/stp/tactic/goalie/goalie_tactic.h"
-#include "software/ai/hl/stp/tactic/move/move_tactic.h"
-#include "software/ai/hl/stp/tactic/shadow_enemy_tactic.h"
-#include "software/util/design_patterns/generic_factory.h"
-
-KickoffEnemyPlay::KickoffEnemyPlay(std::shared_ptr<const PlayConfig> config)
-    : Play(config)
-=======
 #include "software/ai/hl/stp/tactic/move/move_tactic.h"
 #include "software/ai/hl/stp/tactic/shadow_enemy/shadow_enemy_tactic.h"
 #include "software/util/design_patterns/generic_factory.h"
 
 KickoffEnemyPlay::KickoffEnemyPlay(std::shared_ptr<const PlayConfig> config)
     : Play(config, true)
->>>>>>> fe472d82
 {
 }
 
@@ -38,38 +28,11 @@
 void KickoffEnemyPlay::getNextTactics(TacticCoroutine::push_type &yield,
                                       const World &world)
 {
-<<<<<<< HEAD
-    auto goalie_tactic =
-        std::make_shared<GoalieTactic>(play_config->getGoalieTacticConfig());
-
-    // 3 robots assigned to shadow enemies. Other robots will be assigned positions
-    // on the field to be evenly spread out
-    std::vector<std::shared_ptr<ShadowEnemyTactic>> shadow_enemy_tactics = {
-        std::make_shared<ShadowEnemyTactic>(
-            world.field(), world.friendlyTeam(), world.enemyTeam(), true, world.ball(),
-            play_config->getDefenseShadowEnemyTacticConfig()
-                ->getBallStealSpeed()
-                ->value(),
-            false, true),
-        std::make_shared<ShadowEnemyTactic>(
-            world.field(), world.friendlyTeam(), world.enemyTeam(), true, world.ball(),
-            play_config->getDefenseShadowEnemyTacticConfig()
-                ->getBallStealSpeed()
-                ->value(),
-            false, true),
-        std::make_shared<ShadowEnemyTactic>(
-            world.field(), world.friendlyTeam(), world.enemyTeam(), true, world.ball(),
-            play_config->getDefenseShadowEnemyTacticConfig()
-                ->getBallStealSpeed()
-                ->value(),
-            false, true)};
-=======
     // 3 robots assigned to shadow enemies. Other robots will be assigned positions
     // on the field to be evenly spread out
     std::vector<std::shared_ptr<ShadowEnemyTactic>> shadow_enemy_tactics = {
         std::make_shared<ShadowEnemyTactic>(), std::make_shared<ShadowEnemyTactic>(),
         std::make_shared<ShadowEnemyTactic>()};
->>>>>>> fe472d82
 
     // these positions are picked according to the following slide
     // https://images.slideplayer.com/32/9922349/slides/slide_2.jpg
@@ -126,11 +89,7 @@
         auto enemy_threats = getAllEnemyThreats(world.field(), world.friendlyTeam(),
                                                 world.enemyTeam(), world.ball(), false);
 
-<<<<<<< HEAD
-        PriorityTacticVector result = {{goalie_tactic}};
-=======
         PriorityTacticVector result = {{}};
->>>>>>> fe472d82
 
         // keeps track of the next defense position to assign
         int defense_position_index = 0;
