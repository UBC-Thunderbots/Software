#include "software/ai/hl/stp/play/play_factory.h"

#include "proto/message_translation/tbots_geometry.h"
#include "proto/message_translation/tbots_protobuf.h"
#include "software/logger/logger.h"
#include "software/util/generic_factory/generic_factory.h"

std::unique_ptr<Play> createPlay(const TbotsProto::Play& play_proto,
                                 TbotsProto::AiConfig ai_config)
{
<<<<<<< HEAD
    return GenericFactory<std::string, Play, TbotsProto::AiConfig>::create(
        TbotsProto::Play_Name(play_proto), ai_config);
=======
    return GenericFactory<std::string, Play, AiConfig>::create(
        TbotsProto::Play::PlayName_Name(play_proto.name()), ai_config);
>>>>>>> dd3dee6e
}<|MERGE_RESOLUTION|>--- conflicted
+++ resolved
@@ -8,11 +8,6 @@
 std::unique_ptr<Play> createPlay(const TbotsProto::Play& play_proto,
                                  TbotsProto::AiConfig ai_config)
 {
-<<<<<<< HEAD
-    return GenericFactory<std::string, Play, TbotsProto::AiConfig>::create(
-        TbotsProto::Play_Name(play_proto), ai_config);
-=======
     return GenericFactory<std::string, Play, AiConfig>::create(
         TbotsProto::Play::PlayName_Name(play_proto.name()), ai_config);
->>>>>>> dd3dee6e
 }