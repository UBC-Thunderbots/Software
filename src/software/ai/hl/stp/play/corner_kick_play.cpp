--- conflicted
+++ resolved
@@ -145,22 +145,12 @@
         LOG(DEBUG) << "    with score: " << best_pass_and_score_so_far.rating;
 
         Duration time_since_commit_stage_start =
-<<<<<<< HEAD
-            world.getMostRecentTimestamp() - commit_stage_start_time;
+            world_ptr->getMostRecentTimestamp() - commit_stage_start_time;
         min_score = 1 - std::min(time_since_commit_stage_start.toSeconds() /
                                      strategy->getAiConfig()
                                          .corner_kick_play_config()
                                          .max_time_commit_to_pass_seconds(),
                                  1.0);
-=======
-            world_ptr->getMostRecentTimestamp() - commit_stage_start_time;
-        min_score =
-            1 -
-            std::min(
-                time_since_commit_stage_start.toSeconds() /
-                    ai_config.corner_kick_play_config().max_time_commit_to_pass_seconds(),
-                1.0);
->>>>>>> 040a00c7
     } while (best_pass_and_score_so_far.rating < min_score);
 
     // Commit to a pass
