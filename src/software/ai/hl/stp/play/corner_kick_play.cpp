#include "software/ai/hl/stp/play/corner_kick_play.h"

#include "shared/constants.h"
#include "software/ai/evaluation/possession.h"
#include "software/ai/hl/stp/tactic/attacker/attacker_tactic.h"
#include "software/ai/hl/stp/tactic/move/move_tactic.h"
<<<<<<< HEAD
#include "software/ai/hl/stp/tactic/passer/passer_tactic.h"
#include "software/ai/hl/stp/tactic/receiver/receiver_tactic.h"
=======
#include "software/ai/hl/stp/tactic/receiver_tactic.h"
>>>>>>> 43b2092d
#include "software/ai/hl/stp/tactic/stop/stop_tactic.h"
#include "software/ai/passing/eighteen_zone_pitch_division.h"
#include "software/ai/passing/pass_generator.h"
#include "software/geom/algorithms/contains.h"
#include "software/logger/logger.h"
#include "software/util/design_patterns/generic_factory.h"
#include "software/world/ball.h"

CornerKickPlay::CornerKickPlay(std::shared_ptr<const PlayConfig> config)
    : Play(config, true)
{
}

bool CornerKickPlay::isApplicable(const World &world) const
{
    double min_dist_to_corner =
        std::min((world.field().enemyCornerPos() - world.ball().position()).length(),
                 (world.field().enemyCornerNeg() - world.ball().position()).length());

    return world.gameState().isOurFreeKick() &&
           min_dist_to_corner <= BALL_IN_CORNER_RADIUS;
}

bool CornerKickPlay::invariantHolds(const World &world) const
{
    return (world.gameState().isPlaying() || world.gameState().isReadyState()) &&
           (world.getTeamWithPossession() == TeamSide::FRIENDLY);
}

void CornerKickPlay::getNextTactics(TacticCoroutine::push_type &yield, const World &world)
{
    /**
     * There are three main stages to this Play:
     * NOTE: "pass" below can mean a pass where the robot receives the ball and dribbles
     *       it, or when we try to pass but instantly kick it (a "one-touch" kick)
     * 1. Align the passer to the ball
     *  - In this stage we roughly line up the passer robot to be behind the ball, ready
     *    to take the kick
     *  - We also run two cherry-pickers, which move around the field in specified areas
     *    and try and find good points for the passer to pass to
     *  - We also run two "bait" robots that move to static positions to draw enemies
     *    away from where we're likely to pass to
     * 2. Decide on a pass:
     *  - During this stage we start by looking for the best pass possible, but over
     *    time decrease the minimum "quality" of pass we'll accept so we're eventually
     *    forced to at least accept one
     *  - During this time we continue to run the cherry pick and bait robots
     * 3. Execute the pass:
     *  - Once we've decided on a pass, we simply yield a passer/receiver and execute
     *    the pass
     *
     */

    Pass pass = setupPass(yield, world);

    // Perform the pass and wait until the receiver is finished
<<<<<<< HEAD
    auto passer   = std::make_shared<PasserTactic>(pass);
    auto receiver = std::make_shared<ReceiverTactic>(pass);
=======
    auto attacker =
        std::make_shared<AttackerTactic>(play_config->getAttackerTacticConfig());
    auto receiver =
        std::make_shared<ReceiverTactic>(world.field(), world.friendlyTeam(),
                                         world.enemyTeam(), pass, world.ball(), false);
>>>>>>> 43b2092d

    do
    {
        attacker->updateControlParams(pass);
        receiver->updateControlParams(pass);

        if (!attacker->done())
        {
            yield({{attacker, receiver}});
        }
        else
        {
            yield({{receiver}});
        }
    } while (!receiver->done());

    LOG(DEBUG) << "Finished";
}

Pass CornerKickPlay::setupPass(TacticCoroutine::push_type &yield, const World &world)
{
    auto pitch_division =
        std::make_shared<const EighteenZonePitchDivision>(world.field());

    PassGenerator<EighteenZoneId> pass_generator(pitch_division,
                                                 play_config->getPassingConfig());

    auto pass_eval = pass_generator.generatePassEvaluation(world);
    PassWithRating best_pass_and_score_so_far = pass_eval.getBestPassOnField();

    // This tactic will move a robot into position to initially take the free-kick
    auto align_to_ball_tactic = std::make_shared<MoveTactic>(false);

    auto zones_to_cherry_pick =
        pass_eval.rankZonesForReceiving(world, world.ball().position());

    // These tactics will set robots to roam around the field, trying to put
    // themselves into a good position to receive a pass
    auto cherry_pick_tactic_1 = std::make_shared<MoveTactic>(false);
    auto cherry_pick_tactic_2 = std::make_shared<MoveTactic>(false);
    auto cherry_pick_tactic_3 = std::make_shared<MoveTactic>(false);
    auto cherry_pick_tactic_4 = std::make_shared<MoveTactic>(false);

    auto update_cherry_pickers = [&](PassEvaluation<EighteenZoneId> pass_eval) {
        auto pass1 = pass_eval.getBestPassInZones({zones_to_cherry_pick[0]}).pass;
        auto pass2 = pass_eval.getBestPassInZones({zones_to_cherry_pick[1]}).pass;
        auto pass3 = pass_eval.getBestPassInZones({zones_to_cherry_pick[2]}).pass;
        auto pass4 = pass_eval.getBestPassInZones({zones_to_cherry_pick[3]}).pass;

        cherry_pick_tactic_1->updateControlParams(pass1.receiverPoint(),
                                                  pass1.receiverOrientation(), 0.0,
                                                  MaxAllowedSpeedMode::PHYSICAL_LIMIT);
        cherry_pick_tactic_2->updateControlParams(pass2.receiverPoint(),
                                                  pass2.receiverOrientation(), 0.0,
                                                  MaxAllowedSpeedMode::PHYSICAL_LIMIT);
        cherry_pick_tactic_3->updateControlParams(pass3.receiverPoint(),
                                                  pass3.receiverOrientation(), 0.0,
                                                  MaxAllowedSpeedMode::PHYSICAL_LIMIT);
        cherry_pick_tactic_4->updateControlParams(pass4.receiverPoint(),
                                                  pass4.receiverOrientation(), 0.0,
                                                  MaxAllowedSpeedMode::PHYSICAL_LIMIT);
    };

    // Wait for a robot to be assigned to align to take the corner
    while (!align_to_ball_tactic->getAssignedRobot())
    {
        LOG(DEBUG) << "Nothing assigned to align to ball yet";
        updateAlignToBallTactic(align_to_ball_tactic, world);
        update_cherry_pickers(pass_generator.generatePassEvaluation(world));

        yield({{align_to_ball_tactic, cherry_pick_tactic_1, cherry_pick_tactic_2,
                cherry_pick_tactic_3, cherry_pick_tactic_4}});
    }


    // Set the passer on the pass generator
    LOG(DEBUG) << "Aligning with robot " << align_to_ball_tactic->getAssignedRobot()->id()
               << "as the passer";

    // Put the robot in roughly the right position to perform the kick
    LOG(DEBUG) << "Aligning to ball";
    do
    {
        updateAlignToBallTactic(align_to_ball_tactic, world);
        update_cherry_pickers(pass_generator.generatePassEvaluation(world));

        yield({{align_to_ball_tactic, cherry_pick_tactic_1, cherry_pick_tactic_2,
                cherry_pick_tactic_3, cherry_pick_tactic_4}});

    } while (!align_to_ball_tactic->done());

    LOG(DEBUG) << "Finished aligning to ball";

    // Align the kicker to take the corner kick and wait for a good pass
    // To get the best pass possible we start by aiming for a perfect one and then
    // decrease the minimum score over time
    double min_score                  = 1.0;
    Timestamp commit_stage_start_time = world.getMostRecentTimestamp();
    do
    {
        updateAlignToBallTactic(align_to_ball_tactic, world);
        update_cherry_pickers(pass_generator.generatePassEvaluation(world));

        yield({{align_to_ball_tactic, cherry_pick_tactic_1, cherry_pick_tactic_2,
                cherry_pick_tactic_3, cherry_pick_tactic_4}});

        best_pass_and_score_so_far =
            pass_generator.generatePassEvaluation(world).getBestPassOnField();

        LOG(DEBUG) << "Best pass found so far is: " << best_pass_and_score_so_far.pass;
        LOG(DEBUG) << "    with score: " << best_pass_and_score_so_far.rating;

        Duration time_since_commit_stage_start =
            world.getMostRecentTimestamp() - commit_stage_start_time;
        min_score = 1 - std::min(time_since_commit_stage_start.toSeconds() /
                                     play_config->getCornerKickPlayConfig()
                                         ->getMaxTimeCommitToPassSeconds()
                                         ->value(),
                                 1.0);
    } while (best_pass_and_score_so_far.rating < min_score);

    // Commit to a pass
    Pass pass = best_pass_and_score_so_far.pass;

    LOG(DEBUG) << "Committing to pass: " << best_pass_and_score_so_far.pass;
    LOG(DEBUG) << "Score of pass we committed to: " << best_pass_and_score_so_far.rating;
    return pass;
}

void CornerKickPlay::updateAlignToBallTactic(
    std::shared_ptr<MoveTactic> align_to_ball_tactic, const World &world)
{
    Vector ball_to_center_vec = Vector(0, 0) - world.ball().position().toVector();
    // We want the kicker to get into position behind the ball facing the center
    // of the field
    align_to_ball_tactic->updateControlParams(
        world.ball().position() -
            (ball_to_center_vec.normalize(ROBOT_MAX_RADIUS_METERS * 2)),
        ball_to_center_vec.orientation(), 0);
}

// Register this play in the genericFactory
static TGenericFactory<std::string, Play, CornerKickPlay, PlayConfig> factory;<|MERGE_RESOLUTION|>--- conflicted
+++ resolved
@@ -4,12 +4,7 @@
 #include "software/ai/evaluation/possession.h"
 #include "software/ai/hl/stp/tactic/attacker/attacker_tactic.h"
 #include "software/ai/hl/stp/tactic/move/move_tactic.h"
-<<<<<<< HEAD
-#include "software/ai/hl/stp/tactic/passer/passer_tactic.h"
-#include "software/ai/hl/stp/tactic/receiver/receiver_tactic.h"
-=======
 #include "software/ai/hl/stp/tactic/receiver_tactic.h"
->>>>>>> 43b2092d
 #include "software/ai/hl/stp/tactic/stop/stop_tactic.h"
 #include "software/ai/passing/eighteen_zone_pitch_division.h"
 #include "software/ai/passing/pass_generator.h"
@@ -66,16 +61,11 @@
     Pass pass = setupPass(yield, world);
 
     // Perform the pass and wait until the receiver is finished
-<<<<<<< HEAD
-    auto passer   = std::make_shared<PasserTactic>(pass);
-    auto receiver = std::make_shared<ReceiverTactic>(pass);
-=======
     auto attacker =
         std::make_shared<AttackerTactic>(play_config->getAttackerTacticConfig());
     auto receiver =
         std::make_shared<ReceiverTactic>(world.field(), world.friendlyTeam(),
                                          world.enemyTeam(), pass, world.ball(), false);
->>>>>>> 43b2092d
 
     do
     {
