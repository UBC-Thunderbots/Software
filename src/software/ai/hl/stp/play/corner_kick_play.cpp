#include "software/ai/hl/stp/play/corner_kick_play.h"

#include "shared/constants.h"
#include "software/ai/evaluation/possession.h"
#include "software/ai/hl/stp/tactic/goalie_tactic.h"
#include "software/ai/hl/stp/tactic/passer_tactic.h"
#include "software/ai/hl/stp/tactic/receiver_tactic.h"
#include "software/ai/passing/eighteen_zone_pitch_division.h"
#include "software/ai/passing/pass_generator.h"
#include "software/geom/algorithms/contains.h"
#include "software/logger/logger.h"
#include "software/util/design_patterns/generic_factory.h"
#include "software/world/ball.h"

CornerKickPlay::CornerKickPlay(std::shared_ptr<const PlayConfig> config) : Play(config) {}

bool CornerKickPlay::isApplicable(const World &world) const
{
    double min_dist_to_corner =
        std::min((world.field().enemyCornerPos() - world.ball().position()).length(),
                 (world.field().enemyCornerNeg() - world.ball().position()).length());

    return world.gameState().isOurFreeKick() &&
           min_dist_to_corner <= BALL_IN_CORNER_RADIUS;
}

bool CornerKickPlay::invariantHolds(const World &world) const
{
    return (world.gameState().isPlaying() || world.gameState().isReadyState()) &&
           (world.getTeamWithPossession() == TeamSide::FRIENDLY);
}

void CornerKickPlay::getNextTactics(TacticCoroutine::push_type &yield, const World &world)
{
    /**
     * There are three main stages to this Play:
     * NOTE: "pass" below can mean a pass where the robot receives the ball and dribbles
     *       it, or when we try to pass but instantly kick it (a "one-touch" kick)
     * 1. Align the passer to the ball
     *  - In this stage we roughly line up the passer robot to be behind the ball, ready
     *    to take the kick
     *  - We also run two cherry-pickers, which move around the field in specified areas
     *    and try and find good points for the passer to pass to
     *  - We also run two "bait" robots that move to static positions to draw enemies
     *    away from where we're likely to pass to
     * 2. Decide on a pass:
     *  - During this stage we start by looking for the best pass possible, but over
     *    time decrease the minimum "quality" of pass we'll accept so we're eventually
     *    forced to at least accept one
     *  - During this time we continue to run the cherry pick and bait robots
     * 3. Execute the pass:
     *  - Once we've decided on a pass, we simply yield a passer/receiver and execute
     *    the pass
     *
     */

    auto goalie_tactic = std::make_shared<GoalieTactic>(
        world.ball(), world.field(), world.friendlyTeam(), world.enemyTeam(),
        play_config->getGoalieTacticConfig());

    // Setup two bait robots on the opposite side of the field to where the corner kick
    // is taking place to pull enemies away from the goal
    Point opposite_corner_to_kick = (world.ball().position().y() > 0)
                                        ? world.field().enemyCornerNeg()
                                        : world.field().enemyCornerPos();

    Point bait_move_tactic_1_pos =
        opposite_corner_to_kick - Vector(world.field().enemyDefenseArea().yLength() * 0.5,
                                         copysign(0.5, opposite_corner_to_kick.y()));
    Point bait_move_tactic_2_pos =
        opposite_corner_to_kick - Vector(world.field().enemyDefenseArea().yLength() * 1.5,
                                         copysign(0.5, opposite_corner_to_kick.y()));
    auto bait_move_tactic_1 = std::make_shared<MoveTactic>(true);
    auto bait_move_tactic_2 = std::make_shared<MoveTactic>(true);
    bait_move_tactic_1->updateControlParams(
        bait_move_tactic_1_pos,
        (world.field().enemyGoalCenter() - bait_move_tactic_1_pos).orientation(), 0.0);
    bait_move_tactic_2->updateControlParams(
        bait_move_tactic_2_pos,
        (world.field().enemyGoalCenter() - bait_move_tactic_2_pos).orientation(), 0.0);

    Pass pass =
        setupPass(yield, bait_move_tactic_1, bait_move_tactic_2, goalie_tactic, world);

    // Perform the pass and wait until the receiver is finished
    auto passer =
        std::make_shared<PasserTactic>(pass, world.ball(), world.field(), false);
    auto receiver =
        std::make_shared<ReceiverTactic>(world.field(), world.friendlyTeam(),
                                         world.enemyTeam(), pass, world.ball(), false);
    do
    {
        passer->updateControlParams(pass);
        receiver->updateControlParams(pass);

        yield(
            {{goalie_tactic, passer, receiver, bait_move_tactic_1, bait_move_tactic_2}});
    } while (!receiver->done());

    LOG(DEBUG) << "Finished";
}

Pass CornerKickPlay::setupPass(TacticCoroutine::push_type &yield,
                               std::shared_ptr<MoveTactic> bait_move_tactic_1,
                               std::shared_ptr<MoveTactic> bait_move_tactic_2,
                               std::shared_ptr<GoalieTactic> goalie_tactic,
                               const World &world)
{
    auto pitch_division =
        std::make_shared<const EighteenZonePitchDivision>(world.field());

    PassGenerator<EighteenZoneId> pass_generator(pitch_division,
                                                 play_config->getPassingConfig());

    using Zones = std::unordered_set<EighteenZoneId>;

    Zones cherry_pick_region_1 = {EighteenZoneId::ZONE_14};
    Zones cherry_pick_region_2 = {EighteenZoneId::ZONE_15, EighteenZoneId::ZONE_18};

    if (contains(world.field().enemyNegativeYQuadrant(), world.ball().position()))
    {
        cherry_pick_region_1 = {EighteenZoneId::ZONE_14};
        cherry_pick_region_2 = {EighteenZoneId::ZONE_13, EighteenZoneId::ZONE_16};
    }

    auto pass_eval = pass_generator.generatePassEvaluation(world);
    PassWithRating best_pass_and_score_so_far = pass_eval.getBestPassOnField();

    // This tactic will move a robot into position to initially take the free-kick
    auto align_to_ball_tactic = std::make_shared<MoveTactic>(false);

    // These tactics will set robots to roam around the field, trying to put
    // themselves into a good position to receive a pass
    auto cherry_pick_tactic_1 = std::make_shared<CherryPickTactic>(
        world, pass_eval.getBestPassInZones(cherry_pick_region_1).pass);
    auto cherry_pick_tactic_2 = std::make_shared<CherryPickTactic>(
        world, pass_eval.getBestPassInZones(cherry_pick_region_2).pass);

    auto update_cherry_pickers = [&](PassEvaluation<EighteenZoneId> pass_eval) {
        cherry_pick_tactic_1->updateControlParams(
            pass_eval.getBestPassInZones(cherry_pick_region_1).pass);
        cherry_pick_tactic_2->updateControlParams(
            pass_eval.getBestPassInZones(cherry_pick_region_2).pass);
    };

    // Wait for a robot to be assigned to align to take the corner
    while (!align_to_ball_tactic->getAssignedRobot())
    {
        LOG(DEBUG) << "Nothing assigned to align to ball yet";
        updateAlignToBallTactic(align_to_ball_tactic, world);
        update_cherry_pickers(pass_generator.generatePassEvaluation(world));

<<<<<<< HEAD
        yield({goalie_tactic, align_to_ball_tactic, cherry_pick_tactic_1,
               cherry_pick_tactic_2, bait_move_tactic_1, bait_move_tactic_2});
=======
        yield({{goalie_tactic, align_to_ball_tactic, cherry_pick_tactic_pos_y,
                cherry_pick_tactic_neg_y, bait_move_tactic_1, bait_move_tactic_2}});
>>>>>>> ec00976f
    }


    // Set the passer on the pass generator
    LOG(DEBUG) << "Aligning with robot " << align_to_ball_tactic->getAssignedRobot()->id()
               << "as the passer";

    // Put the robot in roughly the right position to perform the kick
    LOG(DEBUG) << "Aligning to ball";
    do
    {
        updateAlignToBallTactic(align_to_ball_tactic, world);
        update_cherry_pickers(pass_generator.generatePassEvaluation(world));

<<<<<<< HEAD
        yield({goalie_tactic, align_to_ball_tactic, cherry_pick_tactic_1,
               cherry_pick_tactic_2, bait_move_tactic_1, bait_move_tactic_2});
=======
        yield({{goalie_tactic, align_to_ball_tactic, cherry_pick_tactic_pos_y,
                cherry_pick_tactic_neg_y, bait_move_tactic_1, bait_move_tactic_2}});
>>>>>>> ec00976f
    } while (!align_to_ball_tactic->done());

    LOG(DEBUG) << "Finished aligning to ball";

    // Align the kicker to take the corner kick and wait for a good pass
    // To get the best pass possible we start by aiming for a perfect one and then
    // decrease the minimum score over time
    double min_score                  = 1.0;
    Timestamp commit_stage_start_time = world.getMostRecentTimestamp();
    do
    {
        updateAlignToBallTactic(align_to_ball_tactic, world);
        update_cherry_pickers(pass_generator.generatePassEvaluation(world));

        yield({goalie_tactic, align_to_ball_tactic, cherry_pick_tactic_1,
               cherry_pick_tactic_2, bait_move_tactic_1, bait_move_tactic_2});

<<<<<<< HEAD
        best_pass_and_score_so_far =
            pass_generator.generatePassEvaluation(world).getBestPassOnField();
=======
        yield({{goalie_tactic, align_to_ball_tactic, cherry_pick_tactic_pos_y,
                cherry_pick_tactic_neg_y, bait_move_tactic_1, bait_move_tactic_2}});
>>>>>>> ec00976f

        LOG(DEBUG) << "Best pass found so far is: " << best_pass_and_score_so_far.pass;
        LOG(DEBUG) << "    with score: " << best_pass_and_score_so_far.rating;

        Duration time_since_commit_stage_start =
            world.getMostRecentTimestamp() - commit_stage_start_time;
        min_score = 1 - std::min(time_since_commit_stage_start.toSeconds() /
                                     play_config->getCornerKickPlayConfig()
                                         ->getMaxTimeCommitToPassSeconds()
                                         ->value(),
                                 1.0);
    } while (best_pass_and_score_so_far.rating < min_score);

    // Commit to a pass
    Pass pass = best_pass_and_score_so_far.pass;

    LOG(DEBUG) << "Committing to pass: " << best_pass_and_score_so_far.pass;
    LOG(DEBUG) << "Score of pass we committed to: " << best_pass_and_score_so_far.rating;
    return pass;
}

void CornerKickPlay::updateAlignToBallTactic(
    std::shared_ptr<MoveTactic> align_to_ball_tactic, const World &world)
{
    Vector ball_to_center_vec = Vector(0, 0) - world.ball().position().toVector();
    // We want the kicker to get into position behind the ball facing the center
    // of the field
    align_to_ball_tactic->updateControlParams(
        world.ball().position() -
            (ball_to_center_vec.normalize(ROBOT_MAX_RADIUS_METERS * 2)),
        ball_to_center_vec.orientation(), 0);
}

// Register this play in the genericFactory
static TGenericFactory<std::string, Play, CornerKickPlay, PlayConfig> factory;<|MERGE_RESOLUTION|>--- conflicted
+++ resolved
@@ -150,13 +150,8 @@
         updateAlignToBallTactic(align_to_ball_tactic, world);
         update_cherry_pickers(pass_generator.generatePassEvaluation(world));
 
-<<<<<<< HEAD
         yield({goalie_tactic, align_to_ball_tactic, cherry_pick_tactic_1,
                cherry_pick_tactic_2, bait_move_tactic_1, bait_move_tactic_2});
-=======
-        yield({{goalie_tactic, align_to_ball_tactic, cherry_pick_tactic_pos_y,
-                cherry_pick_tactic_neg_y, bait_move_tactic_1, bait_move_tactic_2}});
->>>>>>> ec00976f
     }
 
 
@@ -171,13 +166,9 @@
         updateAlignToBallTactic(align_to_ball_tactic, world);
         update_cherry_pickers(pass_generator.generatePassEvaluation(world));
 
-<<<<<<< HEAD
         yield({goalie_tactic, align_to_ball_tactic, cherry_pick_tactic_1,
                cherry_pick_tactic_2, bait_move_tactic_1, bait_move_tactic_2});
-=======
-        yield({{goalie_tactic, align_to_ball_tactic, cherry_pick_tactic_pos_y,
-                cherry_pick_tactic_neg_y, bait_move_tactic_1, bait_move_tactic_2}});
->>>>>>> ec00976f
+
     } while (!align_to_ball_tactic->done());
 
     LOG(DEBUG) << "Finished aligning to ball";
@@ -195,13 +186,8 @@
         yield({goalie_tactic, align_to_ball_tactic, cherry_pick_tactic_1,
                cherry_pick_tactic_2, bait_move_tactic_1, bait_move_tactic_2});
 
-<<<<<<< HEAD
         best_pass_and_score_so_far =
             pass_generator.generatePassEvaluation(world).getBestPassOnField();
-=======
-        yield({{goalie_tactic, align_to_ball_tactic, cherry_pick_tactic_pos_y,
-                cherry_pick_tactic_neg_y, bait_move_tactic_1, bait_move_tactic_2}});
->>>>>>> ec00976f
 
         LOG(DEBUG) << "Best pass found so far is: " << best_pass_and_score_so_far.pass;
         LOG(DEBUG) << "    with score: " << best_pass_and_score_so_far.rating;
