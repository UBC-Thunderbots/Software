#include "software/ai/hl/stp/play/corner_kick_play.h"

#include <g3log/g3log.hpp>

#include "shared/constants.h"
#include "software/ai/hl/stp/evaluation/ball.h"
#include "software/ai/hl/stp/evaluation/possession.h"
#include "software/ai/hl/stp/play/play_factory.h"
#include "software/ai/hl/stp/tactic/goalie_tactic.h"
#include "software/ai/hl/stp/tactic/move_tactic.h"
#include "software/ai/hl/stp/tactic/passer_tactic.h"
#include "software/ai/hl/stp/tactic/receiver_tactic.h"
#include "software/ai/passing/pass_generator.h"

using namespace Passing;

const std::string CornerKickPlay::name = "Corner Kick Play";

CornerKickPlay::CornerKickPlay()
    : MAX_TIME_TO_COMMIT_TO_PASS(Duration::fromSeconds(
          Util::DynamicParameters::CornerKickPlay::max_time_commit_to_pass_seconds
              .value()))
{
}

std::string CornerKickPlay::getName() const
{
    return CornerKickPlay::name;
}

bool CornerKickPlay::isApplicable(const World &world) const
{
<<<<<<< HEAD
    // use this play for corner kicks (friendly direct on enemy field side)
    return world.gameState().isOurDirectFree() && world.ball().position().x() > 0;
=======
    double min_dist_to_corner =
        std::min((world.field().enemyCornerPos() - world.ball().position()).len(),
                 (world.field().enemyCornerNeg() - world.ball().position()).len());

    return world.gameState().isOurFreeKick() &&
           min_dist_to_corner <= BALL_IN_CORNER_RADIUS;
>>>>>>> 6486de97
}

bool CornerKickPlay::invariantHolds(const World &world) const
{
<<<<<<< HEAD
    return (world.gameState().isPlaying() &&
            (!Evaluation::teamHasPossession(world, world.enemyTeam()) ||
             Evaluation::teamPassInProgress(world, world.friendlyTeam())));
=======
    return (world.gameState().isPlaying() || world.gameState().isReadyState()) &&
           (!Evaluation::teamHasPossession(world.enemyTeam(), world.ball()) ||
            Evaluation::teamPassInProgress(world.ball(), world.friendlyTeam()));
>>>>>>> 6486de97
}

void CornerKickPlay::getNextTactics(TacticCoroutine::push_type &yield)
{
    /**
     * There are three main stages to this Play:
     * NOTE: "pass" below can mean a pass where the robot receives the ball and dribbles
     *       it, or when we try to pass but instantly kick it (a "one-touch" kick)
     * 1. Align the passer to the ball
     *  - In this stage we roughly line up the passer robot to be behind the ball, ready
     *    to take the kick
     *  - We also run two cherry-pickers, which move around the field in specified areas
     *    and try and find good points for the passer to pass to
     *  - We also run two "bait" robots that move to static positions to draw enemies
     *    away from where we're likely to pass to
     * 2. Decide on a pass:
     *  - During this stage we start by looking for the best pass possible, but over
     *    time decrease the minimum "quality" of pass we'll accept so we're eventually
     *    forced to at least accept one
     *  - During this time we continue to run the cherry pick and bait robots
     * 3. Execute the pass:
     *  - Once we've decided on a pass, we simply yield a passer/receiver and execute
     *    the pass
     *
     */

    // Figure out if we're taking the kick from the +y or -y corner
    bool kick_from_pos_corner = world.ball().position().y() > 0;

    auto goalie_tactic = std::make_shared<GoalieTactic>(
        world.ball(), world.field(), world.friendlyTeam(), world.enemyTeam());

    // We want the two cherry pickers to be in rectangles on the +y and -y sides of the
    // field in the +x half. We also further offset the rectangle from the goal line
    // for the cherry-picker closer to where we're taking the corner kick from
    Vector pos_y_goalline_x_offset(world.field().enemyDefenseArea().yLength(), 0);
    Vector neg_y_goalline_x_offset(world.field().enemyDefenseArea().yLength(), 0);
    if (kick_from_pos_corner)
    {
        pos_y_goalline_x_offset += {world.field().enemyDefenseArea().yLength(), 0};
    }
    else
    {
        // kick from neg corner
        neg_y_goalline_x_offset += {world.field().enemyDefenseArea().yLength(), 0};
    }
    Vector center_line_x_offset(1, 0);
    Rectangle pos_y_cherry_pick_rectangle(
        world.field().centerPoint() + center_line_x_offset,
        world.field().enemyCornerPos() - pos_y_goalline_x_offset);
    Rectangle neg_y_cherry_pick_rectangle(
        world.field().centerPoint() + center_line_x_offset,
        world.field().enemyCornerNeg() - neg_y_goalline_x_offset);

    // This tactic will move a robot into position to initially take the free-kick
    auto align_to_ball_tactic = std::make_shared<MoveTactic>();
    align_to_ball_tactic->addWhitelistedAvoidArea(AvoidArea::BALL);

    // These two tactics will set robots to roam around the field, trying to put
    // themselves into a good position to receive a pass
    auto cherry_pick_tactic_pos_y =
        std::make_shared<CherryPickTactic>(world, pos_y_cherry_pick_rectangle);
    auto cherry_pick_tactic_neg_y =
        std::make_shared<CherryPickTactic>(world, neg_y_cherry_pick_rectangle);

    // Setup two bait robots on the opposite side of the field to where the corner kick
    // is taking place to pull enemies away from the goal
    Point opposite_corner_to_kick = kick_from_pos_corner ? world.field().enemyCornerNeg()
                                                         : world.field().enemyCornerPos();
    Point bait_move_tactic_1_pos =
        opposite_corner_to_kick - Vector(world.field().enemyDefenseArea().yLength() * 0.5,
                                         copysign(0.5, opposite_corner_to_kick.y()));
    Point bait_move_tactic_2_pos =
        opposite_corner_to_kick - Vector(world.field().enemyDefenseArea().yLength() * 1.5,
                                         copysign(0.5, opposite_corner_to_kick.y()));
    auto bait_move_tactic_1 = std::make_shared<MoveTactic>(true);
    auto bait_move_tactic_2 = std::make_shared<MoveTactic>(true);
    bait_move_tactic_1->updateControlParams(
        bait_move_tactic_1_pos,
        (world.field().enemyGoal() - bait_move_tactic_1_pos).orientation(), 0.0);
    bait_move_tactic_2->updateControlParams(
        bait_move_tactic_2_pos,
        (world.field().enemyGoal() - bait_move_tactic_2_pos).orientation(), 0.0);

    PassGenerator pass_generator(world, world.ball().position(),
                                 PassType::ONE_TOUCH_SHOT);

    // Target any pass in the enemy half of the field, shifted up by 1 meter
    // from the center line
    pass_generator.setTargetRegion(
        Rectangle(Point(1, world.field().yLength() / 2), world.field().enemyCornerNeg()));

    PassWithRating best_pass_and_score_so_far = pass_generator.getBestPassSoFar();

    // Wait for a robot to be assigned to align to take the corner
    while (!align_to_ball_tactic->getAssignedRobot())
    {
        LOG(DEBUG) << "Nothing assigned to align to ball yet";
        updateAlignToBallTactic(align_to_ball_tactic);
        align_to_ball_tactic->addBlacklistedAvoidArea(AvoidArea::BALL);
        updateCherryPickTactics({cherry_pick_tactic_pos_y, cherry_pick_tactic_neg_y});
        updatePassGenerator(pass_generator);
        goalie_tactic->updateWorldParams(world.ball(), world.field(),
                                         world.friendlyTeam(), world.enemyTeam());

        yield({goalie_tactic, align_to_ball_tactic, cherry_pick_tactic_pos_y,
               cherry_pick_tactic_neg_y, bait_move_tactic_1, bait_move_tactic_2});
    }


    // Set the passer on the pass generator
    pass_generator.setPasserRobotId(align_to_ball_tactic->getAssignedRobot()->id());
    LOG(DEBUG) << "Aligning with robot " << align_to_ball_tactic->getAssignedRobot()->id()
               << "as the passer";

    // Put the robot in roughly the right position to perform the kick
    LOG(DEBUG) << "Aligning to ball";
    do
    {
        updateAlignToBallTactic(align_to_ball_tactic);
        align_to_ball_tactic->addBlacklistedAvoidArea(AvoidArea::BALL);
        updateCherryPickTactics({cherry_pick_tactic_pos_y, cherry_pick_tactic_neg_y});
        updatePassGenerator(pass_generator);
        goalie_tactic->updateWorldParams(world.ball(), world.field(),
                                         world.friendlyTeam(), world.enemyTeam());

        yield({goalie_tactic, align_to_ball_tactic, cherry_pick_tactic_pos_y,
               cherry_pick_tactic_neg_y, bait_move_tactic_1, bait_move_tactic_2});
    } while (!align_to_ball_tactic->done());

    LOG(DEBUG) << "Finished aligning to ball";

    // Align the kicker to take the corner kick and wait for a good pass
    // To get the best pass possible we start by aiming for a perfect one and then
    // decrease the minimum score over time
    double min_score                  = 1.0;
    Timestamp commit_stage_start_time = world.getMostRecentTimestamp();
    do
    {
        updateAlignToBallTactic(align_to_ball_tactic);
        align_to_ball_tactic->addBlacklistedAvoidArea(AvoidArea::BALL);
        updateCherryPickTactics({cherry_pick_tactic_pos_y, cherry_pick_tactic_neg_y});
        updatePassGenerator(pass_generator);
        goalie_tactic->updateWorldParams(world.ball(), world.field(),
                                         world.friendlyTeam(), world.enemyTeam());

        yield({goalie_tactic, align_to_ball_tactic, cherry_pick_tactic_pos_y,
               cherry_pick_tactic_neg_y, bait_move_tactic_1, bait_move_tactic_2});

        best_pass_and_score_so_far = pass_generator.getBestPassSoFar();
        LOG(DEBUG) << "Best pass found so far is: " << best_pass_and_score_so_far.pass;
        LOG(DEBUG) << "    with score: " << best_pass_and_score_so_far.rating;

        Duration time_since_commit_stage_start =
            world.getMostRecentTimestamp() - commit_stage_start_time;
        min_score = 1 - std::min(time_since_commit_stage_start.getSeconds() /
                                     MAX_TIME_TO_COMMIT_TO_PASS.getSeconds(),
                                 1.0);
    } while (best_pass_and_score_so_far.rating < min_score);

    // Commit to a pass
    Pass pass = best_pass_and_score_so_far.pass;

    LOG(DEBUG) << "Committing to pass: " << best_pass_and_score_so_far.pass;
    LOG(DEBUG) << "Score of pass we committed to: " << best_pass_and_score_so_far.rating;

    // TODO (Issue #636): We should stop the PassGenerator and Cherry-pick tactic here
    //                    to save CPU cycles

    // Perform the pass and wait until the receiver is finished
    auto passer = std::make_shared<PasserTactic>(pass, world.ball(), false);
    auto receiver =
        std::make_shared<ReceiverTactic>(world.field(), world.friendlyTeam(),
                                         world.enemyTeam(), pass, world.ball(), false);
    do
    {
        passer->updateWorldParams(world.ball());
        passer->updateControlParams(pass);
        receiver->updateWorldParams(world.friendlyTeam(), world.enemyTeam(),
                                    world.ball());
        receiver->updateControlParams(pass);
        receiver->addWhitelistedAvoidArea(AvoidArea::BALL);
        goalie_tactic->updateWorldParams(world.ball(), world.field(),
                                         world.friendlyTeam(), world.enemyTeam());

        yield({goalie_tactic, passer, receiver, bait_move_tactic_1, bait_move_tactic_2});
    } while (!receiver->done());

    LOG(DEBUG) << "Finished";
}

void CornerKickPlay::updateCherryPickTactics(
    std::vector<std::shared_ptr<CherryPickTactic>> tactics)
{
    for (auto &tactic : tactics)
    {
        tactic->updateWorldParams(world);
    }
}

void CornerKickPlay::updateAlignToBallTactic(
    std::shared_ptr<MoveTactic> align_to_ball_tactic)
{
    Vector ball_to_center_vec = Vector(0, 0) - world.ball().position();
    // We want the kicker to get into position behind the ball facing the center
    // of the field
    align_to_ball_tactic->updateControlParams(
        world.ball().position() - ball_to_center_vec.norm(ROBOT_MAX_RADIUS_METERS * 2),
        ball_to_center_vec.orientation(), 0);
}

void CornerKickPlay::updatePassGenerator(PassGenerator &pass_generator)
{
    pass_generator.setWorld(world);
    pass_generator.setPasserPoint(world.ball().position());
}

// Register this play in the PlayFactory
static TPlayFactory<CornerKickPlay> factory;<|MERGE_RESOLUTION|>--- conflicted
+++ resolved
@@ -30,30 +30,19 @@
 
 bool CornerKickPlay::isApplicable(const World &world) const
 {
-<<<<<<< HEAD
-    // use this play for corner kicks (friendly direct on enemy field side)
-    return world.gameState().isOurDirectFree() && world.ball().position().x() > 0;
-=======
     double min_dist_to_corner =
         std::min((world.field().enemyCornerPos() - world.ball().position()).len(),
                  (world.field().enemyCornerNeg() - world.ball().position()).len());
 
     return world.gameState().isOurFreeKick() &&
            min_dist_to_corner <= BALL_IN_CORNER_RADIUS;
->>>>>>> 6486de97
 }
 
 bool CornerKickPlay::invariantHolds(const World &world) const
 {
-<<<<<<< HEAD
-    return (world.gameState().isPlaying() &&
-            (!Evaluation::teamHasPossession(world, world.enemyTeam()) ||
-             Evaluation::teamPassInProgress(world, world.friendlyTeam())));
-=======
     return (world.gameState().isPlaying() || world.gameState().isReadyState()) &&
            (!Evaluation::teamHasPossession(world.enemyTeam(), world.ball()) ||
             Evaluation::teamPassInProgress(world.ball(), world.friendlyTeam()));
->>>>>>> 6486de97
 }
 
 void CornerKickPlay::getNextTactics(TacticCoroutine::push_type &yield)
