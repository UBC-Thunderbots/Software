#include "software/ai/hl/stp/play/corner_kick_play.h"

#include "shared/constants.h"
#include "software/ai/evaluation/possession.h"
#include "software/ai/hl/stp/tactic/goalie_tactic.h"
#include "software/ai/hl/stp/tactic/passer_tactic.h"
#include "software/ai/hl/stp/tactic/receiver_tactic.h"
#include "software/ai/passing/eighteen_zone_pitch_division.h"
#include "software/ai/passing/pass_generator.h"
#include "software/geom/algorithms/contains.h"
#include "software/logger/logger.h"
#include "software/util/design_patterns/generic_factory.h"
#include "software/world/ball.h"

CornerKickPlay::CornerKickPlay(std::shared_ptr<const PlayConfig> config) : Play(config) {}

bool CornerKickPlay::isApplicable(const World &world) const
{
    double min_dist_to_corner =
        std::min((world.field().enemyCornerPos() - world.ball().position()).length(),
                 (world.field().enemyCornerNeg() - world.ball().position()).length());

    return world.gameState().isOurFreeKick() &&
           min_dist_to_corner <= BALL_IN_CORNER_RADIUS;
}

bool CornerKickPlay::invariantHolds(const World &world) const
{
    return (world.gameState().isPlaying() || world.gameState().isReadyState()) &&
           (world.getTeamWithPossession() == TeamSide::FRIENDLY);
}

void CornerKickPlay::getNextTactics(TacticCoroutine::push_type &yield, const World &world)
{
    /**
     * There are three main stages to this Play:
     * NOTE: "pass" below can mean a pass where the robot receives the ball and dribbles
     *       it, or when we try to pass but instantly kick it (a "one-touch" kick)
     * 1. Align the passer to the ball
     *  - In this stage we roughly line up the passer robot to be behind the ball, ready
     *    to take the kick
     *  - We also run two cherry-pickers, which move around the field in specified areas
     *    and try and find good points for the passer to pass to
     *  - We also run two "bait" robots that move to static positions to draw enemies
     *    away from where we're likely to pass to
     * 2. Decide on a pass:
     *  - During this stage we start by looking for the best pass possible, but over
     *    time decrease the minimum "quality" of pass we'll accept so we're eventually
     *    forced to at least accept one
     *  - During this time we continue to run the cherry pick and bait robots
     * 3. Execute the pass:
     *  - Once we've decided on a pass, we simply yield a passer/receiver and execute
     *    the pass
     *
     */

    auto goalie_tactic = std::make_shared<GoalieTactic>(
        world.ball(), world.field(), world.friendlyTeam(), world.enemyTeam(),
        play_config->getGoalieTacticConfig());

    // Setup two bait robots on the opposite side of the field to where the corner kick
    // is taking place to pull enemies away from the goal
    Point opposite_corner_to_kick = (world.ball().position().y() > 0)
                                        ? world.field().enemyCornerNeg()
                                        : world.field().enemyCornerPos();

    Point bait_move_tactic_1_pos =
        opposite_corner_to_kick - Vector(world.field().enemyDefenseArea().yLength() * 0.5,
                                         copysign(0.5, opposite_corner_to_kick.y()));
    Point bait_move_tactic_2_pos =
        opposite_corner_to_kick - Vector(world.field().enemyDefenseArea().yLength() * 1.5,
                                         copysign(0.5, opposite_corner_to_kick.y()));

    auto bait_move_tactic_1 = std::make_shared<MoveTactic>(true);
    auto bait_move_tactic_2 = std::make_shared<MoveTactic>(true);
    bait_move_tactic_1->updateControlParams(
        bait_move_tactic_1_pos,
        (world.field().enemyGoalCenter() - bait_move_tactic_1_pos).orientation(), 0.0);
    bait_move_tactic_2->updateControlParams(
        bait_move_tactic_2_pos,
        (world.field().enemyGoalCenter() - bait_move_tactic_2_pos).orientation(), 0.0);

    Pass pass = setupPass(yield, goalie_tactic, world);

    // Perform the pass and wait until the receiver is finished
    auto passer =
        std::make_shared<PasserTactic>(pass, world.ball(), world.field(), false);
    auto receiver =
        std::make_shared<ReceiverTactic>(world.field(), world.friendlyTeam(),
                                         world.enemyTeam(), pass, world.ball(), false);
    do
    {
        passer->updateControlParams(pass);
        receiver->updateControlParams(pass);

        yield({goalie_tactic, passer, receiver, bait_move_tactic_1, bait_move_tactic_2});
    } while (!receiver->done());

    LOG(DEBUG) << "Finished";
}

Pass CornerKickPlay::setupPass(TacticCoroutine::push_type &yield,
                               std::shared_ptr<GoalieTactic> goalie_tactic,
                               const World &world)
{
    auto pitch_division =
        std::make_shared<const EighteenZonePitchDivision>(world.field());

    PassGenerator<EighteenZoneId> pass_generator(pitch_division);

    using Zones = std::unordered_set<EighteenZoneId>;

    // We want the two cherry pickers to be in rectangles on the +y and -y sides of the
    // field in the +x half. We also further offset the rectangle from the goal line
    // for the cherry-picker closer to where we're taking the corner kick from
    //
    //                FRIENDLY          ENEMY
    //        ┌──────┬──────┬──────┬──────┬──────┬─────┐
    //        │1     │4     │7     │10    │13    │16   │
    //        │      │      │      │      │      │     │
    //        │      │      │      │      │      │     │
    //        ├──────┼──────┼──────┼──────┼──────┼─────┤
    //      ┌─┤2     │5     │8     │11    │14    │17   ├─┐
    //      │ │      │      │      │      │      │     │ │
    //      │ │      │      │      │      │      │     │ │
    //      └─┤      │      │      │      │      │     ├─┘
    //        ├──────┼──────┼──────┼──────┼──────┼─────┤
    //        │3     │6     │9     │12    │15    │18   │
    //        │      │      │      │      │      │     │
    //        │      │      │      │      │      │     │
    //        └──────┴──────┴──────┴──────┴──────┴─────┘
    //
    Zones cherry_pick_region_1 = {EighteenZoneId::ZONE_14};
    Zones cherry_pick_region_2 = {EighteenZoneId::ZONE_15};
    Zones cherry_pick_region_3 = {EighteenZoneId::ZONE_16};
    Zones cherry_pick_region_4;

    if (contains(world.field().enemyPositiveYQuadrant(), world.ball().position()))
    {
        cherry_pick_region_4 = {EighteenZoneId::ZONE_18};
    }
    else
    {
        cherry_pick_region_4 = {EighteenZoneId::ZONE_16};
    }

    // Target any pass in the enemy half of the field
    Zones ENEMY_HALF = {
        EighteenZoneId::ZONE_10, EighteenZoneId::ZONE_11, EighteenZoneId::ZONE_12,
        EighteenZoneId::ZONE_13, EighteenZoneId::ZONE_14, EighteenZoneId::ZONE_15,
        EighteenZoneId::ZONE_16, EighteenZoneId::ZONE_17, EighteenZoneId::ZONE_18,
    };

    auto pass_eval = pass_generator.generatePassEvaluation(world);
    PassWithRating best_pass_and_score_so_far = pass_eval.getBestPassInZones(ENEMY_HALF);

    // This tactic will move a robot into position to initially take the free-kick
    auto align_to_ball_tactic = std::make_shared<MoveTactic>(false);

    // These tactics will set robots to roam around the field, trying to put
    // themselves into a good position to receive a pass
<<<<<<< HEAD
    auto cherry_pick_tactic_1 = std::make_shared<CherryPickTactic>(
        world, pass_eval.getBestPassInZones(cherry_pick_region_1).pass);
    auto cherry_pick_tactic_2 = std::make_shared<CherryPickTactic>(
        world, pass_eval.getBestPassInZones(cherry_pick_region_2).pass);
    auto cherry_pick_tactic_3 = std::make_shared<CherryPickTactic>(
        world, pass_eval.getBestPassInZones(cherry_pick_region_3).pass);
    auto cherry_pick_tactic_4 = std::make_shared<CherryPickTactic>(
        world, pass_eval.getBestPassInZones(cherry_pick_region_4).pass);

    auto update_cherry_pickers = [&](PassEvaluation<EighteenZoneId> pass_eval) {
        cherry_pick_tactic_1->updateControlParams(
            pass_eval.getBestPassInZones(cherry_pick_region_1).pass);
        cherry_pick_tactic_2->updateControlParams(
            pass_eval.getBestPassInZones(cherry_pick_region_2).pass);
        cherry_pick_tactic_3->updateControlParams(
            pass_eval.getBestPassInZones(cherry_pick_region_3).pass);
        cherry_pick_tactic_4->updateControlParams(
            pass_eval.getBestPassInZones(cherry_pick_region_4).pass);
    };
=======
    auto cherry_pick_tactic_pos_y = std::make_shared<CherryPickTactic>(
        world, pos_y_cherry_pick_rectangle, play_config->getPassingConfig());
    auto cherry_pick_tactic_neg_y = std::make_shared<CherryPickTactic>(
        world, neg_y_cherry_pick_rectangle, play_config->getPassingConfig());

    PassGenerator pass_generator(world, world.ball().position(), PassType::ONE_TOUCH_SHOT,
                                 play_config->getPassingConfig());

    // Target any pass in the enemy half of the field, shifted up by 1 meter
    // from the center line
    pass_generator.setTargetRegion(
        Rectangle(Point(1, world.field().yLength() / 2), world.field().enemyCornerNeg()));

    PassWithRating best_pass_and_score_so_far = pass_generator.getBestPassSoFar();
>>>>>>> 93427f7c

    // Wait for a robot to be assigned to align to take the corner
    while (!align_to_ball_tactic->getAssignedRobot())
    {
        LOG(DEBUG) << "Nothing assigned to align to ball yet";
        updateAlignToBallTactic(align_to_ball_tactic, world);
        update_cherry_pickers(pass_generator.generatePassEvaluation(world));

        yield({goalie_tactic, align_to_ball_tactic, cherry_pick_tactic_1,
               cherry_pick_tactic_2, cherry_pick_tactic_3, cherry_pick_tactic_4});
    }


    // Set the passer on the pass generator
    LOG(DEBUG) << "Aligning with robot " << align_to_ball_tactic->getAssignedRobot()->id()
               << "as the passer";

    // Put the robot in roughly the right position to perform the kick
    LOG(DEBUG) << "Aligning to ball";
    do
    {
        updateAlignToBallTactic(align_to_ball_tactic, world);
        update_cherry_pickers(pass_generator.generatePassEvaluation(world));

        yield({goalie_tactic, align_to_ball_tactic, cherry_pick_tactic_1,
               cherry_pick_tactic_2, cherry_pick_tactic_3, cherry_pick_tactic_4});
    } while (!align_to_ball_tactic->done());

    LOG(DEBUG) << "Finished aligning to ball";

    // Align the kicker to take the corner kick and wait for a good pass
    // To get the best pass possible we start by aiming for a perfect one and then
    // decrease the minimum score over time
    double min_score                  = 1.0;
    Timestamp commit_stage_start_time = world.getMostRecentTimestamp();
    do
    {
        updateAlignToBallTactic(align_to_ball_tactic, world);
        update_cherry_pickers(pass_generator.generatePassEvaluation(world));

        yield({goalie_tactic, align_to_ball_tactic, cherry_pick_tactic_1,
               cherry_pick_tactic_2, cherry_pick_tactic_3, cherry_pick_tactic_4});

        best_pass_and_score_so_far =
            pass_generator.generatePassEvaluation(world).getBestPassInZones(ENEMY_HALF);

        LOG(DEBUG) << "Best pass found so far is: " << best_pass_and_score_so_far.pass;
        LOG(DEBUG) << "    with score: " << best_pass_and_score_so_far.rating;

        Duration time_since_commit_stage_start =
            world.getMostRecentTimestamp() - commit_stage_start_time;
        min_score = 1 - std::min(time_since_commit_stage_start.toSeconds() /
                                     play_config->getCornerKickPlayConfig()
                                         ->getMaxTimeCommitToPassSeconds()
                                         ->value(),
                                 1.0);
    } while (best_pass_and_score_so_far.rating < min_score);

    // Commit to a pass
    Pass pass = best_pass_and_score_so_far.pass;

    LOG(DEBUG) << "Committing to pass: " << best_pass_and_score_so_far.pass;
    LOG(DEBUG) << "Score of pass we committed to: " << best_pass_and_score_so_far.rating;
    return pass;
}

void CornerKickPlay::updateAlignToBallTactic(
    std::shared_ptr<MoveTactic> align_to_ball_tactic, const World &world)
{
    Vector ball_to_center_vec = Vector(0, 0) - world.ball().position().toVector();
    // We want the kicker to get into position behind the ball facing the center
    // of the field
    align_to_ball_tactic->updateControlParams(
        world.ball().position() -
            (ball_to_center_vec.normalize(ROBOT_MAX_RADIUS_METERS * 2)),
        ball_to_center_vec.orientation(), 0);
}

// Register this play in the genericFactory
static TGenericFactory<std::string, Play, CornerKickPlay, PlayConfig> factory;<|MERGE_RESOLUTION|>--- conflicted
+++ resolved
@@ -159,7 +159,6 @@
 
     // These tactics will set robots to roam around the field, trying to put
     // themselves into a good position to receive a pass
-<<<<<<< HEAD
     auto cherry_pick_tactic_1 = std::make_shared<CherryPickTactic>(
         world, pass_eval.getBestPassInZones(cherry_pick_region_1).pass);
     auto cherry_pick_tactic_2 = std::make_shared<CherryPickTactic>(
@@ -179,22 +178,6 @@
         cherry_pick_tactic_4->updateControlParams(
             pass_eval.getBestPassInZones(cherry_pick_region_4).pass);
     };
-=======
-    auto cherry_pick_tactic_pos_y = std::make_shared<CherryPickTactic>(
-        world, pos_y_cherry_pick_rectangle, play_config->getPassingConfig());
-    auto cherry_pick_tactic_neg_y = std::make_shared<CherryPickTactic>(
-        world, neg_y_cherry_pick_rectangle, play_config->getPassingConfig());
-
-    PassGenerator pass_generator(world, world.ball().position(), PassType::ONE_TOUCH_SHOT,
-                                 play_config->getPassingConfig());
-
-    // Target any pass in the enemy half of the field, shifted up by 1 meter
-    // from the center line
-    pass_generator.setTargetRegion(
-        Rectangle(Point(1, world.field().yLength() / 2), world.field().enemyCornerNeg()));
-
-    PassWithRating best_pass_and_score_so_far = pass_generator.getBestPassSoFar();
->>>>>>> 93427f7c
 
     // Wait for a robot to be assigned to align to take the corner
     while (!align_to_ball_tactic->getAssignedRobot())
