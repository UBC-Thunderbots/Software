--- conflicted
+++ resolved
@@ -4,24 +4,14 @@
 #include "shared/parameter/cpp_dynamic_parameters.h"
 #include "software/ai/evaluation/enemy_threat.h"
 #include "software/ai/hl/stp/tactic/crease_defender/crease_defender_tactic.h"
-<<<<<<< HEAD
-#include "software/ai/hl/stp/tactic/goalie/goalie_tactic.h"
-#include "software/ai/hl/stp/tactic/move/move_tactic.h"
-#include "software/ai/hl/stp/tactic/shadow_enemy_tactic.h"
-=======
 #include "software/ai/hl/stp/tactic/move/move_tactic.h"
 #include "software/ai/hl/stp/tactic/shadow_enemy/shadow_enemy_tactic.h"
->>>>>>> fe472d82
 #include "software/ai/hl/stp/tactic/shadow_free_kicker_tactic.h"
 #include "software/util/design_patterns/generic_factory.h"
 #include "software/world/game_state.h"
 
 EnemyFreekickPlay::EnemyFreekickPlay(std::shared_ptr<const PlayConfig> config)
-<<<<<<< HEAD
-    : Play(config)
-=======
     : Play(config, true)
->>>>>>> fe472d82
 {
 }
 
@@ -38,13 +28,6 @@
 void EnemyFreekickPlay::getNextTactics(TacticCoroutine::push_type &yield,
                                        const World &world)
 {
-<<<<<<< HEAD
-    // Init our goalie tactic
-    auto goalie_tactic =
-        std::make_shared<GoalieTactic>(play_config->getGoalieTacticConfig());
-
-=======
->>>>>>> fe472d82
     // Init a Crease Defender Tactic
     auto crease_defender_tactic = std::make_shared<CreaseDefenderTactic>(
         play_config->getRobotNavigationObstacleConfig());
@@ -59,25 +42,8 @@
         true);
 
     // Init Shadow Enemy Tactics for extra robots
-<<<<<<< HEAD
-    auto shadow_tactic_main = std::make_shared<ShadowEnemyTactic>(
-        world.field(), world.friendlyTeam(), world.enemyTeam(), true, world.ball(),
-        play_config->getAiConfig()
-            ->getDefenseShadowEnemyTacticConfig()
-            ->getBallStealSpeed()
-            ->value(),
-        play_config->getEnemyCapabilityConfig()->getEnemyTeamCanPass()->value(), true);
-    auto shadow_tactic_secondary = std::make_shared<ShadowEnemyTactic>(
-        world.field(), world.friendlyTeam(), world.enemyTeam(), true, world.ball(),
-        play_config->getAiConfig()
-            ->getDefenseShadowEnemyTacticConfig()
-            ->getBallStealSpeed()
-            ->value(),
-        play_config->getEnemyCapabilityConfig()->getEnemyTeamCanPass()->value(), true);
-=======
     auto shadow_tactic_main      = std::make_shared<ShadowEnemyTactic>();
     auto shadow_tactic_secondary = std::make_shared<ShadowEnemyTactic>();
->>>>>>> fe472d82
 
     // Init Move Tactics for extra robots (These will be used if there are no robots to
     // shadow)
@@ -87,11 +53,7 @@
     do
     {
         // Create tactic vector (starting with Goalie)
-<<<<<<< HEAD
-        PriorityTacticVector tactics_to_run = {{goalie_tactic}};
-=======
         PriorityTacticVector tactics_to_run = {{}};
->>>>>>> fe472d82
 
         // Get all enemy threats
         auto enemy_threats = getAllEnemyThreats(world.field(), world.friendlyTeam(),
