--- conflicted
+++ resolved
@@ -13,23 +13,13 @@
 void PenaltyKickEnemyPlay::getNextTactics(TacticCoroutine::push_type &yield,
                                           const World &world)
 {
-<<<<<<< HEAD
     std::shared_ptr<const GoalieTacticConfig> goalie_tactic_config =
-        std::make_shared<const GoalieTacticConfig>();
+        std::make_shared<const GoalieTacticConfig>(ai_config);
     auto move_tactic_2 = std::make_shared<MoveTactic>();
     auto move_tactic_3 = std::make_shared<MoveTactic>();
     auto move_tactic_4 = std::make_shared<MoveTactic>();
     auto move_tactic_5 = std::make_shared<MoveTactic>();
     auto move_tactic_6 = std::make_shared<MoveTactic>();
-=======
-    auto move_to_goal_line_tactic = std::make_shared<MoveGoalieToGoalLineTactic>();
-    auto goalie_tactic            = std::make_shared<GoalieTactic>(ai_config);
-    auto move_tactic_2            = std::make_shared<MoveTactic>();
-    auto move_tactic_3            = std::make_shared<MoveTactic>();
-    auto move_tactic_4            = std::make_shared<MoveTactic>();
-    auto move_tactic_5            = std::make_shared<MoveTactic>();
-    auto move_tactic_6            = std::make_shared<MoveTactic>();
->>>>>>> 949e1f63
 
     PriorityTacticVector tactics_to_run = {
         {move_tactic_2, move_tactic_3, move_tactic_4, move_tactic_5, move_tactic_6}};
