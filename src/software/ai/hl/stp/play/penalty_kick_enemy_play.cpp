#include "software/ai/hl/stp/play/penalty_kick_enemy_play.h"

#include "shared/constants.h"
<<<<<<< HEAD
#include "software/ai/hl/stp/tactic/goalie/goalie_tactic.h"
=======
>>>>>>> fe472d82
#include "software/ai/hl/stp/tactic/move/move_tactic.h"
#include "software/util/design_patterns/generic_factory.h"

PenaltyKickEnemyPlay::PenaltyKickEnemyPlay(std::shared_ptr<const PlayConfig> config)
<<<<<<< HEAD
    : Play(config)
=======
    : Play(config, true)
>>>>>>> fe472d82
{
}

bool PenaltyKickEnemyPlay::isApplicable(const World &world) const
{
    return world.gameState().isTheirPenalty();
}

bool PenaltyKickEnemyPlay::invariantHolds(const World &world) const
{
    return world.gameState().isTheirPenalty() && !world.gameState().isStopped() &&
           !world.gameState().isHalted();
}

void PenaltyKickEnemyPlay::getNextTactics(TacticCoroutine::push_type &yield,
                                          const World &world)
{
<<<<<<< HEAD
    auto goalie_tactic =
        std::make_shared<GoalieTactic>(play_config->getGoalieTacticConfig());

=======
>>>>>>> fe472d82
    auto move_tactic_2 = std::make_shared<MoveTactic>(true);
    auto move_tactic_3 = std::make_shared<MoveTactic>(true);
    auto move_tactic_4 = std::make_shared<MoveTactic>(true);
    auto move_tactic_5 = std::make_shared<MoveTactic>(true);
    auto move_tactic_6 = std::make_shared<MoveTactic>(true);

    do
    {
        // Move all non-shooter robots to the center of the field
        move_tactic_2->updateControlParams(
            Point(0, 0), world.field().enemyGoalCenter().toVector().orientation(), 0);
        move_tactic_3->updateControlParams(
            Point(0, 4 * ROBOT_MAX_RADIUS_METERS),
            world.field().enemyGoalCenter().toVector().orientation(), 0);
        move_tactic_4->updateControlParams(
            Point(0, -4 * ROBOT_MAX_RADIUS_METERS),
            world.field().enemyGoalCenter().toVector().orientation(), 0);
        move_tactic_5->updateControlParams(
            Point(0, 8 * ROBOT_MAX_RADIUS_METERS),
            world.field().enemyGoalCenter().toVector().orientation(), 0);
        move_tactic_6->updateControlParams(
            Point(0, -8 * ROBOT_MAX_RADIUS_METERS),
            world.field().enemyGoalCenter().toVector().orientation(), 0);

        // yield the Tactics this Play wants to run, in order of priority
<<<<<<< HEAD
        yield({{goalie_tactic, move_tactic_2, move_tactic_3, move_tactic_4, move_tactic_5,
=======
        yield({{move_tactic_2, move_tactic_3, move_tactic_4, move_tactic_5,
>>>>>>> fe472d82
                move_tactic_6}});
    } while (true);
}

// Register this play in the genericFactory
static TGenericFactory<std::string, Play, PenaltyKickEnemyPlay, PlayConfig> factory;<|MERGE_RESOLUTION|>--- conflicted
+++ resolved
@@ -1,19 +1,11 @@
 #include "software/ai/hl/stp/play/penalty_kick_enemy_play.h"
 
 #include "shared/constants.h"
-<<<<<<< HEAD
-#include "software/ai/hl/stp/tactic/goalie/goalie_tactic.h"
-=======
->>>>>>> fe472d82
 #include "software/ai/hl/stp/tactic/move/move_tactic.h"
 #include "software/util/design_patterns/generic_factory.h"
 
 PenaltyKickEnemyPlay::PenaltyKickEnemyPlay(std::shared_ptr<const PlayConfig> config)
-<<<<<<< HEAD
-    : Play(config)
-=======
     : Play(config, true)
->>>>>>> fe472d82
 {
 }
 
@@ -31,12 +23,6 @@
 void PenaltyKickEnemyPlay::getNextTactics(TacticCoroutine::push_type &yield,
                                           const World &world)
 {
-<<<<<<< HEAD
-    auto goalie_tactic =
-        std::make_shared<GoalieTactic>(play_config->getGoalieTacticConfig());
-
-=======
->>>>>>> fe472d82
     auto move_tactic_2 = std::make_shared<MoveTactic>(true);
     auto move_tactic_3 = std::make_shared<MoveTactic>(true);
     auto move_tactic_4 = std::make_shared<MoveTactic>(true);
@@ -62,11 +48,7 @@
             world.field().enemyGoalCenter().toVector().orientation(), 0);
 
         // yield the Tactics this Play wants to run, in order of priority
-<<<<<<< HEAD
-        yield({{goalie_tactic, move_tactic_2, move_tactic_3, move_tactic_4, move_tactic_5,
-=======
         yield({{move_tactic_2, move_tactic_3, move_tactic_4, move_tactic_5,
->>>>>>> fe472d82
                 move_tactic_6}});
     } while (true);
 }
