--- conflicted
+++ resolved
@@ -65,8 +65,6 @@
         Vector placement_to_net = (placement_point - world.field().friendlyGoalCenter())
                                       .normalize(-0.75 - ROBOT_MAX_RADIUS_METERS);
 
-<<<<<<< HEAD
-=======
         // Check to see if the enemy has the ball. Once they do, we change our shadowing
         // behaviour
         for (const auto &enemy_robot : world.enemyTeam().getAllRobotsExceptGoalie())
@@ -77,7 +75,6 @@
             }
         }
 
->>>>>>> 2583f586
         // If the enemy hasn't reached the ball yet, we use this flag to avoid shadowing
         // so that we don't interfere with the enemy robots going to pick up the ball
         if (!enemy_at_ball)
@@ -92,20 +89,6 @@
                 ball_to_net.orientation() + Angle::half(), 0);
             tactics_to_run[0].emplace_back(move_tactics[0]);
             tactics_to_run[0].emplace_back(move_tactics[1]);
-<<<<<<< HEAD
-
-            // Check to update flag
-            for (auto enemy_robot : world.enemyTeam().getAllRobotsExceptGoalie())
-            {
-                if (std::abs(
-                        (enemy_robot.position() - world.ball().position()).length()) <
-                    0.25)
-                {
-                    enemy_at_ball = true;
-                }
-            }
-=======
->>>>>>> 2583f586
         }
         // if no threats, send two robots near placement point
         else if (enemy_threats.size() == 0)
