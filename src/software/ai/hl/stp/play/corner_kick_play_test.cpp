--- conflicted
+++ resolved
@@ -20,10 +20,6 @@
     Field field                      = Field::createField(field_type);
 };
 
-<<<<<<< HEAD
-// TODO (#2577): re-enable once fixed
-=======
->>>>>>> 243b01bd
 TEST_F(CornerKickPlayTest, test_corner_kick_play_bottom_left)
 {
     BallState ball_state(Point(4.5, -3), Vector(0, 0));
