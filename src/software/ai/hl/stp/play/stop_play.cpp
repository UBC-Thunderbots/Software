--- conflicted
+++ resolved
@@ -47,15 +47,8 @@
 
     goalie_tactic = std::make_shared<GoalieTactic>(strategy, stop_mode);
     std::array<std::shared_ptr<CreaseDefenderTactic>, 2> crease_defender_tactics = {
-<<<<<<< HEAD
-        std::make_shared<CreaseDefenderTactic>(
-            strategy->getAiConfig().robot_navigation_obstacle_config()),
-        std::make_shared<CreaseDefenderTactic>(
-            strategy->getAiConfig().robot_navigation_obstacle_config()),
-=======
-        std::make_shared<CreaseDefenderTactic>(ai_config),
-        std::make_shared<CreaseDefenderTactic>(ai_config),
->>>>>>> 00372dfe
+        std::make_shared<CreaseDefenderTactic>(strategy),
+        std::make_shared<CreaseDefenderTactic>(strategy),
     };
 
     do
