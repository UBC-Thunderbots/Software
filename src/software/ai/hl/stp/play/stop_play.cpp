--- conflicted
+++ resolved
@@ -82,29 +82,16 @@
 
         move_tactics.at(0)->updateControlParams(
             ball_defense_point_center,
-<<<<<<< HEAD
-            (world.ball().position() - ball_defense_point_center).orientation(), 0,
+            (world_ptr->ball().position() - ball_defense_point_center).orientation(), 0,
             stop_mode, TbotsProto::ObstacleAvoidanceMode::SAFE);
         move_tactics.at(1)->updateControlParams(
             ball_defense_point_left,
-            (world.ball().position() - ball_defense_point_left).orientation(), 0,
+            (world_ptr->ball().position() - ball_defense_point_left).orientation(), 0,
             stop_mode, TbotsProto::ObstacleAvoidanceMode::SAFE);
         move_tactics.at(2)->updateControlParams(
             ball_defense_point_right,
-            (world.ball().position() - ball_defense_point_right).orientation(), 0,
+            (world_ptr->ball().position() - ball_defense_point_right).orientation(), 0,
             stop_mode, TbotsProto::ObstacleAvoidanceMode::SAFE);
-=======
-            (world_ptr->ball().position() - ball_defense_point_center).orientation(), 0,
-            stop_mode);
-        move_tactics.at(1)->updateControlParams(
-            ball_defense_point_left,
-            (world_ptr->ball().position() - ball_defense_point_left).orientation(), 0,
-            stop_mode);
-        move_tactics.at(2)->updateControlParams(
-            ball_defense_point_right,
-            (world_ptr->ball().position() - ball_defense_point_right).orientation(), 0,
-            stop_mode);
->>>>>>> dadec2ed
 
         std::get<0>(crease_defender_tactics)
             ->updateControlParams(world_ptr->ball().position(),
