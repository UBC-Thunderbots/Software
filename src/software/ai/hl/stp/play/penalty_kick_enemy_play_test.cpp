#include "software/ai/hl/stp/play/penalty_kick_enemy_play.h"

#include <gtest/gtest.h>

#include "software/simulated_tests/non_terminating_validation_functions/enemy_never_scores_validation.h"
#include "software/simulated_tests/simulated_er_force_sim_play_test_fixture.h"
#include "software/simulated_tests/terminating_validation_functions/robot_in_polygon_validation.h"
#include "software/simulated_tests/terminating_validation_functions/robot_state_validation.h"
#include "software/simulated_tests/validation/validation_function.h"
#include "software/test_util/test_util.h"
#include "software/time/duration.h"
#include "software/world/world.h"

/**
 * Simulated tests for adhering to penalty kick rules as specified in link:
 * https://robocup-ssl.github.io/ssl-rules/sslrules.html#_penalty_kick
 * */
class PenaltyKickEnemyPlayTest
    : public SimulatedErForceSimPlayTestFixture,
      public ::testing::WithParamInterface<std::tuple<
          RefereeCommand, RefereeCommand, std::vector<RobotStateWithId>, float>>
{
   protected:
    TbotsProto::FieldType field_type = TbotsProto::FieldType::DIV_B;
    Field field                      = Field::createField(field_type);
};

// TODO (#2519): Re-enable tests failing due to HRVO integration
<<<<<<< HEAD
TEST_P(PenaltyKickEnemyPlayTest, test_penalty_kick_enemy_play_setup)
=======
TEST_P(PenaltyKickEnemyPlayTest, DISABLED_test_penalty_kick_enemy_play_setup)
>>>>>>> 6f8e8b34
{
    RefereeCommand current_command  = std::get<0>(GetParam());
    RefereeCommand previous_command = std::get<1>(GetParam());
    BallState ball_state(field.enemyPenaltyMark(), Vector(0, 0));

    std::vector<RobotStateWithId> friendly_robots = std::get<2>(GetParam());
    float enemy_distance_behind_ball              = std::get<3>(GetParam());

    // enemy robots behind the penalty mark
    auto enemy_robots = TestUtil::createStationaryRobotStatesWithId({
        Point(field.enemyPenaltyMark().x() + 0.3, 0),  // kicker robot
        Point(field.enemyPenaltyMark().x() + enemy_distance_behind_ball, 0),
        Point(field.enemyPenaltyMark().x() + enemy_distance_behind_ball,
              4 * ROBOT_MAX_RADIUS_METERS),
        Point(field.enemyPenaltyMark().x() + enemy_distance_behind_ball,
              8 * ROBOT_MAX_RADIUS_METERS),
        Point(field.enemyPenaltyMark().x() + enemy_distance_behind_ball,
              -4 * ROBOT_MAX_RADIUS_METERS),
        Point(field.enemyPenaltyMark().x() + enemy_distance_behind_ball,
              -8 * ROBOT_MAX_RADIUS_METERS),
    });
    setFriendlyGoalie(0);
    setEnemyGoalie(0);
    setAIPlay(TYPENAME(PenaltyKickEnemyPlay));
    setRefereeCommand(current_command, previous_command);
    Polygon behind_ball_region =
        Polygon({Point(field.enemyPenaltyMark().x() + 1, field.yLength() / 2),
                 Point(field.enemyPenaltyMark().x() + 1, -field.yLength() / 2),
                 Point(field.xLength() / 2, field.yLength() / 2),
                 Point(-field.xLength() / 2, -field.yLength() / 2)});

    std::vector<ValidationFunction> terminating_validation_functions = {
        [behind_ball_region](std::shared_ptr<World> world_ptr,
                             ValidationCoroutine::push_type& yield) {
            robotAtOrientation(0, world_ptr, Angle::zero(), Angle::fromDegrees(5), yield);
            robotAtPosition(0, world_ptr, world_ptr->field().friendlyGoalCenter(), 0.05,
                            yield);
            robotInPolygon(behind_ball_region, 5, world_ptr, yield);
        }};

    std::vector<ValidationFunction> non_terminating_validation_functions = {};

    runTest(field_type, ball_state, friendly_robots, enemy_robots,
            terminating_validation_functions, non_terminating_validation_functions,
            Duration::fromSeconds(10));
}

INSTANTIATE_TEST_CASE_P(
    RobotPositions, PenaltyKickEnemyPlayTest,
    ::testing::Values(
//        std::make_tuple(RefereeCommand::PREPARE_PENALTY_THEM, RefereeCommand::HALT,
//                        TestUtil::createStationaryRobotStatesWithId(
//                            {Point(1, 2), Point(-1, -2), Point(-2.5, 3), Point(2, -1),
//                             Point(0, 3), Point(3, 0)}),
//                        1),
        std::make_tuple(RefereeCommand::NORMAL_START,
                        RefereeCommand::PREPARE_PENALTY_THEM,
                        TestUtil::createStationaryRobotStatesWithId(
                            {Point(2.2, 1.2), Point(-0.5, -2.1), Point(-2.5, 1.3),
                             Point(1.2, -1.5), Point(0, 2), Point(1, 0)}),
                        1.3)
//                        ,
//        std::make_tuple(RefereeCommand::NORMAL_START,
//                        RefereeCommand::PREPARE_PENALTY_THEM,
//                        TestUtil::createStationaryRobotStatesWithId(
//                            {Point(2.2, 1.2), Point(-0.5, -2.1), Point(-2.5, 1.3),
//                             Point(1.2, -1.5), Point(0, 2), Point(1, 0)}),
//                        1.4),
//        std::make_tuple(RefereeCommand::NORMAL_START,
//                        RefereeCommand::PREPARE_PENALTY_THEM,
//                        TestUtil::createStationaryRobotStatesWithId(
//                            {Point(2.2, 1.2), Point(-0.5, -2.1), Point(-2.5, 1.3),
//                             Point(1.2, -1.5), Point(0, 2), Point(1, 0)}),
//                        1.45),
//        std::make_tuple(RefereeCommand::NORMAL_START,
//                        RefereeCommand::PREPARE_PENALTY_THEM,
//                        TestUtil::createStationaryRobotStatesWithId(
//                            {Point(2.2, 1.2), Point(-0.5, -2.1), Point(-2.5, 1.3),
//                             Point(1.2, -1.5), Point(0, 2), Point(1, 0)}),
//                        1.5),
//        std::make_tuple(RefereeCommand::NORMAL_START,
//                        RefereeCommand::PREPARE_PENALTY_THEM,
//                        TestUtil::createStationaryRobotStatesWithId(
//                            {Point(2.2, 1.2), Point(-0.5, -2.1), Point(-2.5, 1.3),
//                             Point(1.2, -1.5), Point(0, 2), Point(1, 0)}),
//                        1.6)
                        ));

//TEST_F(PenaltyKickEnemyPlayTest, test_penalty_kick_enemy_play_goalie)
//{
//    BallState ball_state(field.enemyPenaltyMark(), Vector(-3, 0.2));
//
//    // friendly robots already in position
//    auto friendly_robots = TestUtil::createStationaryRobotStatesWithId(
//        {field.friendlyGoalCenter(), Point(field.enemyPenaltyMark().x() + 1.5, 0),
//         Point(field.enemyPenaltyMark().x() + 1.5, 4 * ROBOT_MAX_RADIUS_METERS),
//         Point(field.enemyPenaltyMark().x() + 1.5, -4 * ROBOT_MAX_RADIUS_METERS),
//         Point(field.enemyPenaltyMark().x() + 1.5, 8 * ROBOT_MAX_RADIUS_METERS),
//         Point(field.enemyPenaltyMark().x() + 1.5, -8 * ROBOT_MAX_RADIUS_METERS)});
//
//    // enemy robots behind the penalty mark
//    auto enemy_robots = TestUtil::createStationaryRobotStatesWithId({
//        Point(field.enemyPenaltyMark().x() + 0.3, 0),
//        Point(field.enemyPenaltyMark().x() + 1, 0),
//        Point(field.enemyPenaltyMark().x() + 1, 4 * ROBOT_MAX_RADIUS_METERS),
//        Point(field.enemyPenaltyMark().x() + 1, 8 * ROBOT_MAX_RADIUS_METERS),
//        Point(field.enemyPenaltyMark().x() + 1, -4 * ROBOT_MAX_RADIUS_METERS),
//        Point(field.enemyPenaltyMark().x() + 1, -8 * ROBOT_MAX_RADIUS_METERS),
//    });
//    setFriendlyGoalie(0);
//    setEnemyGoalie(0);
//    setAIPlay(TYPENAME(PenaltyKickEnemyPlay));
//    setRefereeCommand(RefereeCommand::NORMAL_START, RefereeCommand::PREPARE_PENALTY_THEM);
//    GameState gameState = GameState();
//    gameState.updateRefereeCommand(RefereeCommand::FORCE_START);
//    setGameState(gameState);
//
//    std::vector<ValidationFunction> terminating_validation_functions = {
//        // This will keep the test running for 10 seconds to give everything enough
//        // time to settle into position and be observed with the Visualizer
//        [](std::shared_ptr<World> world_ptr, ValidationCoroutine::push_type& yield) {
//            while (world_ptr->getMostRecentTimestamp() < Timestamp::fromSeconds(10))
//            {
//                yield("simulated penalty kick goalie test not finished!");
//            }
//        }};
//
//    std::vector<ValidationFunction> non_terminating_validation_functions = {
//        [](std::shared_ptr<World> world_ptr, ValidationCoroutine::push_type& yield) {
//            enemyNeverScores(world_ptr, yield);
//        }};
//
//    runTest(field_type, ball_state, friendly_robots, enemy_robots,
//            terminating_validation_functions, non_terminating_validation_functions,
//            Duration::fromSeconds(10));
//}<|MERGE_RESOLUTION|>--- conflicted
+++ resolved
@@ -26,11 +26,7 @@
 };
 
 // TODO (#2519): Re-enable tests failing due to HRVO integration
-<<<<<<< HEAD
-TEST_P(PenaltyKickEnemyPlayTest, test_penalty_kick_enemy_play_setup)
-=======
 TEST_P(PenaltyKickEnemyPlayTest, DISABLED_test_penalty_kick_enemy_play_setup)
->>>>>>> 6f8e8b34
 {
     RefereeCommand current_command  = std::get<0>(GetParam());
     RefereeCommand previous_command = std::get<1>(GetParam());
@@ -81,89 +77,87 @@
 INSTANTIATE_TEST_CASE_P(
     RobotPositions, PenaltyKickEnemyPlayTest,
     ::testing::Values(
-//        std::make_tuple(RefereeCommand::PREPARE_PENALTY_THEM, RefereeCommand::HALT,
-//                        TestUtil::createStationaryRobotStatesWithId(
-//                            {Point(1, 2), Point(-1, -2), Point(-2.5, 3), Point(2, -1),
-//                             Point(0, 3), Point(3, 0)}),
-//                        1),
+        std::make_tuple(RefereeCommand::PREPARE_PENALTY_THEM, RefereeCommand::HALT,
+                        TestUtil::createStationaryRobotStatesWithId(
+                            {Point(1, 2), Point(-1, -2), Point(-2.5, 3), Point(2, -1),
+                             Point(0, 3), Point(3, 0)}),
+                        1),
         std::make_tuple(RefereeCommand::NORMAL_START,
                         RefereeCommand::PREPARE_PENALTY_THEM,
                         TestUtil::createStationaryRobotStatesWithId(
                             {Point(2.2, 1.2), Point(-0.5, -2.1), Point(-2.5, 1.3),
                              Point(1.2, -1.5), Point(0, 2), Point(1, 0)}),
-                        1.3)
-//                        ,
-//        std::make_tuple(RefereeCommand::NORMAL_START,
-//                        RefereeCommand::PREPARE_PENALTY_THEM,
-//                        TestUtil::createStationaryRobotStatesWithId(
-//                            {Point(2.2, 1.2), Point(-0.5, -2.1), Point(-2.5, 1.3),
-//                             Point(1.2, -1.5), Point(0, 2), Point(1, 0)}),
-//                        1.4),
-//        std::make_tuple(RefereeCommand::NORMAL_START,
-//                        RefereeCommand::PREPARE_PENALTY_THEM,
-//                        TestUtil::createStationaryRobotStatesWithId(
-//                            {Point(2.2, 1.2), Point(-0.5, -2.1), Point(-2.5, 1.3),
-//                             Point(1.2, -1.5), Point(0, 2), Point(1, 0)}),
-//                        1.45),
-//        std::make_tuple(RefereeCommand::NORMAL_START,
-//                        RefereeCommand::PREPARE_PENALTY_THEM,
-//                        TestUtil::createStationaryRobotStatesWithId(
-//                            {Point(2.2, 1.2), Point(-0.5, -2.1), Point(-2.5, 1.3),
-//                             Point(1.2, -1.5), Point(0, 2), Point(1, 0)}),
-//                        1.5),
-//        std::make_tuple(RefereeCommand::NORMAL_START,
-//                        RefereeCommand::PREPARE_PENALTY_THEM,
-//                        TestUtil::createStationaryRobotStatesWithId(
-//                            {Point(2.2, 1.2), Point(-0.5, -2.1), Point(-2.5, 1.3),
-//                             Point(1.2, -1.5), Point(0, 2), Point(1, 0)}),
-//                        1.6)
-                        ));
+                        1.3),
+        std::make_tuple(RefereeCommand::NORMAL_START,
+                        RefereeCommand::PREPARE_PENALTY_THEM,
+                        TestUtil::createStationaryRobotStatesWithId(
+                            {Point(2.2, 1.2), Point(-0.5, -2.1), Point(-2.5, 1.3),
+                             Point(1.2, -1.5), Point(0, 2), Point(1, 0)}),
+                        1.4),
+        std::make_tuple(RefereeCommand::NORMAL_START,
+                        RefereeCommand::PREPARE_PENALTY_THEM,
+                        TestUtil::createStationaryRobotStatesWithId(
+                            {Point(2.2, 1.2), Point(-0.5, -2.1), Point(-2.5, 1.3),
+                             Point(1.2, -1.5), Point(0, 2), Point(1, 0)}),
+                        1.45),
+        std::make_tuple(RefereeCommand::NORMAL_START,
+                        RefereeCommand::PREPARE_PENALTY_THEM,
+                        TestUtil::createStationaryRobotStatesWithId(
+                            {Point(2.2, 1.2), Point(-0.5, -2.1), Point(-2.5, 1.3),
+                             Point(1.2, -1.5), Point(0, 2), Point(1, 0)}),
+                        1.5),
+        std::make_tuple(RefereeCommand::NORMAL_START,
+                        RefereeCommand::PREPARE_PENALTY_THEM,
+                        TestUtil::createStationaryRobotStatesWithId(
+                            {Point(2.2, 1.2), Point(-0.5, -2.1), Point(-2.5, 1.3),
+                             Point(1.2, -1.5), Point(0, 2), Point(1, 0)}),
+                        1.6)));
 
-//TEST_F(PenaltyKickEnemyPlayTest, test_penalty_kick_enemy_play_goalie)
-//{
-//    BallState ball_state(field.enemyPenaltyMark(), Vector(-3, 0.2));
-//
-//    // friendly robots already in position
-//    auto friendly_robots = TestUtil::createStationaryRobotStatesWithId(
-//        {field.friendlyGoalCenter(), Point(field.enemyPenaltyMark().x() + 1.5, 0),
-//         Point(field.enemyPenaltyMark().x() + 1.5, 4 * ROBOT_MAX_RADIUS_METERS),
-//         Point(field.enemyPenaltyMark().x() + 1.5, -4 * ROBOT_MAX_RADIUS_METERS),
-//         Point(field.enemyPenaltyMark().x() + 1.5, 8 * ROBOT_MAX_RADIUS_METERS),
-//         Point(field.enemyPenaltyMark().x() + 1.5, -8 * ROBOT_MAX_RADIUS_METERS)});
-//
-//    // enemy robots behind the penalty mark
-//    auto enemy_robots = TestUtil::createStationaryRobotStatesWithId({
-//        Point(field.enemyPenaltyMark().x() + 0.3, 0),
-//        Point(field.enemyPenaltyMark().x() + 1, 0),
-//        Point(field.enemyPenaltyMark().x() + 1, 4 * ROBOT_MAX_RADIUS_METERS),
-//        Point(field.enemyPenaltyMark().x() + 1, 8 * ROBOT_MAX_RADIUS_METERS),
-//        Point(field.enemyPenaltyMark().x() + 1, -4 * ROBOT_MAX_RADIUS_METERS),
-//        Point(field.enemyPenaltyMark().x() + 1, -8 * ROBOT_MAX_RADIUS_METERS),
-//    });
-//    setFriendlyGoalie(0);
-//    setEnemyGoalie(0);
-//    setAIPlay(TYPENAME(PenaltyKickEnemyPlay));
-//    setRefereeCommand(RefereeCommand::NORMAL_START, RefereeCommand::PREPARE_PENALTY_THEM);
-//    GameState gameState = GameState();
-//    gameState.updateRefereeCommand(RefereeCommand::FORCE_START);
-//    setGameState(gameState);
-//
-//    std::vector<ValidationFunction> terminating_validation_functions = {
-//        // This will keep the test running for 10 seconds to give everything enough
-//        // time to settle into position and be observed with the Visualizer
-//        [](std::shared_ptr<World> world_ptr, ValidationCoroutine::push_type& yield) {
-//            while (world_ptr->getMostRecentTimestamp() < Timestamp::fromSeconds(10))
-//            {
-//                yield("simulated penalty kick goalie test not finished!");
-//            }
-//        }};
-//
-//    std::vector<ValidationFunction> non_terminating_validation_functions = {
-//        [](std::shared_ptr<World> world_ptr, ValidationCoroutine::push_type& yield) {
-//            enemyNeverScores(world_ptr, yield);
-//        }};
-//
-//    runTest(field_type, ball_state, friendly_robots, enemy_robots,
-//            terminating_validation_functions, non_terminating_validation_functions,
-//            Duration::fromSeconds(10));
-//}+TEST_F(PenaltyKickEnemyPlayTest, test_penalty_kick_enemy_play_goalie)
+{
+    BallState ball_state(field.enemyPenaltyMark(), Vector(-3, 0.2));
+
+    // friendly robots already in position
+    auto friendly_robots = TestUtil::createStationaryRobotStatesWithId(
+        {field.friendlyGoalCenter(), Point(field.enemyPenaltyMark().x() + 1.5, 0),
+         Point(field.enemyPenaltyMark().x() + 1.5, 4 * ROBOT_MAX_RADIUS_METERS),
+         Point(field.enemyPenaltyMark().x() + 1.5, -4 * ROBOT_MAX_RADIUS_METERS),
+         Point(field.enemyPenaltyMark().x() + 1.5, 8 * ROBOT_MAX_RADIUS_METERS),
+         Point(field.enemyPenaltyMark().x() + 1.5, -8 * ROBOT_MAX_RADIUS_METERS)});
+
+    // enemy robots behind the penalty mark
+    auto enemy_robots = TestUtil::createStationaryRobotStatesWithId({
+        Point(field.enemyPenaltyMark().x() + 0.3, 0),
+        Point(field.enemyPenaltyMark().x() + 1, 0),
+        Point(field.enemyPenaltyMark().x() + 1, 4 * ROBOT_MAX_RADIUS_METERS),
+        Point(field.enemyPenaltyMark().x() + 1, 8 * ROBOT_MAX_RADIUS_METERS),
+        Point(field.enemyPenaltyMark().x() + 1, -4 * ROBOT_MAX_RADIUS_METERS),
+        Point(field.enemyPenaltyMark().x() + 1, -8 * ROBOT_MAX_RADIUS_METERS),
+    });
+    setFriendlyGoalie(0);
+    setEnemyGoalie(0);
+    setAIPlay(TYPENAME(PenaltyKickEnemyPlay));
+    setRefereeCommand(RefereeCommand::NORMAL_START, RefereeCommand::PREPARE_PENALTY_THEM);
+    GameState gameState = GameState();
+    gameState.updateRefereeCommand(RefereeCommand::FORCE_START);
+    setGameState(gameState);
+
+    std::vector<ValidationFunction> terminating_validation_functions = {
+        // This will keep the test running for 10 seconds to give everything enough
+        // time to settle into position and be observed with the Visualizer
+        [](std::shared_ptr<World> world_ptr, ValidationCoroutine::push_type& yield) {
+            while (world_ptr->getMostRecentTimestamp() < Timestamp::fromSeconds(10))
+            {
+                yield("simulated penalty kick goalie test not finished!");
+            }
+        }};
+
+    std::vector<ValidationFunction> non_terminating_validation_functions = {
+        [](std::shared_ptr<World> world_ptr, ValidationCoroutine::push_type& yield) {
+            enemyNeverScores(world_ptr, yield);
+        }};
+
+    runTest(field_type, ball_state, friendly_robots, enemy_robots,
+            terminating_validation_functions, non_terminating_validation_functions,
+            Duration::fromSeconds(10));
+}