--- conflicted
+++ resolved
@@ -162,8 +162,6 @@
             terminating_validation_functions, non_terminating_validation_functions,
             Duration::fromSeconds(10));
 }
-<<<<<<< HEAD
-=======
 
 TEST_F(PenaltyKickEnemyPlayTest, test_invariant_and_is_applicable)
 {
@@ -200,5 +198,4 @@
 
     ASSERT_FALSE(penalty_kick_enemy_play.isApplicable(world));
     ASSERT_FALSE(penalty_kick_enemy_play.invariantHolds(world));
-}
->>>>>>> ce930345
+}