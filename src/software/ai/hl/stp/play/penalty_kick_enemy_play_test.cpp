#include "software/ai/hl/stp/play/penalty_kick_enemy_play.h"

#include <gtest/gtest.h>

#include "software/simulated_tests/simulated_play_test_fixture.h"
#include "software/simulated_tests/validation/validation_function.h"
#include "software/test_util/test_util.h"
#include "software/time/duration.h"
#include "software/world/world.h"

class PenaltyKickEnemyPlayTest : public SimulatedPlayTestFixture
{
   protected:
    Field field = Field::createSSLDivisionBField();
};

TEST_F(PenaltyKickEnemyPlayTest, test_penalty_kick_enemy_play)
{
<<<<<<< HEAD
    setBallState(BallState(field().friendlyPenaltyMark(), Vector(0, 0)));
    addFriendlyRobots(TestUtil::createStationaryRobotStatesWithId(
=======
    BallState ball_state(field.friendlyPenaltyMark(), Vector(0, 0));
    auto friendly_robots = TestUtil::createStationaryRobotStatesWithId(
>>>>>>> fe472d82
        {Point(-3, 2.5), Point(-3, 1.5), Point(-3, 0.5), Point(-3, -0.5), Point(-3, -1.5),
         Point(4.6, -3.1)});
    setFriendlyGoalie(0);
    auto enemy_robots = TestUtil::createStationaryRobotStatesWithId({
        field.enemyGoalCenter(),
        Point(3, 2.5),
        Point(3.2, 2.5),
        Point(3.4, 2.5),
        Point(3, -2.5),
        Point(3.2, -2.5),
    });
    setEnemyGoalie(0);
    setAIPlay(TYPENAME(PenaltyKickEnemyPlay));
    setRefereeCommand(RefereeCommand::NORMAL_START, RefereeCommand::PREPARE_PENALTY_THEM);

    std::vector<ValidationFunction> terminating_validation_functions = {
        // This will keep the test running for 9.5 seconds to give everything enough
        // time to settle into position and be observed with the Visualizer
        // TODO: Implement proper validation
        // https://github.com/UBC-Thunderbots/Software/issues/1971
        [](std::shared_ptr<World> world_ptr, ValidationCoroutine::push_type& yield) {
            while (world_ptr->getMostRecentTimestamp() < Timestamp::fromSeconds(9.5))
            {
                yield("Timestamp not at 9.5s");
            }
        }};

    std::vector<ValidationFunction> non_terminating_validation_functions = {};

    runTest(field, ball_state, friendly_robots, enemy_robots,
            terminating_validation_functions, non_terminating_validation_functions,
            Duration::fromSeconds(10));
}<|MERGE_RESOLUTION|>--- conflicted
+++ resolved
@@ -16,13 +16,8 @@
 
 TEST_F(PenaltyKickEnemyPlayTest, test_penalty_kick_enemy_play)
 {
-<<<<<<< HEAD
-    setBallState(BallState(field().friendlyPenaltyMark(), Vector(0, 0)));
-    addFriendlyRobots(TestUtil::createStationaryRobotStatesWithId(
-=======
     BallState ball_state(field.friendlyPenaltyMark(), Vector(0, 0));
     auto friendly_robots = TestUtil::createStationaryRobotStatesWithId(
->>>>>>> fe472d82
         {Point(-3, 2.5), Point(-3, 1.5), Point(-3, 0.5), Point(-3, -0.5), Point(-3, -1.5),
          Point(4.6, -3.1)});
     setFriendlyGoalie(0);
