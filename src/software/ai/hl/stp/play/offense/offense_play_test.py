--- conflicted
+++ resolved
@@ -17,12 +17,8 @@
     # starting point must be Point
     ball_initial_pos = tbots_cpp.Point(-4.4, 2.9)
     # placement point must be Vector2 to work with game controller
-<<<<<<< HEAD
-    tbots.Point(-3, -2)
-    field = tbots.Field.createSSLDivisionBField()
-=======
     tbots_cpp.Point(-3, -2)
->>>>>>> 4e4a2b58
+    field = tbots_cpp.Field.createSSLDivisionBField()
 
     # Setup Bots
     blue_bots = [
