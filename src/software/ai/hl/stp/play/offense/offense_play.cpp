--- conflicted
+++ resolved
@@ -5,13 +5,7 @@
 #include "software/util/generic_factory/generic_factory.h"
 
 OffensePlay::OffensePlay(TbotsProto::AiConfig config)
-<<<<<<< HEAD
-    : Play(config, true),
-      shoot_or_pass_play(std::make_shared<ShootOrPassPlay>(ai_config)),
-      crease_defense_play(std::make_shared<CreaseDefensePlay>(ai_config))
-=======
     : Play(config, true), fsm{OffensePlayFSM{config}}, control_params{}
->>>>>>> c280fd5c
 {
 }
 
@@ -27,103 +21,7 @@
 
 void OffensePlay::updateTactics(const PlayUpdate &play_update)
 {
-<<<<<<< HEAD
-    if (play_update.num_tactics == 0)
-    {
-        return;
-    }
-
-    PriorityTacticVector tactics_to_return;
-    unsigned int num_defenders = 2;
-    unsigned int num_enemy_robots =
-        static_cast<unsigned int>(play_update.world.enemyTeam().numRobots());
-
-    if (play_update.world.gameState().isSetupState() &&
-        (play_update.world.gameState().isOurDirectFree() ||
-         play_update.world.gameState().isOurIndirectFree()))
-    {
-        // if we're in free kick on the enemy side, then we can commit more robots in
-        // forward positions
-        if (play_update.world.ball().position().x() > 0)
-        {
-            num_defenders = static_cast<unsigned int>(std::max(
-                0, static_cast<int>(
-                       2 - 2 * play_update.world.ball().position().x() /
-                               (play_update.world.field().fieldLines().xMax() / 3.0))));
-        }
-
-        shoot_or_pass_play->updateControlParams(true);
-    }
-    else if (play_update.world.gameState().isReadyState() &&
-             play_update.world.gameState().isOurKickoff())
-    {
-        shoot_or_pass_play->updateControlParams(true);
-    }
-    else if (num_enemy_robots <= 3)
-    {
-        // enemy team has at most half a full team, so we need at most half the number of
-        // defenders
-        num_defenders = 1;
-        if (num_enemy_robots < 2)
-        {
-            num_defenders = 0;
-        }
-    }
-    else if (play_update.num_tactics <= 3)
-    {
-        // play_update.num_tactics == 0 is handled above
-        num_defenders = play_update.num_tactics - 1;
-    }
-    else if (play_update.world.ball().position().x() <
-             play_update.world.field().fieldLines().xMin() / 4.0)
-    {
-        // if we have more than 3 robots and the ball is on our side of the field, then we
-        // should dedicate an additional robot to defense
-        num_defenders = 3;
-    }
-
-    unsigned int num_shoot_or_pass = play_update.num_tactics - num_defenders;
-
-    shoot_or_pass_play->updateTactics(PlayUpdate(
-        play_update.world, num_shoot_or_pass,
-        [&tactics_to_return](PriorityTacticVector new_tactics) {
-            for (const auto &tactic_vector : new_tactics)
-            {
-                tactics_to_return.push_back(tactic_vector);
-            }
-        },
-        play_update.inter_play_communication,
-        play_update.set_inter_play_communication_fun));
-
-    crease_defense_play->updateControlParams(
-        play_update.world.ball().position(),
-        TbotsProto::MaxAllowedSpeedMode::PHYSICAL_LIMIT);
-
-    crease_defense_play->updateTactics(PlayUpdate(
-        play_update.world, num_defenders,
-        [&tactics_to_return](PriorityTacticVector new_tactics) {
-            for (const auto &tactic_vector : new_tactics)
-            {
-                tactics_to_return.push_back(tactic_vector);
-            }
-        },
-        play_update.inter_play_communication,
-        play_update.set_inter_play_communication_fun));
-
-    play_update.set_tactics(tactics_to_return);
-}
-
-std::vector<std::string> OffensePlay::getState()
-{
-    std::vector<std::string> state = {objectTypeName(*this)};
-    auto spp_state                 = shoot_or_pass_play->getState();
-    auto cd_state                  = crease_defense_play->getState();
-    state.insert(state.end(), spp_state.begin(), spp_state.end());
-    state.insert(state.end(), cd_state.begin(), cd_state.end());
-    return state;
-=======
     fsm.process_event(OffensePlayFSM::Update(control_params, play_update));
->>>>>>> c280fd5c
 }
 
 // Register this play in the genericFactory
