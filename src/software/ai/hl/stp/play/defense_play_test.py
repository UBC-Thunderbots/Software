--- conflicted
+++ resolved
@@ -47,10 +47,10 @@
         ]
 
         # Game Controller Setup
-        simulated_test_runner.gamecontroller.send_ci_input(
+        simulated_test_runner.gamecontroller.send_gc_command(
             gc_command=Command.Type.STOP, team=Team.UNKNOWN
         )
-        simulated_test_runner.gamecontroller.send_ci_input(
+        simulated_test_runner.gamecontroller.send_gc_command(
             gc_command=Command.Type.FORCE_START, team=Team.BLUE
         )
 
@@ -77,52 +77,6 @@
             ),
         )
 
-<<<<<<< HEAD
-    # starting point must be Point
-    ball_initial_pos = tbots.Point(0.9, 2.85)
-
-    # Setup Bots
-    blue_bots = [
-        tbots.Point(-4.5, 0),
-        tbots.Point(-3, 1.5),
-        tbots.Point(-3, 0.5),
-        tbots.Point(-3, -0.5),
-        tbots.Point(-3, -1.5),
-        tbots.Point(-3, -3.0),
-    ]
-
-    # Game Controller Setup
-    simulated_test_runner.gamecontroller.send_gc_command(
-        gc_command=Command.Type.STOP, team=Team.UNKNOWN
-    )
-    simulated_test_runner.gamecontroller.send_gc_command(
-        gc_command=Command.Type.FORCE_START, team=Team.BLUE
-    )
-
-    # Force play override here
-    blue_play = Play()
-    blue_play.name = PlayName.DefensePlay
-
-    yellow_play = Play()
-    yellow_play.name = PlayName.HaltPlay
-
-    simulated_test_runner.blue_full_system_proto_unix_io.send_proto(Play, blue_play)
-    simulated_test_runner.yellow_full_system_proto_unix_io.send_proto(Play, yellow_play)
-
-    # Create world state
-    simulated_test_runner.simulator_proto_unix_io.send_proto(
-        WorldState,
-        create_world_state(
-            yellow_robot_locations=yellow_positions,
-            blue_robot_locations=blue_bots,
-            ball_location=ball_initial_pos,
-            ball_velocity=tbots.Vector(0, 0),
-        ),
-    )
-
-    # Always Validation
-=======
->>>>>>> c5736a1b
     # TODO- #2782 Validation
     # params just have to be a list of length 1 to ensure the test runs at least once
     simulated_test_runner.run_test(
