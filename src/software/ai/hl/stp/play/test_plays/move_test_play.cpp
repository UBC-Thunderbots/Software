--- conflicted
+++ resolved
@@ -15,21 +15,13 @@
     do
     {
         move_test_tactic_friendly_goal->updateControlParams(
-<<<<<<< HEAD
-            world.field().friendlyGoalCenter(), Angle::zero(), 0,
+            world_ptr->field().friendlyGoalCenter(), Angle::zero(), 0,
             TbotsProto::MaxAllowedSpeedMode::PHYSICAL_LIMIT,
             TbotsProto::ObstacleAvoidanceMode::SAFE);
         move_test_tactic_enemy_goal->updateControlParams(
-            world.field().enemyGoalCenter(), Angle::zero(), 0,
+            world_ptr->field().enemyGoalCenter(), Angle::zero(), 0,
             TbotsProto::MaxAllowedSpeedMode::PHYSICAL_LIMIT,
             TbotsProto::ObstacleAvoidanceMode::SAFE);
-=======
-            world_ptr->field().friendlyGoalCenter(), Angle::zero(), 0,
-            TbotsProto::MaxAllowedSpeedMode::PHYSICAL_LIMIT);
-        move_test_tactic_enemy_goal->updateControlParams(
-            world_ptr->field().enemyGoalCenter(), Angle::zero(), 0,
-            TbotsProto::MaxAllowedSpeedMode::PHYSICAL_LIMIT);
->>>>>>> dadec2ed
         move_test_tactic_center_field->updateControlParams(
             Point(0, 0), Angle::zero(), 0,
             TbotsProto::MaxAllowedSpeedMode::PHYSICAL_LIMIT,
