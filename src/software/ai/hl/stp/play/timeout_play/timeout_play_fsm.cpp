#include "software/ai/hl/stp/play/timeout_play/timeout_play_fsm.h"

#include "software/ai/hl/stp/tactic/move/move_tactic.h"

PriorityTacticVector TimeoutPlayFSM::makeTimeoutFormation(WorldPtr world)
{
    TacticVector tactic = {};

    double half_field_length_x = world->field().xLength() / 2.0;
    double formation_spacing_x             = half_field_length_x / 4;

<<<<<<< HEAD
    double half_field_legnth_y = world->field().yLength() / 2.0;
    double formation_spacing_y             = half_field_legnth_y / 4;

    std::vector<Point> formation_points = {Point(-formation_spacing_x, 0),
                                                    Point(-formation_spacing_x * 2, 0),
                                                    Point(-formation_spacing_x * 3, 0),
                                                    Point(-formation_spacing_x * 2, -formation_spacing_y),
                                                    Point(-formation_spacing_x * 2, -formation_spacing_y * 2),
                                                    Point(-formation_spacing_x * 2, -formation_spacing_y * 3)};

    for(const Point& point: formation_points){
=======
    double half_field_length_y = world->field().yLength() / 2.0;
    double y_grain             = half_field_legnth_y / 4;

    std::vector<Point> timeoout_formation_points = {Point(-x_grain, 0),
                                                    Point(-x_grain * 2, 0),
                                                    Point(-x_grain * 3, 0),
                                                    Point(-x_grain * 2, -y_grain),
                                                    Point(-x_grain * 2, -y_grain * 2),
                                                    Point(-x_grain * 2, -y_grain * 3)};

    // making a t like formation
    std::for_each(timeoout_formation_points.begin(), timeoout_formation_points.end(),
                  [&](Point point) {
>>>>>>> b8f1d561
                      std::shared_ptr<MoveTactic> move_tactic =
                          std::make_shared<MoveTactic>();
                      move_tactic->updateControlParams(point, Angle::zero());
                      tactic.push_back(move_tactic);
        

    }

    return {tactic};
}

void TimeoutPlayFSM::updateTimeout(const Update& event)
{
    event.common.set_tactics(makeTimeoutFormation(event.common.world_ptr));
}

TimeoutPlayFSM::TimeoutPlayFSM(TbotsProto::AiConfig ai_config)
{
    // timeout here
}<|MERGE_RESOLUTION|>--- conflicted
+++ resolved
@@ -7,41 +7,24 @@
     TacticVector tactic = {};
 
     double half_field_length_x = world->field().xLength() / 2.0;
-    double formation_spacing_x             = half_field_length_x / 4;
+    double formation_spacing_x = half_field_length_x / 4;
 
-<<<<<<< HEAD
-    double half_field_legnth_y = world->field().yLength() / 2.0;
-    double formation_spacing_y             = half_field_legnth_y / 4;
+    double half_field_length_y = world->field().yLength() / 2.0;
+    double formation_spacing_y = half_field_length_y / 4;
 
-    std::vector<Point> formation_points = {Point(-formation_spacing_x, 0),
-                                                    Point(-formation_spacing_x * 2, 0),
-                                                    Point(-formation_spacing_x * 3, 0),
-                                                    Point(-formation_spacing_x * 2, -formation_spacing_y),
-                                                    Point(-formation_spacing_x * 2, -formation_spacing_y * 2),
-                                                    Point(-formation_spacing_x * 2, -formation_spacing_y * 3)};
+    std::vector<Point> formation_points = {
+        Point(-formation_spacing_x, 0),
+        Point(-formation_spacing_x * 2, 0),
+        Point(-formation_spacing_x * 3, 0),
+        Point(-formation_spacing_x * 2, -formation_spacing_y),
+        Point(-formation_spacing_x * 2, -formation_spacing_y * 2),
+        Point(-formation_spacing_x * 2, -formation_spacing_y * 3)};
 
-    for(const Point& point: formation_points){
-=======
-    double half_field_length_y = world->field().yLength() / 2.0;
-    double y_grain             = half_field_legnth_y / 4;
-
-    std::vector<Point> timeoout_formation_points = {Point(-x_grain, 0),
-                                                    Point(-x_grain * 2, 0),
-                                                    Point(-x_grain * 3, 0),
-                                                    Point(-x_grain * 2, -y_grain),
-                                                    Point(-x_grain * 2, -y_grain * 2),
-                                                    Point(-x_grain * 2, -y_grain * 3)};
-
-    // making a t like formation
-    std::for_each(timeoout_formation_points.begin(), timeoout_formation_points.end(),
-                  [&](Point point) {
->>>>>>> b8f1d561
-                      std::shared_ptr<MoveTactic> move_tactic =
-                          std::make_shared<MoveTactic>();
-                      move_tactic->updateControlParams(point, Angle::zero());
-                      tactic.push_back(move_tactic);
-        
-
+    for (const Point& point : formation_points)
+    {
+        std::shared_ptr<MoveTactic> move_tactic = std::make_shared<MoveTactic>();
+        move_tactic->updateControlParams(point, Angle::zero());
+        tactic.push_back(move_tactic);
     }
 
     return {tactic};
