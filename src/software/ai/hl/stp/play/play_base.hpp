--- conflicted
+++ resolved
@@ -19,18 +19,6 @@
      * @param requires_goalie true if the play needs a goalie
      */
     explicit PlayBase(std::shared_ptr<const TbotsProto::AiConfig> ai_config_ptr,
-<<<<<<< HEAD
-                      bool requires_goalie)
-            : Play(ai_config_ptr, requires_goalie),
-              logger(),
-              fsm{PlayFsm{ai_config_ptr}, PlaySubFsms{ai_config_ptr}..., logger},
-              control_params()
-    {
-    }
-
-    PlayBase() = delete;
-
-=======
                       bool requires_goalie);
 
     /**
@@ -38,8 +26,9 @@
      *
      * @param play_update the update package
      */
->>>>>>> 4cdae627
     void updateTactics(const PlayUpdate &play_update) override = 0;
+
+    PlayBase() = delete;
 
    protected:
     FSMLogger logger;
@@ -51,6 +40,7 @@
 PlayBase<PlayFsm, PlaySubFsms...>::PlayBase(
     std::shared_ptr<const TbotsProto::AiConfig> ai_config_ptr, bool requires_goalie)
     : Play(ai_config_ptr, requires_goalie),
+      logger(),
       fsm{PlayFsm{ai_config_ptr}, PlaySubFsms{ai_config_ptr}...},
       control_params()
 {
