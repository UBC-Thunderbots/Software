#include "software/ai/hl/stp/play/defense/defense_play_fsm.h"

#include "software/ai/evaluation/defender_assignment.h"
#include "software/ai/evaluation/enemy_threat.h"

DefensePlayFSM::DefensePlayFSM(TbotsProto::AiConfig ai_config)
    : DefensePlayFSMBase::DefensePlayFSMBase(ai_config)
{
}

void DefensePlayFSM::defendAgainstThreats(const Update& event)
{
    auto enemy_threats = getAllEnemyThreats(
        event.common.world_ptr->field(), event.common.world_ptr->friendlyTeam(),
        event.common.world_ptr->enemyTeam(), event.common.world_ptr->ball(), false);

    auto assignments = getAllDefenderAssignments(
        enemy_threats, event.common.world_ptr->field(), event.common.world_ptr->ball(),
        ai_config.defense_play_config().defender_assignment_config());

    if (assignments.size() == 0)
    {
        return;
    }

    // Choose which defender assignments to assign defenders to based on number
    // of tactics available to set
    std::vector<DefenderAssignment> crease_defender_assignments;
    std::vector<DefenderAssignment> pass_defender_assignments;
    for (unsigned int i = 0; i < event.common.num_tactics; i++)
    {
        DefenderAssignment defender_assignment;
        if (i < assignments.size())
        {
            defender_assignment = assignments.at(i);
        }
        else
        {
            // If we have more tactics to set than determined defender assignments,
            // assign remaining defenders to the defender assignment with the
            // highest coverage rating
            defender_assignment = assignments.front();
        }

        if (defender_assignment.type == CREASE_DEFENDER)
        {
            crease_defender_assignments.emplace_back(defender_assignment);

            // If we have at least two available defenders, two defenders should
            // be assigned to the highest scoring crease defender assignment to better
            // block the shot cone of the most threatening enemy
            if (i == 0 && event.common.num_tactics >= 2)
            {
                crease_defender_assignments.emplace_back(defender_assignment);
                i++;
            }
        }
        else
        {
            pass_defender_assignments.emplace_back(defender_assignment);
        }
    }

    // Reset tactics if the number of crease defenders or pass defenders
    // we intend to assign has changed
    setUpCreaseDefenders(static_cast<unsigned int>(crease_defender_assignments.size()));
    setUpPassDefenders(static_cast<unsigned int>(pass_defender_assignments.size()));
    setAlignment(event, crease_defender_assignments);
    updatePassDefenderControlParams(pass_defender_assignments);

    PriorityTacticVector tactics_to_return = {{}, {}};
    tactics_to_return[0].insert(tactics_to_return[0].end(), crease_defenders.begin(),
                                crease_defenders.end());
    tactics_to_return[1].insert(tactics_to_return[1].end(), pass_defenders.begin(),
                                pass_defenders.end());
    event.common.set_tactics(tactics_to_return);
<<<<<<< HEAD
}

void DefensePlayFSM::setUpCreaseDefenders(unsigned int num_crease_defenders)
{
    if (num_crease_defenders == crease_defenders.size())
    {
        return;
    }

    crease_defenders =
        std::vector<std::shared_ptr<CreaseDefenderTactic>>(num_crease_defenders);
    std::generate(crease_defenders.begin(), crease_defenders.end(), [this]() {
        return std::make_shared<CreaseDefenderTactic>(ai_config);
    });
}

void DefensePlayFSM::setUpPassDefenders(unsigned int num_pass_defenders)
{
    if (num_pass_defenders == pass_defenders.size())
    {
        return;
    }

    pass_defenders = std::vector<std::shared_ptr<PassDefenderTactic>>(num_pass_defenders);
    std::generate(pass_defenders.begin(), pass_defenders.end(),
                  [this]() { return std::make_shared<PassDefenderTactic>(); });
=======
>>>>>>> fb572634
}<|MERGE_RESOLUTION|>--- conflicted
+++ resolved
@@ -74,33 +74,4 @@
     tactics_to_return[1].insert(tactics_to_return[1].end(), pass_defenders.begin(),
                                 pass_defenders.end());
     event.common.set_tactics(tactics_to_return);
-<<<<<<< HEAD
-}
-
-void DefensePlayFSM::setUpCreaseDefenders(unsigned int num_crease_defenders)
-{
-    if (num_crease_defenders == crease_defenders.size())
-    {
-        return;
-    }
-
-    crease_defenders =
-        std::vector<std::shared_ptr<CreaseDefenderTactic>>(num_crease_defenders);
-    std::generate(crease_defenders.begin(), crease_defenders.end(), [this]() {
-        return std::make_shared<CreaseDefenderTactic>(ai_config);
-    });
-}
-
-void DefensePlayFSM::setUpPassDefenders(unsigned int num_pass_defenders)
-{
-    if (num_pass_defenders == pass_defenders.size())
-    {
-        return;
-    }
-
-    pass_defenders = std::vector<std::shared_ptr<PassDefenderTactic>>(num_pass_defenders);
-    std::generate(pass_defenders.begin(), pass_defenders.end(),
-                  [this]() { return std::make_shared<PassDefenderTactic>(); });
-=======
->>>>>>> fb572634
 }