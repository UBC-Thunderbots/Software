#include "software/ai/hl/stp/play/defense/defense_play_fsm.h"

#include "software/ai/evaluation/defender_assignment.h"
#include "software/ai/evaluation/enemy_threat.h"
#include "software/logger/logger.h"


DefensePlayFSM::DefensePlayFSM(std::shared_ptr<const TbotsProto::AiConfig> ai_config_ptr)
    : DefensePlayFSMBase::DefensePlayFSMBase(ai_config_ptr)
{
}

bool DefensePlayFSM::shouldDefendAggressively(const Update& event)
{
    // If there is more attackers ahead of the ball than there
    // are our own defenders we won't press

    auto attackers = std::count_if(
        event.common.world_ptr->enemyTeam().getAllRobots().begin(),
        event.common.world_ptr->enemyTeam().getAllRobots().end(),
        [event](const Robot& robot)
        { return robot.position().x() < event.common.world_ptr->ball().position().x(); });

    auto defenders = std::count_if(
        event.common.world_ptr->friendlyTeam().getAllRobots().begin(),
        event.common.world_ptr->friendlyTeam().getAllRobots().end(),
        [event](const Robot& robot)
        { return robot.position().x() < event.common.world_ptr->ball().position().x(); });

    return defenders > attackers;
}

void DefensePlayFSM::blockShots(const Update& event)
{
    auto enemy_threats = getAllEnemyThreats(
        event.common.world_ptr->field(), event.common.world_ptr->friendlyTeam(),
        event.common.world_ptr->enemyTeam(), event.common.world_ptr->ball(), false);

    updateCreaseAndPassDefenders(event, enemy_threats);
    updateShadowers(event, {});

    setTactics(event);
}

void DefensePlayFSM::shadowAndBlockShots(const Update& event)
{
    auto enemy_threats = getAllEnemyThreats(
        event.common.world_ptr->field(), event.common.world_ptr->friendlyTeam(),
        event.common.world_ptr->enemyTeam(), event.common.world_ptr->ball(), false);

    updateCreaseAndPassDefenders(event, enemy_threats);

    if (pass_defenders.size() > 0)
    {
        pass_defenders.erase(pass_defenders.begin());
        updateShadowers(event, {enemy_threats.front()});
    }

    setTactics(event);
}

void DefensePlayFSM::updateCreaseAndPassDefenders(
    const Update& event, const std::vector<EnemyThreat>& enemy_threats)
{
    auto defender_assignment_config =
        ai_config_ptr->defense_play_config().defender_assignment_config();
    auto assignments = getAllDefenderAssignments(
        enemy_threats, event.common.world_ptr->field(), event.common.world_ptr->ball(),
        defender_assignment_config);
    if (assignments.size() == 0)
    {
        return;
    }

    unsigned int max_num_crease_defenders =
        defender_assignment_config.max_num_crease_defenders();

    // Choose which defender assignments to assign defenders to based on number
    // of tactics available to set
    std::vector<DefenderAssignment> crease_defender_assignments;
    std::vector<DefenderAssignment> pass_defender_assignments;
    for (unsigned int i = 0; i < event.common.num_tactics; i++)
    {
        DefenderAssignment defender_assignment;
        if (i < assignments.size())
        {
            defender_assignment = assignments.at(i);
        }
        else
        {
            // If we have more tactics to set than determined defender assignments,
            // assign remaining defenders to the defender assignment with the
            // highest coverage rating
            defender_assignment = assignments.front();
        }

        if (defender_assignment.type == CREASE_DEFENDER && max_num_crease_defenders > 0)
        {
            crease_defender_assignments.emplace_back(defender_assignment);
            max_num_crease_defenders--;

            // If we have at least two available defenders, two defenders should
            // be assigned to the highest scoring crease defender assignment to better
            // block the shot cone of the most threatening enemy
            if (i == 0 && event.common.num_tactics >= 2 && max_num_crease_defenders > 0)
            {
                crease_defender_assignments.emplace_back(defender_assignment);
                i++;
                max_num_crease_defenders--;
            }
        }
        else
        {
            pass_defender_assignments.emplace_back(defender_assignment);
        }
    }

    // Reset tactics if the number of crease defenders or pass defenders
    // we intend to assign has changed
    setUpCreaseDefenders(static_cast<unsigned int>(crease_defender_assignments.size()));
    setUpPassDefenders(static_cast<unsigned int>(pass_defender_assignments.size()));
    setAlignment(event, crease_defender_assignments, TbotsProto::BallStealMode::STEAL);
    updatePassDefenderControlParams(pass_defender_assignments,
                                    TbotsProto::BallStealMode::STEAL);
}

void DefensePlayFSM::updateShadowers(const Update& event,
                                     const std::vector<EnemyThreat>& threats_to_shadow)
{
    setUpShadowers(static_cast<unsigned int>(threats_to_shadow.size()));

    for (unsigned int i = 0; i < shadowers.size(); i++)
    {
        shadowers.at(i)->updateControlParams(threats_to_shadow.at(i),
                                             ROBOT_SHADOWING_DISTANCE_METERS);
    }
}


void DefensePlayFSM::setUpShadowers(int num_shadowers)
{
    if (num_shadowers == static_cast<int>(shadowers.size()))
    {
        return;
    }

    shadowers = std::vector<std::shared_ptr<ShadowEnemyTactic>>(num_shadowers);
    std::generate(shadowers.begin(), shadowers.end(),
<<<<<<< HEAD
                  [this]() { return std::make_shared<ShadowEnemyTactic>(ai_config_ptr); });
=======
                  [this]()
                  { return std::make_shared<ShadowEnemyTactic>(ai_config_ptr); });
>>>>>>> 4cdae627
}

void DefensePlayFSM::setTactics(const Update& event)
{
    PriorityTacticVector tactics_to_return = {{}, {}, {}};

    tactics_to_return[0].insert(tactics_to_return[0].end(), crease_defenders.begin(),
                                crease_defenders.end());
    tactics_to_return[1].insert(tactics_to_return[1].end(), pass_defenders.begin(),
                                pass_defenders.end());
    tactics_to_return[2].insert(tactics_to_return[2].end(), shadowers.begin(),
                                shadowers.end());

    event.common.set_tactics(tactics_to_return);
}<|MERGE_RESOLUTION|>--- conflicted
+++ resolved
@@ -146,12 +146,8 @@
 
     shadowers = std::vector<std::shared_ptr<ShadowEnemyTactic>>(num_shadowers);
     std::generate(shadowers.begin(), shadowers.end(),
-<<<<<<< HEAD
-                  [this]() { return std::make_shared<ShadowEnemyTactic>(ai_config_ptr); });
-=======
                   [this]()
                   { return std::make_shared<ShadowEnemyTactic>(ai_config_ptr); });
->>>>>>> 4cdae627
 }
 
 void DefensePlayFSM::setTactics(const Update& event)
