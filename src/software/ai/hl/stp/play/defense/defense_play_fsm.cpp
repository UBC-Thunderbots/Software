--- conflicted
+++ resolved
@@ -33,8 +33,6 @@
         event.common.world_ptr->field(), event.common.world_ptr->friendlyTeam(),
         event.common.world_ptr->enemyTeam(), event.common.world_ptr->ball(), false);
 
-<<<<<<< HEAD
-
     updateCreaseAndPassDefenders(event, enemy_threats);
 
     if (pass_defenders.size() > 0)
@@ -53,13 +51,6 @@
         enemy_threats, event.common.world_ptr->field(), event.common.world_ptr->ball(),
 
         ai_config.defense_play_config().defender_assignment_config());
-=======
-    auto defender_assignment_config =
-        ai_config.defense_play_config().defender_assignment_config();
-    auto assignments = getAllDefenderAssignments(
-        enemy_threats, event.common.world_ptr->field(), event.common.world_ptr->ball(),
-        defender_assignment_config);
->>>>>>> 3c8ee82d
 
     if (assignments.size() == 0)
     {
