--- conflicted
+++ resolved
@@ -52,16 +52,9 @@
      * @param crease_defender_assignments crease defender assignments to be aligned
      * @param ball_steal_mode crease defender ball steal behaviour/aggressiveness
      */
-<<<<<<< HEAD
     void setAlignment(const Update &event,
                       const std::vector<DefenderAssignment> &crease_defender_assignments,
                       TbotsProto::BallStealMode ball_steal_mode);
-=======
-    void setAlignment(
-        const Update &event,
-        const std::vector<DefenderAssignment> &crease_defender_assignments,
-        TbotsProto::BallStealMode ball_steal_mode = TbotsProto::BallStealMode::STEAL);
->>>>>>> a45d544f
 
     /**
      * Helper function to update all given pass defender control params
