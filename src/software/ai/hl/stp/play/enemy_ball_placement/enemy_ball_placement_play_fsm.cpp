#include "software/ai/hl/stp/play/enemy_ball_placement/enemy_ball_placement_play_fsm.h"

<<<<<<< HEAD
EnemyBallPlacementPlayFSM::EnemyBallPlacementPlayFSM(std::shared_ptr<Strategy> strategy)
    : strategy(strategy),
      crease_defender_tactics(
          {std::make_shared<CreaseDefenderTactic>(
               strategy->getAiConfig().robot_navigation_obstacle_config()),
           std::make_shared<CreaseDefenderTactic>(
               strategy->getAiConfig().robot_navigation_obstacle_config())}),
=======
EnemyBallPlacementPlayFSM::EnemyBallPlacementPlayFSM(TbotsProto::AiConfig ai_config)
    : ai_config(ai_config),
      crease_defender_tactics({std::make_shared<CreaseDefenderTactic>(ai_config),
                               std::make_shared<CreaseDefenderTactic>(ai_config)}),
>>>>>>> 00372dfe
      avoid_interference_tactics({
          std::make_shared<AvoidInterferenceTactic>(),
          std::make_shared<AvoidInterferenceTactic>(),
          std::make_shared<AvoidInterferenceTactic>(),
          std::make_shared<AvoidInterferenceTactic>(),
          std::make_shared<AvoidInterferenceTactic>(),
          std::make_shared<AvoidInterferenceTactic>(),
      }),
      move_tactics({
          std::make_shared<MoveTactic>(),
          std::make_shared<MoveTactic>(),
          std::make_shared<MoveTactic>(),
      }),
      goalie_tactic(std::make_shared<GoalieTactic>(strategy)),
      distance_to_keep_meters(strategy->getAiConfig()
                                  .enemy_ball_placement_play_config()
                                  .distance_to_keep_meters()),
      nearly_placed_threshold_meters(0.5)
{
}

bool EnemyBallPlacementPlayFSM::hasPlacementPoint(const Update& event)
{
    return event.common.world_ptr->gameState().getBallPlacementPoint().has_value();
}

void EnemyBallPlacementPlayFSM::setPlacementPoint(const Update& event)
{
    placement_point = event.common.world_ptr->gameState().getBallPlacementPoint().value();
}

bool EnemyBallPlacementPlayFSM::isNearlyPlaced(const Update& event)
{
    return (event.common.world_ptr->ball().position() - placement_point).length() <
           nearly_placed_threshold_meters;
}

void EnemyBallPlacementPlayFSM::avoid(const Update& event)
{
    WorldPtr world_ptr                  = event.common.world_ptr;
    PriorityTacticVector tactics_to_run = {{}};
    Point ball_pos                      = world_ptr->ball().position();

    Stadium stadium = Stadium(ball_pos, placement_point, distance_to_keep_meters);
    Vector placement_point_to_ball = ball_pos - placement_point;

    // Check if robots are inside the ball placement stadium
    int idx = 0;
    for (auto const& robot : world_ptr->friendlyTeam().getAllRobots())
    {
        if (contains(stadium, robot.position()))
        {
            // The "backbone" of the stadium connects the ball position and the placement
            // point. A robot located in the stadium will move perpendicular to the
            // backbone to be outside the stadium. There are two possible destination
            // points, one on each side of the stadium

            // This unit vector is perpendicular to the backbone, and determines the
            // direction of robot motion
            Vector lateral_positioning_unit_vector =
                placement_point_to_ball.perpendicular().normalize();
            // This vector represents the robot's longitudinal position along the
            // backbone, relative to the placement point
            Vector longitudinal_positioning_vector =
                (robot.position() - placement_point).project(placement_point_to_ball);
            Point p1 = placement_point + longitudinal_positioning_vector +
                       lateral_positioning_unit_vector * distance_to_keep_meters;
            Point p2 = placement_point + longitudinal_positioning_vector -
                       lateral_positioning_unit_vector * distance_to_keep_meters;
            Point destination;
            Rectangle fieldLines = world_ptr->field().fieldLines();
            // If either destination point is outside the field, then pick the other
            // point, since it is very unlikely for both points to be outside the field
            if (!contains(fieldLines, p2))
            {
                destination = p1;
            }
            else if (!contains(fieldLines, p1))
            {
                destination = p2;
            }
            // If both points are in the field, then pick the one closer to the robot
            else if (distance(p1, robot.position()) < distance(p2, robot.position()))
            {
                destination = p1;
            }
            else
            {
                destination = p2;
            }
            // Move to destination point while aligning to the ball
            avoid_interference_tactics[idx]->updateControlParams(
                destination, (ball_pos - robot.position()).orientation(), 0);
        }
        else
        {
            // Stay in place while aligning to the ball
            avoid_interference_tactics[idx]->updateControlParams(
                robot.position(), (ball_pos - robot.position()).orientation(), 0);
        }
        tactics_to_run[0].emplace_back(avoid_interference_tactics[idx]);
        idx++;
    }

    // Set tactics to run
    event.common.set_tactics(tactics_to_run);
}

void EnemyBallPlacementPlayFSM::enterDefensiveFormation(const Update& event)
{
    WorldPtr world_ptr                  = event.common.world_ptr;
    PriorityTacticVector tactics_to_run = {{}};
    Point ball_pos                      = world_ptr->ball().position();

    // Create crease defenders
    crease_defender_tactics[0]->updateControlParams(
        world_ptr->ball().position(), TbotsProto::CreaseDefenderAlignment::LEFT);
    crease_defender_tactics[1]->updateControlParams(
        world_ptr->ball().position(), TbotsProto::CreaseDefenderAlignment::RIGHT);
    tactics_to_run[0].emplace_back(crease_defender_tactics[0]);
    tactics_to_run[0].emplace_back(crease_defender_tactics[1]);

    // Create goalie
    tactics_to_run[0].emplace_back(goalie_tactic);

    // Create move tactics
    Vector positioning_vector = world_ptr->field().friendlyGoalCenter() - ball_pos;
    positioning_vector        = positioning_vector.normalize() * distance_to_keep_meters;

    Vector left_vector  = positioning_vector.rotate(Angle::fromDegrees(-30));
    Vector right_vector = positioning_vector.rotate(Angle::fromDegrees(30));

    Point center = world_ptr->ball().position() + positioning_vector;
    Point left   = world_ptr->ball().position() + left_vector;
    Point right  = world_ptr->ball().position() + right_vector;

    move_tactics[0]->updateControlParams(
        center, positioning_vector.orientation() + Angle::half(), 0);
    move_tactics[1]->updateControlParams(left, left_vector.orientation() + Angle::half(),
                                         0);
    move_tactics[2]->updateControlParams(right,
                                         right_vector.orientation() + Angle::half(), 0);
    tactics_to_run[0].emplace_back(move_tactics[0]);
    tactics_to_run[0].emplace_back(move_tactics[1]);
    tactics_to_run[0].emplace_back(move_tactics[2]);

    // Set tactics to run
    event.common.set_tactics(tactics_to_run);
}<|MERGE_RESOLUTION|>--- conflicted
+++ resolved
@@ -1,19 +1,9 @@
 #include "software/ai/hl/stp/play/enemy_ball_placement/enemy_ball_placement_play_fsm.h"
 
-<<<<<<< HEAD
 EnemyBallPlacementPlayFSM::EnemyBallPlacementPlayFSM(std::shared_ptr<Strategy> strategy)
     : strategy(strategy),
-      crease_defender_tactics(
-          {std::make_shared<CreaseDefenderTactic>(
-               strategy->getAiConfig().robot_navigation_obstacle_config()),
-           std::make_shared<CreaseDefenderTactic>(
-               strategy->getAiConfig().robot_navigation_obstacle_config())}),
-=======
-EnemyBallPlacementPlayFSM::EnemyBallPlacementPlayFSM(TbotsProto::AiConfig ai_config)
-    : ai_config(ai_config),
-      crease_defender_tactics({std::make_shared<CreaseDefenderTactic>(ai_config),
-                               std::make_shared<CreaseDefenderTactic>(ai_config)}),
->>>>>>> 00372dfe
+      crease_defender_tactics({std::make_shared<CreaseDefenderTactic>(strategy),
+                               std::make_shared<CreaseDefenderTactic>(strategy)}),
       avoid_interference_tactics({
           std::make_shared<AvoidInterferenceTactic>(),
           std::make_shared<AvoidInterferenceTactic>(),
