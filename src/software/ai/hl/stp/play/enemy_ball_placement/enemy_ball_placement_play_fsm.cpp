--- conflicted
+++ resolved
@@ -81,22 +81,13 @@
                     distance(p1, robot.position()) < distance(p2, robot.position()) ? p1
                                                                                     : p2;
             }
-<<<<<<< HEAD
-            avoid_interference_tactics[idx]->updateControlParams(destination, (ball_pos - robot.position()).orientation(), 0);
+            avoid_interference_tactics[idx]->updateControlParams(
+                destination, (ball_pos - robot.position()).orientation(), 0);
         }
         else
         {
-            avoid_interference_tactics[idx]->updateControlParams(robot.position(), (ball_pos - robot.position()).orientation(),
-                                                   0);
-=======
-            avoid_interference_tactics[idx]->updateControlParams(destination,
-                                                                 robot.orientation(), 0);
-        }
-        else
-        {
-            avoid_interference_tactics[idx]->updateControlParams(robot.position(),
-                                                                 robot.orientation(), 0);
->>>>>>> 6a603644
+            avoid_interference_tactics[idx]->updateControlParams(
+                robot.position(), (ball_pos - robot.position()).orientation(), 0);
         }
         tactics_to_run[0].emplace_back(avoid_interference_tactics[idx++]);
     }
