--- conflicted
+++ resolved
@@ -25,11 +25,8 @@
         "//software/ai/hl/stp/tactic/receiver:receiver_tactic",
         "//software/ai/passing:eighteen_zone_pitch_division",
         "//software/ai/passing:pass_generator",
-<<<<<<< HEAD
         "//software/ai/passing:receiver_position_generator",
-=======
         "//software/ai/passing:sampling_pass_generator",
->>>>>>> f0e33f8e
         "//software/geom/algorithms",
         "//software/logger",
         "//software/util/generic_factory",
