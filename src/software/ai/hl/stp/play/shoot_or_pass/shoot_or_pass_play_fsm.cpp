#include "software/ai/hl/stp/play/shoot_or_pass/shoot_or_pass_play_fsm.h"

#include <Tracy.hpp>
#include <algorithm>

ShootOrPassPlayFSM::ShootOrPassPlayFSM(const TbotsProto::AiConfig& ai_config)
    : ai_config(ai_config),
      attacker_tactic(std::make_shared<AttackerTactic>(ai_config)),
      receiver_tactic(std::make_shared<ReceiverTactic>()),
      offensive_positioning_tactics(std::vector<std::shared_ptr<MoveTactic>>()),
      pass_generator(
          PassGenerator<EighteenZoneId>(std::make_shared<const EighteenZonePitchDivision>(
                                            Field::createSSLDivisionBField()),
                                        ai_config.passing_config())),
      pass_optimization_start_time(Timestamp::fromSeconds(0)),
      best_pass_and_score_so_far(
          PassWithRating{.pass = Pass(Point(), Point(), 0), .rating = 0}),
      time_since_commit_stage_start(Duration::fromSeconds(0)),
      min_pass_score_threshold(0)
{
}

void ShootOrPassPlayFSM::updateOffensivePositioningTactics(
    const std::vector<EighteenZoneId>& ranked_zones,
    const PassEvaluation<EighteenZoneId>& pass_eval, unsigned int num_tactics)
{
    // These two tactics will set robots to roam around the field, trying to put
    // themselves into a good position to receive a pass
    if (num_tactics != offensive_positioning_tactics.size())
    {
        offensive_positioning_tactics =
            std::vector<std::shared_ptr<MoveTactic>>(num_tactics);
        std::generate(offensive_positioning_tactics.begin(),
                      offensive_positioning_tactics.end(),
                      []() { return std::make_shared<MoveTactic>(); });
    }

    for (unsigned int i = 0; i < offensive_positioning_tactics.size(); i++)
    {
        auto pass1 = pass_eval.getBestPassInZones({ranked_zones[i]}).pass;

        offensive_positioning_tactics[i]->updateControlParams(
            pass1.receiverPoint(), pass1.receiverOrientation(), 0.0,
            TbotsProto::MaxAllowedSpeedMode::PHYSICAL_LIMIT);
    }
}

void ShootOrPassPlayFSM::lookForPass(const Update& event)
{
    PriorityTacticVector ret_tactics = {{attacker_tactic, receiver_tactic}, {}};

    // only look for pass if there are more than 1 robots
    if (event.common.num_tactics > 1)
    {
        ZoneNamedN(_tracy_look_for_pass, "ShootOrPassPlayFSM: Look for pass", true);
<<<<<<< HEAD

        auto pass_eval = pass_generator.generatePassEvaluation(event.common.world_ptr);

        auto best_pass_score_and_zone = pass_eval.getBestPassAndZoneOnField();
        best_pass_zone                = best_pass_score_and_zone.first;
        best_pass_and_score_so_far    = best_pass_score_and_zone.second;

        auto ranked_zones = getBestOffensivePositions(pass_eval, event);
=======
        PassEvaluation<EighteenZoneId> pass_eval =
            pass_generator.generatePassEvaluation(event.common.world_ptr);
        best_pass_and_score_so_far               = pass_eval.getBestPassOnField();
        std::vector<EighteenZoneId> ranked_zones = pass_eval.rankZonesForReceiving(
            event.common.world_ptr, event.common.world_ptr->ball().position());

        // update the best pass in the attacker tactic
        attacker_tactic->updateControlParams(best_pass_and_score_so_far.pass, false);

        // add remaining tactics based on ranked zones
        updateOffensivePositioningTactics(ranked_zones, pass_eval,
                                          event.common.num_tactics - 1);
        ret_tactics[1].insert(ret_tactics[1].end(), offensive_positioning_tactics.begin(),
                              offensive_positioning_tactics.end());
>>>>>>> 3464038c

        // Update minimum pass score threshold. Wait for a good pass by starting out only
        // looking for "perfect" passes (with a score of 1) and decreasing this threshold
        // over time
        double abs_min_pass_score =
            ai_config.shoot_or_pass_play_config().abs_min_pass_score();
        double pass_score_ramp_down_duration =
            ai_config.shoot_or_pass_play_config().pass_score_ramp_down_duration();
<<<<<<< HEAD
        pass_eval = pass_generator.generatePassEvaluation(event.common.world_ptr);

        // update the best pass in the attacker tactic
        attacker_tactic->updateControlParams(best_pass_and_score_so_far.pass, false);
        receiver_tactic->updateControlParams(best_pass_and_score_so_far.pass);

        // If we've assigned a robot as the passer in the PassGenerator, we
        // lower our threshold based on how long the PassGenerator has been
        // running since we set it
=======
>>>>>>> 3464038c
        time_since_commit_stage_start = event.common.world_ptr->getMostRecentTimestamp() -
                                        pass_optimization_start_time;
        min_pass_score_threshold =
            1 - std::min(time_since_commit_stage_start.toSeconds() /
                             pass_score_ramp_down_duration,
                         1.0 - abs_min_pass_score);
<<<<<<< HEAD
        updateOffensivePositioningTactics(ranked_zones, pass_eval,
                                          event.common.num_tactics - 2);

        ret_tactics[1].insert(ret_tactics[1].end(), offensive_positioning_tactics.begin(),
                              offensive_positioning_tactics.end());
=======
>>>>>>> 3464038c
    }
    event.common.set_tactics(ret_tactics);
}

void ShootOrPassPlayFSM::startLookingForPass(const Update& event)
{
    attacker_tactic              = std::make_shared<AttackerTactic>(ai_config);
    receiver_tactic              = std::make_shared<ReceiverTactic>();
    pass_optimization_start_time = event.common.world_ptr->getMostRecentTimestamp();
    lookForPass(event);
}

std::vector<EighteenZoneId> ShootOrPassPlayFSM::getBestOffensivePositions(
    PassEvaluation<EighteenZoneId> pass_eval, const Update& event)
{
    auto ranked_zones = pass_eval.rankZonesForReceiving(
        event.common.world_ptr, best_pass_and_score_so_far.pass.receiverPoint());
    ranked_zones.erase(
        std::remove(ranked_zones.begin(), ranked_zones.end(), best_pass_zone),
        ranked_zones.end());
    return ranked_zones;
}

void ShootOrPassPlayFSM::takePass(const Update& event)
{
    auto pass_eval = pass_generator.generatePassEvaluation(event.common.world_ptr);

    auto ranked_zones = getBestOffensivePositions(pass_eval, event);

    // if we make it here then we have committed to the pass
    attacker_tactic->updateControlParams(best_pass_and_score_so_far.pass, true);
    receiver_tactic->updateControlParams(best_pass_and_score_so_far.pass);
    event.common.set_inter_play_communication_fun(
        InterPlayCommunication{.last_committed_pass = best_pass_and_score_so_far});

    if (!attacker_tactic->done())
    {
        PriorityTacticVector ret_tactics = {{attacker_tactic, receiver_tactic}, {}};

        if (event.common.num_tactics > 2)
        {
            updateOffensivePositioningTactics(ranked_zones, pass_eval,
                                              event.common.num_tactics - 2);
            ret_tactics[1].insert(ret_tactics[1].end(),
                                  offensive_positioning_tactics.begin(),
                                  offensive_positioning_tactics.end());
        }

        event.common.set_tactics(ret_tactics);
    }
    else
    {
        PriorityTacticVector ret_tactics = {{receiver_tactic}, {}};
        if (event.common.num_tactics > 1)
        {
            updateOffensivePositioningTactics(ranked_zones, pass_eval,
                                              event.common.num_tactics - 1);
            ret_tactics[1].insert(ret_tactics[1].end(),
                                  offensive_positioning_tactics.begin(),
                                  offensive_positioning_tactics.end());
        }

        event.common.set_tactics(ret_tactics);
    }
}

bool ShootOrPassPlayFSM::passFound(const Update& event)
{
    const auto ball_velocity = event.common.world_ptr->ball().velocity().length();
    const auto ball_not_kicked_threshold =
        this->ai_config.shoot_or_pass_play_config().ball_not_kicked_threshold();

    return (ball_velocity < ball_not_kicked_threshold) &&
           (best_pass_and_score_so_far.rating > min_pass_score_threshold);
}

bool ShootOrPassPlayFSM::shouldAbortPass(const Update& event)
{
    const auto ball_position  = event.common.world_ptr->ball().position();
    const auto passer_point   = best_pass_and_score_so_far.pass.passerPoint();
    const auto receiver_point = best_pass_and_score_so_far.pass.receiverPoint();
    const auto short_pass_threshold =
        this->ai_config.shoot_or_pass_play_config().short_pass_threshold();

    const auto pass_area_polygon =
        Polygon::fromSegment(Segment(passer_point, receiver_point), 0.5);

    // calculate a polygon that contains the receiver and passer point, and checks if the
    // ball is inside it. if the ball isn't being passed to the receiver then we should
    // abort
    if ((receiver_point - passer_point).length() >= short_pass_threshold)
    {
        if (!contains(pass_area_polygon, ball_position))
        {
            return true;
        }
    }

    // distance between robot and ball is too far, and it's not in flight,
    // i.e. team might still have possession, but kicker/passer doesn't have control over
    // ball
    const auto ball_velocity = event.common.world_ptr->ball().velocity().length();
    const auto ball_shot_threshold =
        this->ai_config.shoot_or_pass_play_config().ball_shot_threshold();
    const auto min_distance_to_pass =
        this->ai_config.shoot_or_pass_play_config().min_distance_to_pass();

    return (ball_velocity < ball_shot_threshold) &&
           ((ball_position - passer_point).length() > min_distance_to_pass);
}

bool ShootOrPassPlayFSM::passCompleted(const Update& event)
{
    return attacker_tactic->done() && receiver_tactic->done();
}

bool ShootOrPassPlayFSM::tookShot(const Update& event)
{
    const auto ball_velocity_orientation =
        event.common.world_ptr->ball().velocity().orientation();
    const auto ball_position = event.common.world_ptr->ball().position();
    const auto ball_velocity = event.common.world_ptr->ball().velocity().length();
    const auto ball_shot_threshold =
        this->ai_config.shoot_or_pass_play_config().ball_shot_threshold();

    const auto enemy_goal_top_post = event.common.world_ptr->field().enemyGoalpostPos();
    const auto enemy_goal_bot_post = event.common.world_ptr->field().enemyGoalpostNeg();

    const auto ball_to_top_post_angle =
        (enemy_goal_top_post.toVector() - ball_position.toVector()).orientation();
    const auto ball_to_bot_post_angle =
        (enemy_goal_bot_post.toVector() - ball_position.toVector()).orientation();

    bool ball_oriented_towards_goal =
        (ball_velocity_orientation < ball_to_top_post_angle) &&
        (ball_velocity_orientation > ball_to_bot_post_angle);

    return ball_oriented_towards_goal && (ball_velocity > ball_shot_threshold);
}<|MERGE_RESOLUTION|>--- conflicted
+++ resolved
@@ -53,31 +53,34 @@
     if (event.common.num_tactics > 1)
     {
         ZoneNamedN(_tracy_look_for_pass, "ShootOrPassPlayFSM: Look for pass", true);
-<<<<<<< HEAD
-
-        auto pass_eval = pass_generator.generatePassEvaluation(event.common.world_ptr);
+
+        PassEvaluation<EighteenZoneId> pass_eval pass_eval =
+            pass_generator.generatePassEvaluation(event.common.world_ptr);
 
         auto best_pass_score_and_zone = pass_eval.getBestPassAndZoneOnField();
         best_pass_zone                = best_pass_score_and_zone.first;
         best_pass_and_score_so_far    = best_pass_score_and_zone.second;
 
         auto ranked_zones = getBestOffensivePositions(pass_eval, event);
-=======
-        PassEvaluation<EighteenZoneId> pass_eval =
-            pass_generator.generatePassEvaluation(event.common.world_ptr);
-        best_pass_and_score_so_far               = pass_eval.getBestPassOnField();
-        std::vector<EighteenZoneId> ranked_zones = pass_eval.rankZonesForReceiving(
-            event.common.world_ptr, event.common.world_ptr->ball().position());
+
+        // Wait for a good pass by starting out only looking for "perfect" passes
+        // (with a score of 1) and decreasing this threshold over time
+        // This boolean indicates if we're ready to perform a pass
+        double abs_min_pass_score =
+            ai_config.shoot_or_pass_play_config().abs_min_pass_score();
+        double pass_score_ramp_down_duration =
+            ai_config.shoot_or_pass_play_config().pass_score_ramp_down_duration();
+        pass_eval = pass_generator.generatePassEvaluation(event.common.world_ptr);
 
         // update the best pass in the attacker tactic
         attacker_tactic->updateControlParams(best_pass_and_score_so_far.pass, false);
+        receiver_tactic->updateControlParams(best_pass_and_score_so_far.pass);
 
         // add remaining tactics based on ranked zones
         updateOffensivePositioningTactics(ranked_zones, pass_eval,
-                                          event.common.num_tactics - 1);
+                                          event.common.num_tactics - 2);
         ret_tactics[1].insert(ret_tactics[1].end(), offensive_positioning_tactics.begin(),
                               offensive_positioning_tactics.end());
->>>>>>> 3464038c
 
         // Update minimum pass score threshold. Wait for a good pass by starting out only
         // looking for "perfect" passes (with a score of 1) and decreasing this threshold
@@ -86,32 +89,12 @@
             ai_config.shoot_or_pass_play_config().abs_min_pass_score();
         double pass_score_ramp_down_duration =
             ai_config.shoot_or_pass_play_config().pass_score_ramp_down_duration();
-<<<<<<< HEAD
-        pass_eval = pass_generator.generatePassEvaluation(event.common.world_ptr);
-
-        // update the best pass in the attacker tactic
-        attacker_tactic->updateControlParams(best_pass_and_score_so_far.pass, false);
-        receiver_tactic->updateControlParams(best_pass_and_score_so_far.pass);
-
-        // If we've assigned a robot as the passer in the PassGenerator, we
-        // lower our threshold based on how long the PassGenerator has been
-        // running since we set it
-=======
->>>>>>> 3464038c
         time_since_commit_stage_start = event.common.world_ptr->getMostRecentTimestamp() -
                                         pass_optimization_start_time;
         min_pass_score_threshold =
             1 - std::min(time_since_commit_stage_start.toSeconds() /
                              pass_score_ramp_down_duration,
                          1.0 - abs_min_pass_score);
-<<<<<<< HEAD
-        updateOffensivePositioningTactics(ranked_zones, pass_eval,
-                                          event.common.num_tactics - 2);
-
-        ret_tactics[1].insert(ret_tactics[1].end(), offensive_positioning_tactics.begin(),
-                              offensive_positioning_tactics.end());
-=======
->>>>>>> 3464038c
     }
     event.common.set_tactics(ret_tactics);
 }
