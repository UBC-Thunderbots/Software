--- conflicted
+++ resolved
@@ -45,14 +45,9 @@
     {
         Angle receiver_orientation = (world->ball().position() - best_receiving_positions[i]).orientation();
         offensive_positioning_tactics[i]->updateControlParams(
-<<<<<<< HEAD
             best_receiving_positions[i], receiver_orientation, 0.0,
-            TbotsProto::MaxAllowedSpeedMode::PHYSICAL_LIMIT);
-=======
-            pass1.receiverPoint(), pass1.receiverOrientation(), 0.0,
             TbotsProto::MaxAllowedSpeedMode::PHYSICAL_LIMIT,
             TbotsProto::ObstacleAvoidanceMode::AGGRESSIVE);
->>>>>>> 0dfcfa46
     }
 }
 
