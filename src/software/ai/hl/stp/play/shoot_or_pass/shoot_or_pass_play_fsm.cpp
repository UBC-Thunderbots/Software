#include "software/ai/hl/stp/play/shoot_or_pass/shoot_or_pass_play_fsm.h"

#include <Tracy.hpp>
#include <algorithm>

ShootOrPassPlayFSM::ShootOrPassPlayFSM(const TbotsProto::AiConfig& ai_config)
    : ai_config(ai_config),
      attacker_tactic(std::make_shared<AttackerTactic>(ai_config)),
      receiver_tactic(std::make_shared<ReceiverTactic>()),
      offensive_positioning_tactics(std::vector<std::shared_ptr<MoveTactic>>()),
      pass_generator(
          PassGenerator<EighteenZoneId>(std::make_shared<const EighteenZonePitchDivision>(
                                            Field::createSSLDivisionBField()),
                                        ai_config.passing_config())),
      pass_optimization_start_time(Timestamp::fromSeconds(0)),
      best_pass_and_score_so_far(
          PassWithRating{.pass = Pass(Point(), Point(), 0), .rating = 0}),
      time_since_commit_stage_start(Duration::fromSeconds(0)),
      min_pass_score_threshold(0)
{
}

void ShootOrPassPlayFSM::updateOffensivePositioningTactics(
    const std::vector<EighteenZoneId>& ranked_zones,
    const PassEvaluation<EighteenZoneId>& pass_eval, unsigned int num_tactics)
{
    // These two tactics will set robots to roam around the field, trying to put
    // themselves into a good position to receive a pass
    if (num_tactics != offensive_positioning_tactics.size())
    {
        offensive_positioning_tactics =
            std::vector<std::shared_ptr<MoveTactic>>(num_tactics);
        std::generate(offensive_positioning_tactics.begin(),
                      offensive_positioning_tactics.end(),
                      []() { return std::make_shared<MoveTactic>(); });
    }

    for (unsigned int i = 0; i < offensive_positioning_tactics.size(); i++)
    {
        auto pass1 = pass_eval.getBestPassInZones({ranked_zones[i]}).pass;

        offensive_positioning_tactics[i]->updateControlParams(
            pass1.receiverPoint(), pass1.receiverOrientation(), 0.0,
            TbotsProto::MaxAllowedSpeedMode::PHYSICAL_LIMIT);
    }
}

void ShootOrPassPlayFSM::lookForPass(const Update& event)
{
    PriorityTacticVector ret_tactics = {{attacker_tactic}, {}};

    // only look for pass if there are more than 1 robots
    if (event.common.num_tactics > 1)
    {
<<<<<<< HEAD
        auto pitch_division = std::make_shared<const EighteenZonePitchDivision>(
            event.common.world_ptr->field());

        auto pass_eval = pass_generator.generatePassEvaluation(*event.common.world_ptr);
        auto ranked_zones = pass_eval.rankZonesForReceiving(
            *event.common.world_ptr, event.common.world_ptr->ball().position());
=======
        ZoneNamedN(_tracy_look_for_pass, "ShootOrPassPlayFSM: Look for pass", true);
        PassEvaluation<EighteenZoneId> pass_eval =
            pass_generator.generatePassEvaluation(event.common.world_ptr);
        best_pass_and_score_so_far               = pass_eval.getBestPassOnField();
        std::vector<EighteenZoneId> ranked_zones = pass_eval.rankZonesForReceiving(
            event.common.world_ptr, event.common.world_ptr->ball().position());
>>>>>>> 426e7bc9

        // update the best pass in the attacker tactic
        attacker_tactic->updateControlParams(best_pass_and_score_so_far.pass, false);

        // add remaining tactics based on ranked zones
        updateOffensivePositioningTactics(ranked_zones, pass_eval,
                                          event.common.num_tactics - 1);
        ret_tactics[1].insert(ret_tactics[1].end(), offensive_positioning_tactics.begin(),
                              offensive_positioning_tactics.end());

        // Update minimum pass score threshold. Wait for a good pass by starting out only
        // looking for "perfect" passes (with a score of 1) and decreasing this threshold
        // over time
        double abs_min_pass_score =
            ai_config.shoot_or_pass_play_config().abs_min_pass_score();
        double pass_score_ramp_down_duration =
            ai_config.shoot_or_pass_play_config().pass_score_ramp_down_duration();
<<<<<<< HEAD
        pass_eval = pass_generator.generatePassEvaluation(*event.common.world_ptr);
        best_pass_and_score_so_far = pass_eval.getBestPassOnField();

        // update the best pass in the attacker tactic
        attacker_tactic->updateControlParams(best_pass_and_score_so_far.pass, false);

        // If we've assigned a robot as the passer in the PassGenerator, we
        // lower our threshold based on how long the PassGenerator has been
        // running since we set it
=======
>>>>>>> 426e7bc9
        time_since_commit_stage_start = event.common.world_ptr->getMostRecentTimestamp() -
                                        pass_optimization_start_time;
        min_pass_score_threshold =
            1 - std::min(time_since_commit_stage_start.toSeconds() /
                             pass_score_ramp_down_duration,
                         1.0 - abs_min_pass_score);
    }
    event.common.set_tactics(ret_tactics);
}

void ShootOrPassPlayFSM::startLookingForPass(const Update& event)
{
    attacker_tactic              = std::make_shared<AttackerTactic>(ai_config);
    receiver_tactic              = std::make_shared<ReceiverTactic>();
    pass_optimization_start_time = event.common.world_ptr->getMostRecentTimestamp();
    lookForPass(event);
}

void ShootOrPassPlayFSM::takePass(const Update& event)
{
    auto pass_eval = pass_generator.generatePassEvaluation(*event.common.world_ptr);

    auto ranked_zones = pass_eval.rankZonesForReceiving(
        *event.common.world_ptr, best_pass_and_score_so_far.pass.receiverPoint());

    // if we make it here then we have committed to the pass
    attacker_tactic->updateControlParams(best_pass_and_score_so_far.pass, true);
    receiver_tactic->updateControlParams(best_pass_and_score_so_far.pass);
    event.common.set_inter_play_communication_fun(
        InterPlayCommunication{.last_committed_pass = best_pass_and_score_so_far});

    if (!attacker_tactic->done())
    {
        PriorityTacticVector ret_tactics = {{attacker_tactic, receiver_tactic}, {}};

        if (event.common.num_tactics > 2)
        {
            updateOffensivePositioningTactics(ranked_zones, pass_eval,
                                              event.common.num_tactics - 2);
            ret_tactics[1].insert(ret_tactics[1].end(),
                                  offensive_positioning_tactics.begin(),
                                  offensive_positioning_tactics.end());
        }

        event.common.set_tactics(ret_tactics);
    }
    else
    {
        PriorityTacticVector ret_tactics = {{receiver_tactic}, {}};
        if (event.common.num_tactics > 1)
        {
            updateOffensivePositioningTactics(ranked_zones, pass_eval,
                                              event.common.num_tactics - 1);
            ret_tactics[1].insert(ret_tactics[1].end(),
                                  offensive_positioning_tactics.begin(),
                                  offensive_positioning_tactics.end());
        }

        event.common.set_tactics(ret_tactics);
    }
}

bool ShootOrPassPlayFSM::passFound(const Update& event)
{
    const auto ball_velocity = event.common.world_ptr->ball().velocity().length();
    const auto ball_is_kicked_m_per_s_threshold =
        this->ai_config.ai_parameter_config().ball_is_kicked_m_per_s_threshold();

    return (ball_velocity < ball_is_kicked_m_per_s_threshold) &&
           (best_pass_and_score_so_far.rating > min_pass_score_threshold);
}

bool ShootOrPassPlayFSM::shouldAbortPass(const Update& event)
{
    const auto ball_position  = event.common.world_ptr->ball().position();
    const auto passer_point   = best_pass_and_score_so_far.pass.passerPoint();
    const auto receiver_point = best_pass_and_score_so_far.pass.receiverPoint();
    const auto short_pass_threshold =
        this->ai_config.shoot_or_pass_play_config().short_pass_threshold();

    const auto pass_area_polygon =
        Polygon::fromSegment(Segment(passer_point, receiver_point), 0.5);

    // calculate a polygon that contains the receiver and passer point, and checks if the
    // ball is inside it. if the ball isn't being passed to the receiver then we should
    // abort
    if ((receiver_point - passer_point).length() >= short_pass_threshold)
    {
        if (!contains(pass_area_polygon, ball_position))
        {
            return true;
        }
    }

    // distance between robot and ball is too far, and it's not in flight,
    // i.e. team might still have possession, but kicker/passer doesn't have control over
    // ball
    const auto ball_velocity = event.common.world_ptr->ball().velocity().length();
    const auto ball_shot_threshold =
        this->ai_config.shoot_or_pass_play_config().ball_shot_threshold();
    const auto min_distance_to_pass =
        this->ai_config.shoot_or_pass_play_config().min_distance_to_pass();

    return (ball_velocity < ball_shot_threshold) &&
           ((ball_position - passer_point).length() > min_distance_to_pass);
}

bool ShootOrPassPlayFSM::passCompleted(const Update& event)
{
    return attacker_tactic->done() && receiver_tactic->done();
}

bool ShootOrPassPlayFSM::tookShot(const Update& event)
{
    const auto ball_velocity_orientation =
        event.common.world_ptr->ball().velocity().orientation();
    const auto ball_position = event.common.world_ptr->ball().position();
    const auto ball_velocity = event.common.world_ptr->ball().velocity().length();
    const auto ball_shot_threshold =
        this->ai_config.shoot_or_pass_play_config().ball_shot_threshold();

    const auto enemy_goal_top_post = event.common.world_ptr->field().enemyGoalpostPos();
    const auto enemy_goal_bot_post = event.common.world_ptr->field().enemyGoalpostNeg();

    const auto ball_to_top_post_angle =
        (enemy_goal_top_post.toVector() - ball_position.toVector()).orientation();
    const auto ball_to_bot_post_angle =
        (enemy_goal_bot_post.toVector() - ball_position.toVector()).orientation();

    bool ball_oriented_towards_goal =
        (ball_velocity_orientation < ball_to_top_post_angle) &&
        (ball_velocity_orientation > ball_to_bot_post_angle);

    return ball_oriented_towards_goal && (ball_velocity > ball_shot_threshold);
}<|MERGE_RESOLUTION|>--- conflicted
+++ resolved
@@ -52,21 +52,12 @@
     // only look for pass if there are more than 1 robots
     if (event.common.num_tactics > 1)
     {
-<<<<<<< HEAD
-        auto pitch_division = std::make_shared<const EighteenZonePitchDivision>(
-            event.common.world_ptr->field());
-
-        auto pass_eval = pass_generator.generatePassEvaluation(*event.common.world_ptr);
-        auto ranked_zones = pass_eval.rankZonesForReceiving(
-            *event.common.world_ptr, event.common.world_ptr->ball().position());
-=======
         ZoneNamedN(_tracy_look_for_pass, "ShootOrPassPlayFSM: Look for pass", true);
         PassEvaluation<EighteenZoneId> pass_eval =
-            pass_generator.generatePassEvaluation(event.common.world_ptr);
+            pass_generator.generatePassEvaluation(*event.common.world_ptr);
         best_pass_and_score_so_far               = pass_eval.getBestPassOnField();
         std::vector<EighteenZoneId> ranked_zones = pass_eval.rankZonesForReceiving(
-            event.common.world_ptr, event.common.world_ptr->ball().position());
->>>>>>> 426e7bc9
+            *event.common.world_ptr, event.common.world_ptr->ball().position());
 
         // update the best pass in the attacker tactic
         attacker_tactic->updateControlParams(best_pass_and_score_so_far.pass, false);
@@ -84,18 +75,7 @@
             ai_config.shoot_or_pass_play_config().abs_min_pass_score();
         double pass_score_ramp_down_duration =
             ai_config.shoot_or_pass_play_config().pass_score_ramp_down_duration();
-<<<<<<< HEAD
-        pass_eval = pass_generator.generatePassEvaluation(*event.common.world_ptr);
-        best_pass_and_score_so_far = pass_eval.getBestPassOnField();
-
-        // update the best pass in the attacker tactic
-        attacker_tactic->updateControlParams(best_pass_and_score_so_far.pass, false);
-
-        // If we've assigned a robot as the passer in the PassGenerator, we
-        // lower our threshold based on how long the PassGenerator has been
-        // running since we set it
-=======
->>>>>>> 426e7bc9
+
         time_since_commit_stage_start = event.common.world_ptr->getMostRecentTimestamp() -
                                         pass_optimization_start_time;
         min_pass_score_threshold =
