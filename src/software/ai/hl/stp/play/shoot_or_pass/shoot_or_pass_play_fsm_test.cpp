--- conflicted
+++ resolved
@@ -13,13 +13,9 @@
     ::TestUtil::setFriendlyRobotPositions(world, {Point(0, 0), Point(1, 0), Point(2, 0)},
                                           Timestamp::fromSeconds(0));
 
-<<<<<<< HEAD
     FSMLogger logger;
-    FSM<ShootOrPassPlayFSM> fsm(ShootOrPassPlayFSM{std::make_shared<TbotsProto::AiConfig>()}, logger);
-=======
     FSM<ShootOrPassPlayFSM> fsm(
-        ShootOrPassPlayFSM{std::make_shared<TbotsProto::AiConfig>()});
->>>>>>> 93d6b278
+            ShootOrPassPlayFSM{std::make_shared<TbotsProto::AiConfig>()}, logger);
     EXPECT_TRUE(fsm.is(boost::sml::state<ShootOrPassPlayFSM::StartState>));
 
     fsm.process_event(ShootOrPassPlayFSM::Update(
@@ -40,13 +36,9 @@
         Timestamp::fromSeconds(0));
     world->updateRefereeCommand(RefereeCommand::FORCE_START);
 
-<<<<<<< HEAD
     FSMLogger logger;
-    FSM<ShootOrPassPlayFSM> fsm(ShootOrPassPlayFSM{std::make_shared<TbotsProto::AiConfig>()}, logger);
-=======
     FSM<ShootOrPassPlayFSM> fsm(
-        ShootOrPassPlayFSM{std::make_shared<TbotsProto::AiConfig>()});
->>>>>>> 93d6b278
+            ShootOrPassPlayFSM{std::make_shared<TbotsProto::AiConfig>()}, logger);
     EXPECT_TRUE(fsm.is(boost::sml::state<ShootOrPassPlayFSM::StartState>));
 
     fsm.process_event(ShootOrPassPlayFSM::Update(
@@ -114,13 +106,9 @@
     ::TestUtil::setFriendlyRobotPositions(world, {Point(0, 0), Point(1, 0), Point(2, 0)},
                                           Timestamp::fromSeconds(0));
 
-<<<<<<< HEAD
     FSMLogger logger;
-    FSM<ShootOrPassPlayFSM> fsm(ShootOrPassPlayFSM{std::make_shared<TbotsProto::AiConfig>()}, logger);
-=======
     FSM<ShootOrPassPlayFSM> fsm(
-        ShootOrPassPlayFSM{std::make_shared<TbotsProto::AiConfig>()});
->>>>>>> 93d6b278
+            ShootOrPassPlayFSM{std::make_shared<TbotsProto::AiConfig>()}, logger);
     EXPECT_TRUE(fsm.is(boost::sml::state<ShootOrPassPlayFSM::StartState>));
 
     fsm.process_event(ShootOrPassPlayFSM::Update(
