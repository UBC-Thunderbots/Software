--- conflicted
+++ resolved
@@ -70,7 +70,7 @@
 
    protected:
     // The Play configuration
-    std::shared_ptr<const AiConfig> ai_config;
+    TbotsProto::AiConfig ai_config;
 
     // Goalie tactic common to all plays
     std::shared_ptr<GoalieTactic> goalie_tactic;
@@ -86,12 +86,6 @@
      */
     virtual void updateTactics(const PlayUpdate& play_update);
 
-<<<<<<< HEAD
-   protected:
-    // TODO (#2359): remove this
-    // The Play configuration
-    TbotsProto::AiConfig ai_config;
-=======
     /**
      * Gets Primitives from a Tactic given the path planner factory, the world, and the
      * tactic
@@ -107,7 +101,6 @@
         const GlobalPathPlannerFactory& path_planner_factory, const World& world,
         std::shared_ptr<Tactic> tactic,
         std::set<TbotsProto::MotionConstraint> motion_constraints) const;
->>>>>>> 243b01bd
 
    private:
     /**
@@ -196,11 +189,4 @@
 
     // TODO (#2359): remove this
     PriorityTacticVector priority_tactics;
-<<<<<<< HEAD
-};
-
-// Function that creates a play
-using PlayConstructor = std::function<std::unique_ptr<Play>(TbotsProto::AiConfig)>;
-=======
-};
->>>>>>> 243b01bd
+};