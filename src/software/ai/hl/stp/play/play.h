--- conflicted
+++ resolved
@@ -97,8 +97,6 @@
 
    private:
     /**
-<<<<<<< HEAD
-=======
      * Assigns the given tactics to as many of the given robots
      *
      * @param path_planner_factory The path planner factory
@@ -115,7 +113,6 @@
                   const std::vector<Robot>& robots_to_assign);
 
     /**
->>>>>>> 5c40f21b
      * Returns a list of shared_ptrs to the Tactics the Play wants to run at this time, in
      * order of priority. The Tactic at the beginning of the vector has the highest
      * priority, and the Tactic at the end has the lowest priority.
