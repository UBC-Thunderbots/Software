#pragma once

#include <boost/bind.hpp>
#include <boost/coroutine2/all.hpp>
#include <memory>
#include <vector>

#include "shared/parameter/cpp_dynamic_parameters.h"
#include "software/ai/hl/stp/tactic/tactic.h"

using TacticVector              = std::vector<std::shared_ptr<Tactic>>;
using PriorityTacticVector      = std::vector<TacticVector>;
using ConstTacticVector         = std::vector<std::shared_ptr<const Tactic>>;
using ConstPriorityTacticVector = std::vector<ConstTacticVector>;

using RobotToTacticAssignmentFunction =
    std::function<std::map<std::shared_ptr<const Tactic>, Robot>(
<<<<<<< HEAD
        const ConstPriorityTacticVector&, const World&)>;
=======
        const ConstPriorityTacticVector&, const World&, bool)>;
>>>>>>> fe472d82

using MotionConstraintBuildFunction =
    std::function<std::set<MotionConstraint>(const Tactic& tactic)>;

// This coroutine returns a list of list of shared_ptrs to Tactic objects
using TacticCoroutine = boost::coroutines2::coroutine<PriorityTacticVector>;

/**
 * In the STP framework, a Play is a collection of tactics that represent some
 * "team-wide" goal. It can be thought of like a traditional play in soccer.
 * Some examples are:
 * - A defense play
 * - An offense play
 * - A corner-kick of free-kick play
 *
 * Plays are stateful, and use Tactics to implement their behaviour.
 * For the most part, this statefulness is used to created "stages" for each Play.
 * For example, a corner-kick play be broken down into 2 stages:
 * - First, get the robots into position and find a good robot to pass to
 * - Execute the pass and attempt a one-touch shot on net
 *
 * These stages are useful in order for us to create more complex behaviour and write
 * it in a more understandable way.
 *
 * Plays define what conditions must be met for them to start (with the isApplicable
 * function), and what conditions must be continuously met for the Play to continue
 * running (with the invariantHolds function). These are very important to get right,
 * so that we can always run at least 1 Play in every scenario, and that Plays don't
 * unexpectedly stop during gameplay. See the documentation in stp.h for more info.
 */
class Play
{
   public:
    /**
     * Creates a new Play
     *
     * @param play_config The Play configuration
<<<<<<< HEAD
     */
    explicit Play(std::shared_ptr<const PlayConfig> play_config);
=======
     * @param requires_goalie Whether this plays requires a goalie
     */
    explicit Play(std::shared_ptr<const PlayConfig> play_config, bool requires_goalie);
>>>>>>> fe472d82

    /**
     * Returns whether or not this Play can be started. For example, the Enemy Team
     * must have the ball for a defensive play to be applicable.
     *
     * @param world The current state of the world
     * @return true if this Play can be started, and false otherwise
     */
    virtual bool isApplicable(const World& world) const = 0;

    /**
     * Returns whether or not the invariant for this Play holds (is true). The invariant
     * is a set of conditions that must remain true for the Play to continue running
     * (not necessarily the same as the Applicable conditions). For example, the Invariant
     * for an Offensive Play might be that our team must have possession of the ball. If
     * our team no longer has possession of the ball (ie. the invariant no longer holds),
     * then we should probably run a different Play.
     *
     * @param world The current state of the world
     * @return true if this Play's invariant holds (is true), and false otherwise
     */
    virtual bool invariantHolds(const World& world) const = 0;

    /**
     * Returns true if the Play is done and false otherwise. The Play is considered
     * done when its coroutine is done (the getNextTactics() function has no
     * more work to do)
     *
     * @return true if the Play is done and false otherwise
     */
    bool done() const;

    /**
     * Gets Intents from the Play given the assignment algorithm and world
     *
     * @param robot_to_tactic_assignment_algorithm The algorithm for assigning robots to
     * tactics
     * @param motion_constraint_builder Builds motion constraints from tactics
     * @param world The updated world
     *
     * @return the vector of intents to execute
     */
    std::vector<std::unique_ptr<Intent>> get(
        RobotToTacticAssignmentFunction robot_to_tactic_assignment_algorithm,
        MotionConstraintBuildFunction motion_constraint_builder, const World& new_world);

    virtual ~Play() = default;

   protected:
    // The Play configuration
    std::shared_ptr<const PlayConfig> play_config;

   private:
    /**
     * Returns a list of shared_ptrs to the Tactics the Play wants to run at this time, in
     * order of priority. The Tactic at the beginning of the vector has the highest
     * priority, and the Tactic at the end has the lowest priority.
     *
     * shared_ptrs are used so that the Play can own the objects (and have control over
     * updating the Tactic parameters, etc), but callers of this function can still
     * access their updated state. Using unique_ptrs wouldn't allow the Play to maintain
     * the Tactic's state because the objects would have to be constructed and moved every
     * time the function is called.
     *
     * @param world The current state of the world
     * @return A list of shared_ptrs to the Tactics the Play wants to run at this time, in
     * order of priority
     */
    PriorityTacticVector getTactics(const World& world);

    /**
     * A wrapper function for the getNextTactics function.
     *
     * This function exists because when the coroutine (tactic_sequence) is first
     * constructed the coroutine is called/entered. This would normally cause the
     * getNextTactics to be run once and potentially return incorrect results
     * due to default constructed values.
     *
     * This wrapper function will yield an empty vector the first time it's called and
     * otherwise use the getNextTactics function. This first "empty" value will never
     * be seen/used by the rest of the system since this will be during construction,
     * and the coroutine will be called again with valid parameters before any values are
     * returned. This effectively "shields" the logic from any errors caused by default
     * values during construction.
     *
     * This function yields a list of shared_ptrs to the Tactics the Play wants to run at
     * this time, in order of priority. This yield happens in place of a return.
     *
     * @param yield The coroutine push_type for the Play
     */
    void getNextTacticsWrapper(TacticCoroutine::push_type& yield);

    /**
     * This function yields a list of shared_ptrs to the Tactics the Play wants to run at
     * this time, in order of priority. This yield happens in place of a return.
     *
     * @param yield The coroutine push_type for the Play
     * @param world The current state of the world
     */
    virtual void getNextTactics(TacticCoroutine::push_type& yield,
                                const World& world) = 0;

    // Whether this plays requires a goalie
    const bool requires_goalie;

    // The coroutine that sequentially returns the Tactics the Play wants to run
    TacticCoroutine::pull_type tactic_sequence;

    // The Play's knowledge of the most up-to-date World
    std::optional<World> world;
};<|MERGE_RESOLUTION|>--- conflicted
+++ resolved
@@ -15,11 +15,7 @@
 
 using RobotToTacticAssignmentFunction =
     std::function<std::map<std::shared_ptr<const Tactic>, Robot>(
-<<<<<<< HEAD
-        const ConstPriorityTacticVector&, const World&)>;
-=======
         const ConstPriorityTacticVector&, const World&, bool)>;
->>>>>>> fe472d82
 
 using MotionConstraintBuildFunction =
     std::function<std::set<MotionConstraint>(const Tactic& tactic)>;
@@ -57,14 +53,9 @@
      * Creates a new Play
      *
      * @param play_config The Play configuration
-<<<<<<< HEAD
-     */
-    explicit Play(std::shared_ptr<const PlayConfig> play_config);
-=======
      * @param requires_goalie Whether this plays requires a goalie
      */
     explicit Play(std::shared_ptr<const PlayConfig> play_config, bool requires_goalie);
->>>>>>> fe472d82
 
     /**
      * Returns whether or not this Play can be started. For example, the Enemy Team
