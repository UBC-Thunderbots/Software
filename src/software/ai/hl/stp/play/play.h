--- conflicted
+++ resolved
@@ -203,9 +203,7 @@
 
     uint64_t sequence_number = 0;
 
-<<<<<<< HEAD
     bool should_reset;
-=======
+
     RobotNavigationObstacleFactory obstacle_factory;
->>>>>>> 5e720975
 };