--- conflicted
+++ resolved
@@ -96,24 +96,6 @@
     virtual void updateTactics(const PlayUpdate& play_update);
 
    private:
-<<<<<<< HEAD
-=======
-    /**
-     * Assigns the given tactics to as many of the given robots
-     *
-     * @param path_planner_factory The path planner factory
-     * @param world The world
-     * @param tactic_vector The tactic vector
-     * @param robots_to_assign The robots to assign to
-     *
-     * @return the remaining unassigned robots, the new primitives to assign, and robot to
-     * tactic assignment
-     */
-    std::tuple<std::vector<Robot>, std::unique_ptr<TbotsProto::PrimitiveSet>,
-               std::map<std::shared_ptr<const Tactic>, RobotId>>
-    assignTactics(const WorldPtr& world_ptr, TacticVector tactic_vector,
-                  const std::vector<Robot>& robots_to_assign);
->>>>>>> 90c2dab2
 
     /**
      * Returns a list of shared_ptrs to the Tactics the Play wants to run at this time, in
