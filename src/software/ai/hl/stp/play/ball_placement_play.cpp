#include "software/ai/hl/stp/play/ball_placement_play.h"

#include "software/ai/hl/stp/play/play.h"
#include "software/ai/hl/stp/tactic/dribble/dribble_tactic.h"
#include "software/ai/hl/stp/tactic/move/move_tactic.h"
#include "software/ai/hl/stp/tactic/stop/stop_tactic.h"
#include "software/util/design_patterns/generic_factory.h"

BallPlacementPlay::BallPlacementPlay(std::shared_ptr<const PlayConfig> config)
    : Play(config, true)
{
}

bool BallPlacementPlay::isApplicable(const World &world) const
{
<<<<<<< HEAD
    return world.gameState().isOurBallPlacement() &&
           distanceSquared(world.ball().position(),
                           world.gameState().getBallPlacementPoint().value()) > 0.005;
=======
    return world.gameState().isOurBallPlacement();
>>>>>>> 150d2208
}

bool BallPlacementPlay::invariantHolds(const World &world) const
{
    return world.gameState().isOurBallPlacement();
}

void BallPlacementPlay::getNextTactics(TacticCoroutine::push_type &yield,
                                       const World &world)
{
    auto place_ball_tactic = std::make_shared<DribbleTactic>();
    auto move_away_tactic = std::make_shared<MoveTactic>(false);

    std::vector<std::shared_ptr<MoveTactic>> move_tactics = {
        std::make_shared<MoveTactic>(true), std::make_shared<MoveTactic>(true),
        std::make_shared<MoveTactic>(true), std::make_shared<MoveTactic>(true)};

    // non goalie and non ball placing robots line up along a line just outside the
    // friendly defense area to wait for ball placement to finish
    Vector waiting_line_vector = world.field().friendlyDefenseArea().posXPosYCorner() -
                                 world.field().friendlyDefenseArea().posXNegYCorner();
    Point waiting_line_start_point =
        world.field().friendlyDefenseArea().posXNegYCorner() +
        Vector(ROBOT_MAX_RADIUS_METERS * 2, 0);
    for (unsigned int i = 0; i < move_tactics.size(); i++)
    {
        Point waiting_destination =
            waiting_line_start_point +
            waiting_line_vector.normalize(waiting_line_vector.length() * i /
                                          static_cast<double>(move_tactics.size() - 1));
        move_tactics.at(i)->updateControlParams(waiting_destination, Angle::zero(), 0.0);
    }

    do
    {
        place_ball_tactic->updateControlParams(world.gameState().getBallPlacementPoint(),
                                               std::nullopt, true);
        TacticVector result = {place_ball_tactic};
        result.insert(result.end(), move_tactics.begin(), move_tactics.end());
        yield({result});
    } while (!place_ball_tactic->done());
}

// Register this play in the genericFactory
static TGenericFactory<std::string, Play, BallPlacementPlay, PlayConfig> factory;<|MERGE_RESOLUTION|>--- conflicted
+++ resolved
@@ -13,13 +13,7 @@
 
 bool BallPlacementPlay::isApplicable(const World &world) const
 {
-<<<<<<< HEAD
-    return world.gameState().isOurBallPlacement() &&
-           distanceSquared(world.ball().position(),
-                           world.gameState().getBallPlacementPoint().value()) > 0.005;
-=======
     return world.gameState().isOurBallPlacement();
->>>>>>> 150d2208
 }
 
 bool BallPlacementPlay::invariantHolds(const World &world) const
