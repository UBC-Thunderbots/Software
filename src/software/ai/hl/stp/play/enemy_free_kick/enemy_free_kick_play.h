--- conflicted
+++ resolved
@@ -11,16 +11,13 @@
 class EnemyFreeKickPlay : public Play
 {
    public:
-<<<<<<< HEAD
-    EnemyFreeKickPlay(std::shared_ptr<Strategy> strategy);
-=======
     /**
      * Constructor for EnemyFreeKickPlay to defend against enemy free kicks, attempting to
      * block the kicker
-     * @param config The given config proto.
+     * 
+     * @param strategy the shared Strategy used by all of AI
      */
-    EnemyFreeKickPlay(TbotsProto::AiConfig config);
->>>>>>> fb572634
+    EnemyFreeKickPlay(std::shared_ptr<Strategy> strategy);
 
     void getNextTactics(TacticCoroutine::push_type &yield,
                         const WorldPtr &world_ptr) override;
