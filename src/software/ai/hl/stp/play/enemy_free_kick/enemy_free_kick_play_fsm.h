#pragma once

#include "proto/parameters.pb.h"
#include "software/ai/hl/stp/play/defense/defense_play_base.h"
#include "software/ai/hl/stp/play/play.h"
#include "software/ai/hl/stp/tactic/pass_defender/pass_defender_tactic.h"

/**
 * Play for defending against enemy free kicks
 */
<<<<<<< HEAD
struct EnemyFreeKickPlayFSM
=======
struct EnemyFreeKickPlayFSM : public DefensePlayFSMBase
>>>>>>> fb572634
{
    class BlockEnemyKickerState;

    static constexpr double TOO_CLOSE_THRESHOLD_METERS = 0.1;

    /**
     * Creates a enemy free kick play FSM
     *
     * @param strategy the Strategy shared by all of AI
     */
    explicit EnemyFreeKickPlayFSM(std::shared_ptr<Strategy> strategy);

    /**
     * Action to configure the play for defensive gameplay for enemy free kick
     *
     * @param event the FSM event
     */
    void blockEnemyKicker(const Update &event);

    /**
     * Helper function to set the tactics for the play depending on the
     * specified number of attackers and defenders to setup
     *
     * @param event the FSM event
     * @param num_tactics the number of tactics available to assign
     */
    void setTactics(const Update &event, unsigned int num_tactics);

    auto operator()()
    {
        using namespace boost::sml;

        DEFINE_SML_STATE(BlockEnemyKickerState)

        DEFINE_SML_EVENT(Update)

        DEFINE_SML_ACTION(blockEnemyKicker)

        return make_transition_table(
            // src_state + event [guard] / action = dest_state
            *BlockEnemyKickerState_S + Update_E / blockEnemyKicker_A =
                BlockEnemyKickerState_S,
            X + Update_E = X);
    }
<<<<<<< HEAD

   private:
    std::shared_ptr<Strategy> strategy;
    std::vector<std::shared_ptr<CreaseDefenderTactic>> crease_defenders;
    std::vector<std::shared_ptr<PassDefenderTactic>> pass_defenders;
=======
>>>>>>> fb572634
};<|MERGE_RESOLUTION|>--- conflicted
+++ resolved
@@ -8,11 +8,7 @@
 /**
  * Play for defending against enemy free kicks
  */
-<<<<<<< HEAD
-struct EnemyFreeKickPlayFSM
-=======
 struct EnemyFreeKickPlayFSM : public DefensePlayFSMBase
->>>>>>> fb572634
 {
     class BlockEnemyKickerState;
 
@@ -57,12 +53,4 @@
                 BlockEnemyKickerState_S,
             X + Update_E = X);
     }
-<<<<<<< HEAD
-
-   private:
-    std::shared_ptr<Strategy> strategy;
-    std::vector<std::shared_ptr<CreaseDefenderTactic>> crease_defenders;
-    std::vector<std::shared_ptr<PassDefenderTactic>> pass_defenders;
-=======
->>>>>>> fb572634
 };