import pytest

import software.python_bindings as tbots
from proto.play_pb2 import Play, PlayName
from software.simulated_tests.ball_enters_region import *
from software.simulated_tests.ball_stops_in_region import *
from software.simulated_tests.robot_enters_region import *
from software.simulated_tests.simulated_test_fixture import (
    simulated_test_runner,
    pytest_main,
)
from proto.message_translation.tbots_protobuf import create_world_state
from proto.ssl_gc_common_pb2 import Team
from proto.ssl_gc_geometry_pb2 import Vector2

<<<<<<< HEAD
# test duration global constant
TEST_DURATION = 20


@pytest.mark.parametrize(
    "run_enemy_ai", [False, True]
)  # TODO (#2690): Robot gets stuck in corner of defense area
def test_two_ai_ball_placement(simulated_test_runner, run_enemy_ai):
=======
# TODO (#2599): Remove Duration parameter from test

>>>>>>> 448661a5

def test_two_ai_ball_placement(simulated_test_runner):

    # placement point must be Vector2 to work with game controller
    ball_final_pos = tbots.Point(-3, -2)

    def setup(run_enemy_ai):
        # starting point must be Point
        ball_initial_pos = tbots.Point(2, 2)

        # Setup Bots
        blue_bots = [
            tbots.Point(-2.75, 2.5),
            tbots.Point(-2.75, 1.5),
            tbots.Point(-2.75, 0.5),
            tbots.Point(-2.75, -0.5),
            tbots.Point(-2.75, -1.5),
            tbots.Point(4.5, -3.0),
        ]

        yellow_bots = [
            tbots.Point(1, 0),
            tbots.Point(1, 2.5),
            tbots.Point(1, -2.5),
            tbots.Field.createSSLDivisionBField().enemyGoalCenter(),
            tbots.Field.createSSLDivisionBField().enemyDefenseArea().negXNegYCorner(),
            tbots.Field.createSSLDivisionBField().enemyDefenseArea().negXPosYCorner(),
        ]

        # Game Controller Setup
        simulated_test_runner.gamecontroller.send_ci_input(
            gc_command=Command.Type.STOP, team=Team.UNKNOWN
        )
        simulated_test_runner.gamecontroller.send_ci_input(
            gc_command=Command.Type.FORCE_START, team=Team.BLUE
        )
        # Pass in placement point here - not required for all play tests
        simulated_test_runner.gamecontroller.send_ci_input(
            gc_command=Command.Type.BALL_PLACEMENT,
            team=Team.BLUE,
            final_ball_placement_point=ball_final_pos,
        )

<<<<<<< HEAD
    # Create world state
    simulated_test_runner.simulator_proto_unix_io.send_proto(
        WorldState,
        create_world_state(
            yellow_robot_locations=yellow_bots,
            blue_robot_locations=blue_bots,
            ball_location=ball_initial_pos,
            ball_velocity=tbots.Vector(0, 0),
        ),
    )

    # Placement Always Validation
    placement_always_validation_sequence_set = [[]]

    # Placement Eventually Validation
    placement_eventually_validation_sequence_set = [
        [
            # Ball should arrive within 0.15 m of placement point
            BallEventuallyEntersRegion(regions=[tbots.Circle(ball_final_pos, 0.15)]),
            RobotEventuallyEntersRegion(regions=[tbots.Circle(ball_final_pos, 0.15)]),
        ]
    ]

    simulated_test_runner.run_test(
        eventually_validation_sequence_set=placement_eventually_validation_sequence_set,
        always_validation_sequence_set=placement_always_validation_sequence_set,
        test_timeout_s=TEST_DURATION,
    )

    # TODO (#2797): uncomment tests below to verify robots actually drop ball and exit region
    # send a free kick command
    # simulated_test_runner.gamecontroller.send_ci_input(
    #     gc_command=Command.Type.DIRECT_FREE_BLUE, team=Team.BLUE
    # )

    # # Drop Ball Always Validation
    # drop_ball_always_validation_sequence_set = [
    #     [
    #         BallAlwaysStaysInRegion(
    #             regions=[tbots.Circle(ball_final_pos, 0.15)]),
    #     ]
    # ]

    # # Drop Ball Eventually Validation
    # # Direct free kick after ball placement, the robot must be 0.05 away from the ball after the placement
    # # See detailed rules here: https://robocup-ssl.github.io/ssl-rules/sslrules.html#_ball_placement
    # drop_ball_eventually_validation_sequence_set = [
    #     [
    #         # Ball should arrive within 0.15m of placement point
    #         BallEventuallyStopsInRegion(
    #             regions=[tbots.Circle(ball_final_pos, 0.15)]),
    #           #Robot should exit from ball at least 0.05m
    #         RobotEventuallyExitsRegion(
    #             regions=[tbots.Circle(ball_final_pos, 0.2)]),
    #     ]
    # ]

    # simulated_test_runner.run_test(
    #     eventually_validation_sequence_set=drop_ball_eventually_validation_sequence_set,
    #     always_validation_sequence_set=drop_ball_always_validation_sequence_set,
    #     test_timeout_s=TEST_DURATION,
    # )


@pytest.mark.parametrize("run_enemy_ai", [False, True])
def test_force_start_ball_placement(simulated_test_runner, run_enemy_ai):

    # starting point must be Point
    ball_initial_pos = tbots.Point(2, 2)
    # placement point must be Vector2 to work with game controller
    ball_final_pos = tbots.Point(-3, -2)

    # Setup Bots
    blue_bots = [
        tbots.Point(-2.75, 2.5),
        tbots.Point(-2.75, 1.5),
        tbots.Point(-2.75, 0.5),
        tbots.Point(-2.75, -0.5),
        tbots.Point(-2.75, -1.5),
        tbots.Point(4.6, -3.1),
    ]
    yellow_bots = [
        tbots.Point(1, 0),
        tbots.Point(1, 2.5),
        tbots.Point(1, -2.5),
        tbots.Field.createSSLDivisionBField().enemyGoalCenter(),
        tbots.Field.createSSLDivisionBField().enemyDefenseArea().negXNegYCorner(),
        tbots.Field.createSSLDivisionBField().enemyDefenseArea().negXPosYCorner(),
    ]

    # Game Controller Setup
    simulated_test_runner.gamecontroller.send_ci_input(
        gc_command=Command.Type.STOP, team=Team.UNKNOWN
    )
    simulated_test_runner.gamecontroller.send_ci_input(
        gc_command=Command.Type.FORCE_START, team=Team.BLUE
    )
    # Pass in placement point here - not required for all play tests
    simulated_test_runner.gamecontroller.send_ci_input(
        gc_command=Command.Type.BALL_PLACEMENT,
        team=Team.BLUE,
        final_ball_placement_point=ball_final_pos,
    )

    # Force play override here
    blue_play = Play()
    blue_play.name = PlayName.BallPlacementPlay

    simulated_test_runner.blue_full_system_proto_unix_io.send_proto(Play, blue_play)

    # We can parametrize running in ai_vs_ai mode
    if run_enemy_ai:
        yellow_play = Play()
        yellow_play.name = PlayName.EnemyBallPlacementPlay

        simulated_test_runner.yellow_full_system_proto_unix_io.send_proto(
            Play, yellow_play
        )

    # Create world state
    simulated_test_runner.simulator_proto_unix_io.send_proto(
        WorldState,
        create_world_state(
            yellow_robot_locations=yellow_bots,
            blue_robot_locations=blue_bots,
            ball_location=ball_initial_pos,
            ball_velocity=tbots.Vector(0, 0),
        ),
    )

    # Placement Always Validation
    placement_always_validation_sequence_set = [[]]

    # Placement Eventually Validation
    placement_eventually_validation_sequence_set = [
        [
            # Ball should arrive within 0.15m of placement point
            BallEventuallyEntersRegion(regions=[tbots.Circle(ball_final_pos, 0.15)]),
            RobotEventuallyEntersRegion(regions=[tbots.Circle(ball_final_pos, 0.15)]),
        ]
    ]

    simulated_test_runner.run_test(
        eventually_validation_sequence_set=placement_eventually_validation_sequence_set,
        always_validation_sequence_set=placement_always_validation_sequence_set,
        test_timeout_s=TEST_DURATION,
=======
        # Force play override here
        blue_play = Play()
        blue_play.name = PlayName.BallPlacementPlay

        simulated_test_runner.blue_full_system_proto_unix_io.send_proto(Play, blue_play)

        # We can parametrize running in ai_vs_ai mode
        if run_enemy_ai:
            yellow_play = Play()
            yellow_play.name = PlayName.EnemyBallPlacementPlay

            simulated_test_runner.yellow_full_system_proto_unix_io.send_proto(
                Play, yellow_play
            )

        # Create world state
        simulated_test_runner.simulator_proto_unix_io.send_proto(
            WorldState,
            create_world_state(
                yellow_robot_locations=yellow_bots,
                blue_robot_locations=blue_bots,
                ball_location=ball_initial_pos,
                ball_velocity=tbots.Vector(0, 0),
            ),
        )

    simulated_test_runner.run_test(
        setup=setup,
        params=[False],
        inv_always_validation_sequence_set=[[]],
        inv_eventually_validation_sequence_set=[
            [
                # Ball should arrive within 5cm of placement point
                BallEventuallyEntersRegion(
                    regions=[tbots.Circle(ball_final_pos, 0.05)]
                ),
            ]
        ],
        ag_always_validation_sequence_set=[[]],
        ag_eventually_validation_sequence_set=[
            [
                # Ball should arrive within 5cm of placement point
                BallEventuallyEntersRegion(
                    regions=[tbots.Circle(ball_final_pos, 0.05)]
                ),
            ]
        ],
        test_timeout_s=[20],
>>>>>>> 448661a5
    )

    # TODO (#2797): uncomment tests below to verify robots actually drop ball and exit region
    # send a non free kick command after the ball ball placement command
    # simulated_test_runner.gamecontroller.send_ci_input(
    #     gc_command=Command.Type.FORCE_START, team=Team.BLUE
    # )

    # # Drop Ball Always Validation
    # drop_ball_always_validation_sequence_set = [
    #     [
    #         BallAlwaysStaysInRegion(
    #             regions=[tbots.Circle(ball_final_pos, 0.1)]),
    #     ]
    # ]

    # # Drop Ball Eventually Validation
    # # Non free kick after ball placement, the robot must be 0.5 away from the ball after the placement
    # # See detailed rules here: https://robocup-ssl.github.io/ssl-rules/sslrules.html#_ball_placement
    # drop_ball_eventually_validation_sequence_set = [
    #     [
    #         # Ball should arrive within 0.15m of placement point
    #         BallEventuallyStopsInRegion(
    #             regions=[tbots.Circle(ball_final_pos, 0.15)]),
    #           # Robot has to be 0.5 m away from the ball
    #         RobotEventuallyExitsRegion(
    #             regions=[tbots.Circle(ball_final_pos, 0.65)]),
    #     ]
    # ]

    # simulated_test_runner.run_test(
    #     eventually_validation_sequence_set=drop_ball_eventually_validation_sequence_set,
    #     always_validation_sequence_set=drop_ball_always_validation_sequence_set,
    #     test_timeout_s=TEST_DURATION,
    # )


if __name__ == "__main__":
    pytest_main(__file__)<|MERGE_RESOLUTION|>--- conflicted
+++ resolved
@@ -13,7 +13,6 @@
 from proto.ssl_gc_common_pb2 import Team
 from proto.ssl_gc_geometry_pb2 import Vector2
 
-<<<<<<< HEAD
 # test duration global constant
 TEST_DURATION = 20
 
@@ -22,12 +21,6 @@
     "run_enemy_ai", [False, True]
 )  # TODO (#2690): Robot gets stuck in corner of defense area
 def test_two_ai_ball_placement(simulated_test_runner, run_enemy_ai):
-=======
-# TODO (#2599): Remove Duration parameter from test
-
->>>>>>> 448661a5
-
-def test_two_ai_ball_placement(simulated_test_runner):
 
     # placement point must be Vector2 to work with game controller
     ball_final_pos = tbots.Point(-3, -2)
@@ -69,7 +62,6 @@
             final_ball_placement_point=ball_final_pos,
         )
 
-<<<<<<< HEAD
     # Create world state
     simulated_test_runner.simulator_proto_unix_io.send_proto(
         WorldState,
@@ -216,56 +208,6 @@
         eventually_validation_sequence_set=placement_eventually_validation_sequence_set,
         always_validation_sequence_set=placement_always_validation_sequence_set,
         test_timeout_s=TEST_DURATION,
-=======
-        # Force play override here
-        blue_play = Play()
-        blue_play.name = PlayName.BallPlacementPlay
-
-        simulated_test_runner.blue_full_system_proto_unix_io.send_proto(Play, blue_play)
-
-        # We can parametrize running in ai_vs_ai mode
-        if run_enemy_ai:
-            yellow_play = Play()
-            yellow_play.name = PlayName.EnemyBallPlacementPlay
-
-            simulated_test_runner.yellow_full_system_proto_unix_io.send_proto(
-                Play, yellow_play
-            )
-
-        # Create world state
-        simulated_test_runner.simulator_proto_unix_io.send_proto(
-            WorldState,
-            create_world_state(
-                yellow_robot_locations=yellow_bots,
-                blue_robot_locations=blue_bots,
-                ball_location=ball_initial_pos,
-                ball_velocity=tbots.Vector(0, 0),
-            ),
-        )
-
-    simulated_test_runner.run_test(
-        setup=setup,
-        params=[False],
-        inv_always_validation_sequence_set=[[]],
-        inv_eventually_validation_sequence_set=[
-            [
-                # Ball should arrive within 5cm of placement point
-                BallEventuallyEntersRegion(
-                    regions=[tbots.Circle(ball_final_pos, 0.05)]
-                ),
-            ]
-        ],
-        ag_always_validation_sequence_set=[[]],
-        ag_eventually_validation_sequence_set=[
-            [
-                # Ball should arrive within 5cm of placement point
-                BallEventuallyEntersRegion(
-                    regions=[tbots.Circle(ball_final_pos, 0.05)]
-                ),
-            ]
-        ],
-        test_timeout_s=[20],
->>>>>>> 448661a5
     )
 
     # TODO (#2797): uncomment tests below to verify robots actually drop ball and exit region
