--- conflicted
+++ resolved
@@ -3,61 +3,19 @@
 import software.python_bindings as tbots_cpp
 from proto.play_pb2 import Play, PlayName
 from software.simulated_tests.ball_enters_region import *
-from software.simulated_tests.simulated_test_fixture import simulated_test_runner
-from software.simulated_tests.pytest_main import pytest_main
+from software.simulated_tests.simulated_test_fixture import (
+    simulated_test_runner,
+    pytest_main,
+)
 from proto.message_translation.tbots_protobuf import create_world_state
 from proto.ssl_gc_common_pb2 import Team
 from proto.ssl_gc_geometry_pb2 import Vector2
 
 # TODO (#2599): Remove Duration parameter from test
 
-<<<<<<< HEAD
-    # starting point must be Point
-    ball_initial_pos = tbots.Point(2, 2)
-    # placement point must be Vector2 to work with game controller
-    ball_final_pos = tbots.Point(-3, -2)
-
-    # Setup Bots
-    blue_bots = [
-        tbots.Point(-2.75, 2.5),
-        tbots.Point(-2.75, 1.5),
-        tbots.Point(-2.75, 0.5),
-        tbots.Point(-2.75, -0.5),
-        tbots.Point(-2.75, -1.5),
-        tbots.Point(4.6, -3.1),
-    ]
-
-    yellow_bots = [
-        tbots.Point(1, 0),
-        tbots.Point(1, 2.5),
-        tbots.Point(1, -2.5),
-        tbots.Field.createSSLDivisionBField().enemyGoalCenter(),
-        tbots.Field.createSSLDivisionBField().enemyDefenseArea().negXNegYCorner(),
-        tbots.Field.createSSLDivisionBField().enemyDefenseArea().negXPosYCorner(),
-    ]
-
-    # Game Controller Setup
-    simulated_test_runner.send_gamecontroller_command(
-        gc_command=Command.Type.STOP, team=Team.UNKNOWN
-    )
-    simulated_test_runner.send_gamecontroller_command(
-        gc_command=Command.Type.FORCE_START, team=Team.BLUE
-    )
-
-    # Pass in placement point here - not required for all play tests
-    simulated_test_runner.send_gamecontroller_command(
-        gc_command=Command.Type.BALL_PLACEMENT,
-        team=proto.ssl_gc_common_pb2.Team.BLUE,
-        final_ball_placement_point=ball_final_pos,
-    )
-=======
->>>>>>> c280fd5c
 
 def test_two_ai_ball_placement(simulated_test_runner):
 
-<<<<<<< HEAD
-    simulated_test_runner.set_play(blue_play, Team.BLUE)
-=======
     # placement point must be Vector2 to work with game controller
     ball_final_pos = tbots_cpp.Point(-3, -2)
 
@@ -74,7 +32,6 @@
             tbots_cpp.Point(-2.75, -1.5),
             tbots_cpp.Point(4.5, -3.0),
         ]
->>>>>>> c280fd5c
 
         yellow_bots = [
             tbots_cpp.Point(1, 0),
@@ -89,30 +46,6 @@
             .negXPosYCorner(),
         ]
 
-<<<<<<< HEAD
-        simulated_test_runner.set_play(yellow_play, Team.YELLOW)
-
-    # Create world state
-    simulated_test_runner.set_worldState(
-        create_world_state(
-            yellow_robot_locations=yellow_bots,
-            blue_robot_locations=blue_bots,
-            ball_location=ball_initial_pos,
-            ball_velocity=tbots.Vector(0, 0),
-        ),
-    )
-
-    # Always Validation
-    always_validation_sequence_set = [[]]
-
-    # Eventually Validation
-    eventually_validation_sequence_set = [
-        [
-            # Ball should arrive within 5cm of placement point
-            BallEventuallyEntersRegion(regions=[tbots.Circle(ball_final_pos, 0.05)]),
-        ]
-    ]
-=======
         # Game Controller Setup
         simulated_test_runner.gamecontroller.send_ci_input(
             gc_command=Command.Type.STOP, team=Team.UNKNOWN
@@ -152,7 +85,6 @@
                 ball_velocity=tbots_cpp.Vector(0, 0),
             ),
         )
->>>>>>> c280fd5c
 
     simulated_test_runner.run_test(
         setup=setup,
