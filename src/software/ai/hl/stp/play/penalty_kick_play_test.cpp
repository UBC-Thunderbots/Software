--- conflicted
+++ resolved
@@ -21,17 +21,10 @@
 
 TEST_F(PenaltyKickPlayTest, test_penalty_kick_setup)
 {
-<<<<<<< HEAD
-    setBallState(BallState(field().friendlyPenaltyMark(), Vector(0, 0)));
-    addFriendlyRobots(TestUtil::createStationaryRobotStatesWithId(
-        {Point(-2, -2), Point(-3, -1), Point(-3, 0), Point(-3, 1), Point(-3, 2),
-         Point(2, 2.5)}));
-=======
     BallState ball_state(field.friendlyPenaltyMark(), Vector(0, 0));
     auto friendly_robots = TestUtil::createStationaryRobotStatesWithId(
         {Point(-2, -2), Point(-3, -1), Point(-3, 0), Point(-3, 1), Point(-3, 2),
          Point(2, 2.5)});
->>>>>>> fe472d82
     setFriendlyGoalie(0);
     auto enemy_robots =
         TestUtil::createStationaryRobotStatesWithId({field.enemyGoalCenter()});
@@ -63,34 +56,14 @@
             }
         }};
 
-<<<<<<< HEAD
-    runTest(terminating_validation_functions, non_terminating_validation_functions,
-=======
     runTest(field, ball_state, friendly_robots, enemy_robots,
             terminating_validation_functions, non_terminating_validation_functions,
->>>>>>> fe472d82
             Duration::fromSeconds(9.5));
 }
 
 TEST_F(PenaltyKickPlayTest, test_penalty_kick_take)
 {
     Vector behind_ball_direction =
-<<<<<<< HEAD
-        (field().friendlyPenaltyMark() - field().enemyGoalpostPos()).normalize();
-
-    Point behind_ball = field().friendlyPenaltyMark() +
-                        behind_ball_direction.normalize(DIST_TO_FRONT_OF_ROBOT_METERS +
-                                                        BALL_MAX_RADIUS_METERS + 0.1);
-    double non_shooter_x_pos = field().friendlyPenaltyMark().x() - 1.5;
-    setBallState(BallState(field().friendlyPenaltyMark(), Vector(0, 0)));
-    addFriendlyRobots(TestUtil::createStationaryRobotStatesWithId(
-        {Point(-4, 0), behind_ball, Point(non_shooter_x_pos, 0),
-         Point(non_shooter_x_pos, 1), Point(non_shooter_x_pos, -1),
-         Point(non_shooter_x_pos, 2)}));
-    setFriendlyGoalie(0);
-    Point goalie = Point(field().enemyGoalCenter().x(), 0);
-    addEnemyRobots(TestUtil::createStationaryRobotStatesWithId({goalie}));
-=======
         (field.friendlyPenaltyMark() - field.enemyGoalpostPos()).normalize();
 
     Point behind_ball = field.friendlyPenaltyMark() +
@@ -105,7 +78,6 @@
     setFriendlyGoalie(0);
     Point goalie      = Point(field.enemyGoalCenter().x(), 0);
     auto enemy_robots = TestUtil::createStationaryRobotStatesWithId({goalie});
->>>>>>> fe472d82
     setEnemyGoalie(0);
     setAIPlay(TYPENAME(PenaltyKickPlay));
     setRefereeCommand(RefereeCommand::NORMAL_START, RefereeCommand::PREPARE_PENALTY_US);
