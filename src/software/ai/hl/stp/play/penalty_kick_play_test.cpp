--- conflicted
+++ resolved
@@ -32,12 +32,6 @@
 
     RobotId shooter_id                                               = 5;
     std::vector<ValidationFunction> terminating_validation_functions = {
-<<<<<<< HEAD
-        // This will keep the test running for 9.5 seconds to give everything enough
-        // time to settle into position and be observed with the Visualizer
-        // TODO: Implement proper validation
-        // https://github.com/UBC-Thunderbots/Software/issues/1971
-=======
         [shooter_id](std::shared_ptr<World> world_ptr,
                      ValidationCoroutine::push_type& yield) {
             robotAtPosition(shooter_id, world_ptr,
@@ -45,7 +39,6 @@
         }};
 
     std::vector<ValidationFunction> non_terminating_validation_functions = {
->>>>>>> 93427f7c
         [](std::shared_ptr<World> world_ptr, ValidationCoroutine::push_type& yield) {
             // making sure that the robot doesn't move the ball while the penalty is
             // setting up
