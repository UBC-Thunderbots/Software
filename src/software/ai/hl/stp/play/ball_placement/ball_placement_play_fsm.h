#pragma once

#include "proto/parameters.pb.h"
#include "shared/constants.h"
#include "software/ai/hl/stp/play/play_fsm.h"
#include "software/ai/hl/stp/tactic/assigned_skill/specialized_assigned_skill_tactics.h"
#include "software/ai/hl/stp/tactic/move/move_tactic.h"
<<<<<<< HEAD
#include "software/ai/hl/stp/tactic/pivot_kick/pivot_kick_tactic.h"
=======
>>>>>>> 6ef9cf2a
#include "software/ai/hl/stp/tactic/stop/stop_tactic.h"
#include "software/ai/passing/eighteen_zone_pitch_division.h"
#include "software/geom/algorithms/closest_point.h"

using Zones = std::unordered_set<EighteenZoneId>;

struct BallPlacementPlayFSM
{
<<<<<<< HEAD
    double BACK_AWAY_FROM_CORNER_EXTRA_M = 0.9;
    double BACK_AWAY_FROM_WALL_M = ROBOT_MAX_RADIUS_METERS * 5.5;
=======
    double BACK_AWAY_FROM_CORNER_EXTRA_M               = 0.9;
    double BACK_AWAY_FROM_WALL_M                       = ROBOT_MAX_RADIUS_METERS * 5.5;
>>>>>>> 6ef9cf2a
    double MINIMUM_DISTANCE_FROM_WALL_FOR_ALIGN_METERS = ROBOT_MAX_RADIUS_METERS * 4.0;

    class StartState;
    class PickOffWallState;
    class AlignWallState;
    class AlignPlacementState;
    class PlaceBallState;
    class ReleaseBallState;
    class RetreatState;

    struct ControlParams
    {
    };

    DEFINE_PLAY_UPDATE_STRUCT_WITH_CONTROL_AND_COMMON_PARAMS

    /**
     * Creates a ball placement play FSM
     *
     * @param strategy the Strategy
     */
    explicit BallPlacementPlayFSM(std::shared_ptr<Strategy> strategy);

    /**
     * Action that has the robot align with the wall in order to pick the ball off of it.
     *
     * @param event the BallPlacementPlayFSM Update event
     */
    void alignWall(const Update& event);

    /**
     * The transition action into picking the ball off the wall, set the target
     * destination.
     *
     * @param event the BallPlacementPlayFSM Update event
     */
    void setPickOffDest(const Update& event);

    /**
<<<<<<< HEAD
     * Action that has the robot align with the wall in order to pick the ball off of it.
     *
     * @param event the BallPlacementPlayFSM Update event
     */
    void alignWall(const Update& event);

    /**
     * The transition action into picking the ball off the wall, set the target
     * destination.
     *
     * @param event the BallPlacementPlayFSM Update event
     */
    void setPickOffDest(const Update& event);

    /**
=======
>>>>>>> 6ef9cf2a
     * Action that has the robot slowly pick up the ball and dribble it away the wall
     *
     * @param event the BallPlacementPlayFSM Update event
     */
    void pickOffWall(const Update& event);

    /**
     * Action that finds a point where the ball's current position aligns with the ball
     * placement position, and moves the robot so that it is aligned to dribble straight
     * directly to the placement point
     *
     * @param event the BallPlacementPlayFSM Update event
     */
    void alignPlacement(const Update& event);

    /**
     * Action that has the placing robot dribble the ball to the destination, while other
     * robots line up outside of the defense area
     *
     * @param event the BallPlacementPlayFSM Update event
     */
    void placeBall(const Update& event);

    /**
     * Action that waits stationary 5 seconds for the dribbler to stop spinning
     *
     * @param event the BallPlacementPlayFSM Update event
     */
    void startWait(const Update& event);

    /**
     * Action that stops the robot and spins the dribbler out while waiting
     *
     * @param event the BallPlacementPlayFSM Update event
     */
    void releaseBall(const Update& event);

    /**
     * Action that has the placing robot retreat after placing the ball
     *
     * @param event the BallPlacementPlayFSM Update event
     */
    void retreat(const Update& event);

    /**
     * Guard on whether the ball is close enough to the wall that the robot cannot safely
     * fit behind it
     *
     * @param event the BallPlacementPlayFSM Update event
     *
     * @return whether the ball is close to the wall
     */
    bool shouldPickOffWall(const Update& event);

    /**
     * Guard on whether the robot is aligned with the ball and placement point
     *
     * @param event the BallPlacementPlayFSM Update event
     * @return whether the robot is in position to begin placing the ball
     */
    bool alignDone(const Update& event);

    /**
     * Guard on wether the robot is in position to pick the ball off the wall
     *
     * @param event the BallPlacementPlayFSM Update event
     * @return whether the robot is in position to begin picking the ball off the wall
     */
    bool wallAlignDone(const Update& event);

    /**
     * Guard on whether the placing robot has finished moving the ball into a better
     * position
     *
     * @param event the BallPlacementPlayFSM Update event
     *
     * @return whether the pick off has been performed
     */
    bool wallPickOffDone(const Update& event);

    /**
     * Guard on whether the placing robot has finished placing the ball into the desired
     * position
     *
     * @param event the BallPlacementPlayFSM Update event
     *
     * @return whether the ball has been placed into the desired position
     */
    bool ballPlaced(const Update& event);

    /**
     * Guard on whether the robot has waited sufficiently
     * @param event the BallPlacementPlayFSM Update event
     * @return whether the robot has waited for 3 seconds
     */
    bool waitDone(const Update& event);

    /**
     * Guard on whether the robot has retreated outside of the required range
     * @param event the BallPlacementPlayFSM Update event
     * @return whether the robot has retreated outside of the required range
     */
    bool retreatDone(const Update& event);



    /**
     * Helper function for calculating the angle at which the robot must face towards to
     * pick up ball
     *
     * @param ball_pos the ball position to use when calculating the kick angle
     * @param field_lines the field lines of the playing area
     *
     * @return the kick angle
     */
    std::pair<Angle, Point> calculateWallPickOffLocation(const Point& ball_pos,
                                                         const Rectangle& field_lines,
                                                         double max_dist);

    /**
     * Helper function that populates the move_tactics field with MoveTactics that
     * organize the robots away from the ball placing robot
     *
     * @param event the BallPlacementPlayFSM Update event
     */
    void setupMoveTactics(const Update& event);

    auto operator()()
    {
        using namespace boost::sml;

        DEFINE_SML_STATE(StartState)
        DEFINE_SML_STATE(AlignWallState)
        DEFINE_SML_STATE(PickOffWallState)
        DEFINE_SML_STATE(AlignPlacementState)
        DEFINE_SML_STATE(PlaceBallState)
        DEFINE_SML_STATE(ReleaseBallState)
        DEFINE_SML_STATE(RetreatState)
        DEFINE_SML_EVENT(Update)

        DEFINE_SML_ACTION(alignPlacement)
        DEFINE_SML_ACTION(placeBall)
        DEFINE_SML_ACTION(setPickOffDest)
        DEFINE_SML_ACTION(alignWall)
        DEFINE_SML_ACTION(pickOffWall)
        DEFINE_SML_ACTION(startWait)
        DEFINE_SML_ACTION(retreat)
        DEFINE_SML_ACTION(releaseBall)

        DEFINE_SML_GUARD(shouldPickOffWall)
        DEFINE_SML_GUARD(alignDone)
        DEFINE_SML_GUARD(wallAlignDone)
        DEFINE_SML_GUARD(wallPickOffDone)
        DEFINE_SML_GUARD(ballPlaced)
        DEFINE_SML_GUARD(waitDone)
        DEFINE_SML_GUARD(retreatDone)

        return make_transition_table(
            // src_state + event [guard] / action = dest_state
            *StartState_S + Update_E[!shouldPickOffWall_G] / alignPlacement_A =
                AlignPlacementState_S,
            StartState_S + Update_E[shouldPickOffWall_G] = AlignWallState_S,

            AlignWallState_S + Update_E[!wallAlignDone_G && shouldPickOffWall_G] /
                                   alignWall_A = AlignWallState_S,
            AlignWallState_S + Update_E[wallAlignDone_G] / setPickOffDest_A =
                PickOffWallState_S,
            AlignWallState_S + Update_E[!shouldPickOffWall_G] = AlignPlacementState_S,

            PickOffWallState_S + Update_E[!wallPickOffDone_G] / pickOffWall_A =
                PickOffWallState_S,
            PickOffWallState_S + Update_E[wallPickOffDone_G] / startWait_A =
                ReleaseBallState_S,

            AlignPlacementState_S + Update_E[shouldPickOffWall_G] = AlignWallState_S,
            AlignPlacementState_S + Update_E[!alignDone_G] / alignPlacement_A =
                AlignPlacementState_S,
<<<<<<< HEAD
            AlignPlacementState_S + Update_E[alignDone_G]            = PlaceBallState_S,
=======
            AlignPlacementState_S + Update_E[alignDone_G] = PlaceBallState_S,
>>>>>>> 6ef9cf2a

            PlaceBallState_S + Update_E[!ballPlaced_G] / placeBall_A = PlaceBallState_S,
            PlaceBallState_S + Update_E[ballPlaced_G] / startWait_A  = ReleaseBallState_S,

<<<<<<< HEAD
            ReleaseBallState_S + Update_E[!waitDone_G && ballPlaced_G] / releaseBall_A = ReleaseBallState_S,
            ReleaseBallState_S + Update_E[!ballPlaced_G]                        = StartState_S,
            ReleaseBallState_S + Update_E[waitDone_G]                           = RetreatState_S,

            RetreatState_S + Update_E[retreatDone_G && ballPlaced_G]     = X,
            RetreatState_S + Update_E[ballPlaced_G] / retreat_A          = RetreatState_S,
            RetreatState_S + Update_E[!ballPlaced_G]                     = StartState_S);
    }

   private:
    TbotsProto::AiConfig ai_config;
=======
            ReleaseBallState_S + Update_E[!waitDone_G && ballPlaced_G] / releaseBall_A =
                ReleaseBallState_S,
            ReleaseBallState_S + Update_E[!ballPlaced_G] = StartState_S,
            ReleaseBallState_S + Update_E[waitDone_G]    = RetreatState_S,

            RetreatState_S + Update_E[retreatDone_G && ballPlaced_G] = X,
            RetreatState_S + Update_E[ballPlaced_G] / retreat_A      = RetreatState_S,
            RetreatState_S + Update_E[!ballPlaced_G]                 = StartState_S);
    }

   private:
    std::shared_ptr<Strategy> strategy;
>>>>>>> 6ef9cf2a
    std::shared_ptr<BallPlacementMoveTactic> align_wall_tactic;
    std::shared_ptr<BallPlacementDribbleTactic> pickoff_wall_tactic;
    std::shared_ptr<BallPlacementDribbleTactic> place_ball_tactic;
    std::shared_ptr<BallPlacementMoveTactic> align_placement_tactic;
    std::shared_ptr<MoveTactic> retreat_tactic;
    std::shared_ptr<MoveTactic> wait_tactic;
    std::vector<std::shared_ptr<BallPlacementMoveTactic>> move_tactics;
    Point setup_point;
    Point pickoff_point;
    Point pickoff_destination;
    Angle pickoff_final_orientation;
    Timestamp start_time;
    constexpr static double const RETREAT_DISTANCE_METERS         = 0.6;
    constexpr static double const PLACEMENT_DIST_THRESHOLD_METERS = 0.15;
    constexpr static double const BALL_IS_PLACED_WAIT_S           = 2.0;
};<|MERGE_RESOLUTION|>--- conflicted
+++ resolved
@@ -5,10 +5,6 @@
 #include "software/ai/hl/stp/play/play_fsm.h"
 #include "software/ai/hl/stp/tactic/assigned_skill/specialized_assigned_skill_tactics.h"
 #include "software/ai/hl/stp/tactic/move/move_tactic.h"
-<<<<<<< HEAD
-#include "software/ai/hl/stp/tactic/pivot_kick/pivot_kick_tactic.h"
-=======
->>>>>>> 6ef9cf2a
 #include "software/ai/hl/stp/tactic/stop/stop_tactic.h"
 #include "software/ai/passing/eighteen_zone_pitch_division.h"
 #include "software/geom/algorithms/closest_point.h"
@@ -17,13 +13,8 @@
 
 struct BallPlacementPlayFSM
 {
-<<<<<<< HEAD
-    double BACK_AWAY_FROM_CORNER_EXTRA_M = 0.9;
-    double BACK_AWAY_FROM_WALL_M = ROBOT_MAX_RADIUS_METERS * 5.5;
-=======
     double BACK_AWAY_FROM_CORNER_EXTRA_M               = 0.9;
     double BACK_AWAY_FROM_WALL_M                       = ROBOT_MAX_RADIUS_METERS * 5.5;
->>>>>>> 6ef9cf2a
     double MINIMUM_DISTANCE_FROM_WALL_FOR_ALIGN_METERS = ROBOT_MAX_RADIUS_METERS * 4.0;
 
     class StartState;
@@ -63,24 +54,6 @@
     void setPickOffDest(const Update& event);
 
     /**
-<<<<<<< HEAD
-     * Action that has the robot align with the wall in order to pick the ball off of it.
-     *
-     * @param event the BallPlacementPlayFSM Update event
-     */
-    void alignWall(const Update& event);
-
-    /**
-     * The transition action into picking the ball off the wall, set the target
-     * destination.
-     *
-     * @param event the BallPlacementPlayFSM Update event
-     */
-    void setPickOffDest(const Update& event);
-
-    /**
-=======
->>>>>>> 6ef9cf2a
      * Action that has the robot slowly pick up the ball and dribble it away the wall
      *
      * @param event the BallPlacementPlayFSM Update event
@@ -258,28 +231,11 @@
             AlignPlacementState_S + Update_E[shouldPickOffWall_G] = AlignWallState_S,
             AlignPlacementState_S + Update_E[!alignDone_G] / alignPlacement_A =
                 AlignPlacementState_S,
-<<<<<<< HEAD
-            AlignPlacementState_S + Update_E[alignDone_G]            = PlaceBallState_S,
-=======
             AlignPlacementState_S + Update_E[alignDone_G] = PlaceBallState_S,
->>>>>>> 6ef9cf2a
 
             PlaceBallState_S + Update_E[!ballPlaced_G] / placeBall_A = PlaceBallState_S,
             PlaceBallState_S + Update_E[ballPlaced_G] / startWait_A  = ReleaseBallState_S,
 
-<<<<<<< HEAD
-            ReleaseBallState_S + Update_E[!waitDone_G && ballPlaced_G] / releaseBall_A = ReleaseBallState_S,
-            ReleaseBallState_S + Update_E[!ballPlaced_G]                        = StartState_S,
-            ReleaseBallState_S + Update_E[waitDone_G]                           = RetreatState_S,
-
-            RetreatState_S + Update_E[retreatDone_G && ballPlaced_G]     = X,
-            RetreatState_S + Update_E[ballPlaced_G] / retreat_A          = RetreatState_S,
-            RetreatState_S + Update_E[!ballPlaced_G]                     = StartState_S);
-    }
-
-   private:
-    TbotsProto::AiConfig ai_config;
-=======
             ReleaseBallState_S + Update_E[!waitDone_G && ballPlaced_G] / releaseBall_A =
                 ReleaseBallState_S,
             ReleaseBallState_S + Update_E[!ballPlaced_G] = StartState_S,
@@ -292,7 +248,6 @@
 
    private:
     std::shared_ptr<Strategy> strategy;
->>>>>>> 6ef9cf2a
     std::shared_ptr<BallPlacementMoveTactic> align_wall_tactic;
     std::shared_ptr<BallPlacementDribbleTactic> pickoff_wall_tactic;
     std::shared_ptr<BallPlacementDribbleTactic> place_ball_tactic;
