#include "software/ai/hl/stp/play/ball_placement/ball_placement_play_fsm.h"

BallPlacementPlayFSM::BallPlacementPlayFSM(TbotsProto::AiConfig ai_config)
    : ai_config(ai_config),
      align_wall_tactic(std::make_shared<BallPlacementMoveTactic>()),
      pickoff_wall_tactic(std::make_shared<BallPlacementDribbleTactic>(ai_config)),
      place_ball_tactic(std::make_shared<BallPlacementDribbleTactic>(ai_config)),
      align_placement_tactic(std::make_shared<BallPlacementMoveTactic>()),
      retreat_tactic(std::make_shared<MoveTactic>()),
      wait_tactic(std::make_shared<MoveTactic>()),
      move_tactics(std::vector<std::shared_ptr<BallPlacementMoveTactic>>())
{
}

void BallPlacementPlayFSM::alignWall(const Update &event)
{
    PriorityTacticVector tactics_to_run = {{}};

    // setup move tactics for robots away from ball placing robot
    setupMoveTactics(event);
    tactics_to_run[0].insert(tactics_to_run[0].end(), move_tactics.begin(),
                             move_tactics.end());

    // setup wall kickoff tactic for ball placing robot
    Point ball_pos           = event.common.world_ptr->ball().position();
    Rectangle field_boundary = event.common.world_ptr->field().fieldBoundary();

    pickoff_final_orientation =
        calculateWallPickOffLocation(ball_pos, field_boundary,
                                     MINIMUM_DISTANCE_FROM_WALL_FOR_ALIGN_METERS)
            .first;
    pickoff_point =
        ball_pos - Vector::createFromAngle(pickoff_final_orientation).normalize(0.4);
    align_wall_tactic->updateControlParams(
        pickoff_point, pickoff_final_orientation, 0.0, TbotsProto::DribblerMode::OFF,
        TbotsProto::BallCollisionType::AVOID, {AutoChipOrKickMode::OFF, 0},
        TbotsProto::MaxAllowedSpeedMode::PHYSICAL_LIMIT,
        TbotsProto::ObstacleAvoidanceMode::AGGRESSIVE, 0.0);
    tactics_to_run[0].emplace_back(align_wall_tactic);

    event.common.set_tactics(tactics_to_run);
}

void BallPlacementPlayFSM::setPickOffDest(const BallPlacementPlayFSM::Update &event)
{
    Point ball_pos           = event.common.world_ptr->ball().position();
    Rectangle field_boundary = event.common.world_ptr->field().fieldBoundary();

    std::pair<Angle, Point> location = calculateWallPickOffLocation(
        ball_pos, field_boundary, MINIMUM_DISTANCE_FROM_WALL_FOR_ALIGN_METERS);

    pickoff_final_orientation = location.first;
    pickoff_destination =
        location.second - Vector::createFromAngle(pickoff_final_orientation)
                              .normalize(BACK_AWAY_FROM_WALL_M);
}

void BallPlacementPlayFSM::pickOffWall(const BallPlacementPlayFSM::Update &event)
{
    PriorityTacticVector tactics_to_run = {{}};

    // setup move tactics for robots away from ball placing robot
    setupMoveTactics(event);
    tactics_to_run[0].insert(tactics_to_run[0].end(), move_tactics.begin(),
                             move_tactics.end());

    pickoff_wall_tactic->updateControlParams(
        pickoff_destination, pickoff_final_orientation, true,
        TbotsProto::MaxAllowedSpeedMode::BALL_PLACEMENT_WALL_DRIBBLE,
        TbotsProto::MaxAllowedSpeedMode::BALL_PLACEMENT_WALL_DRIBBLE);

    tactics_to_run[0].emplace_back(pickoff_wall_tactic);

    event.common.set_tactics(tactics_to_run);
}

void BallPlacementPlayFSM::alignPlacement(const Update &event)
{
    std::optional<Point> placement_point =
        event.common.world_ptr->gameState().getBallPlacementPoint();

    if (placement_point.has_value())
    {
        PriorityTacticVector tactics_to_run = {{}};

        // setup move tactics for robots away from ball placing robot
        setupMoveTactics(event);
        tactics_to_run[0].insert(tactics_to_run[0].end(), move_tactics.begin(),
                                 move_tactics.end());

        // find position behind the ball where the ball is aligned directly in front
        // placement point from the placing robot's POV
        Vector alignment_vector =
            (placement_point.value() - event.common.world_ptr->ball().position())
                .normalize();
        Angle setup_angle = alignment_vector.orientation();
        setup_point       = event.common.world_ptr->ball().position() -
                      2.5 * alignment_vector * ROBOT_MAX_RADIUS_METERS;

        align_placement_tactic->updateControlParams(
            setup_point, setup_angle, TbotsProto::DribblerMode::OFF,
            TbotsProto::BallCollisionType::AVOID, {AutoChipOrKickMode::OFF, 0},
<<<<<<< HEAD
            TbotsProto::MaxAllowedSpeedMode::STOP_COMMAND,
            TbotsProto::ObstacleAvoidanceMode::SAFE, 0.0);
=======
            TbotsProto::MaxAllowedSpeedMode::PHYSICAL_LIMIT,
            TbotsProto::ObstacleAvoidanceMode::SAFE);
>>>>>>> c8a1b5a4

        tactics_to_run[0].emplace_back(align_placement_tactic);

        event.common.set_tactics(tactics_to_run);
    }
}

void BallPlacementPlayFSM::placeBall(const Update &event)
{
    std::optional<Point> placement_point =
        event.common.world_ptr->gameState().getBallPlacementPoint();

    if (!placement_point.has_value())
    {
        return;
    }

    PriorityTacticVector tactics_to_run = {{}};

    // setup move tactics for robots away from ball placing robot
    setupMoveTactics(event);
    tactics_to_run[0].insert(tactics_to_run[0].end(), move_tactics.begin(),
                             move_tactics.end());

    Point ball_pos = event.common.world_ptr->ball().position();
    std::optional<Robot> robot_placing_ball =
        event.common.world_ptr->friendlyTeam().getNearestRobot(ball_pos);

    if (!robot_placing_ball.has_value())
    {
        return;
    }

    Angle final_angle = robot_placing_ball->orientation();


    Vector placement_dribble_vector =
        placement_point.value() - event.common.world_ptr->ball().position();
    if (placement_dribble_vector.length() > 0.3)
    {
        final_angle = placement_dribble_vector.orientation();
    }

    // setup ball placement tactic for ball placing robot
    place_ball_tactic->updateControlParams(
        event.common.world_ptr->gameState().getBallPlacementPoint(), final_angle, true,
        TbotsProto::MaxAllowedSpeedMode::DRIBBLE);
    tactics_to_run[0].emplace_back(place_ball_tactic);

    event.common.set_tactics(tactics_to_run);
}

void BallPlacementPlayFSM::startWait(const Update &event)
{
    start_time = event.common.world_ptr->getMostRecentTimestamp();
}

void BallPlacementPlayFSM::releaseBall(const Update &event)
{
    WorldPtr world_ptr = event.common.world_ptr;
    std::optional<Robot> nearest_robot =
        world_ptr->friendlyTeam().getNearestRobot(world_ptr->ball().position());

    if (nearest_robot.has_value())
    {
        PriorityTacticVector tactics_to_run = {{}};

        // setup move tactics for robots away from ball placing robot
        setupMoveTactics(event);
        tactics_to_run[0].insert(tactics_to_run[0].end(), move_tactics.begin(),
                                 move_tactics.end());


        wait_tactic->updateControlParams(
            nearest_robot->position(), nearest_robot->orientation(), 0.0,
            TbotsProto::DribblerMode::RELEASE_BALL_SLOW,
            TbotsProto::BallCollisionType::ALLOW, {AutoChipOrKickMode::OFF, 0},
            TbotsProto::MaxAllowedSpeedMode::BALL_PLACEMENT_RETREAT,
            TbotsProto::ObstacleAvoidanceMode::AGGRESSIVE, 0.0);
        tactics_to_run[0].emplace_back(wait_tactic);

        event.common.set_tactics(tactics_to_run);
    }
}

void BallPlacementPlayFSM::retreat(const Update &event)
{
    WorldPtr world_ptr = event.common.world_ptr;
    std::optional<Robot> nearest_robot =
        world_ptr->friendlyTeam().getNearestRobot(world_ptr->ball().position());

    if (nearest_robot.has_value())
    {
        PriorityTacticVector tactics_to_run = {{}};

        // setup move tactics for robots away from ball placing robot
        setupMoveTactics(event);
        tactics_to_run[0].insert(tactics_to_run[0].end(), move_tactics.begin(),
                                 move_tactics.end());

        Point ball_pos = world_ptr->ball().position();

        // robot will try to retreat backwards from wherever it is currently facing
        Angle final_orientation = nearest_robot.value().orientation();
        Vector retreat_direction =
            (nearest_robot.value().position() - ball_pos).normalize();
        Point retreat_position =
            ball_pos +
            retreat_direction * (RETREAT_DISTANCE_METERS + 2 * ROBOT_MAX_RADIUS_METERS);

        // if the initial retreat position is out of the field boundary, have it retreat
        // towards the closest goal
        if (!contains(world_ptr->field().fieldBoundary(), retreat_position))
        {
            bool in_friendly_half = contains(world_ptr->field().friendlyHalf(), ball_pos);
            Point closer_goal     = world_ptr->field().friendlyGoalCenter();
            if (!in_friendly_half)
            {
                closer_goal = world_ptr->field().enemyGoalCenter();
            }
            retreat_direction = (closer_goal - ball_pos).normalize();
            retreat_position  = ball_pos + retreat_direction * (RETREAT_DISTANCE_METERS +
                                                               ROBOT_MAX_RADIUS_METERS);
        }

        // setup ball placement tactic for ball placing robot
        retreat_tactic->updateControlParams(
            retreat_position, final_orientation, TbotsProto::DribblerMode::OFF,
            TbotsProto::BallCollisionType::AVOID, {AutoChipOrKickMode::OFF, 0},
<<<<<<< HEAD
            TbotsProto::MaxAllowedSpeedMode::BALL_PLACEMENT_RETREAT,
            TbotsProto::ObstacleAvoidanceMode::SAFE, 0.0);
=======
            TbotsProto::MaxAllowedSpeedMode::PHYSICAL_LIMIT,
            TbotsProto::ObstacleAvoidanceMode::SAFE);
>>>>>>> c8a1b5a4
        tactics_to_run[0].emplace_back(retreat_tactic);

        event.common.set_tactics(tactics_to_run);
    }
}

bool BallPlacementPlayFSM::shouldPickOffWall(const Update &event)
{
    // check if ball is too close to border
    Point ball_pos        = event.common.world_ptr->ball().position();
    Rectangle field_lines = event.common.world_ptr->field().fieldBoundary();
    double wiggle_room    = std::abs(signedDistance(ball_pos, field_lines));

    return wiggle_room <= MINIMUM_DISTANCE_FROM_WALL_FOR_ALIGN_METERS;
}

bool BallPlacementPlayFSM::alignDone(const Update &event)
{
    std::optional<Robot> nearest_robot =
        event.common.world_ptr->friendlyTeam().getNearestRobot(
            event.common.world_ptr->ball().position());
    if (nearest_robot.has_value())
    {
        return comparePoints(nearest_robot.value().position(), setup_point);
    }
    else
    {
        return false;
    }
}

bool BallPlacementPlayFSM::wallAlignDone(const BallPlacementPlayFSM::Update &event)
{
    std::optional<Robot> nearest_robot =
        event.common.world_ptr->friendlyTeam().getNearestRobot(
            event.common.world_ptr->ball().position());
    if (nearest_robot.has_value())
    {
        return comparePoints(nearest_robot.value().position(), pickoff_point);
    }
    else
    {
        return false;
    }
}

bool BallPlacementPlayFSM::wallPickOffDone(const Update &event)
{
    return pickoff_wall_tactic->done();
}

bool BallPlacementPlayFSM::ballPlaced(const Update &event)
{
    Point ball_pos = event.common.world_ptr->ball().position();
    std::optional<Point> placement_point =
        event.common.world_ptr->gameState().getBallPlacementPoint();
    std::vector<Robot> robots = event.common.world_ptr->friendlyTeam().getAllRobots();

    // see if the ball is at the placement destination
    if (placement_point.has_value())
    {
        return comparePoints(ball_pos, placement_point.value(),
                             PLACEMENT_DIST_THRESHOLD_METERS) &&
               event.common.world_ptr->ball().velocity().length() <
                   this->ai_config.ai_parameter_config()
                       .ball_is_kicked_m_per_s_threshold();
    }
    else
    {
        return true;
    }
}

bool BallPlacementPlayFSM::waitDone(const Update &event)
{
    Timestamp current_time = event.common.world_ptr->getMostRecentTimestamp();
    return (current_time - start_time) > Duration::fromSeconds(BALL_IS_PLACED_WAIT_S);
}

bool BallPlacementPlayFSM::retreatDone(const Update &event)
{
    Point ball_position = event.common.world_ptr->ball().position();
    return distance(ball_position, event.common.world_ptr->friendlyTeam()
                                       .getNearestRobot(ball_position)
                                       ->position()) > RETREAT_DISTANCE_METERS;
}

std::pair<Angle, Point> BallPlacementPlayFSM::calculateWallPickOffLocation(
    const Point &ball_pos, const Rectangle &field_boundary, const double max_dist)
{
    Angle facing_angle;
    Point backoff_point;
    bool near_positive_y_boundary = (field_boundary.yMax() - ball_pos.y()) < max_dist;
    bool near_negative_y_boundary = (ball_pos.y() - field_boundary.yMin()) < max_dist;
    bool near_positive_x_boundary = (field_boundary.xMax() - ball_pos.x()) < max_dist;
    bool near_negative_x_boundary = (ball_pos.x() - field_boundary.xMin()) < max_dist;
    if (near_positive_y_boundary && near_positive_x_boundary)  // top right corner
    {
        facing_angle  = Angle::fromDegrees(45);
        backoff_point = field_boundary.posXPosYCorner() -
                        Vector::createFromAngle(facing_angle)
                            .normalize(BACK_AWAY_FROM_CORNER_EXTRA_M);
    }
    else if (near_positive_y_boundary && near_negative_x_boundary)  // top left corner
    {
        facing_angle  = Angle::fromDegrees(135);
        backoff_point = field_boundary.negXPosYCorner() -
                        Vector::createFromAngle(facing_angle)
                            .normalize(BACK_AWAY_FROM_CORNER_EXTRA_M);
    }
    else if (near_negative_y_boundary && near_positive_x_boundary)  // bottom right corner
    {
        facing_angle  = Angle::fromDegrees(-45);
        backoff_point = field_boundary.posXNegYCorner() -
                        Vector::createFromAngle(facing_angle)
                            .normalize(BACK_AWAY_FROM_CORNER_EXTRA_M);
    }
    else if (near_negative_y_boundary && near_negative_x_boundary)  // bottom left corner
    {
        facing_angle  = Angle::fromDegrees(-135);
        backoff_point = field_boundary.negXNegYCorner() -
                        Vector::createFromAngle(facing_angle)
                            .normalize(BACK_AWAY_FROM_CORNER_EXTRA_M);
    }
    else if (near_positive_y_boundary)
    {
        facing_angle  = Angle::fromDegrees(90);
        backoff_point = Point(ball_pos.x(), field_boundary.yMax());
    }
    else if (near_positive_x_boundary)
    {
        facing_angle  = Angle::fromDegrees(0);
        backoff_point = Point(field_boundary.xMax(), ball_pos.y());
    }
    else if (near_negative_y_boundary)
    {
        facing_angle  = Angle::fromDegrees(-90);
        backoff_point = Point(ball_pos.x(), field_boundary.yMin());
    }
    else if (near_negative_x_boundary)
    {
        facing_angle  = Angle::fromDegrees(180);
        backoff_point = Point(field_boundary.xMin(), ball_pos.y());
    }
    return std::make_pair(facing_angle, backoff_point);
}

void BallPlacementPlayFSM::setupMoveTactics(const Update &event)
{
    // assign all but one of the robots to line up away from the ball placing robot
    int num_move_tactics = event.common.num_tactics - 1;

    if (num_move_tactics <= 0)
    {
        return;
    }

    move_tactics =
        std::vector<std::shared_ptr<BallPlacementMoveTactic>>(num_move_tactics);
    std::generate(move_tactics.begin(), move_tactics.end(),
                  [this]() { return std::make_shared<BallPlacementMoveTactic>(); });

    // non goalie and non ball placing robots line up along a line just outside the
    // friendly defense area to wait for ball placement to finish
    Vector waiting_line_vector =
        event.common.world_ptr->field().friendlyDefenseArea().posXPosYCorner() -
        event.common.world_ptr->field().friendlyDefenseArea().posXNegYCorner();
    Point waiting_line_start_point =
        event.common.world_ptr->field().friendlyDefenseArea().posXNegYCorner() +
        Vector(ROBOT_MAX_RADIUS_METERS * 3,
               0);  // Path planner can slow down when pathing through objects - buffer
    // zone of radius x 3 should help

    for (unsigned int i = 0; i < move_tactics.size(); i++)
    {
        Point waiting_destination =
            waiting_line_start_point +
            waiting_line_vector.normalize(waiting_line_vector.length() * i /
                                          static_cast<double>(move_tactics.size()));
        move_tactics.at(i)->updateControlParams(
            waiting_destination, Angle::zero(),
            TbotsProto::MaxAllowedSpeedMode::PHYSICAL_LIMIT,
            TbotsProto::ObstacleAvoidanceMode::SAFE);
    }
}<|MERGE_RESOLUTION|>--- conflicted
+++ resolved
@@ -100,13 +100,8 @@
         align_placement_tactic->updateControlParams(
             setup_point, setup_angle, TbotsProto::DribblerMode::OFF,
             TbotsProto::BallCollisionType::AVOID, {AutoChipOrKickMode::OFF, 0},
-<<<<<<< HEAD
             TbotsProto::MaxAllowedSpeedMode::STOP_COMMAND,
-            TbotsProto::ObstacleAvoidanceMode::SAFE, 0.0);
-=======
-            TbotsProto::MaxAllowedSpeedMode::PHYSICAL_LIMIT,
             TbotsProto::ObstacleAvoidanceMode::SAFE);
->>>>>>> c8a1b5a4
 
         tactics_to_run[0].emplace_back(align_placement_tactic);
 
@@ -236,13 +231,8 @@
         retreat_tactic->updateControlParams(
             retreat_position, final_orientation, TbotsProto::DribblerMode::OFF,
             TbotsProto::BallCollisionType::AVOID, {AutoChipOrKickMode::OFF, 0},
-<<<<<<< HEAD
             TbotsProto::MaxAllowedSpeedMode::BALL_PLACEMENT_RETREAT,
-            TbotsProto::ObstacleAvoidanceMode::SAFE, 0.0);
-=======
-            TbotsProto::MaxAllowedSpeedMode::PHYSICAL_LIMIT,
             TbotsProto::ObstacleAvoidanceMode::SAFE);
->>>>>>> c8a1b5a4
         tactics_to_run[0].emplace_back(retreat_tactic);
 
         event.common.set_tactics(tactics_to_run);
