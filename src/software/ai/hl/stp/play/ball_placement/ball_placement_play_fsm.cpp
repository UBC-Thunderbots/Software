--- conflicted
+++ resolved
@@ -1,18 +1,10 @@
 #include "software/ai/hl/stp/play/ball_placement/ball_placement_play_fsm.h"
 
-<<<<<<< HEAD
-BallPlacementPlayFSM::BallPlacementPlayFSM(TbotsProto::AiConfig ai_config)
-    : ai_config(ai_config),
-      align_wall_tactic(std::make_shared<BallPlacementMoveTactic>()),
-      pickoff_wall_tactic(std::make_shared<BallPlacementDribbleTactic>(ai_config)),
-      place_ball_tactic(std::make_shared<BallPlacementDribbleTactic>(ai_config)),
-=======
 BallPlacementPlayFSM::BallPlacementPlayFSM(std::shared_ptr<Strategy> strategy)
     : strategy(strategy),
       align_wall_tactic(std::make_shared<BallPlacementMoveTactic>()),
       pickoff_wall_tactic(std::make_shared<BallPlacementDribbleTactic>(strategy)),
       place_ball_tactic(std::make_shared<BallPlacementDribbleTactic>(strategy)),
->>>>>>> 6ef9cf2a
       align_placement_tactic(std::make_shared<BallPlacementMoveTactic>()),
       retreat_tactic(std::make_shared<MoveTactic>()),
       wait_tactic(std::make_shared<MoveTactic>()),
@@ -73,11 +65,6 @@
                              move_tactics.end());
 
     pickoff_wall_tactic->updateControlParams(
-<<<<<<< HEAD
-        pickoff_destination, pickoff_final_orientation, true,
-        TbotsProto::MaxAllowedSpeedMode::BALL_PLACEMENT_WALL_DRIBBLE,
-        TbotsProto::MaxAllowedSpeedMode::BALL_PLACEMENT_WALL_DRIBBLE);
-=======
         {.dribble_destination       = pickoff_destination,
          .final_dribble_orientation = pickoff_final_orientation,
          .excessive_dribbling_mode  = TbotsProto::ExcessiveDribblingMode::LOSE_BALL,
@@ -85,7 +72,6 @@
              TbotsProto::MaxAllowedSpeedMode::BALL_PLACEMENT_WALL_DRIBBLE,
          .max_speed_get_possession =
              TbotsProto::MaxAllowedSpeedMode::BALL_PLACEMENT_WALL_DRIBBLE});
->>>>>>> 6ef9cf2a
 
     tactics_to_run[0].emplace_back(pickoff_wall_tactic);
 
@@ -165,15 +151,10 @@
 
     // setup ball placement tactic for ball placing robot
     place_ball_tactic->updateControlParams(
-<<<<<<< HEAD
-        event.common.world_ptr->gameState().getBallPlacementPoint(), final_angle, true,
-        TbotsProto::MaxAllowedSpeedMode::DRIBBLE);
-=======
         {.dribble_destination =
              event.common.world_ptr->gameState().getBallPlacementPoint(),
          .final_dribble_orientation = final_angle,
          .excessive_dribbling_mode  = TbotsProto::ExcessiveDribblingMode::ALLOWED});
->>>>>>> 6ef9cf2a
     tactics_to_run[0].emplace_back(place_ball_tactic);
 
     event.common.set_tactics(tactics_to_run);
