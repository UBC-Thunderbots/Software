--- conflicted
+++ resolved
@@ -12,11 +12,7 @@
 
 class StopPlayTest : public SimulatedPlayTestFixture
 {
-<<<<<<< HEAD
-   public:
-=======
    protected:
->>>>>>> fe472d82
     StopPlayTest() : stop_play_rules(initStopPlayRules()) {}
 
     std::vector<ValidationFunction> stop_play_rules;
@@ -40,81 +36,49 @@
     {
         SimulatedPlayTestFixture::SetUp();
         setFriendlyGoalie(0);
-<<<<<<< HEAD
-        addEnemyRobots(TestUtil::createStationaryRobotStatesWithId(
-            {Point(1, 0), Point(1, 2.5), Point(1, -2.5), field().enemyGoalCenter(),
-             field().enemyDefenseArea().negXNegYCorner(),
-             field().enemyDefenseArea().negXPosYCorner()}));
-=======
->>>>>>> fe472d82
         setEnemyGoalie(0);
         setAIPlay(TYPENAME(StopPlay));
         setRefereeCommand(RefereeCommand::STOP, RefereeCommand::STOP);
     }
-<<<<<<< HEAD
-=======
     Field field = Field::createSSLDivisionBField();
     std::vector<RobotStateWithId> enemy_robots =
         TestUtil::createStationaryRobotStatesWithId(
             {Point(1, 0), Point(1, 2.5), Point(1, -2.5), field.enemyGoalCenter(),
              field.enemyDefenseArea().negXNegYCorner(),
              field.enemyDefenseArea().negXPosYCorner()});
->>>>>>> fe472d82
 };
 
 // TODO: (#1948) fix warning message "No intent set for this tactic: MoveTactic"
 TEST_F(StopPlayTest, test_stop_play_ball_at_centre_robots_spread_out)
 {
-<<<<<<< HEAD
-    setBallState(BallState(Point(0, 0), Vector(0, 0)));
-    addFriendlyRobots(TestUtil::createStationaryRobotStatesWithId(
-        {Point(-4, 0), Point(-0.3, 0), Point(0.3, 0), Point(0, 0.3), Point(-3, -1.5),
-         Point(4.6, -3.1)}));
-=======
     BallState ball_state(Point(0, 0), Vector(0, 0));
     auto friendly_robots = TestUtil::createStationaryRobotStatesWithId(
         {Point(-4, 0), Point(-0.3, 0), Point(0.3, 0), Point(0, 0.3), Point(-3, -1.5),
          Point(4.6, -3.1)});
->>>>>>> fe472d82
 
     std::vector<ValidationFunction> terminating_validation_functions = {};
     std::vector<ValidationFunction> non_terminating_validation_functions =
         stop_play_rules;
 
-<<<<<<< HEAD
-    runTest(terminating_validation_functions, non_terminating_validation_functions,
-=======
     runTest(field, ball_state, friendly_robots, enemy_robots,
             terminating_validation_functions, non_terminating_validation_functions,
->>>>>>> fe472d82
             Duration::fromSeconds(10));
 }
 
 // TODO: (#1948) fix warning message "No intent set for this tactic: MoveTactic"
 TEST_F(StopPlayTest, test_stop_play_friendly_half_robots_spread_out)
 {
-<<<<<<< HEAD
-    setBallState(BallState(Point(-1, 0), Vector(0, 0)));
-    addFriendlyRobots(TestUtil::createStationaryRobotStatesWithId(
-        {Point(-4, 0), Point(-2.3, 0), Point(-1.7, 0), Point(-2, 0.3), Point(-3, -1.5),
-         Point(4.6, -3.1)}));
-=======
     BallState ball_state(Point(-1, 0), Vector(0, 0));
     auto friendly_robots = TestUtil::createStationaryRobotStatesWithId(
         {Point(-4, 0), Point(-2.3, 0), Point(-1.7, 0), Point(-2, 0.3), Point(-3, -1.5),
          Point(4.6, -3.1)});
->>>>>>> fe472d82
 
     std::vector<ValidationFunction> terminating_validation_functions = {};
     std::vector<ValidationFunction> non_terminating_validation_functions =
         stop_play_rules;
 
-<<<<<<< HEAD
-    runTest(terminating_validation_functions, non_terminating_validation_functions,
-=======
     runTest(field, ball_state, friendly_robots, enemy_robots,
             terminating_validation_functions, non_terminating_validation_functions,
->>>>>>> fe472d82
             Duration::fromSeconds(10));
 }
 
@@ -122,138 +86,83 @@
 // improve robot positioning
 TEST_F(StopPlayTest, test_stop_play_friendly_half_corner_robots_close_together)
 {
-<<<<<<< HEAD
-    setBallState(BallState(Point(-4, -2.5), Vector(0, 0)));
-    addFriendlyRobots(TestUtil::createStationaryRobotStatesWithId(
-        {Point(-3, -2.5), Point(-4, -2), Point(-2, -2.5), Point(-3, -2), Point(-3.5, -2),
-         Point(-3, -1)}));
-=======
     BallState ball_state(Point(-4, -2.5), Vector(0, 0));
     auto friendly_robots = TestUtil::createStationaryRobotStatesWithId(
         {Point(-3, -2.5), Point(-4, -2), Point(-2, -2.5), Point(-3, -2), Point(-3.5, -2),
          Point(-3, -1)});
->>>>>>> fe472d82
 
     std::vector<ValidationFunction> terminating_validation_functions = {};
     std::vector<ValidationFunction> non_terminating_validation_functions =
         stop_play_rules;
 
-<<<<<<< HEAD
-    runTest(terminating_validation_functions, non_terminating_validation_functions,
-=======
     runTest(field, ball_state, friendly_robots, enemy_robots,
             terminating_validation_functions, non_terminating_validation_functions,
->>>>>>> fe472d82
             Duration::fromSeconds(10));
 }
 
 TEST_F(StopPlayTest, test_stop_play_enemy_half_robots_spread_out)
 {
-<<<<<<< HEAD
-    setBallState(BallState(Point(2, 0), Vector(0, 0)));
-    addFriendlyRobots(TestUtil::createStationaryRobotStatesWithId(
-        {Point(-4, 0), Point(1.7, 0), Point(2.3, 0), Point(2, 0.3), Point(-3, -1.5),
-         Point(3, -3)}));
-=======
     BallState ball_state(Point(2, 0), Vector(0, 0));
     auto friendly_robots = TestUtil::createStationaryRobotStatesWithId(
         {Point(-4, 0), Point(1.7, 0), Point(2.3, 0), Point(2, 0.3), Point(-3, -1.5),
          Point(3, -3)});
->>>>>>> fe472d82
 
     std::vector<ValidationFunction> terminating_validation_functions = {};
     std::vector<ValidationFunction> non_terminating_validation_functions =
         stop_play_rules;
 
-<<<<<<< HEAD
-    runTest(terminating_validation_functions, non_terminating_validation_functions,
-=======
     runTest(field, ball_state, friendly_robots, enemy_robots,
             terminating_validation_functions, non_terminating_validation_functions,
->>>>>>> fe472d82
             Duration::fromSeconds(10));
 }
 
 // TODO: (#1948) fix warning message "Navigator's path manager could not find a path"
 TEST_F(StopPlayTest, test_stop_play_enemy_half_corner_robots_close_together)
 {
-<<<<<<< HEAD
-    setBallState(BallState(Point(4, -2.5), Vector(0, 0)));
-    addFriendlyRobots(TestUtil::createStationaryRobotStatesWithId(
-        {Point(2, -2.5), Point(4, -1), Point(3, -2.5), Point(3, -2), Point(3.5, -2),
-         Point(3, -1)}));
-=======
     BallState ball_state(Point(4, -2.5), Vector(0, 0));
     auto friendly_robots = TestUtil::createStationaryRobotStatesWithId(
         {Point(2, -2.5), Point(4, -1), Point(3, -2.5), Point(3, -2), Point(3.5, -2),
          Point(3, -1)});
->>>>>>> fe472d82
 
     std::vector<ValidationFunction> terminating_validation_functions = {};
     std::vector<ValidationFunction> non_terminating_validation_functions =
         stop_play_rules;
 
-<<<<<<< HEAD
-    runTest(terminating_validation_functions, non_terminating_validation_functions,
-=======
     runTest(field, ball_state, friendly_robots, enemy_robots,
             terminating_validation_functions, non_terminating_validation_functions,
->>>>>>> fe472d82
             Duration::fromSeconds(10));
 }
 
 TEST_F(StopPlayTest, test_stop_play_centre_robots_close_together)
 {
-<<<<<<< HEAD
-    setBallState(BallState(Point(0, 0), Vector(0, 0)));
-    addFriendlyRobots(TestUtil::createStationaryRobotStatesWithId(
-        {Point(-2, 0), Point(0, 0.3), Point(0.3, 0), Point(0, -0.3), Point(-0.3, 0),
-         Point(0.2, 0.2)}));
-=======
     BallState ball_state(Point(0, 0), Vector(0, 0));
     auto friendly_robots = TestUtil::createStationaryRobotStatesWithId(
         {Point(-2, 0), Point(0, 0.3), Point(0.3, 0), Point(0, -0.3), Point(-0.3, 0),
          Point(0.2, 0.2)});
->>>>>>> fe472d82
 
     std::vector<ValidationFunction> terminating_validation_functions = {};
     std::vector<ValidationFunction> non_terminating_validation_functions =
         stop_play_rules;
 
-<<<<<<< HEAD
-    runTest(terminating_validation_functions, non_terminating_validation_functions,
-=======
     runTest(field, ball_state, friendly_robots, enemy_robots,
             terminating_validation_functions, non_terminating_validation_functions,
->>>>>>> fe472d82
             Duration::fromSeconds(10));
 }
 
 // TODO: #1948 fix warning message "Navigator's path manager could not find a path"
 TEST_F(StopPlayTest, test_stop_play_ball_in_front_of_enemy_defense_area)
 {
-<<<<<<< HEAD
-    setBallState(BallState(Point(3, 0), Vector(0, 0)));
-    addFriendlyRobots(TestUtil::createStationaryRobotStatesWithId(
-        {Point(-4.5, 2), Point(0, 0.3), Point(0.3, 0), Point(0, -0.3), Point(-0.3, 0),
-         Point(0.2, 0.2)}));
-=======
     BallState ball_state(Point(3, 0), Vector(0, 0));
     auto friendly_robots = TestUtil::createStationaryRobotStatesWithId(
         {Point(-4.5, 2), Point(0, 0.3), Point(0.3, 0), Point(0, -0.3), Point(-0.3, 0),
          Point(0.2, 0.2)});
->>>>>>> fe472d82
 
     std::vector<ValidationFunction> terminating_validation_functions = {};
     std::vector<ValidationFunction> non_terminating_validation_functions =
         stop_play_rules;
 
-<<<<<<< HEAD
-    runTest(terminating_validation_functions, non_terminating_validation_functions,
-=======
     runTest(field, ball_state, friendly_robots, enemy_robots,
             terminating_validation_functions, non_terminating_validation_functions,
->>>>>>> fe472d82
             Duration::fromSeconds(10));
 }
 
@@ -263,27 +172,16 @@
 // This test produced the warning, "Navigator's path manager could not find a path"
 TEST_F(StopPlayTest, DISABLED_test_stop_play_ball_in_front_of_friendly_defense_area)
 {
-<<<<<<< HEAD
-    setBallState(BallState(Point(-3, 0), Vector(0, 0)));
-    addFriendlyRobots(TestUtil::createStationaryRobotStatesWithId(
-        {Point(-4.5, 2), Point(0, 3), Point(-1, -1), Point(0, 0), Point(-1, 0),
-         Point(2, 2)}));
-=======
     BallState ball_state(Point(-3, 0), Vector(0, 0));
     auto friendly_robots = TestUtil::createStationaryRobotStatesWithId(
         {Point(-4.5, 2), Point(0, 3), Point(-1, -1), Point(0, 0), Point(-1, 0),
          Point(2, 2)});
->>>>>>> fe472d82
 
     std::vector<ValidationFunction> terminating_validation_functions = {};
     std::vector<ValidationFunction> non_terminating_validation_functions =
         stop_play_rules;
 
-<<<<<<< HEAD
-    runTest(terminating_validation_functions, non_terminating_validation_functions,
-=======
     runTest(field, ball_state, friendly_robots, enemy_robots,
             terminating_validation_functions, non_terminating_validation_functions,
->>>>>>> fe472d82
             Duration::fromSeconds(10));
 }