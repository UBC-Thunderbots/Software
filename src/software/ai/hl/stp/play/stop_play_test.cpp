#include "software/ai/hl/stp/play/stop_play.h"

#include <gtest/gtest.h>

#include "software/simulated_tests/non_terminating_validation_functions/robots_avoid_ball_validation.h"
#include "software/simulated_tests/non_terminating_validation_functions/robots_slow_down_validation.h"
#include "software/simulated_tests/simulated_play_test_fixture.h"
#include "software/simulated_tests/validation/validation_function.h"
#include "software/test_util/test_util.h"
#include "software/time/duration.h"
#include "software/world/world.h"

class StopPlayTest : public SimulatedPlayTestFixture
{
   public:
    StopPlayTest() : stop_play_rules(initStopPlayRules()) {}

    std::vector<ValidationFunction> stop_play_rules;


    std::vector<ValidationFunction> initStopPlayRules()
    {
        return {
            [](std::shared_ptr<World> world_ptr, ValidationCoroutine::push_type& yield) {
                // Wait 2 seconds for robots that start too close to the ball to move away
                if (world_ptr->getMostRecentTimestamp() > Timestamp::fromSeconds(2))
                {
                    // TODO: (#1882) implement robots slow down for stop play
                    // robotsSlowDown(1.5, world_ptr, yield);
                    robotsAvoidBall(0.5, world_ptr, yield);
                }
<<<<<<< HEAD
=======
                // TODO: (#1882) implement robots slow down for stop play
                // robotsSlowDown(1.5, world_ptr, yield);
                robotsAvoidBall(0.5, {}, world_ptr, yield);
>>>>>>> 93427f7c
            }};
    }

    void SetUp() override
    {
        SimulatedPlayTestFixture::SetUp();
        setFriendlyGoalie(0);
        addEnemyRobots(TestUtil::createStationaryRobotStatesWithId(
            {Point(1, 0), Point(1, 2.5), Point(1, -2.5), field().enemyGoalCenter(),
             field().enemyDefenseArea().negXNegYCorner(),
             field().enemyDefenseArea().negXPosYCorner()}));
        setEnemyGoalie(0);
        setAIPlay(TYPENAME(StopPlay));
        setRefereeCommand(RefereeCommand::STOP, RefereeCommand::STOP);
    }
};

// TODO: (#1948) fix warning message "No intent set for this tactic: MoveTactic"
TEST_F(StopPlayTest, test_stop_play_ball_at_centre_robots_spread_out)
{
    setBallState(BallState(Point(0, 0), Vector(0, 0)));
    addFriendlyRobots(TestUtil::createStationaryRobotStatesWithId(
        {Point(-4, 0), Point(-0.3, 0), Point(0.3, 0), Point(0, 0.3), Point(-3, -1.5),
         Point(4.6, -3.1)}));

    std::vector<ValidationFunction> terminating_validation_functions = {};
    std::vector<ValidationFunction> non_terminating_validation_functions =
        stop_play_rules;

    runTest(terminating_validation_functions, non_terminating_validation_functions,
            Duration::fromSeconds(10));
}

// TODO: (#1948) fix warning message "No intent set for this tactic: MoveTactic"
TEST_F(StopPlayTest, test_stop_play_friendly_half_robots_spread_out)
{
    setBallState(BallState(Point(-1, 0), Vector(0, 0)));
    addFriendlyRobots(TestUtil::createStationaryRobotStatesWithId(
        {Point(-4, 0), Point(-2.3, 0), Point(-1.7, 0), Point(-2, 0.3), Point(-3, -1.5),
         Point(4.6, -3.1)}));

    std::vector<ValidationFunction> terminating_validation_functions = {};
    std::vector<ValidationFunction> non_terminating_validation_functions =
        stop_play_rules;

    runTest(terminating_validation_functions, non_terminating_validation_functions,
            Duration::fromSeconds(10));
}

// TODO: (#1948) fix warning message "Navigator's path manager could not find a path" and
// improve robot positioning
TEST_F(StopPlayTest, test_stop_play_friendly_half_corner_robots_close_together)
{
    setBallState(BallState(Point(-4, -2.5), Vector(0, 0)));
    addFriendlyRobots(TestUtil::createStationaryRobotStatesWithId(
        {Point(-3, -2.5), Point(-4, -2), Point(-2, -2.5), Point(-3, -2), Point(-3.5, -2),
         Point(-3, -1)}));

    std::vector<ValidationFunction> terminating_validation_functions = {};
    std::vector<ValidationFunction> non_terminating_validation_functions =
        stop_play_rules;

    runTest(terminating_validation_functions, non_terminating_validation_functions,
            Duration::fromSeconds(10));
}

TEST_F(StopPlayTest, test_stop_play_enemy_half_robots_spread_out)
{
    setBallState(BallState(Point(2, 0), Vector(0, 0)));
    addFriendlyRobots(TestUtil::createStationaryRobotStatesWithId(
        {Point(-4, 0), Point(1.7, 0), Point(2.3, 0), Point(2, 0.3), Point(-3, -1.5),
         Point(3, -3)}));

    std::vector<ValidationFunction> terminating_validation_functions = {};
    std::vector<ValidationFunction> non_terminating_validation_functions =
        stop_play_rules;

    runTest(terminating_validation_functions, non_terminating_validation_functions,
            Duration::fromSeconds(10));
}

// TODO: (#1948) fix warning message "Navigator's path manager could not find a path"
TEST_F(StopPlayTest, test_stop_play_enemy_half_corner_robots_close_together)
{
    setBallState(BallState(Point(4, -2.5), Vector(0, 0)));
    addFriendlyRobots(TestUtil::createStationaryRobotStatesWithId(
        {Point(2, -2.5), Point(4, -1), Point(3, -2.5), Point(3, -2), Point(3.5, -2),
         Point(3, -1)}));

    std::vector<ValidationFunction> terminating_validation_functions = {};
    std::vector<ValidationFunction> non_terminating_validation_functions =
        stop_play_rules;

    runTest(terminating_validation_functions, non_terminating_validation_functions,
            Duration::fromSeconds(10));
}

TEST_F(StopPlayTest, test_stop_play_centre_robots_close_together)
{
    setBallState(BallState(Point(0, 0), Vector(0, 0)));
    addFriendlyRobots(TestUtil::createStationaryRobotStatesWithId(
        {Point(-2, 0), Point(0, 0.3), Point(0.3, 0), Point(0, -0.3), Point(-0.3, 0),
         Point(0.2, 0.2)}));

    std::vector<ValidationFunction> terminating_validation_functions = {};
    std::vector<ValidationFunction> non_terminating_validation_functions =
        stop_play_rules;

    runTest(terminating_validation_functions, non_terminating_validation_functions,
            Duration::fromSeconds(10));
}

// TODO: #1948 fix warning message "Navigator's path manager could not find a path"
TEST_F(StopPlayTest, test_stop_play_ball_in_front_of_enemy_defense_area)
{
    setBallState(BallState(Point(3, 0), Vector(0, 0)));
    addFriendlyRobots(TestUtil::createStationaryRobotStatesWithId(
        {Point(-4.5, 2), Point(0, 0.3), Point(0.3, 0), Point(0, -0.3), Point(-0.3, 0),
         Point(0.2, 0.2)}));

    std::vector<ValidationFunction> terminating_validation_functions = {};
    std::vector<ValidationFunction> non_terminating_validation_functions =
        stop_play_rules;

    runTest(terminating_validation_functions, non_terminating_validation_functions,
            Duration::fromSeconds(10));
}

// TODO: (#1948) Re-enable test once bug is fixed, fix warning and robot positioning
// This test is disabled due to a bug that causes Robot 2 to move too close to the ball.
// Robots' positioning was not good, two robots were on the wrong side of the ball.
// This test produced the warning, "Navigator's path manager could not find a path"
TEST_F(StopPlayTest, DISABLED_test_stop_play_ball_in_front_of_friendly_defense_area)
{
    setBallState(BallState(Point(-3, 0), Vector(0, 0)));
    addFriendlyRobots(TestUtil::createStationaryRobotStatesWithId(
        {Point(-4.5, 2), Point(0, 3), Point(-1, -1), Point(0, 0), Point(-1, 0),
         Point(2, 2)}));

    std::vector<ValidationFunction> terminating_validation_functions = {};
    std::vector<ValidationFunction> non_terminating_validation_functions =
        stop_play_rules;

    runTest(terminating_validation_functions, non_terminating_validation_functions,
            Duration::fromSeconds(10));
}<|MERGE_RESOLUTION|>--- conflicted
+++ resolved
@@ -29,12 +29,9 @@
                     // robotsSlowDown(1.5, world_ptr, yield);
                     robotsAvoidBall(0.5, world_ptr, yield);
                 }
-<<<<<<< HEAD
-=======
                 // TODO: (#1882) implement robots slow down for stop play
                 // robotsSlowDown(1.5, world_ptr, yield);
                 robotsAvoidBall(0.5, {}, world_ptr, yield);
->>>>>>> 93427f7c
             }};
     }
 
