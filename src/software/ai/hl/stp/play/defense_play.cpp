--- conflicted
+++ resolved
@@ -39,41 +39,10 @@
 void DefensePlay::getNextTactics(TacticCoroutine::push_type &yield)
 {
     bool enemy_team_can_pass =
-        Util::DynamicParameters::EnemyCapability::enemy_team_can_pass.value();
+        Util::DynamicParameters->getEnemyCapabilityConfig()->EnemyTeamCanPass->value();
 
     auto goalie_tactic = std::make_shared<GoalieTactic>(
         world.ball(), world.field(), world.friendlyTeam(), world.enemyTeam());
-<<<<<<< HEAD
-    // TODO: Robot to try steal the ball from most threatening enemy
-    std::vector<std::shared_ptr<ShadowEnemyTactic>> shadow_enemy_tactics = {
-        std::make_shared<ShadowEnemyTactic>(
-            world.field(), world.friendlyTeam(), world.enemyTeam(), true, world.ball(),
-            Util::DynamicParameters->getDefenseShadowEnemyTacticConfig()
-                ->BallStealSpeed()
-                ->value(),
-            Util::DynamicParameters->getEnemyCapabilityConfig()
-                ->EnemyTeamCanPass()
-                ->value(),
-            true),
-        std::make_shared<ShadowEnemyTactic>(
-            world.field(), world.friendlyTeam(), world.enemyTeam(), true, world.ball(),
-            Util::DynamicParameters->getDefenseShadowEnemyTacticConfig()
-                ->BallStealSpeed()
-                ->value(),
-            Util::DynamicParameters->getEnemyCapabilityConfig()
-                ->EnemyTeamCanPass()
-                ->value(),
-            true),
-        std::make_shared<ShadowEnemyTactic>(
-            world.field(), world.friendlyTeam(), world.enemyTeam(), true, world.ball(),
-            Util::DynamicParameters->getDefenseShadowEnemyTacticConfig()
-                ->BallStealSpeed()
-                ->value(),
-            Util::DynamicParameters->getEnemyCapabilityConfig()
-                ->EnemyTeamCanPass()
-                ->value(),
-            true)};
-=======
     auto grab_ball_tactic  = std::make_shared<GrabBallTactic>(world.field(), world.ball(),
                                                              world.enemyTeam(), true);
     auto shoot_goal_tactic = std::make_shared<ShootGoalTactic>(
@@ -89,7 +58,6 @@
                                             world.enemyTeam(), true, world.ball(), 0.5,
                                             enemy_team_can_pass);
 
->>>>>>> c1b33ff4
 
     std::array<std::shared_ptr<CreaseDefenderTactic>, 2> crease_defender_tactics = {
         std::make_shared<CreaseDefenderTactic>(world.field(), world.ball(),
