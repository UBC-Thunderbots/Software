#include "software/ai/hl/stp/play/shoot_or_pass_play.h"

#include "shared/constants.h"
#include "shared/parameter/cpp_dynamic_parameters.h"
#include "software/ai/evaluation/calc_best_shot.h"
#include "software/ai/evaluation/possession.h"
<<<<<<< HEAD
#include "software/ai/hl/stp/tactic/cherry_pick_tactic.h"
=======
>>>>>>> fe472d82
#include "software/ai/hl/stp/tactic/move/move_tactic.h"
#include "software/ai/hl/stp/tactic/passer/passer_tactic.h"
#include "software/ai/hl/stp/tactic/receiver_tactic.h"
#include "software/ai/hl/stp/tactic/shoot_goal_tactic.h"
#include "software/ai/passing/eighteen_zone_pitch_division.h"
#include "software/ai/passing/pass_generator.h"
#include "software/geom/algorithms/contains.h"
#include "software/logger/logger.h"
#include "software/util/design_patterns/generic_factory.h"

using Zones = std::unordered_set<EighteenZoneId>;

<<<<<<< HEAD
ShootOrPassPlay::ShootOrPassPlay(std::shared_ptr<const PlayConfig> config) : Play(config)
=======
ShootOrPassPlay::ShootOrPassPlay(std::shared_ptr<const PlayConfig> config)
    : Play(config, true)
>>>>>>> fe472d82
{
}

bool ShootOrPassPlay::isApplicable(const World &world) const
{
    return world.gameState().isPlaying() &&
           (world.getTeamWithPossession() == TeamSide::FRIENDLY);
}

bool ShootOrPassPlay::invariantHolds(const World &world) const
{
    return world.gameState().isPlaying() &&
           (world.getTeamWithPossession() == TeamSide::FRIENDLY);
}


void ShootOrPassPlay::getNextTactics(TacticCoroutine::push_type &yield,
                                     const World &world)
{
    /**
     * There are two main stages to this Play:
     * 1. Shoot while optimizing passes
     *  - In this stage we try our best to shoot, while also optimizing passes
     *  - Two robots move up to cherry-pick, two stay back as defenders, one is the
     *    shooter/potential passer
     * 2. If we could not shoot, perform the best pass we currently know about
     *  - In this stage the shooter should be re-assigned to be a passer, one of
     *    the cherry-pick tactics should be re-assigned to be a receiver, and the
     *    two defenders continue to defend
     */

<<<<<<< HEAD
    // Setup the goalie and crease defenders
    auto goalie_tactic =
        std::make_shared<GoalieTactic>(play_config->getGoalieTacticConfig());
=======
    // Setup crease defenders
>>>>>>> fe472d82
    std::array<std::shared_ptr<CreaseDefenderTactic>, 2> crease_defender_tactics = {
        std::make_shared<CreaseDefenderTactic>(
            play_config->getRobotNavigationObstacleConfig()),
        std::make_shared<CreaseDefenderTactic>(
            play_config->getRobotNavigationObstacleConfig()),
    };

    // Have a robot keep trying to take a shot
    Angle min_open_angle_for_shot = Angle::fromDegrees(
        play_config->getShootOrPassPlayConfig()->getMinOpenAngleForShotDeg()->value());

    auto shoot_tactic = std::make_shared<ShootGoalTactic>(
        world.field(), world.friendlyTeam(), world.enemyTeam(), world.ball(),
        min_open_angle_for_shot, std::nullopt, false,
        play_config->getShootGoalTacticConfig());

    auto pitch_division =
        std::make_shared<const EighteenZonePitchDivision>(world.field());

    PassGenerator<EighteenZoneId> pass_generator(pitch_division,
                                                 play_config->getPassingConfig());

    PassWithRating best_pass_and_score_so_far = attemptToShootWhileLookingForAPass(
        yield, crease_defender_tactics, shoot_tactic, world);

    // If the shoot tactic has not finished, then we need to pass, otherwise we are
    // done this play
    if (!shoot_tactic->done())
    {
        // Commit to a pass
        Pass pass = best_pass_and_score_so_far.pass;

        LOG(DEBUG) << "Committing to pass: " << best_pass_and_score_so_far.pass;
        LOG(DEBUG) << "Score of pass we committed to: "
                   << best_pass_and_score_so_far.rating;

        // Perform the pass and wait until the receiver is finished
        auto passer   = std::make_shared<PasserTactic>(pass);
        auto receiver = std::make_shared<ReceiverTactic>(
            world.field(), world.friendlyTeam(), world.enemyTeam(), pass, world.ball(),
            false);

        auto pass_eval = pass_generator.generatePassEvaluation(world);

        auto ranked_zones = pass_eval.rankZonesForReceiving(
            world, best_pass_and_score_so_far.pass.receiverPoint());
        Zones cherry_pick_region_1 = {ranked_zones[0]};
        Zones cherry_pick_region_2 = {ranked_zones[1]};

<<<<<<< HEAD
        auto cherry_pick_tactic_1 = std::make_shared<CherryPickTactic>(
            world, pass_eval.getBestPassInZones(cherry_pick_region_1).pass);
        auto cherry_pick_tactic_2 = std::make_shared<CherryPickTactic>(
            world, pass_eval.getBestPassInZones(cherry_pick_region_2).pass);
=======
        auto pass1 = pass_eval.getBestPassInZones(cherry_pick_region_1).pass;
        auto pass2 = pass_eval.getBestPassInZones(cherry_pick_region_2).pass;

        auto cherry_pick_tactic_1 = std::make_shared<MoveTactic>(false);
        auto cherry_pick_tactic_2 = std::make_shared<MoveTactic>(false);
>>>>>>> fe472d82

        do
        {
            passer->updateControlParams(pass);
            receiver->updateControlParams(pass);

            std::get<0>(crease_defender_tactics)
                ->updateControlParams(world.ball().position(),
                                      CreaseDefenderAlignment::LEFT);
            std::get<1>(crease_defender_tactics)
                ->updateControlParams(world.ball().position(),
                                      CreaseDefenderAlignment::RIGHT);
            if (!passer->done())
            {
<<<<<<< HEAD
                yield({{goalie_tactic, passer, receiver},
=======
                yield({{passer, receiver},
>>>>>>> fe472d82
                       {cherry_pick_tactic_1, std::get<0>(crease_defender_tactics),
                        std::get<1>(crease_defender_tactics)}});
            }
            else
            {
                cherry_pick_tactic_1->updateControlParams(
<<<<<<< HEAD
                    pass_eval.getBestPassInZones(cherry_pick_region_1).pass);
                cherry_pick_tactic_2->updateControlParams(
                    pass_eval.getBestPassInZones(cherry_pick_region_2).pass);

                yield({{goalie_tactic, receiver},
=======
                    pass1.receiverPoint(), pass1.receiverOrientation(), 0.0,
                    MaxAllowedSpeedMode::PHYSICAL_LIMIT);
                cherry_pick_tactic_2->updateControlParams(
                    pass2.receiverPoint(), pass2.receiverOrientation(), 0.0,
                    MaxAllowedSpeedMode::PHYSICAL_LIMIT);

                yield({{receiver},
>>>>>>> fe472d82
                       {cherry_pick_tactic_1, cherry_pick_tactic_2},
                       {std::get<0>(crease_defender_tactics),
                        std::get<1>(crease_defender_tactics)}});
            }
        } while (!receiver->done());
    }
    else
    {
        LOG(DEBUG) << "Took shot";
    }

    LOG(DEBUG) << "Finished";
}

PassWithRating ShootOrPassPlay::attemptToShootWhileLookingForAPass(
    TacticCoroutine::push_type &yield,
    std::array<std::shared_ptr<CreaseDefenderTactic>, 2> crease_defender_tactics,
    std::shared_ptr<ShootGoalTactic> shoot_tactic, const World &world)

{
    auto pitch_division =
        std::make_shared<const EighteenZonePitchDivision>(world.field());

    PassGenerator<EighteenZoneId> pass_generator(pitch_division,
                                                 play_config->getPassingConfig());

    auto pass_eval    = pass_generator.generatePassEvaluation(world);
    auto ranked_zones = pass_eval.rankZonesForReceiving(world, world.ball().position());
    Zones cherry_pick_region_1 = {ranked_zones[0]};
    Zones cherry_pick_region_2 = {ranked_zones[1]};

    PassWithRating best_pass_and_score_so_far = pass_eval.getBestPassOnField();

    // These two tactics will set robots to roam around the field, trying to put
    // themselves into a good position to receive a pass
<<<<<<< HEAD
    auto cherry_pick_tactic_1 = std::make_shared<CherryPickTactic>(
        world, pass_eval.getBestPassInZones(cherry_pick_region_1).pass);
    auto cherry_pick_tactic_2 = std::make_shared<CherryPickTactic>(
        world, pass_eval.getBestPassInZones(cherry_pick_region_2).pass);
=======
    auto cherry_pick_tactic_1 = std::make_shared<MoveTactic>(false);
    auto cherry_pick_tactic_2 = std::make_shared<MoveTactic>(false);
>>>>>>> fe472d82

    // Wait for a good pass by starting out only looking for "perfect" passes (with a
    // score of 1) and decreasing this threshold over time
    double min_pass_score_threshold        = 1.0;
    Timestamp pass_optimization_start_time = world.getMostRecentTimestamp();
    // This boolean indicates if we're ready to perform a pass
    bool ready_to_pass = false;

    double abs_min_pass_score =
        play_config->getShootOrPassPlayConfig()->getAbsMinPassScore()->value();
    double pass_score_ramp_down_duration =
        play_config->getShootOrPassPlayConfig()->getPassScoreRampDownDuration()->value();
    do
    {
        LOG(DEBUG) << "Best pass so far is: " << best_pass_and_score_so_far.pass;
        LOG(DEBUG) << "      with score of: " << best_pass_and_score_so_far.rating;

        std::get<0>(crease_defender_tactics)
            ->updateControlParams(world.ball().position(), CreaseDefenderAlignment::LEFT);
        std::get<1>(crease_defender_tactics)
            ->updateControlParams(world.ball().position(),
                                  CreaseDefenderAlignment::RIGHT);
<<<<<<< HEAD
        yield({{goalie_tactic},
               {shoot_tactic, cherry_pick_tactic_1, cherry_pick_tactic_2,
=======
        yield({{shoot_tactic, cherry_pick_tactic_1, cherry_pick_tactic_2,
>>>>>>> fe472d82
                std::get<0>(crease_defender_tactics),
                std::get<1>(crease_defender_tactics)}});

        pass_eval                  = pass_generator.generatePassEvaluation(world);
        best_pass_and_score_so_far = pass_eval.getBestPassOnField();
<<<<<<< HEAD

        cherry_pick_tactic_1->updateControlParams(
            pass_eval.getBestPassInZones(cherry_pick_region_1).pass);
        cherry_pick_tactic_2->updateControlParams(
            pass_eval.getBestPassInZones(cherry_pick_region_2).pass);
=======

        auto pass1 = pass_eval.getBestPassInZones(cherry_pick_region_1).pass;
        auto pass2 = pass_eval.getBestPassInZones(cherry_pick_region_2).pass;

        cherry_pick_tactic_1->updateControlParams(pass1.receiverPoint(),
                                                  pass1.receiverOrientation(), 0.0,
                                                  MaxAllowedSpeedMode::PHYSICAL_LIMIT);
        cherry_pick_tactic_2->updateControlParams(pass2.receiverPoint(),
                                                  pass2.receiverOrientation(), 0.0,
                                                  MaxAllowedSpeedMode::PHYSICAL_LIMIT);
>>>>>>> fe472d82

        // We're ready to pass if we have a robot assigned in the PassGenerator as the
        // passer and the PassGenerator has found a pass above our current threshold
        ready_to_pass = best_pass_and_score_so_far.rating > min_pass_score_threshold;

        // If we've assigned a robot as the passer in the PassGenerator, we lower
        // our threshold based on how long the PassGenerator as been running since
        // we set it
        Duration time_since_commit_stage_start =
            world.getMostRecentTimestamp() - pass_optimization_start_time;
        min_pass_score_threshold =
            1 - std::min(time_since_commit_stage_start.toSeconds() /
                             pass_score_ramp_down_duration,
                         1.0 - abs_min_pass_score);
    } while (!ready_to_pass || shoot_tactic->hasShotAvailable());
    return best_pass_and_score_so_far;
}

// Register this play in the genericFactory
static TGenericFactory<std::string, Play, ShootOrPassPlay, PlayConfig> factory;<|MERGE_RESOLUTION|>--- conflicted
+++ resolved
@@ -4,10 +4,6 @@
 #include "shared/parameter/cpp_dynamic_parameters.h"
 #include "software/ai/evaluation/calc_best_shot.h"
 #include "software/ai/evaluation/possession.h"
-<<<<<<< HEAD
-#include "software/ai/hl/stp/tactic/cherry_pick_tactic.h"
-=======
->>>>>>> fe472d82
 #include "software/ai/hl/stp/tactic/move/move_tactic.h"
 #include "software/ai/hl/stp/tactic/passer/passer_tactic.h"
 #include "software/ai/hl/stp/tactic/receiver_tactic.h"
@@ -20,12 +16,8 @@
 
 using Zones = std::unordered_set<EighteenZoneId>;
 
-<<<<<<< HEAD
-ShootOrPassPlay::ShootOrPassPlay(std::shared_ptr<const PlayConfig> config) : Play(config)
-=======
 ShootOrPassPlay::ShootOrPassPlay(std::shared_ptr<const PlayConfig> config)
     : Play(config, true)
->>>>>>> fe472d82
 {
 }
 
@@ -57,13 +49,7 @@
      *    two defenders continue to defend
      */
 
-<<<<<<< HEAD
-    // Setup the goalie and crease defenders
-    auto goalie_tactic =
-        std::make_shared<GoalieTactic>(play_config->getGoalieTacticConfig());
-=======
     // Setup crease defenders
->>>>>>> fe472d82
     std::array<std::shared_ptr<CreaseDefenderTactic>, 2> crease_defender_tactics = {
         std::make_shared<CreaseDefenderTactic>(
             play_config->getRobotNavigationObstacleConfig()),
@@ -113,18 +99,11 @@
         Zones cherry_pick_region_1 = {ranked_zones[0]};
         Zones cherry_pick_region_2 = {ranked_zones[1]};
 
-<<<<<<< HEAD
-        auto cherry_pick_tactic_1 = std::make_shared<CherryPickTactic>(
-            world, pass_eval.getBestPassInZones(cherry_pick_region_1).pass);
-        auto cherry_pick_tactic_2 = std::make_shared<CherryPickTactic>(
-            world, pass_eval.getBestPassInZones(cherry_pick_region_2).pass);
-=======
         auto pass1 = pass_eval.getBestPassInZones(cherry_pick_region_1).pass;
         auto pass2 = pass_eval.getBestPassInZones(cherry_pick_region_2).pass;
 
         auto cherry_pick_tactic_1 = std::make_shared<MoveTactic>(false);
         auto cherry_pick_tactic_2 = std::make_shared<MoveTactic>(false);
->>>>>>> fe472d82
 
         do
         {
@@ -139,24 +118,13 @@
                                       CreaseDefenderAlignment::RIGHT);
             if (!passer->done())
             {
-<<<<<<< HEAD
-                yield({{goalie_tactic, passer, receiver},
-=======
                 yield({{passer, receiver},
->>>>>>> fe472d82
                        {cherry_pick_tactic_1, std::get<0>(crease_defender_tactics),
                         std::get<1>(crease_defender_tactics)}});
             }
             else
             {
                 cherry_pick_tactic_1->updateControlParams(
-<<<<<<< HEAD
-                    pass_eval.getBestPassInZones(cherry_pick_region_1).pass);
-                cherry_pick_tactic_2->updateControlParams(
-                    pass_eval.getBestPassInZones(cherry_pick_region_2).pass);
-
-                yield({{goalie_tactic, receiver},
-=======
                     pass1.receiverPoint(), pass1.receiverOrientation(), 0.0,
                     MaxAllowedSpeedMode::PHYSICAL_LIMIT);
                 cherry_pick_tactic_2->updateControlParams(
@@ -164,7 +132,6 @@
                     MaxAllowedSpeedMode::PHYSICAL_LIMIT);
 
                 yield({{receiver},
->>>>>>> fe472d82
                        {cherry_pick_tactic_1, cherry_pick_tactic_2},
                        {std::get<0>(crease_defender_tactics),
                         std::get<1>(crease_defender_tactics)}});
@@ -200,15 +167,8 @@
 
     // These two tactics will set robots to roam around the field, trying to put
     // themselves into a good position to receive a pass
-<<<<<<< HEAD
-    auto cherry_pick_tactic_1 = std::make_shared<CherryPickTactic>(
-        world, pass_eval.getBestPassInZones(cherry_pick_region_1).pass);
-    auto cherry_pick_tactic_2 = std::make_shared<CherryPickTactic>(
-        world, pass_eval.getBestPassInZones(cherry_pick_region_2).pass);
-=======
     auto cherry_pick_tactic_1 = std::make_shared<MoveTactic>(false);
     auto cherry_pick_tactic_2 = std::make_shared<MoveTactic>(false);
->>>>>>> fe472d82
 
     // Wait for a good pass by starting out only looking for "perfect" passes (with a
     // score of 1) and decreasing this threshold over time
@@ -231,24 +191,12 @@
         std::get<1>(crease_defender_tactics)
             ->updateControlParams(world.ball().position(),
                                   CreaseDefenderAlignment::RIGHT);
-<<<<<<< HEAD
-        yield({{goalie_tactic},
-               {shoot_tactic, cherry_pick_tactic_1, cherry_pick_tactic_2,
-=======
         yield({{shoot_tactic, cherry_pick_tactic_1, cherry_pick_tactic_2,
->>>>>>> fe472d82
                 std::get<0>(crease_defender_tactics),
                 std::get<1>(crease_defender_tactics)}});
 
         pass_eval                  = pass_generator.generatePassEvaluation(world);
         best_pass_and_score_so_far = pass_eval.getBestPassOnField();
-<<<<<<< HEAD
-
-        cherry_pick_tactic_1->updateControlParams(
-            pass_eval.getBestPassInZones(cherry_pick_region_1).pass);
-        cherry_pick_tactic_2->updateControlParams(
-            pass_eval.getBestPassInZones(cherry_pick_region_2).pass);
-=======
 
         auto pass1 = pass_eval.getBestPassInZones(cherry_pick_region_1).pass;
         auto pass2 = pass_eval.getBestPassInZones(cherry_pick_region_2).pass;
@@ -259,7 +207,6 @@
         cherry_pick_tactic_2->updateControlParams(pass2.receiverPoint(),
                                                   pass2.receiverOrientation(), 0.0,
                                                   MaxAllowedSpeedMode::PHYSICAL_LIMIT);
->>>>>>> fe472d82
 
         // We're ready to pass if we have a robot assigned in the PassGenerator as the
         // passer and the PassGenerator has found a pass above our current threshold
