#include "software/ai/hl/stp/play/shoot_or_pass_play.h"

#include <g3log/g3log.hpp>

#include "shared/constants.h"
#include "software/ai/evaluation/calc_best_shot.h"
#include "software/ai/evaluation/possession.h"
#include "software/ai/hl/stp/tactic/cherry_pick_tactic.h"
#include "software/ai/hl/stp/tactic/move_tactic.h"
#include "software/ai/hl/stp/tactic/passer_tactic.h"
#include "software/ai/hl/stp/tactic/receiver_tactic.h"
#include "software/ai/hl/stp/tactic/shoot_goal_tactic.h"
#include "software/ai/passing/pass_generator.h"
#include "software/parameter/dynamic_parameters.h"
#include "src/g3log/loglevels.hpp"
#include "software/util/design_patterns/generic_factory.h"


using namespace Passing;

const std::string ShootOrPassPlay::name = "Shoot Or Pass Play";

ShootOrPassPlay::ShootOrPassPlay() {}

std::string ShootOrPassPlay::getName() const
{
    return ShootOrPassPlay::name;
}

bool ShootOrPassPlay::isApplicable(const World &world) const
{
    bool use_shoot_or_pass_instead_of_shoot_or_chip =
        Util::DynamicParameters->getAIConfig()
            ->getHighLevelStrategyConfig()
            ->UseShootOrPassInsteadOfShootOrChip()
            ->value();

    return use_shoot_or_pass_instead_of_shoot_or_chip && world.gameState().isPlaying() &&
           Evaluation::teamHasPossession(world, world.friendlyTeam());
}

bool ShootOrPassPlay::invariantHolds(const World &world) const
{
    return world.gameState().isPlaying() &&
           (!Evaluation::teamHasPossession(world, world.enemyTeam()) ||
            Evaluation::teamPassInProgress(world, world.friendlyTeam()));
}

void ShootOrPassPlay::getNextTactics(TacticCoroutine::push_type &yield)
{
    /**
     * There are two main stages to this Play:
     * 1. Shoot while optimizing passes
     *  - In this stage we try our best to shoot, while also optimizing passes
     *  - Two robots move up to cherry-pick, two stay back as defenders, one is the
     *    shooter/potential passer
     * 2. If we could not shoot, perform the best pass we currently know about
     *  - In this stage the shooter should be re-assigned to be a passer, one of
     *    the cherry-pick tactics should be re-assigned to be a receiver, and the
     *    two defenders continue to defend
     */

    // Setup the goalie and crease defenders
    auto goalie_tactic = std::make_shared<GoalieTactic>(
        world.ball(), world.field(), world.friendlyTeam(), world.enemyTeam());
    std::array<std::shared_ptr<CreaseDefenderTactic>, 2> crease_defender_tactics = {
        std::make_shared<CreaseDefenderTactic>(world.field(), world.ball(),
                                               world.friendlyTeam(), world.enemyTeam(),
                                               CreaseDefenderTactic::LeftOrRight::LEFT),
        std::make_shared<CreaseDefenderTactic>(world.field(), world.ball(),
                                               world.friendlyTeam(), world.enemyTeam(),
                                               CreaseDefenderTactic::LeftOrRight::RIGHT),
    };

    // If the passing is coming from the friendly end, we split the cherry-pickers
    // across the x-axis in the enemy half
    Rectangle cherry_pick_1_target_region(world.field().centerPoint(),
                                          world.field().enemyCornerPos());
    Rectangle cherry_pick_2_target_region(world.field().centerPoint(),
                                          world.field().enemyCornerNeg());

    // Otherwise, the pass is coming from the enemy end, put the two cherry-pickers
    // on the opposite side of the x-axis to wherever the pass is coming from
    if (world.ball().position().x() > -1)
    {
        double y_offset =
            -std::copysign(world.field().yLength() / 2, world.ball().position().y());
        cherry_pick_1_target_region =
            Rectangle(Point(0, world.field().xLength() / 4),
                      Point(world.field().xLength() / 2, y_offset));
        cherry_pick_2_target_region =
            Rectangle(Point(0, world.field().xLength() / 4), Point(0, y_offset));
    }

    std::array<std::shared_ptr<CherryPickTactic>, 2> cherry_pick_tactics = {
        std::make_shared<CherryPickTactic>(world, cherry_pick_1_target_region),
        std::make_shared<CherryPickTactic>(world, cherry_pick_2_target_region)};


    // Have a robot keep trying to take a shot
    Angle min_open_angle_for_shot =
        Angle::fromDegrees(Util::DynamicParameters->getAIConfig()
                               ->getShootOrPassPlayConfig()
                               ->MinOpenAngleForShotDeg()
                               ->value());

    auto shoot_tactic = std::make_shared<ShootGoalTactic>(
        world.field(), world.friendlyTeam(), world.enemyTeam(), world.ball(),
        min_open_angle_for_shot, std::nullopt, false);

    // Start a PassGenerator that will continuously optimize passes into the enemy half
    // of the field
    PassGenerator pass_generator(world, world.ball().position(),
                                 PassType::RECEIVE_AND_DRIBBLE);
    pass_generator.setTargetRegion(
        Rectangle(Point(0, world.field().yLength() / 2), world.field().enemyCornerNeg()));
    PassWithRating best_pass_and_score_so_far = pass_generator.getBestPassSoFar();

    // Wait for a good pass by starting out only looking for "perfect" passes (with a
    // score of 1) and decreasing this threshold over time
    double min_pass_score_threshold = 1.0;
    // TODO: change this to use the world timestamp (Issue #423)
    Timestamp pass_optimization_start_time = world.ball().lastUpdateTimestamp();
    // This boolean indicates if we're ready to perform a pass
    bool ready_to_pass = false;
    // Whether or not we've set the passer robot in the PassGenerator
    bool set_passer_robot_in_passgenerator = false;

    double abs_min_pass_score = Util::DynamicParameters->getAIConfig()
                                    ->getShootOrPassPlayConfig()
                                    ->AbsMinPassScore()
                                    ->value();
    double pass_score_ramp_down_duration = Util::DynamicParameters->getAIConfig()
                                               ->getShootOrPassPlayConfig()
                                               ->PassScoreRampDownDuration()
                                               ->value();
    do
    {
        updatePassGenerator(pass_generator);

        LOG(DEBUG) << "Best pass so far is: " << best_pass_and_score_so_far.pass;
        LOG(DEBUG) << "      with score of: " << best_pass_and_score_so_far.rating;

        yield({goalie_tactic, shoot_tactic, std::get<0>(cherry_pick_tactics),
               std::get<0>(crease_defender_tactics), std::get<1>(cherry_pick_tactics),
               std::get<1>(crease_defender_tactics)});

        best_pass_and_score_so_far = pass_generator.getBestPassSoFar();

        // We're ready to pass if we have a robot assigned in the PassGenerator as the
        // passer and the PassGenerator has found a pass above our current threshold
        ready_to_pass = set_passer_robot_in_passgenerator &&
                        best_pass_and_score_so_far.rating > min_pass_score_threshold;

        // If there is a robot assigned to shoot, we assume this is the robot
        // that will be taking the shot
        if (shoot_tactic->getAssignedRobot())
        {
            pass_generator.setPasserRobotId(shoot_tactic->getAssignedRobot()->id());
            set_passer_robot_in_passgenerator = true;
        }

        // If we've assigned a robot as the passer in the PassGenerator, we lower
        // our threshold based on how long the PassGenerator as been running since
        // we set it
        if (set_passer_robot_in_passgenerator)
        {
            Duration time_since_commit_stage_start =
                world.getMostRecentTimestamp() - pass_optimization_start_time;
            min_pass_score_threshold =
                1 - std::min(time_since_commit_stage_start.getSeconds() /
                                 pass_score_ramp_down_duration,
                             1.0 - abs_min_pass_score);
        }
    } while (!ready_to_pass || shoot_tactic->hasShotAvailable());

    // TODO (Issue #636): We should stop the PassGenerator and Cherry-pick tactic here
    //                    to save CPU cycles

    // If the shoot tactic has not finished, then we need to pass, otherwise we are
    // done this play
    if (!shoot_tactic->done())
    {
        // Commit to a pass
        Pass pass = best_pass_and_score_so_far.pass;

        LOG(DEBUG) << "Committing to pass: " << best_pass_and_score_so_far.pass;
        LOG(DEBUG) << "Score of pass we committed to: "
                   << best_pass_and_score_so_far.rating;

        // Perform the pass and wait until the receiver is finished
        auto passer   = std::make_shared<PasserTactic>(pass, world.ball(), false);
        auto receiver = std::make_shared<ReceiverTactic>(
            world.field(), world.friendlyTeam(), world.enemyTeam(), pass, world.ball(),
            false);
        do
        {
            passer->updateControlParams(pass);
            receiver->updateControlParams(pass);
            yield({goalie_tactic, passer, receiver, std::get<0>(crease_defender_tactics),
                   std::get<1>(crease_defender_tactics)});
        } while (!receiver->done());
    }
    else
    {
        LOG(DEBUG) << "Took shot";
    }

    LOG(DEBUG) << "Finished";
}

void ShootOrPassPlay::updatePassGenerator(PassGenerator &pass_generator)
{
    pass_generator.setWorld(world);
    pass_generator.setPasserPoint(world.ball().position());
}

<<<<<<< HEAD
void ShootOrPassPlay::updateCreaseDefenderTactics(
    std::array<std::shared_ptr<CreaseDefenderTactic>, 2> crease_defenders)
{
    for (auto &crease_defender : crease_defenders)
    {
        crease_defender->updateWorldParams(world.ball(), world.field(),
                                           world.friendlyTeam(), world.enemyTeam());
    }
}

void ShootOrPassPlay::updateGoalie(std::shared_ptr<GoalieTactic> goalie)
{
    goalie->updateWorldParams(world.ball(), world.field(), world.friendlyTeam(),
                              world.enemyTeam());
}

// Register this play in the genericFactory
static TGenericFactory<std::string,Play,ShootOrPassPlay> factory;
=======
// Register this play in the PlayFactory
static TPlayFactory<ShootOrPassPlay> factory;
>>>>>>> 2ab7d001
<|MERGE_RESOLUTION|>--- conflicted
+++ resolved
@@ -215,26 +215,6 @@
     pass_generator.setPasserPoint(world.ball().position());
 }
 
-<<<<<<< HEAD
-void ShootOrPassPlay::updateCreaseDefenderTactics(
-    std::array<std::shared_ptr<CreaseDefenderTactic>, 2> crease_defenders)
-{
-    for (auto &crease_defender : crease_defenders)
-    {
-        crease_defender->updateWorldParams(world.ball(), world.field(),
-                                           world.friendlyTeam(), world.enemyTeam());
-    }
-}
-
-void ShootOrPassPlay::updateGoalie(std::shared_ptr<GoalieTactic> goalie)
-{
-    goalie->updateWorldParams(world.ball(), world.field(), world.friendlyTeam(),
-                              world.enemyTeam());
-}
 
 // Register this play in the genericFactory
-static TGenericFactory<std::string,Play,ShootOrPassPlay> factory;
-=======
-// Register this play in the PlayFactory
-static TPlayFactory<ShootOrPassPlay> factory;
->>>>>>> 2ab7d001
+static TGenericFactory<std::string,Play,ShootOrPassPlay> factory;