--- conflicted
+++ resolved
@@ -186,17 +186,12 @@
         LOG(DEBUG) << "Best pass so far is: " << best_pass_and_score_so_far.pass;
         LOG(DEBUG) << "      with score of: " << best_pass_and_score_so_far.rating;
 
-<<<<<<< HEAD
-        yield({{shoot_tactic, cherry_pick_tactic_1, cherry_pick_tactic_2,
-=======
         std::get<0>(crease_defender_tactics)
             ->updateControlParams(world.ball().position(), CreaseDefenderAlignment::LEFT);
         std::get<1>(crease_defender_tactics)
             ->updateControlParams(world.ball().position(),
                                   CreaseDefenderAlignment::RIGHT);
-        yield({{goalie_tactic},
-               {shoot_tactic, cherry_pick_tactic_1, cherry_pick_tactic_2,
->>>>>>> 3929aa3f
+        yield({{shoot_tactic, cherry_pick_tactic_1, cherry_pick_tactic_2,
                 std::get<0>(crease_defender_tactics),
                 std::get<1>(crease_defender_tactics)}});
 
