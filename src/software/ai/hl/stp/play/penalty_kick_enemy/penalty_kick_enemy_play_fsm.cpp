#include "software/ai/hl/stp/play/penalty_kick_enemy/penalty_kick_enemy_play_fsm.h"

PenaltyKickEnemyPlayFSM::PenaltyKickEnemyPlayFSM(TbotsProto::AiConfig ai_config)
    : ai_config(ai_config), move_tactics(std::vector<std::shared_ptr<MoveTactic>>())
{
}

void PenaltyKickEnemyPlayFSM::setupPosition(const Update &event)
{
    PriorityTacticVector tactics_to_run = {{}};

    // Adjust number of tactics based on the number of robots available
    unsigned int num_tactics = event.common.num_tactics;
    if (num_tactics != move_tactics.size())
    {
        move_tactics = std::vector<std::shared_ptr<MoveTactic>>(num_tactics);
        std::generate(move_tactics.begin(), move_tactics.end(),
                      []() { return std::make_shared<MoveTactic>(); });
    }

    // Move all robots behind the penalty mark
    for (unsigned int i = 0; i < move_tactics.size(); i++)
    {
        double y_offset = 8 * ((double)i - ((double)move_tactics.size() - 1) / 2.0) *
                          ROBOT_MAX_RADIUS_METERS;
        move_tactics.at(i)->updateControlParams(
<<<<<<< HEAD
            Point(event.common.world.field().enemyPenaltyMark().x() + 1.75, y_offset),
            event.common.world.field().enemyGoalCenter().toVector().orientation(), 0,
            TbotsProto::MaxAllowedSpeedMode::STOP_COMMAND,
            TbotsProto::ObstacleAvoidanceMode::SAFE);
=======
            Point(event.common.world_ptr->field().enemyPenaltyMark().x() + 1.75,
                  y_offset),
            event.common.world_ptr->field().enemyGoalCenter().toVector().orientation(),
            0);
>>>>>>> dadec2ed
    }

    // Move goalie to the goal line
    event.control_params.goalie_tactic->updateControlParams(true);

    tactics_to_run[0].insert(tactics_to_run[0].end(), move_tactics.begin(),
                             move_tactics.end());
    event.common.set_tactics(tactics_to_run);
}

void PenaltyKickEnemyPlayFSM::defendKick(const Update &event)
{
    // Allow goalie to move freely and defend against penalty kick
    event.control_params.goalie_tactic->updateControlParams(false);
}

bool PenaltyKickEnemyPlayFSM::setupPositionDone(const Update &event)
{
    return !event.common.world_ptr->gameState().isSetupState();
}<|MERGE_RESOLUTION|>--- conflicted
+++ resolved
@@ -24,17 +24,10 @@
         double y_offset = 8 * ((double)i - ((double)move_tactics.size() - 1) / 2.0) *
                           ROBOT_MAX_RADIUS_METERS;
         move_tactics.at(i)->updateControlParams(
-<<<<<<< HEAD
-            Point(event.common.world.field().enemyPenaltyMark().x() + 1.75, y_offset),
-            event.common.world.field().enemyGoalCenter().toVector().orientation(), 0,
+            Point(event.common.world_ptr->field().enemyPenaltyMark().x() + 1.75, y_offset),
+            event.common.world_ptr->field().enemyGoalCenter().toVector().orientation(), 0,
             TbotsProto::MaxAllowedSpeedMode::STOP_COMMAND,
             TbotsProto::ObstacleAvoidanceMode::SAFE);
-=======
-            Point(event.common.world_ptr->field().enemyPenaltyMark().x() + 1.75,
-                  y_offset),
-            event.common.world_ptr->field().enemyGoalCenter().toVector().orientation(),
-            0);
->>>>>>> dadec2ed
     }
 
     // Move goalie to the goal line
