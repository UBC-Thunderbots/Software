--- conflicted
+++ resolved
@@ -21,13 +21,9 @@
     std::shared_ptr<GoalieTactic> goalie_tactic =
         std::make_shared<GoalieTactic>(std::make_shared<TbotsProto::AiConfig>());
 
-<<<<<<< HEAD
     FSMLogger logger;
-    FSM<PenaltyKickEnemyPlayFSM> fsm(PenaltyKickEnemyPlayFSM{std::make_shared<TbotsProto::AiConfig>()}, logger);
-=======
     FSM<PenaltyKickEnemyPlayFSM> fsm(
-        PenaltyKickEnemyPlayFSM{std::make_shared<TbotsProto::AiConfig>()});
->>>>>>> 93d6b278
+            PenaltyKickEnemyPlayFSM{std::make_shared<TbotsProto::AiConfig>()}, logger);
 
     EXPECT_TRUE(fsm.is(boost::sml::state<PenaltyKickEnemyPlayFSM::SetupPositionState>));
 
