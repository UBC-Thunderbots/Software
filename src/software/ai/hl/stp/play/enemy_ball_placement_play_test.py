import pytest

import software.python_bindings as tbots
from proto.play_pb2 import Play, PlayName
from software.simulated_tests.ball_enters_region import *
from software.simulated_tests.robot_enters_region import *
from software.simulated_tests.simulated_test_fixture import (
    simulated_test_runner,
    pytest_main,
)
from proto.message_translation.tbots_protobuf import create_world_state
from proto.ssl_gc_common_pb2 import Team


<<<<<<< HEAD
def test_two_ai_ball_placement_in_stadium(simulated_test_runner):

    # Initial position is from Blue's perspective
    ball_initial_pos = tbots.Point(2, 2)
    # Final point is going to be from yellow's perspective  (since yellow will be the one placing)
    ball_final_pos = tbots.Point(-3, -2)

    # Setup Bots
    blue_bots = [
        tbots.Point(-2.75, 2.5),
        tbots.Point(-2.75, 1.5),
        tbots.Point(0, 0),
        tbots.Point(-2.75, -0.5),
        tbots.Point(-2.75, -1.5),
        tbots.Point(4.6, -3.1),
    ]

    yellow_bots = [
        tbots.Point(1, 0),
        tbots.Point(1, 2.5),
        tbots.Point(1, -2.5),
        tbots.Field.createSSLDivisionBField().enemyGoalCenter(),
        tbots.Field.createSSLDivisionBField().enemyDefenseArea().negXNegYCorner(),
        tbots.Field.createSSLDivisionBField().enemyDefenseArea().negXPosYCorner(),
    ]

    # Game Controller Setup
    simulated_test_runner.gamecontroller.send_ci_input(
        gc_command=Command.Type.STOP, team=Team.UNKNOWN
    )
    simulated_test_runner.gamecontroller.send_ci_input(
        gc_command=Command.Type.FORCE_START, team=Team.BLUE
    )
    # Pass in placement point here - not required for all play tests
    simulated_test_runner.gamecontroller.send_ci_input(
        gc_command=Command.Type.BALL_PLACEMENT,
        team=Team.YELLOW,
        final_ball_placement_point=ball_final_pos,
    )

    # Force play override here
    blue_play = Play()
    blue_play.name = PlayName.EnemyBallPlacementPlay

    simulated_test_runner.blue_full_system_proto_unix_io.send_proto(Play, blue_play)

    yellow_play = Play()
    yellow_play.name = PlayName.BallPlacementPlay

    simulated_test_runner.yellow_full_system_proto_unix_io.send_proto(Play, yellow_play)

    # Create world state
    simulated_test_runner.simulator_proto_unix_io.send_proto(
        WorldState,
        create_world_state(
            yellow_robot_locations=yellow_bots,
            blue_robot_locations=blue_bots,
            ball_location=ball_initial_pos,
            ball_velocity=tbots.Vector(0, 0),
        ),
    )

    # Always Validation
    always_validation_sequence_set = [[]]

    # Ball Placement Variables
    ball_placement_segment = tbots.Segment(ball_initial_pos, ball_final_pos)

    # Eventually Validation
    eventually_validation_sequence_set = [
        [
            RobotEventuallyExitsRegion(
                regions=[tbots.Polygon.fromSegment(ball_placement_segment, 0, 0.5)]
            ),
            RobotEventuallyExitsRegion(regions=[tbots.Circle(ball_initial_pos, 0.5)]),
            RobotEventuallyExitsRegion(regions=[tbots.Circle(ball_final_pos, 0.5)]),
        ]
    ]

    simulated_test_runner.run_test(
        eventually_validation_sequence_set=eventually_validation_sequence_set,
        always_validation_sequence_set=always_validation_sequence_set,
        test_timeout_s=7.5,
    )


def test_two_ai_ball_placement_out_stadium(simulated_test_runner):

    # Initial position is from Blue's perspective
    ball_initial_pos = tbots.Point(2, 2)
    # Final point is going to be from yellow's perspective  (since yellow will be the one placing)
    ball_final_pos = tbots.Point(-3, -2)

    # Setup Bots
    blue_bots = [
        tbots.Point(-2.75, 2.5),
        tbots.Point(-2, 2.5),
        tbots.Point(-2.75, 2),
        tbots.Point(-2, 2),
        tbots.Point(-2.75, 0),
        tbots.Point(-1.5, -3.1),
    ]

    yellow_bots = [
        tbots.Point(1, 0),
        tbots.Point(1, 2.5),
        tbots.Point(1, -2.5),
        tbots.Field.createSSLDivisionBField().enemyGoalCenter(),
        tbots.Field.createSSLDivisionBField().enemyDefenseArea().negXNegYCorner(),
        tbots.Field.createSSLDivisionBField().enemyDefenseArea().negXPosYCorner(),
    ]

    # Game Controller Setup
    simulated_test_runner.gamecontroller.send_ci_input(
        gc_command=Command.Type.STOP, team=Team.UNKNOWN
    )
    simulated_test_runner.gamecontroller.send_ci_input(
        gc_command=Command.Type.FORCE_START, team=Team.BLUE
    )
    # Pass in placement point here - not required for all play tests
    simulated_test_runner.gamecontroller.send_ci_input(
        gc_command=Command.Type.BALL_PLACEMENT,
        team=Team.YELLOW,
        final_ball_placement_point=ball_final_pos,
    )

    # Force play override here
    blue_play = Play()
    blue_play.name = PlayName.EnemyBallPlacementPlay

    simulated_test_runner.blue_full_system_proto_unix_io.send_proto(Play, blue_play)

    yellow_play = Play()
    yellow_play.name = PlayName.BallPlacementPlay

    simulated_test_runner.yellow_full_system_proto_unix_io.send_proto(Play, yellow_play)

    # Create world state
    simulated_test_runner.simulator_proto_unix_io.send_proto(
        WorldState,
        create_world_state(
            yellow_robot_locations=yellow_bots,
            blue_robot_locations=blue_bots,
            ball_location=ball_initial_pos,
            ball_velocity=tbots.Vector(0, 0),
        ),
    )

    # Ball Placement Variables
    ball_placement_segment = tbots.Segment(ball_initial_pos, ball_final_pos)

    # Always Validation
    always_validation_sequence_set = [
        [
            RobotNeverEntersRegion(
                regions=[tbots.Polygon.fromSegment(ball_placement_segment, 0, 0.5)]
            ),
            RobotNeverEntersRegion(regions=[tbots.Circle(ball_initial_pos, 0.5)]),
            RobotNeverEntersRegion(regions=[tbots.Circle(ball_final_pos, 0.5)]),
        ]
    ]

    # Eventually Validation
    eventually_validation_sequence_set = [[]]

=======
def test_two_ai_ball_placement(simulated_test_runner):
    def setup(*args):
        # Initial position is from Blue's perspective
        ball_initial_pos = tbots.Point(2, 2)
        # Final point is going to be from yellow's perspective  (since yellow will be the one placing)
        ball_final_pos = tbots.Point(-3, -2)

        # Setup Bots
        blue_bots = [
            tbots.Point(-2.75, 2.5),
            tbots.Point(-2.75, 1.5),
            tbots.Point(-2.75, 0.5),
            tbots.Point(-2.75, -0.5),
            tbots.Point(-2.75, -1.5),
            tbots.Point(4.6, -3.1),
        ]

        yellow_bots = [
            tbots.Point(1, 0),
            tbots.Point(1, 2.5),
            tbots.Point(1, -2.5),
            tbots.Field.createSSLDivisionBField().enemyGoalCenter(),
            tbots.Field.createSSLDivisionBField().enemyDefenseArea().negXNegYCorner(),
            tbots.Field.createSSLDivisionBField().enemyDefenseArea().negXPosYCorner(),
        ]

        # Game Controller Setup
        simulated_test_runner.gamecontroller.send_ci_input(
            gc_command=Command.Type.STOP, team=Team.UNKNOWN
        )
        simulated_test_runner.gamecontroller.send_ci_input(
            gc_command=Command.Type.FORCE_START, team=Team.BLUE
        )
        # Pass in placement point here - not required for all play tests
        simulated_test_runner.gamecontroller.send_ci_input(
            gc_command=Command.Type.BALL_PLACEMENT,
            team=Team.YELLOW,
            final_ball_placement_point=ball_final_pos,
        )

        # Force play override here
        blue_play = Play()
        blue_play.name = PlayName.EnemyBallPlacementPlay

        simulated_test_runner.blue_full_system_proto_unix_io.send_proto(Play, blue_play)

        yellow_play = Play()
        yellow_play.name = PlayName.BallPlacementPlay

        simulated_test_runner.yellow_full_system_proto_unix_io.send_proto(
            Play, yellow_play
        )

        # Create world state
        simulated_test_runner.simulator_proto_unix_io.send_proto(
            WorldState,
            create_world_state(
                yellow_robot_locations=yellow_bots,
                blue_robot_locations=blue_bots,
                ball_location=ball_initial_pos,
                ball_velocity=tbots.Vector(0, 0),
            ),
        )

    # TODO- #2783 Validation
    # params just have to be a list of length 1 to ensure the test runs at least once
>>>>>>> c5736a1b
    simulated_test_runner.run_test(
        setup=setup,
        params=[0],
        inv_always_validation_sequence_set=[[]],
        inv_eventually_validation_sequence_set=[[]],
        ag_always_validation_sequence_set=[[]],
        ag_eventually_validation_sequence_set=[[]],
        test_timeout_s=7.5,
    )


if __name__ == "__main__":
    pytest_main(__file__)<|MERGE_RESOLUTION|>--- conflicted
+++ resolved
@@ -11,8 +11,6 @@
 from proto.message_translation.tbots_protobuf import create_world_state
 from proto.ssl_gc_common_pb2 import Team
 
-
-<<<<<<< HEAD
 def test_two_ai_ball_placement_in_stadium(simulated_test_runner):
 
     # Initial position is from Blue's perspective
@@ -178,74 +176,6 @@
     # Eventually Validation
     eventually_validation_sequence_set = [[]]
 
-=======
-def test_two_ai_ball_placement(simulated_test_runner):
-    def setup(*args):
-        # Initial position is from Blue's perspective
-        ball_initial_pos = tbots.Point(2, 2)
-        # Final point is going to be from yellow's perspective  (since yellow will be the one placing)
-        ball_final_pos = tbots.Point(-3, -2)
-
-        # Setup Bots
-        blue_bots = [
-            tbots.Point(-2.75, 2.5),
-            tbots.Point(-2.75, 1.5),
-            tbots.Point(-2.75, 0.5),
-            tbots.Point(-2.75, -0.5),
-            tbots.Point(-2.75, -1.5),
-            tbots.Point(4.6, -3.1),
-        ]
-
-        yellow_bots = [
-            tbots.Point(1, 0),
-            tbots.Point(1, 2.5),
-            tbots.Point(1, -2.5),
-            tbots.Field.createSSLDivisionBField().enemyGoalCenter(),
-            tbots.Field.createSSLDivisionBField().enemyDefenseArea().negXNegYCorner(),
-            tbots.Field.createSSLDivisionBField().enemyDefenseArea().negXPosYCorner(),
-        ]
-
-        # Game Controller Setup
-        simulated_test_runner.gamecontroller.send_ci_input(
-            gc_command=Command.Type.STOP, team=Team.UNKNOWN
-        )
-        simulated_test_runner.gamecontroller.send_ci_input(
-            gc_command=Command.Type.FORCE_START, team=Team.BLUE
-        )
-        # Pass in placement point here - not required for all play tests
-        simulated_test_runner.gamecontroller.send_ci_input(
-            gc_command=Command.Type.BALL_PLACEMENT,
-            team=Team.YELLOW,
-            final_ball_placement_point=ball_final_pos,
-        )
-
-        # Force play override here
-        blue_play = Play()
-        blue_play.name = PlayName.EnemyBallPlacementPlay
-
-        simulated_test_runner.blue_full_system_proto_unix_io.send_proto(Play, blue_play)
-
-        yellow_play = Play()
-        yellow_play.name = PlayName.BallPlacementPlay
-
-        simulated_test_runner.yellow_full_system_proto_unix_io.send_proto(
-            Play, yellow_play
-        )
-
-        # Create world state
-        simulated_test_runner.simulator_proto_unix_io.send_proto(
-            WorldState,
-            create_world_state(
-                yellow_robot_locations=yellow_bots,
-                blue_robot_locations=blue_bots,
-                ball_location=ball_initial_pos,
-                ball_velocity=tbots.Vector(0, 0),
-            ),
-        )
-
-    # TODO- #2783 Validation
-    # params just have to be a list of length 1 to ensure the test runs at least once
->>>>>>> c5736a1b
     simulated_test_runner.run_test(
         setup=setup,
         params=[0],
