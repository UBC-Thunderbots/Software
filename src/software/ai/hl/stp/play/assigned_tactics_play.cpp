--- conflicted
+++ resolved
@@ -6,17 +6,12 @@
 #include "software/logger/logger.h"
 #include "software/util/generic_factory/generic_factory.h"
 
-<<<<<<< HEAD
-AssignedTacticsPlay::AssignedTacticsPlay(const TbotsProto::AiConfig &config,
+AssignedTacticsPlay::AssignedTacticsPlay(const TbotsProto::AiConfig& config, 
                                          std::shared_ptr<Strategy> strategy)
-    : Play(config, false, strategy), assigned_tactics(), override_motion_constraints()
-=======
-AssignedTacticsPlay::AssignedTacticsPlay(TbotsProto::AiConfig config)
-    : Play(config, false),
+    : Play(config, false, strategy),
       assigned_tactics(),
       override_motion_constraints(),
       obstacle_factory(config.robot_navigation_obstacle_config())
->>>>>>> 5e720975
 {
 }
 
