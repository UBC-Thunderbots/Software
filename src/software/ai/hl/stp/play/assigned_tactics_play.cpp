--- conflicted
+++ resolved
@@ -2,25 +2,17 @@
 
 #include "proto/parameters.pb.h"
 #include "shared/constants.h"
-<<<<<<< HEAD
 #include "software/ai/hl/stp/strategy/strategy.h"
+#include "software/ai/motion_constraint/motion_constraint_set_builder.h"
 #include "software/logger/logger.h"
 #include "software/util/generic_factory/generic_factory.h"
 
 AssignedTacticsPlay::AssignedTacticsPlay(const TbotsProto::AiConfig &config,
                                          std::shared_ptr<Strategy> strategy)
-    : Play(config, false, strategy), assigned_tactics(), override_motion_constraints()
-=======
-#include "software/ai/motion_constraint/motion_constraint_set_builder.h"
-#include "software/logger/logger.h"
-#include "software/util/generic_factory/generic_factory.h"
-
-AssignedTacticsPlay::AssignedTacticsPlay(TbotsProto::AiConfig config)
-    : Play(config, false),
-      assigned_tactics(),
-      override_motion_constraints(),
-      obstacle_factory(config.robot_navigation_obstacle_config())
->>>>>>> 5e720975
+    : Play(config, false, strategy),
+    assigned_tactics(),
+    override_motion_constraints(),
+    obstacle_factory(config.robot_navigation_obstacle_config())
 {
 }
 
