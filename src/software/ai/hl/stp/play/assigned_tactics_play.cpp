--- conflicted
+++ resolved
@@ -39,9 +39,6 @@
         {
             auto tactic = assigned_tactics.at(robot.id());
             tactic_robot_id_assignment.emplace(tactic, robot.id());
-<<<<<<< HEAD
-            auto primitives = getPrimitivesFromTactic(path_planner_factory, world, tactic)
-=======
             auto motion_constraints =
                 buildMotionConstraintSet(world.gameState(), *goalie_tactic);
             if (override_motion_constraints.contains(robot.id()))
@@ -50,7 +47,6 @@
             }
             auto primitives = getPrimitivesFromTactic(path_planner_factory, world, tactic,
                                                       motion_constraints)
->>>>>>> 243b01bd
                                   ->robot_primitives();
             CHECK(primitives.contains(robot.id()))
                 << "Couldn't find a primitive for robot id " << robot.id();
