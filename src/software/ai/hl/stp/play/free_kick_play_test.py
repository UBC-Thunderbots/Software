--- conflicted
+++ resolved
@@ -149,48 +149,6 @@
         tbots.Point(-3, -1.5),
         tbots.Point(4, -2.5),
     ]
-<<<<<<< HEAD
-
-    yellow_bots = yellow_bot_pos
-    # Game Controller Setup
-    simulated_test_runner.gamecontroller.send_gc_command(
-        gc_command=Command.Type.STOP, team=Team.UNKNOWN
-    )
-    simulated_test_runner.gamecontroller.send_gc_command(
-        gc_command=Command.Type.NORMAL_START, team=Team.BLUE
-    )
-    simulated_test_runner.gamecontroller.send_gc_command(
-        gc_command=Command.Type.DIRECT, team=Team.BLUE
-    )
-
-    # Force play override here
-    blue_play = Play()
-    blue_play.name = PlayName.EnemyFreekickPlay
-
-    yellow_play = Play()
-    yellow_play.name = PlayName.HaltPlay
-
-    simulated_test_runner.blue_full_system_proto_unix_io.send_proto(Play, blue_play)
-    simulated_test_runner.yellow_full_system_proto_unix_io.send_proto(Play, yellow_play)
-
-    # Create world state
-    simulated_test_runner.simulator_proto_unix_io.send_proto(
-        WorldState,
-        create_world_state(
-            yellow_robot_locations=yellow_bots,
-            blue_robot_locations=blue_bots,
-            ball_location=ball_initial_pos,
-            ball_velocity=tbots.Vector(0, 0),
-        ),
-    )
-
-    # Always Validation
-    # TODO- #2753 Validation
-    always_validation_sequence_set = [[]]
-
-    # Eventually Validation
-=======
->>>>>>> c5736a1b
     # TODO- #2753 Validation
     simulated_test_runner.run_test(
         setup=lambda test_setup_arg: free_kick_play_setup(
@@ -227,66 +185,7 @@
     "ball_initial_pos",
     [tbots.Point(1.5, -2.75), tbots.Point(-1.5, -2.75), tbots.Point(1.5, -3)],
 )
-<<<<<<< HEAD
-def test_free_kick_play_both(simulated_test_runner, ball_pos):
-
-    ball_initial_pos = ball_pos
-
-    blue_bots = [
-        tbots.Point(-3, 0.25),
-        tbots.Point(-3, 1.5),
-        tbots.Point(-3, 0.5),
-        tbots.Point(-3, -0.5),
-        tbots.Point(-3, -1.5),
-        tbots.Point(-3, -0.25),
-    ]
-
-    yellow_bots = [
-        tbots.Point(3, 0.25),
-        tbots.Point(3, 1.5),
-        tbots.Point(3, 0.5),
-        tbots.Point(3, -0.5),
-        tbots.Point(3, -1.5),
-        tbots.Point(3, -0.25),
-    ]
-
-    # Game Controller Setup
-    simulated_test_runner.gamecontroller.send_gc_command(
-        gc_command=Command.Type.STOP, team=Team.UNKNOWN
-    )
-    simulated_test_runner.gamecontroller.send_gc_command(
-        gc_command=Command.Type.FORCE_START, team=Team.UNKNOWN
-    )
-
-    # Force play override here
-    blue_play = Play()
-    blue_play.name = PlayName.FreeKickPlay
-
-    yellow_play = Play()
-    yellow_play.name = PlayName.EnemyFreekickPlay
-
-    simulated_test_runner.blue_full_system_proto_unix_io.send_proto(Play, blue_play)
-    simulated_test_runner.yellow_full_system_proto_unix_io.send_proto(Play, yellow_play)
-
-    # Create world state
-    simulated_test_runner.simulator_proto_unix_io.send_proto(
-        WorldState,
-        create_world_state(
-            yellow_robot_locations=yellow_bots,
-            blue_robot_locations=blue_bots,
-            ball_location=ball_initial_pos,
-            ball_velocity=tbots.Vector(0, 0),
-        ),
-    )
-
-    # Always Validation
-    # TODO- #2753 Validation
-    always_validation_sequence_set = [[]]
-
-    # Eventually Validation
-=======
 def test_free_kick_play_both(simulated_test_runner, ball_initial_pos):
->>>>>>> c5736a1b
     # TODO- #2753 Validation
     simulated_test_runner.run_test(
         setup=lambda test_setup_arg: free_kick_play_setup(
