#include "software/ai/hl/stp/play/tactic_assignment.h"

#include <gtest/gtest.h>

#include <algorithm>
#include <unordered_set>

#include "software/ai/hl/stp/play/offense/offense_play.h"
#include "software/ai/hl/stp/play/play.h"
#include "software/ai/hl/stp/tactic/attacker/attacker_tactic.h"
#include "software/ai/hl/stp/tactic/crease_defender/crease_defender_tactic.h"
#include "software/ai/hl/stp/tactic/stop/stop_tactic.h"
#include "software/test_util/test_util.h"

/**
 * This file contains unit tests for the assignTactics function
 * of the STP module. It is in a separate file because there are so many tests, and it
 * is cleaner to keep separate from the rest of the STP tests
 */

class TacticAssignmentTest : public ::testing::Test
{
   public:
    TacticAssignmentTest() : ai_config(TbotsProto::AiConfig()) {}

   protected:
    void SetUp() override
    {
        // Give an explicit seed to STP so that our tests are deterministic
        world = ::TestUtil::createBlankTestingWorld();
    }

    /**
     * Check that all the given tactics have a robot assigned to them
     * @param tactics The tactics to check
     * @return True if all the given tactics have a robot assigned to them, false
     *         otherwise
     */
    bool allTacticsAssigned(
        TacticVector tactics,
        std::map<std::shared_ptr<const Tactic>, RobotId> robot_tactic_assignment)
    {
        bool all_tactics_have_robot_assigned = true;

        for (auto tactic : tactics)
        {
            auto iter = robot_tactic_assignment.find(tactic);
            if (iter == robot_tactic_assignment.end())
            {
                all_tactics_have_robot_assigned = false;
                break;
            }
        }

        return all_tactics_have_robot_assigned;
    }

    TbotsProto::AiConfig ai_config;
    World world = ::TestUtil::createBlankTestingWorld();
};

TEST_F(TacticAssignmentTest,
       test_correct_number_of_tactics_returned_when_equal_number_of_robots_and_tactics)
{
    Team friendly_team(Duration::fromSeconds(0));
    Robot robot_0(0, Point(-1, 1), Vector(), Angle::zero(), AngularVelocity::zero(),
                  Timestamp::fromSeconds(0));
    Robot robot_1(1, Point(1, 1), Vector(), Angle::zero(), AngularVelocity::zero(),
                  Timestamp::fromSeconds(0));
    friendly_team.updateRobots({robot_0, robot_1});
    world.updateFriendlyTeamState(friendly_team);

    auto move_tactic_1 = std::make_shared<MoveTactic>();
    auto move_tactic_2 = std::make_shared<MoveTactic>();

    move_tactic_1->updateControlParams(Point(-1, 0), Angle::zero(), 0,
                                       TbotsProto::MaxAllowedSpeedMode::PHYSICAL_LIMIT);
    move_tactic_2->updateControlParams(Point(1, 0), Angle::zero(), 0,
                                       TbotsProto::MaxAllowedSpeedMode::PHYSICAL_LIMIT);

    TacticVector tactics = {move_tactic_1, move_tactic_2};

    auto robot_navigation_obstacle_config = ai_config.robot_navigation_obstacle_config();
    GlobalPathPlannerFactory path_planner_factory(robot_navigation_obstacle_config,
                                                  world.field());
    auto asst =
        assignTactics(path_planner_factory, world, tactics, friendly_team.getAllRobots());

    EXPECT_TRUE(allTacticsAssigned(tactics, std::get<2>(asst)));
}

TEST_F(TacticAssignmentTest,
       test_correct_number_of_tactics_returned_when_more_tactics_than_robots)
{
    Team friendly_team(Duration::fromSeconds(0));
    Robot robot_0(0, Point(-1, 1), Vector(), Angle::zero(), AngularVelocity::zero(),
                  Timestamp::fromSeconds(0));
    friendly_team.updateRobots({robot_0});
    world.updateFriendlyTeamState(friendly_team);

    auto move_tactic_1 = std::make_shared<MoveTactic>();
    auto move_tactic_2 = std::make_shared<MoveTactic>();

    move_tactic_1->updateControlParams(Point(-1, 0), Angle::zero(), 0,
                                       TbotsProto::MaxAllowedSpeedMode::PHYSICAL_LIMIT);
    move_tactic_2->updateControlParams(Point(1, 0), Angle::zero(), 0,
                                       TbotsProto::MaxAllowedSpeedMode::PHYSICAL_LIMIT);

    TacticVector tactics = {move_tactic_1, move_tactic_2};

    auto robot_navigation_obstacle_config = ai_config.robot_navigation_obstacle_config();
    GlobalPathPlannerFactory path_planner_factory(robot_navigation_obstacle_config,
                                                  world.field());
    auto tup =
        assignTactics(path_planner_factory, world, tactics, friendly_team.getAllRobots());

    auto asst = std::get<2>(tup);

    EXPECT_TRUE(asst.find(move_tactic_1) != asst.end());
    EXPECT_FALSE(asst.find(move_tactic_2) != asst.end());
}

TEST_F(TacticAssignmentTest,
       test_correct_number_of_tactics_returned_when_more_robots_than_tactics)
{
    Team friendly_team(Duration::fromSeconds(0));
    Robot robot_0(0, Point(-1, 1), Vector(), Angle::zero(), AngularVelocity::zero(),
                  Timestamp::fromSeconds(0));
    Robot robot_1(1, Point(1, 1), Vector(), Angle::zero(), AngularVelocity::zero(),
                  Timestamp::fromSeconds(0));
    friendly_team.updateRobots({robot_0, robot_1});
    world.updateFriendlyTeamState(friendly_team);

    auto move_tactic_1 = std::make_shared<MoveTactic>();

    move_tactic_1->updateControlParams(Point(-1, 0), Angle::zero(), 0,
                                       TbotsProto::MaxAllowedSpeedMode::PHYSICAL_LIMIT);

    TacticVector tactics = {move_tactic_1};

    auto robot_navigation_obstacle_config = ai_config.robot_navigation_obstacle_config();
    GlobalPathPlannerFactory path_planner_factory(robot_navigation_obstacle_config,
                                                  world.field());
    auto tup =
        assignTactics(path_planner_factory, world, tactics, friendly_team.getAllRobots());

    auto asst = std::get<2>(tup);

    EXPECT_TRUE(asst.find(move_tactic_1) != asst.end());
}

TEST_F(TacticAssignmentTest, test_0_tactics_returned_when_there_are_no_robots)
{
    Team friendly_team(Duration::fromSeconds(0));
    friendly_team.updateRobots({});
    world.updateFriendlyTeamState(friendly_team);

    auto move_tactic_1 = std::make_shared<MoveTactic>();

    move_tactic_1->updateControlParams(Point(-1, 0), Angle::zero(), 0,
                                       TbotsProto::MaxAllowedSpeedMode::PHYSICAL_LIMIT);

    TacticVector tactics = {move_tactic_1};

    auto robot_navigation_obstacle_config = ai_config.robot_navigation_obstacle_config();
    GlobalPathPlannerFactory path_planner_factory(robot_navigation_obstacle_config,
                                                  world.field());
    auto tup =
        assignTactics(path_planner_factory, world, tactics, friendly_team.getAllRobots());

    auto asst = std::get<2>(tup);

    EXPECT_FALSE(asst.find(move_tactic_1) != asst.end());
}

TEST_F(TacticAssignmentTest, test_correct_tactics_removed_when_more_tactics_than_robots)
{
    Team friendly_team(Duration::fromSeconds(0));
    Robot robot_0(0, Point(-1, 1), Vector(), Angle::zero(), AngularVelocity::zero(),
                  Timestamp::fromSeconds(0));
    friendly_team.updateRobots({robot_0});
    world.updateFriendlyTeamState(friendly_team);

    auto move_tactic_1 = std::make_shared<MoveTactic>();
    auto stop_tactic_1 = std::make_shared<StopTactic>();

    move_tactic_1->updateControlParams(Point(-1, 0), Angle::zero(), 0,
                                       TbotsProto::MaxAllowedSpeedMode::PHYSICAL_LIMIT);

    TacticVector tactics = {move_tactic_1, stop_tactic_1};

    // Both robots are now closest to move_tactic_1's destination. We do NOT want
    // robot_0 to be assigned to move_tactic_1, because then robot_1 has to move all the
    // way around to move_tactic_2. What we expect is that robot_0 will be assigned to
    // move_tactic_2 and "slide over" to make room for robot_1

    auto robot_navigation_obstacle_config = ai_config.robot_navigation_obstacle_config();
    GlobalPathPlannerFactory path_planner_factory(robot_navigation_obstacle_config,
                                                  world.field());
    auto tup =
        assignTactics(path_planner_factory, world, tactics, friendly_team.getAllRobots());

    auto asst = std::get<2>(tup);

    // move_tactic_1 should be the only Tactic assigned a robot, since stop_tactic_1 is a
    // lower priority than move_tactic_1 so it should be dropped since there's only 1
    // robot
    EXPECT_TRUE(asst.find(move_tactic_1) != asst.end());
    EXPECT_FALSE(asst.find(stop_tactic_1) != asst.end());
}

TEST_F(TacticAssignmentTest, test_assigning_1_tactic_to_1_robot)
{
    Team friendly_team(Duration::fromSeconds(0));
    Robot robot_0(0, Point(-1, 1), Vector(), Angle::zero(), AngularVelocity::zero(),
                  Timestamp::fromSeconds(0));
    friendly_team.updateRobots({robot_0});
    world.updateFriendlyTeamState(friendly_team);

    auto move_tactic_1 = std::make_shared<MoveTactic>();

    move_tactic_1->updateControlParams(Point(2, -3.2), Angle::zero(), 0,
                                       TbotsProto::MaxAllowedSpeedMode::PHYSICAL_LIMIT);

    TacticVector tactics = {move_tactic_1};

    auto robot_navigation_obstacle_config = ai_config.robot_navigation_obstacle_config();
    GlobalPathPlannerFactory path_planner_factory(robot_navigation_obstacle_config,
                                                  world.field());
    auto tup =
        assignTactics(path_planner_factory, world, tactics, friendly_team.getAllRobots());

    auto asst = std::get<2>(tup);


    ASSERT_TRUE(asst.find(move_tactic_1) != asst.end());
    EXPECT_EQ(asst.find(move_tactic_1)->second, robot_0.id());
}

// // Test the case where it is "obvious" which robots should be assigned to each tactic
// // Each robot is already close to one of the tactic's destinations, so it is trivial to
// // see the optimal assignment is for each robot to be assigned to the tactic whose
// // destination it's closest to
TEST_F(TacticAssignmentTest, test_assigning_2_robots_to_2_tactics_no_overlap)
{
    Team friendly_team(Duration::fromSeconds(0));
    Robot robot_0(0, Point(-1, 1), Vector(), Angle::zero(), AngularVelocity::zero(),
                  Timestamp::fromSeconds(0));
    Robot robot_1(1, Point(1, 1), Vector(), Angle::zero(), AngularVelocity::zero(),
                  Timestamp::fromSeconds(0));
    friendly_team.updateRobots({robot_0, robot_1});
    world.updateFriendlyTeamState(friendly_team);

    auto move_tactic_1 = std::make_shared<MoveTactic>();
    auto move_tactic_2 = std::make_shared<MoveTactic>();

    move_tactic_1->updateControlParams(Point(-1, 0), Angle::zero(), 0,
                                       TbotsProto::MaxAllowedSpeedMode::PHYSICAL_LIMIT);
    move_tactic_2->updateControlParams(Point(1, 0), Angle::zero(), 0,
                                       TbotsProto::MaxAllowedSpeedMode::PHYSICAL_LIMIT);

    TacticVector tactics = {move_tactic_1, move_tactic_2};

    // Each robot is close to separate tactic destinations. They should each be trivially
    // assigned to the tactic with the destination closest to their position

    auto robot_navigation_obstacle_config = ai_config.robot_navigation_obstacle_config();
    GlobalPathPlannerFactory path_planner_factory(robot_navigation_obstacle_config,
                                                  world.field());
    auto tup =
        assignTactics(path_planner_factory, world, tactics, friendly_team.getAllRobots());

    auto asst = std::get<2>(tup);


    ASSERT_TRUE(asst.find(move_tactic_1) != asst.end());
    ASSERT_TRUE(asst.find(move_tactic_2) != asst.end());

    EXPECT_EQ(asst.find(move_tactic_1)->second, robot_0.id());
    EXPECT_EQ(asst.find(move_tactic_2)->second, robot_1.id());
}

// Test a more complex case where each robot is closest to the same tactic destination.
// If robot0 were to be assigned to the tactic with dest1, robot1 would be forced to go
// all the way to dest2. This is what happened in our previous system that used greedy
// tactic assignment, and cause the robots to "overlap"
//
//     robot1
//                     robot0
//
//
//                     dest1             dest2
TEST_F(TacticAssignmentTest, test_assigning_2_robots_to_2_tactics_with_overlap)
{
    Team friendly_team(Duration::fromSeconds(0));
    Robot robot_0(0, Point(-1, 1), Vector(), Angle::zero(), AngularVelocity::zero(),
                  Timestamp::fromSeconds(0));
    Robot robot_1(1, Point(-3, 1.5), Vector(), Angle::zero(), AngularVelocity::zero(),
                  Timestamp::fromSeconds(0));
    friendly_team.updateRobots({robot_0, robot_1});
    world.updateFriendlyTeamState(friendly_team);

    auto move_tactic_1 = std::make_shared<MoveTactic>();
    auto move_tactic_2 = std::make_shared<MoveTactic>();

    move_tactic_1->updateControlParams(Point(-1, 0), Angle::zero(), 0,
                                       TbotsProto::MaxAllowedSpeedMode::PHYSICAL_LIMIT);
    move_tactic_2->updateControlParams(Point(1, 0), Angle::zero(), 0,
                                       TbotsProto::MaxAllowedSpeedMode::PHYSICAL_LIMIT);

    TacticVector tactics = {move_tactic_1, move_tactic_2};

    // Both robots are now closest to move_tactic_1's destination. We do NOT want
    // robot_0 to be assigned to move_tactic_1, because then robot_1 has to move all the
    // way around to move_tactic_2. What we expect is that robot_0 will be assigned to
    // move_tactic_2 and "slide over" to make room for robot_1

    auto robot_navigation_obstacle_config = ai_config.robot_navigation_obstacle_config();
    GlobalPathPlannerFactory path_planner_factory(robot_navigation_obstacle_config,
                                                  world.field());
    auto tup =
        assignTactics(path_planner_factory, world, tactics, friendly_team.getAllRobots());

    auto asst = std::get<2>(tup);


    ASSERT_TRUE(asst.find(move_tactic_1) != asst.end());
    ASSERT_TRUE(asst.find(move_tactic_2) != asst.end());
    EXPECT_EQ(asst.find(move_tactic_1)->second, robot_1.id());
    EXPECT_EQ(asst.find(move_tactic_2)->second, robot_0.id());
}

TEST_F(TacticAssignmentTest, test_assigning_3_robots_to_2_tactics)
{
    Team friendly_team(Duration::fromSeconds(0));
    Robot robot_0(0, Point(-1.1, 1), Vector(), Angle::zero(), AngularVelocity::zero(),
                  Timestamp::fromSeconds(0));
    Robot robot_1(1, Point(2, 0.81), Vector(), Angle::zero(), AngularVelocity::zero(),
                  Timestamp::fromSeconds(0));
    Robot robot_2(2, Point(0, 5.0), Vector(), Angle::zero(), AngularVelocity::zero(),
                  Timestamp::fromSeconds(0));
    friendly_team.updateRobots({robot_0, robot_1, robot_2});
    world.updateFriendlyTeamState(friendly_team);

    auto move_tactic_1 = std::make_shared<MoveTactic>();
    auto move_tactic_2 = std::make_shared<MoveTactic>();

    move_tactic_1->updateControlParams(Point(-1, 0), Angle::zero(), 0,
                                       TbotsProto::MaxAllowedSpeedMode::PHYSICAL_LIMIT);
    move_tactic_2->updateControlParams(Point(1, 0), Angle::zero(), 0,
                                       TbotsProto::MaxAllowedSpeedMode::PHYSICAL_LIMIT);

    TacticVector tactics = {move_tactic_1, move_tactic_2};

    // robot_2 should not be assigned since both robot_0 and robot_1 are more optimal
    // to assign to the tactics. robot_2 is too far away

    auto robot_navigation_obstacle_config = ai_config.robot_navigation_obstacle_config();
    GlobalPathPlannerFactory path_planner_factory(robot_navigation_obstacle_config,
                                                  world.field());
    auto tup =
        assignTactics(path_planner_factory, world, tactics, friendly_team.getAllRobots());

    auto asst = std::get<2>(tup);

    ASSERT_TRUE(asst.find(move_tactic_1) != asst.end());
    ASSERT_TRUE(asst.find(move_tactic_2) != asst.end());
    EXPECT_EQ(asst.find(move_tactic_1)->second, robot_0.id());
    EXPECT_EQ(asst.find(move_tactic_2)->second, robot_1.id());
}

TEST_F(TacticAssignmentTest, test_assigning_3_robots_to_3_tactics_all_with_the_same_cost)
{
    Team friendly_team(Duration::fromSeconds(0));
    Robot robot_0(0, Point(-1.1, 1), Vector(), Angle::zero(), AngularVelocity::zero(),
                  Timestamp::fromSeconds(0));
    Robot robot_1(1, Point(2, 0.81), Vector(), Angle::zero(), AngularVelocity::zero(),
                  Timestamp::fromSeconds(0));
    Robot robot_2(2, Point(0, 5.0), Vector(), Angle::zero(), AngularVelocity::zero(),
                  Timestamp::fromSeconds(0));
    friendly_team.updateRobots({robot_0, robot_1, robot_2});
    world.updateFriendlyTeamState(friendly_team);

    auto stop_tactic_1 = std::make_shared<StopTactic>();
    auto stop_tactic_2 = std::make_shared<StopTactic>();
    auto stop_tactic_3 = std::make_shared<StopTactic>();

    TacticVector tactics = {stop_tactic_1, stop_tactic_2, stop_tactic_3};

    // If all costs are equal, the robots and tactics are simply paired in order
    auto robot_navigation_obstacle_config = ai_config.robot_navigation_obstacle_config();
    GlobalPathPlannerFactory path_planner_factory(robot_navigation_obstacle_config,
                                                  world.field());
    auto tup =
        assignTactics(path_planner_factory, world, tactics, friendly_team.getAllRobots());

    auto asst = std::get<2>(tup);


    ASSERT_TRUE(asst.find(stop_tactic_1) != asst.end());
    ASSERT_TRUE(asst.find(stop_tactic_2) != asst.end());
    ASSERT_TRUE(asst.find(stop_tactic_3) != asst.end());
    EXPECT_EQ(asst.find(stop_tactic_1)->second, robot_0.id());
    EXPECT_EQ(asst.find(stop_tactic_2)->second, robot_1.id());
    EXPECT_EQ(asst.find(stop_tactic_3)->second, robot_2.id());
}

TEST_F(TacticAssignmentTest, test_assigning_3_robots_to_3_tactics_with_2_of_the_same_cost)
{
    Team friendly_team(Duration::fromSeconds(0));
    Robot robot_0(0, Point(-1.1, 1), Vector(), Angle::zero(), AngularVelocity::zero(),
                  Timestamp::fromSeconds(0));
    Robot robot_1(1, Point(2, 0.81), Vector(), Angle::zero(), AngularVelocity::zero(),
                  Timestamp::fromSeconds(0));
    Robot robot_2(2, Point(0, 4.0), Vector(), Angle::zero(), AngularVelocity::zero(),
                  Timestamp::fromSeconds(0));
    friendly_team.updateRobots({robot_0, robot_1, robot_2});
    world.updateFriendlyTeamState(friendly_team);

    auto stop_tactic_1 = std::make_shared<StopTactic>();
    auto move_tactic_1 = std::make_shared<MoveTactic>();
    auto stop_tactic_2 = std::make_shared<StopTactic>();

    // The destination of the move_tactic is relatively close to the robot positions, so
    // the cost of assigning any robot to the move_tactic should be less than the
    // stop_tactics
    move_tactic_1->updateControlParams(Point(0, 0), Angle::zero(), 0,
                                       TbotsProto::MaxAllowedSpeedMode::PHYSICAL_LIMIT);

    TacticVector tactics = {stop_tactic_1, move_tactic_1, stop_tactic_2};

    auto robot_navigation_obstacle_config = ai_config.robot_navigation_obstacle_config();
    GlobalPathPlannerFactory path_planner_factory(robot_navigation_obstacle_config,
                                                  world.field());
    auto tup =
        assignTactics(path_planner_factory, world, tactics, friendly_team.getAllRobots());

    auto asst = std::get<2>(tup);


    ASSERT_TRUE(asst.find(stop_tactic_1) != asst.end());
    ASSERT_TRUE(asst.find(move_tactic_1) != asst.end());
    ASSERT_TRUE(asst.find(stop_tactic_2) != asst.end());
    EXPECT_EQ(asst.find(stop_tactic_1)->second, robot_2.id());
    EXPECT_EQ(asst.find(move_tactic_1)->second, robot_0.id());
    EXPECT_EQ(asst.find(stop_tactic_2)->second, robot_1.id());
}

TEST_F(TacticAssignmentTest,
       test_assigning_2_robots_to_1_tactic_unsatisfied_robotcapabilityflags)
{
    // test that the robot that matches capability requirements is selected over the robot
    // that doesn't even though the former has lower cost
    Team friendly_team(Duration::fromSeconds(0));
    // this robot has no capabilities
    Robot robot_0(0, Point(0.1, 0.1), Vector(), Angle::zero(), AngularVelocity::zero(),
                  Timestamp::fromSeconds(0), allRobotCapabilities());
    Robot robot_1(1, Point(-10, -10), Vector(), Angle::zero(), AngularVelocity::zero(),
                  Timestamp::fromSeconds(0));
    friendly_team.updateRobots({robot_0, robot_1});
    world.updateFriendlyTeamState(friendly_team);

    auto move_tactic_1 = std::make_shared<MoveTactic>();

    move_tactic_1->updateControlParams(Point(0, 0), Angle::zero(), 0,
                                       TbotsProto::MaxAllowedSpeedMode::PHYSICAL_LIMIT);

    TacticVector tactics = {move_tactic_1};

    auto robot_navigation_obstacle_config = ai_config.robot_navigation_obstacle_config();
    GlobalPathPlannerFactory path_planner_factory(robot_navigation_obstacle_config,
                                                  world.field());
    auto tup =
        assignTactics(path_planner_factory, world, tactics, friendly_team.getAllRobots());

    auto asst = std::get<2>(tup);


    ASSERT_TRUE(asst.find(move_tactic_1) != asst.end());
    EXPECT_EQ(asst.find(move_tactic_1)->second, robot_1.id());
}

<<<<<<< HEAD
// TEST_F(TacticAssignmentTest,
//        test_assigning_multiple_robots_to_goalie_tactic_goalie_set_on_team)
// {
//     // Test that only the robot set as the goalie on the team is assigned to the
//     // goalie tactic

//     // Put two robots right in front of the friendly goal
//     Team friendly_team(Duration::fromSeconds(0));
//     Robot robot_0(0, Point(-0.5, 0.2), Vector(), Angle::zero(), AngularVelocity::zero(),
//                   Timestamp::fromSeconds(0));
//     // default is all capabilities, if not specified otherwise
//     Robot robot_1(1, Point(-0.5, -0.2), Vector(), Angle::zero(), AngularVelocity::zero(),
//                   Timestamp::fromSeconds(0));
//     friendly_team.updateRobots({robot_0, robot_1});

//     friendly_team.assignGoalie(0);
//     world.updateFriendlyTeamState(friendly_team);

//     TacticVector tactics = {};

//     auto robot_navigation_obstacle_config = ai_config.robot_navigation_obstacle_config();
//     GlobalPathPlannerFactory path_planner_factory(robot_navigation_obstacle_config, world.field());
//     auto tup = assignTactics(path_planner_factory, world, tactics, friendly_team.getAllRobots());
    
//     auto asst = std::get<2>(tup);


//     //EXPECT_EQ(1, asst.size());
//     for (const auto& [tactic, robot] : asst)
//     {
//         UNUSED(tactic);
//         EXPECT_EQ(robot, robot_0.id());
//     }
=======
TEST_F(TacticAssignmentTest,
       test_assigning_multiple_robots_to_goalie_tactic_goalie_set_on_team)
{
    // Test that only the robot set as the goalie on the team is assigned to the
    // goalie tactic

    // Put two robots right in front of the friendly goal
    Team friendly_team(Duration::fromSeconds(0));
    Robot robot_0(0, Point(-0.5, 0.2), Vector(), Angle::zero(), AngularVelocity::zero(),
                  Timestamp::fromSeconds(0));
    // default is all capabilities, if not specified otherwise
    Robot robot_1(1, Point(-0.5, -0.2), Vector(), Angle::zero(), AngularVelocity::zero(),
                  Timestamp::fromSeconds(0));
    friendly_team.updateRobots({robot_0, robot_1});

    friendly_team.assignGoalie(0);
    world.updateFriendlyTeamState(friendly_team);

    TacticVector tactics = {};

    auto robot_navigation_obstacle_config = ai_config.robot_navigation_obstacle_config();
    GlobalPathPlannerFactory path_planner_factory(robot_navigation_obstacle_config,
                                                  world.field());
    auto tup =
        assignTactics(path_planner_factory, world, tactics, friendly_team.getAllRobots());

    auto asst = std::get<2>(tup);


    // EXPECT_EQ(1, asst.size());
    for (const auto& [tactic, robot] : asst)
    {
        UNUSED(tactic);
        EXPECT_EQ(robot, robot_0.id());
    }
>>>>>>> 59aed16a

//     // Change the goalie and perform the same check in case we have a fluke bug
//     friendly_team.assignGoalie(1);
//     world.updateFriendlyTeamState(friendly_team);

<<<<<<< HEAD
//     tup = assignTactics(path_planner_factory, world, tactics, friendly_team.getAllRobots());    
//     asst = std::get<2>(tup);


//     EXPECT_EQ(1, asst.size());
//     for (const auto& [tactic, robot] : asst)
//     {
//         UNUSED(tactic);
//         EXPECT_EQ(robot, robot_1.id());
//     }
// }
=======
    tup =
        assignTactics(path_planner_factory, world, tactics, friendly_team.getAllRobots());
    asst = std::get<2>(tup);


    // EXPECT_EQ(1, asst.size());
    for (const auto& [tactic, robot] : asst)
    {
        UNUSED(tactic);
        EXPECT_EQ(robot, robot_1.id());
    }
}
>>>>>>> 59aed16a

TEST_F(TacticAssignmentTest, test_assigning_stop_tactics_to_unassigned_non_goalie_robots)
{
    // Test that StopTactic is assigned to remaining robots without tactics

    Team friendly_team(Duration::fromSeconds(0));
    Robot robot_0(0, Point(-1, 1), Vector(), Angle::zero(), AngularVelocity::zero(),
                  Timestamp::fromSeconds(0));
    Robot robot_1(1, Point(-3, 5), Vector(), Angle::zero(), AngularVelocity::zero(),
                  Timestamp::fromSeconds(0));
    Robot robot_2(2, Point(6, 7), Vector(), Angle::zero(), AngularVelocity::zero(),
                  Timestamp::fromSeconds(0));
    friendly_team.updateRobots({robot_0, robot_1, robot_2});
    world.updateFriendlyTeamState(friendly_team);

    auto move_tactic_1 = std::make_shared<MoveTactic>();

    move_tactic_1->updateControlParams(Point(-1, 0), Angle::zero(), 0,
                                       TbotsProto::MaxAllowedSpeedMode::PHYSICAL_LIMIT);

    TacticVector tactics                        = {move_tactic_1};
    std::vector<Robot> expected_robots_assigned = {robot_0, robot_1, robot_2};

    auto robot_navigation_obstacle_config = ai_config.robot_navigation_obstacle_config();
    GlobalPathPlannerFactory path_planner_factory(robot_navigation_obstacle_config,
                                                  world.field());
    auto tup =
        assignTactics(path_planner_factory, world, tactics, friendly_team.getAllRobots());

    auto asst = std::get<2>(tup);

    // Check each tactic is assigned to the intended robot
    for (unsigned int i = 0; i < tactics.size(); i++)
    {
        ASSERT_TRUE(asst.find(tactics[i]) != asst.end());
        EXPECT_EQ(asst.find(tactics[i])->second, expected_robots_assigned[i].id());
    }
}

<<<<<<< HEAD
// TEST_F(TacticAssignmentTest, test_assignment_with_tiered_assignment)
// {
//     // Regardless of how the play yields the tactics to be assigned,
//     // the goalie should always be assigned to the goalie assigned to the team
//     Team friendly_team(Duration::fromSeconds(0));
//     Robot robot_0(0, Point(-0.5, 0.2), Vector(), Angle::zero(), AngularVelocity::zero(),
//                   Timestamp::fromSeconds(0));
//     // default is all capabilities, if not specified otherwise
//     Robot robot_1(1, Point(-0.5, -0.2), Vector(), Angle::zero(), AngularVelocity::zero(),
//                   Timestamp::fromSeconds(0));
//     friendly_team.updateRobots({robot_0, robot_1});

//     friendly_team.assignGoalie(1);
//     world.updateFriendlyTeamState(friendly_team);

//     auto move_tactic_0 = std::make_shared<MoveTactic>();
//     auto move_tactic_1 = std::make_shared<MoveTactic>();

//     TacticVector request = {move_tactic_0, move_tactic_1};

//     auto robot_navigation_obstacle_config = ai_config.robot_navigation_obstacle_config();
//     GlobalPathPlannerFactory path_planner_factory(robot_navigation_obstacle_config, world.field());
//     auto tup = assignTactics(path_planner_factory, world, request, friendly_team.getAllRobots());
    
//     auto asst = std::get<2>(tup);

//     EXPECT_EQ(2, asst.size());

//     {
//         bool has_goalie = false;
//         bool has_move_0 = false;
//         for (const auto& [tactic, robot] : asst)
//         {
//             if (objectTypeName(*tactic) == TYPENAME(GoalieTactic))
//             {
//                 has_goalie = true;
//                 EXPECT_EQ(robot_1.id(), robot);
//             }
//             if (tactic == move_tactic_0)
//             {
//                 has_move_0 = true;
//                 EXPECT_EQ(robot_0.id(), robot);
//             }
//         }
//         EXPECT_TRUE(has_goalie);
//         EXPECT_TRUE(has_move_0);
//     }

//     request = {move_tactic_0, move_tactic_1};
//     tup    = assignTactics(path_planner_factory, world, request, friendly_team.getAllRobots());
    
//     asst = std::get<2>(tup);

//     EXPECT_EQ(2, asst.size());

//     {
//         bool has_goalie = false;
//         bool has_move_0 = false;
//         for (const auto& [tactic, robot] : asst)
//         {
//             if (objectTypeName(*tactic) == TYPENAME(GoalieTactic))
//             {
//                 has_goalie = true;
//                 EXPECT_EQ(robot_1.id(), robot);
//             }
//             if (tactic == move_tactic_0)
//             {
//                 has_move_0 = true;
//                 EXPECT_EQ(robot_0.id(), robot);
//             }
//         }
//         EXPECT_TRUE(has_goalie);
//         EXPECT_TRUE(has_move_0);
//     }

//     request = {move_tactic_1, move_tactic_0};
//     tup = assignTactics(path_planner_factory, world, request, friendly_team.getAllRobots());
    
//     asst = std::get<2>(tup);
//     EXPECT_EQ(2, asst.size());

//     {
//         bool has_goalie = false;
//         bool has_move_1 = false;
//         for (const auto& [tactic, robot] : asst)
//         {
//             if (objectTypeName(*tactic) == TYPENAME(GoalieTactic))
//             {
//                 //has_goalie = true;
//                 EXPECT_EQ(robot_1.id(), robot);
//             }
//             if (tactic == move_tactic_1)
//             {
//                 has_move_1 = true;
//                 EXPECT_EQ(robot_0.id(), robot);
//             }
//         }
//         EXPECT_TRUE(has_goalie);
//         EXPECT_TRUE(has_move_1);
//     }
// }
=======
TEST_F(TacticAssignmentTest, test_greediness_of_tiered_assignment)
{
    // Assigning {{tactic_1, tactic_2}} should result in the lowest cost
    // assignment for all 2 tactics among the 2 robots.
    //
    // Assigning {{tactic_1}, {tactic_2}} should result in a more greedy
    // assignment, where the cost of assigning tactic_1 will be minimized first,
    // followed by tactic_2.
    //
    // Lets keep this on one axis to make the test easier to visualize
    //
    //              (r0) --- [m0] - (r1) ---- [m1]
    //
    //              -1.5      0      0.5       2
    //              robot0 tactic0  robot1  tactic1
    //
    // {{move_tactic_1, move_tactic_2}} we expect (r2 to m1) and (r1 to m2)
    // {{move_tactic_1}, {move_tactic_2}} we expect (r1 to m1) and (r2 to m2)
    Team friendly_team(Duration::fromSeconds(0));

    Robot robot_0(0, Point(-1.5, 0), Vector(), Angle::zero(), AngularVelocity::zero(),
                  Timestamp::fromSeconds(0));
    Robot robot_1(1, Point(0.5, 5), Vector(), Angle::zero(), AngularVelocity::zero(),
                  Timestamp::fromSeconds(0));

    friendly_team.updateRobots({robot_0, robot_1});
    world.updateFriendlyTeamState(friendly_team);

    auto move_tactic_0 = std::make_shared<MoveTactic>();
    auto move_tactic_1 = std::make_shared<MoveTactic>();

    move_tactic_0->updateControlParams(Point(0, 0), Angle::zero(), 0,
                                       TbotsProto::MaxAllowedSpeedMode::PHYSICAL_LIMIT);
    move_tactic_1->updateControlParams(Point(2, 0), Angle::zero(), 0,
                                       TbotsProto::MaxAllowedSpeedMode::PHYSICAL_LIMIT);

    TacticVector normal_tactics = {move_tactic_0, move_tactic_1};

    auto robot_navigation_obstacle_config = ai_config.robot_navigation_obstacle_config();
    GlobalPathPlannerFactory path_planner_factory(robot_navigation_obstacle_config,
                                                  world.field());
    auto tup = assignTactics(path_planner_factory, world, normal_tactics,
                             friendly_team.getAllRobots());

    auto asst = std::get<2>(tup);

    ASSERT_TRUE(asst.find(move_tactic_0) != asst.end());
    ASSERT_TRUE(asst.find(move_tactic_1) != asst.end());
    EXPECT_EQ(asst.find(move_tactic_0)->second, robot_0.id());
    EXPECT_EQ(asst.find(move_tactic_1)->second, robot_1.id());
}

TEST_F(TacticAssignmentTest, test_assignment_with_tiered_assignment)
{
    // Regardless of how the play yields the tactics to be assigned,
    // the goalie should always be assigned to the goalie assigned to the team
    Team friendly_team(Duration::fromSeconds(0));
    Robot robot_0(0, Point(-0.5, 0.2), Vector(), Angle::zero(), AngularVelocity::zero(),
                  Timestamp::fromSeconds(0));
    // default is all capabilities, if not specified otherwise
    Robot robot_1(1, Point(-0.5, -0.2), Vector(), Angle::zero(), AngularVelocity::zero(),
                  Timestamp::fromSeconds(0));
    friendly_team.updateRobots({robot_0, robot_1});

    friendly_team.assignGoalie(1);
    world.updateFriendlyTeamState(friendly_team);

    auto move_tactic_0 = std::make_shared<MoveTactic>();
    auto move_tactic_1 = std::make_shared<MoveTactic>();

    TacticVector request = {move_tactic_0, move_tactic_1};

    auto robot_navigation_obstacle_config = ai_config.robot_navigation_obstacle_config();
    GlobalPathPlannerFactory path_planner_factory(robot_navigation_obstacle_config,
                                                  world.field());
    auto tup =
        assignTactics(path_planner_factory, world, request, friendly_team.getAllRobots());

    auto asst = std::get<2>(tup);

    EXPECT_EQ(2, asst.size());

    {
        // bool has_goalie = false;
        bool has_move_0 = false;
        for (const auto& [tactic, robot] : asst)
        {
            if (objectTypeName(*tactic) == TYPENAME(GoalieTactic))
            {
                // has_goalie = true;
                EXPECT_EQ(robot_1.id(), robot);
            }
            if (tactic == move_tactic_0)
            {
                has_move_0 = true;
                EXPECT_EQ(robot_0.id(), robot);
            }
        }
        // EXPECT_TRUE(has_goalie);
        EXPECT_TRUE(has_move_0);
    }

    request = {move_tactic_0, move_tactic_1};
    tup =
        assignTactics(path_planner_factory, world, request, friendly_team.getAllRobots());

    asst = std::get<2>(tup);

    EXPECT_EQ(2, asst.size());

    {
        // bool has_goalie = false;
        bool has_move_0 = false;
        for (const auto& [tactic, robot] : asst)
        {
            if (objectTypeName(*tactic) == TYPENAME(GoalieTactic))
            {
                // has_goalie = true;
                EXPECT_EQ(robot_1.id(), robot);
            }
            if (tactic == move_tactic_0)
            {
                has_move_0 = true;
                EXPECT_EQ(robot_0.id(), robot);
            }
        }
        // EXPECT_TRUE(has_goalie);
        EXPECT_TRUE(has_move_0);
    }

    request = {move_tactic_1, move_tactic_0};
    tup =
        assignTactics(path_planner_factory, world, request, friendly_team.getAllRobots());

    asst = std::get<2>(tup);
    EXPECT_EQ(2, asst.size());

    {
        // bool has_goalie = false;
        bool has_move_1 = false;
        for (const auto& [tactic, robot] : asst)
        {
            if (objectTypeName(*tactic) == TYPENAME(GoalieTactic))
            {
                // has_goalie = true;
                EXPECT_EQ(robot_1.id(), robot);
            }
            if (tactic == move_tactic_1)
            {
                has_move_1 = true;
                EXPECT_EQ(robot_0.id(), robot);
            }
        }
        // EXPECT_TRUE(has_goalie);
        EXPECT_TRUE(has_move_1);
    }
}
>>>>>>> 59aed16a

TEST_F(TacticAssignmentTest, test_offense_play_with_substitution)
{
    Team friendly_team(Duration::fromSeconds(0));
    Robot robot_0(0, Point(-1.1, 1), Vector(), Angle::zero(), AngularVelocity::zero(),
                  Timestamp::fromSeconds(0));
    Robot robot_1(1, Point(2, 0.81), Vector(), Angle::zero(), AngularVelocity::zero(),
                  Timestamp::fromSeconds(0));
    Robot robot_2(2, Point(0, 5.0), Vector(), Angle::zero(), AngularVelocity::zero(),
                  Timestamp::fromSeconds(0));

    friendly_team.updateRobots({robot_0, robot_1, robot_2});
    std::vector<Robot> injured_robots;
    injured_robots.push_back(robot_1);
    friendly_team.setInjuredRobots(injured_robots);
    world.updateFriendlyTeamState(friendly_team);

    OffensePlay play(ai_config);

    auto robot_navigation_obstacle_config = ai_config.robot_navigation_obstacle_config();
    GlobalPathPlannerFactory path_planner_factory(robot_navigation_obstacle_config,
                                                  world.field());
    InterPlayCommunication comm;
    auto p_set = play.get(path_planner_factory, world, comm,
                          [this](InterPlayCommunication comm) {});

    auto injured_primitive = p_set->robot_primitives().at(1);
    Point expected_pos(0, world.field().totalYLength() / 2);
    Point injured_robot_pos =
        createPoint(injured_primitive.move().motion_control().requested_destination());

    EXPECT_EQ(expected_pos, injured_robot_pos);
}<|MERGE_RESOLUTION|>--- conflicted
+++ resolved
@@ -480,7 +480,6 @@
     EXPECT_EQ(asst.find(move_tactic_1)->second, robot_1.id());
 }
 
-<<<<<<< HEAD
 // TEST_F(TacticAssignmentTest,
 //        test_assigning_multiple_robots_to_goalie_tactic_goalie_set_on_team)
 // {
@@ -514,49 +513,11 @@
 //         UNUSED(tactic);
 //         EXPECT_EQ(robot, robot_0.id());
 //     }
-=======
-TEST_F(TacticAssignmentTest,
-       test_assigning_multiple_robots_to_goalie_tactic_goalie_set_on_team)
-{
-    // Test that only the robot set as the goalie on the team is assigned to the
-    // goalie tactic
-
-    // Put two robots right in front of the friendly goal
-    Team friendly_team(Duration::fromSeconds(0));
-    Robot robot_0(0, Point(-0.5, 0.2), Vector(), Angle::zero(), AngularVelocity::zero(),
-                  Timestamp::fromSeconds(0));
-    // default is all capabilities, if not specified otherwise
-    Robot robot_1(1, Point(-0.5, -0.2), Vector(), Angle::zero(), AngularVelocity::zero(),
-                  Timestamp::fromSeconds(0));
-    friendly_team.updateRobots({robot_0, robot_1});
-
-    friendly_team.assignGoalie(0);
-    world.updateFriendlyTeamState(friendly_team);
-
-    TacticVector tactics = {};
-
-    auto robot_navigation_obstacle_config = ai_config.robot_navigation_obstacle_config();
-    GlobalPathPlannerFactory path_planner_factory(robot_navigation_obstacle_config,
-                                                  world.field());
-    auto tup =
-        assignTactics(path_planner_factory, world, tactics, friendly_team.getAllRobots());
-
-    auto asst = std::get<2>(tup);
-
-
-    // EXPECT_EQ(1, asst.size());
-    for (const auto& [tactic, robot] : asst)
-    {
-        UNUSED(tactic);
-        EXPECT_EQ(robot, robot_0.id());
-    }
->>>>>>> 59aed16a
 
 //     // Change the goalie and perform the same check in case we have a fluke bug
 //     friendly_team.assignGoalie(1);
 //     world.updateFriendlyTeamState(friendly_team);
 
-<<<<<<< HEAD
 //     tup = assignTactics(path_planner_factory, world, tactics, friendly_team.getAllRobots());    
 //     asst = std::get<2>(tup);
 
@@ -568,20 +529,6 @@
 //         EXPECT_EQ(robot, robot_1.id());
 //     }
 // }
-=======
-    tup =
-        assignTactics(path_planner_factory, world, tactics, friendly_team.getAllRobots());
-    asst = std::get<2>(tup);
-
-
-    // EXPECT_EQ(1, asst.size());
-    for (const auto& [tactic, robot] : asst)
-    {
-        UNUSED(tactic);
-        EXPECT_EQ(robot, robot_1.id());
-    }
-}
->>>>>>> 59aed16a
 
 TEST_F(TacticAssignmentTest, test_assigning_stop_tactics_to_unassigned_non_goalie_robots)
 {
@@ -621,7 +568,6 @@
     }
 }
 
-<<<<<<< HEAD
 // TEST_F(TacticAssignmentTest, test_assignment_with_tiered_assignment)
 // {
 //     // Regardless of how the play yields the tactics to be assigned,
@@ -723,165 +669,6 @@
 //         EXPECT_TRUE(has_move_1);
 //     }
 // }
-=======
-TEST_F(TacticAssignmentTest, test_greediness_of_tiered_assignment)
-{
-    // Assigning {{tactic_1, tactic_2}} should result in the lowest cost
-    // assignment for all 2 tactics among the 2 robots.
-    //
-    // Assigning {{tactic_1}, {tactic_2}} should result in a more greedy
-    // assignment, where the cost of assigning tactic_1 will be minimized first,
-    // followed by tactic_2.
-    //
-    // Lets keep this on one axis to make the test easier to visualize
-    //
-    //              (r0) --- [m0] - (r1) ---- [m1]
-    //
-    //              -1.5      0      0.5       2
-    //              robot0 tactic0  robot1  tactic1
-    //
-    // {{move_tactic_1, move_tactic_2}} we expect (r2 to m1) and (r1 to m2)
-    // {{move_tactic_1}, {move_tactic_2}} we expect (r1 to m1) and (r2 to m2)
-    Team friendly_team(Duration::fromSeconds(0));
-
-    Robot robot_0(0, Point(-1.5, 0), Vector(), Angle::zero(), AngularVelocity::zero(),
-                  Timestamp::fromSeconds(0));
-    Robot robot_1(1, Point(0.5, 5), Vector(), Angle::zero(), AngularVelocity::zero(),
-                  Timestamp::fromSeconds(0));
-
-    friendly_team.updateRobots({robot_0, robot_1});
-    world.updateFriendlyTeamState(friendly_team);
-
-    auto move_tactic_0 = std::make_shared<MoveTactic>();
-    auto move_tactic_1 = std::make_shared<MoveTactic>();
-
-    move_tactic_0->updateControlParams(Point(0, 0), Angle::zero(), 0,
-                                       TbotsProto::MaxAllowedSpeedMode::PHYSICAL_LIMIT);
-    move_tactic_1->updateControlParams(Point(2, 0), Angle::zero(), 0,
-                                       TbotsProto::MaxAllowedSpeedMode::PHYSICAL_LIMIT);
-
-    TacticVector normal_tactics = {move_tactic_0, move_tactic_1};
-
-    auto robot_navigation_obstacle_config = ai_config.robot_navigation_obstacle_config();
-    GlobalPathPlannerFactory path_planner_factory(robot_navigation_obstacle_config,
-                                                  world.field());
-    auto tup = assignTactics(path_planner_factory, world, normal_tactics,
-                             friendly_team.getAllRobots());
-
-    auto asst = std::get<2>(tup);
-
-    ASSERT_TRUE(asst.find(move_tactic_0) != asst.end());
-    ASSERT_TRUE(asst.find(move_tactic_1) != asst.end());
-    EXPECT_EQ(asst.find(move_tactic_0)->second, robot_0.id());
-    EXPECT_EQ(asst.find(move_tactic_1)->second, robot_1.id());
-}
-
-TEST_F(TacticAssignmentTest, test_assignment_with_tiered_assignment)
-{
-    // Regardless of how the play yields the tactics to be assigned,
-    // the goalie should always be assigned to the goalie assigned to the team
-    Team friendly_team(Duration::fromSeconds(0));
-    Robot robot_0(0, Point(-0.5, 0.2), Vector(), Angle::zero(), AngularVelocity::zero(),
-                  Timestamp::fromSeconds(0));
-    // default is all capabilities, if not specified otherwise
-    Robot robot_1(1, Point(-0.5, -0.2), Vector(), Angle::zero(), AngularVelocity::zero(),
-                  Timestamp::fromSeconds(0));
-    friendly_team.updateRobots({robot_0, robot_1});
-
-    friendly_team.assignGoalie(1);
-    world.updateFriendlyTeamState(friendly_team);
-
-    auto move_tactic_0 = std::make_shared<MoveTactic>();
-    auto move_tactic_1 = std::make_shared<MoveTactic>();
-
-    TacticVector request = {move_tactic_0, move_tactic_1};
-
-    auto robot_navigation_obstacle_config = ai_config.robot_navigation_obstacle_config();
-    GlobalPathPlannerFactory path_planner_factory(robot_navigation_obstacle_config,
-                                                  world.field());
-    auto tup =
-        assignTactics(path_planner_factory, world, request, friendly_team.getAllRobots());
-
-    auto asst = std::get<2>(tup);
-
-    EXPECT_EQ(2, asst.size());
-
-    {
-        // bool has_goalie = false;
-        bool has_move_0 = false;
-        for (const auto& [tactic, robot] : asst)
-        {
-            if (objectTypeName(*tactic) == TYPENAME(GoalieTactic))
-            {
-                // has_goalie = true;
-                EXPECT_EQ(robot_1.id(), robot);
-            }
-            if (tactic == move_tactic_0)
-            {
-                has_move_0 = true;
-                EXPECT_EQ(robot_0.id(), robot);
-            }
-        }
-        // EXPECT_TRUE(has_goalie);
-        EXPECT_TRUE(has_move_0);
-    }
-
-    request = {move_tactic_0, move_tactic_1};
-    tup =
-        assignTactics(path_planner_factory, world, request, friendly_team.getAllRobots());
-
-    asst = std::get<2>(tup);
-
-    EXPECT_EQ(2, asst.size());
-
-    {
-        // bool has_goalie = false;
-        bool has_move_0 = false;
-        for (const auto& [tactic, robot] : asst)
-        {
-            if (objectTypeName(*tactic) == TYPENAME(GoalieTactic))
-            {
-                // has_goalie = true;
-                EXPECT_EQ(robot_1.id(), robot);
-            }
-            if (tactic == move_tactic_0)
-            {
-                has_move_0 = true;
-                EXPECT_EQ(robot_0.id(), robot);
-            }
-        }
-        // EXPECT_TRUE(has_goalie);
-        EXPECT_TRUE(has_move_0);
-    }
-
-    request = {move_tactic_1, move_tactic_0};
-    tup =
-        assignTactics(path_planner_factory, world, request, friendly_team.getAllRobots());
-
-    asst = std::get<2>(tup);
-    EXPECT_EQ(2, asst.size());
-
-    {
-        // bool has_goalie = false;
-        bool has_move_1 = false;
-        for (const auto& [tactic, robot] : asst)
-        {
-            if (objectTypeName(*tactic) == TYPENAME(GoalieTactic))
-            {
-                // has_goalie = true;
-                EXPECT_EQ(robot_1.id(), robot);
-            }
-            if (tactic == move_tactic_1)
-            {
-                has_move_1 = true;
-                EXPECT_EQ(robot_0.id(), robot);
-            }
-        }
-        // EXPECT_TRUE(has_goalie);
-        EXPECT_TRUE(has_move_1);
-    }
-}
->>>>>>> 59aed16a
 
 TEST_F(TacticAssignmentTest, test_offense_play_with_substitution)
 {
