--- conflicted
+++ resolved
@@ -17,19 +17,10 @@
 
 TEST_F(HaltPlayTest, test_halt_play)
 {
-<<<<<<< HEAD
-    setBallState(BallState(Point(0, 0.5), Vector(0, 0)));
-    addFriendlyRobots(TestUtil::createMovingRobotStatesWithId(
+    BallState ball_state(Point(0, 0.5), Vector(0, 0));
+    auto friendly_robots = TestUtil::createMovingRobotStatesWithId(
         {Point(-3, 2.5), Point(-3, 1.5), Point(-3, 0.5), Point(-3, -0.5), Point(-3, -1.5),
-         Point(4.6, -3.1)},
-        {Vector(1, 1), Vector(2, 1), Vector(1, 2), Vector(2, 2), Vector(1, 1),
-         Vector(2, 1)}));
-=======
-    BallState ball_state(Point(0, 0.5), Vector(0, 0));
-    auto friendly_robots = TestUtil::createStationaryRobotStatesWithId(
-        {Point(-3, 2.5), Point(-3, 1.5), Point(-3, 0.5), Point(-3, -0.5), Point(-3, -1.5),
-         Point(4.6, -3.1)});
->>>>>>> c3f06b63
+         Point(4.6, -3.1)}, {Vector(1, 1), Vector(2, 1), Vector(1, 2), Vector(2,2), Vector(1, 1), Vector(2, 1)});
     setFriendlyGoalie(0);
     auto enemy_robots = TestUtil::createStationaryRobotStatesWithId(
         {Point(1, 0), Point(1, 2.5), Point(1, -2.5), field.enemyGoalCenter(),
@@ -40,8 +31,6 @@
     setRefereeCommand(RefereeCommand::HALT, RefereeCommand::HALT);
 
     std::vector<ValidationFunction> terminating_validation_functions = {
-        // This will keep the test running for 9.5 seconds to give everything enough
-        // time to settle into position and be observed with the Visualizer
 
         [](std::shared_ptr<World> world_ptr, ValidationCoroutine::push_type& yield) {
             for (unsigned i = 0; i < 1000; i++)
