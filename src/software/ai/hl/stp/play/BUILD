package(default_visibility = ["//visibility:public"])

# We force linking for all plays so that the static variables required for the
# "factory" design pattern to work are linked in
# https://www.bfilipek.com/2018/02/static-vars-static-lib.html

cc_library(
    name = "ball_placement_play",
    srcs = ["ball_placement_play.cpp"],
    hdrs = ["ball_placement_play.h"],
    deps = [
        ":play",
        "//shared:constants",
        "//software/ai/hl/stp/tactic/dribble:dribble_tactic",
        "//software/ai/hl/stp/tactic/goalie:goalie_tactic",
        "//software/ai/hl/stp/tactic/move:move_tactic",
        "//software/ai/hl/stp/tactic/stop:stop_tactic",
        "//software/logger",
        "//software/util/design_patterns:generic_factory",
    ],
    alwayslink = True,
)

cc_library(
    name = "corner_kick_play",
    srcs = ["corner_kick_play.cpp"],
    hdrs = ["corner_kick_play.h"],
    deps = [
        ":play",
        "//shared:constants",
        "//software/ai/evaluation:possession",
<<<<<<< HEAD
        "//software/ai/hl/stp/tactic:cherry_pick_tactic",
=======
>>>>>>> fe472d82
        "//software/ai/hl/stp/tactic:receiver_tactic",
        "//software/ai/hl/stp/tactic/goalie:goalie_tactic",
        "//software/ai/hl/stp/tactic/move:move_tactic",
        "//software/ai/hl/stp/tactic/passer:passer_tactic",
        "//software/ai/hl/stp/tactic/stop:stop_tactic",
        "//software/ai/passing:eighteen_zone_pitch_division",
        "//software/ai/passing:pass_generator",
        "//software/logger",
        "//software/util/design_patterns:generic_factory",
        "//software/world:ball",
    ],
    alwayslink = True,
)

cc_library(
    name = "defense_play",
    srcs = ["defense_play.cpp"],
    hdrs = ["defense_play.h"],
    deps = [
        ":play",
        "//shared:constants",
        "//shared/parameter:cpp_configs",
        "//software/ai/evaluation:enemy_threat",
        "//software/ai/evaluation:possession",
        "//software/ai/hl/stp/tactic:defense_shadow_enemy_tactic",
<<<<<<< HEAD
        "//software/ai/hl/stp/tactic:shadow_enemy_tactic",
=======
>>>>>>> fe472d82
        "//software/ai/hl/stp/tactic:shoot_goal_tactic",
        "//software/ai/hl/stp/tactic/crease_defender:crease_defender_tactic",
        "//software/ai/hl/stp/tactic/goalie:goalie_tactic",
        "//software/ai/hl/stp/tactic/move:move_tactic",
<<<<<<< HEAD
=======
        "//software/ai/hl/stp/tactic/shadow_enemy:shadow_enemy_tactic",
>>>>>>> fe472d82
        "//software/ai/hl/stp/tactic/stop:stop_tactic",
        "//software/logger",
        "//software/util/design_patterns:generic_factory",
        "//software/world:game_state",
        "//software/world:team",
    ],
    alwayslink = True,
)

cc_library(
    name = "enemy_free_kick_play",
    srcs = ["enemy_free_kick_play.cpp"],
    hdrs = ["enemy_free_kick_play.h"],
    deps = [
        ":play",
        "//shared:constants",
        "//shared/parameter:cpp_configs",
        "//software/ai/evaluation:enemy_threat",
<<<<<<< HEAD
        "//software/ai/hl/stp/tactic:shadow_enemy_tactic",
=======
>>>>>>> fe472d82
        "//software/ai/hl/stp/tactic:shadow_free_kicker_tactic",
        "//software/ai/hl/stp/tactic/crease_defender:crease_defender_tactic",
        "//software/ai/hl/stp/tactic/goalie:goalie_tactic",
        "//software/ai/hl/stp/tactic/move:move_tactic",
<<<<<<< HEAD
=======
        "//software/ai/hl/stp/tactic/shadow_enemy:shadow_enemy_tactic",
>>>>>>> fe472d82
        "//software/ai/hl/stp/tactic/stop:stop_tactic",
        "//software/logger",
        "//software/util/design_patterns:generic_factory",
        "//software/world:game_state",
    ],
    alwayslink = True,
)

cc_library(
    name = "example_play",
    srcs = ["example_play.cpp"],
    hdrs = ["example_play.h"],
    deps = [
        ":play",
        "//shared:constants",
        "//shared/parameter:cpp_configs",
        "//software/ai/hl/stp/tactic/move:move_tactic",
        "//software/logger",
        "//software/util/design_patterns:generic_factory",
    ],
    alwayslink = True,
)

cc_library(
    name = "halt_play",
    srcs = ["halt_play.cpp"],
    hdrs = ["halt_play.h"],
    deps = [
        ":play",
        "//shared:constants",
        "//shared/parameter:cpp_configs",
        "//software/ai/hl/stp/tactic/stop:stop_tactic",
        "//software/logger",
        "//software/util/design_patterns:generic_factory",
    ],
    alwayslink = True,
)

cc_library(
    name = "free_kick_play",
    srcs = ["free_kick_play.cpp"],
    hdrs = ["free_kick_play.h"],
    deps = [
        ":corner_kick_play",
        ":play",
        "//shared:constants",
        "//shared/parameter:cpp_configs",
        "//software/ai/evaluation:enemy_threat",
        "//software/ai/evaluation:possession",
<<<<<<< HEAD
        "//software/ai/hl/stp/tactic:cherry_pick_tactic",
=======
>>>>>>> fe472d82
        "//software/ai/hl/stp/tactic:receiver_tactic",
        "//software/ai/hl/stp/tactic:shoot_goal_tactic",
        "//software/ai/hl/stp/tactic/chip:chip_tactic",
        "//software/ai/hl/stp/tactic/crease_defender:crease_defender_tactic",
        "//software/ai/hl/stp/tactic/goalie:goalie_tactic",
        "//software/ai/hl/stp/tactic/move:move_tactic",
        "//software/ai/hl/stp/tactic/passer:passer_tactic",
        "//software/ai/passing:eighteen_zone_pitch_division",
        "//software/ai/passing:pass_generator",
        "//software/logger",
        "//software/util/design_patterns:generic_factory",
        "//software/world:ball",
    ],
    alwayslink = True,
)

cc_library(
    name = "kickoff_enemy_play",
    srcs = ["kickoff_enemy_play.cpp"],
    hdrs = ["kickoff_enemy_play.h"],
    deps = [
        ":play",
        "//shared:constants",
        "//shared/parameter:cpp_configs",
        "//software/ai/evaluation:enemy_threat",
        "//software/ai/evaluation:possession",
<<<<<<< HEAD
        "//software/ai/hl/stp/tactic:shadow_enemy_tactic",
        "//software/ai/hl/stp/tactic/goalie:goalie_tactic",
        "//software/ai/hl/stp/tactic/move:move_tactic",
=======
        "//software/ai/hl/stp/tactic/goalie:goalie_tactic",
        "//software/ai/hl/stp/tactic/move:move_tactic",
        "//software/ai/hl/stp/tactic/shadow_enemy:shadow_enemy_tactic",
>>>>>>> fe472d82
        "//software/logger",
        "//software/util/design_patterns:generic_factory",
    ],
    alwayslink = True,
)

cc_library(
    name = "kickoff_friendly_play",
    srcs = ["kickoff_friendly_play.cpp"],
    hdrs = ["kickoff_friendly_play.h"],
    deps = [
        ":play",
        "//shared:constants",
        "//shared/parameter:cpp_configs",
<<<<<<< HEAD
        "//software/ai/hl/stp/tactic:kickoff_chip_tactic",
        "//software/ai/hl/stp/tactic/goalie:goalie_tactic",
=======
        "//software/ai/evaluation:enemy_threat",
        "//software/ai/hl/stp/tactic:kickoff_chip_tactic",
>>>>>>> fe472d82
        "//software/ai/hl/stp/tactic/move:move_tactic",
        "//software/logger",
        "//software/util/design_patterns:generic_factory",
    ],
    alwayslink = True,
)

cc_library(
    name = "penalty_kick_enemy_play",
    srcs = ["penalty_kick_enemy_play.cpp"],
    hdrs = ["penalty_kick_enemy_play.h"],
    deps = [
        ":play",
        "//shared:constants",
        "//shared/parameter:cpp_configs",
<<<<<<< HEAD
        "//software/ai/hl/stp/tactic/goalie:goalie_tactic",
=======
>>>>>>> fe472d82
        "//software/ai/hl/stp/tactic/move:move_tactic",
        "//software/logger",
        "//software/util/design_patterns:generic_factory",
    ],
    alwayslink = True,
)

cc_library(
    name = "penalty_kick_play",
    srcs = ["penalty_kick_play.cpp"],
    hdrs = ["penalty_kick_play.h"],
    deps = [
        ":play",
        "//shared:constants",
        "//shared/parameter:cpp_configs",
        "//software/ai/hl/stp/tactic:penalty_kick_tactic",
        "//software/ai/hl/stp/tactic:penalty_setup_tactic",
        "//software/ai/hl/stp/tactic/goalie:goalie_tactic",
        "//software/ai/hl/stp/tactic/move:move_tactic",
        "//software/logger",
        "//software/util/design_patterns:generic_factory",
    ],
    alwayslink = True,
)

cc_library(
    name = "shoot_or_chip_play",
    srcs = ["shoot_or_chip_play.cpp"],
    hdrs = ["shoot_or_chip_play.h"],
    deps = [
        ":play",
        "//shared:constants",
        "//shared/parameter:cpp_configs",
        "//software/ai/evaluation:enemy_threat",
        "//software/ai/evaluation:find_open_areas",
        "//software/ai/evaluation:possession",
<<<<<<< HEAD
        "//software/ai/hl/stp/tactic:shadow_enemy_tactic",
=======
>>>>>>> fe472d82
        "//software/ai/hl/stp/tactic:shoot_goal_tactic",
        "//software/ai/hl/stp/tactic/crease_defender:crease_defender_tactic",
        "//software/ai/hl/stp/tactic/goalie:goalie_tactic",
        "//software/ai/hl/stp/tactic/move:move_tactic",
<<<<<<< HEAD
=======
        "//software/ai/hl/stp/tactic/shadow_enemy:shadow_enemy_tactic",
>>>>>>> fe472d82
        "//software/ai/hl/stp/tactic/stop:stop_tactic",
        "//software/logger",
        "//software/util/design_patterns:generic_factory",
        "//software/world:game_state",
    ],
    alwayslink = True,
)

cc_library(
    name = "shoot_or_pass_play",
    srcs = ["shoot_or_pass_play.cpp"],
    hdrs = ["shoot_or_pass_play.h"],
    deps = [
        ":play",
        "//shared:constants",
        "//shared/parameter:cpp_configs",
        "//software/ai/evaluation:calc_best_shot",
        "//software/ai/evaluation:possession",
<<<<<<< HEAD
        "//software/ai/hl/stp/tactic:cherry_pick_tactic",
=======
>>>>>>> fe472d82
        "//software/ai/hl/stp/tactic:receiver_tactic",
        "//software/ai/hl/stp/tactic:shoot_goal_tactic",
        "//software/ai/hl/stp/tactic/crease_defender:crease_defender_tactic",
        "//software/ai/hl/stp/tactic/goalie:goalie_tactic",
        "//software/ai/hl/stp/tactic/move:move_tactic",
        "//software/ai/hl/stp/tactic/passer:passer_tactic",
<<<<<<< HEAD
=======
        "//software/ai/hl/stp/tactic/shadow_enemy:shadow_enemy_tactic",
>>>>>>> fe472d82
        "//software/ai/passing:eighteen_zone_pitch_division",
        "//software/ai/passing:pass_generator",
        "//software/geom/algorithms",
        "//software/logger",
        "//software/util/design_patterns:generic_factory",
    ],
    alwayslink = True,
)

cc_library(
    name = "stop_play",
    srcs = ["stop_play.cpp"],
    hdrs = ["stop_play.h"],
    deps = [
        ":play",
        "//shared:constants",
<<<<<<< HEAD
        "//software/ai/hl/stp/tactic/goalie:goalie_tactic",
=======
        "//software/ai/evaluation:enemy_threat",
>>>>>>> fe472d82
        "//software/ai/hl/stp/tactic/move:move_tactic",
        "//software/logger",
        "//software/util/design_patterns:generic_factory",
    ],
    alwayslink = True,
)

cc_library(
    name = "play",
    srcs = ["play.cpp"],
    hdrs = ["play.h"],
    deps = [
        "//shared/parameter:cpp_configs",
        "//software/ai/hl/stp/tactic",
        "@boost//:coroutine2",
    ],
)

cc_library(
    name = "all_plays",
    deps = [
        ":ball_placement_play",
        ":corner_kick_play",
        ":defense_play",
        ":enemy_free_kick_play",
        ":example_play",
        ":free_kick_play",
        ":halt_play",
        ":kickoff_enemy_play",
        ":kickoff_friendly_play",
        ":penalty_kick_enemy_play",
        ":penalty_kick_play",
        ":shoot_or_chip_play",
        ":shoot_or_pass_play",
        ":stop_play",
    ],
)

cc_test(
    name = "example_play_test",
    srcs = ["example_play_test.cpp"],
    deps = [
        "//software/ai/hl/stp/play:example_play",
        "//software/simulated_tests:simulated_play_test_fixture",
        "//software/simulated_tests:simulated_test_main",
        "//software/simulated_tests/validation:validation_function",
        "//software/test_util",
        "//software/time:duration",
        "//software/world",
    ],
)

cc_test(
    name = "kickoff_friendly_play_test",
    srcs = ["kickoff_friendly_play_test.cpp"],
    deps = [
        "//software/ai/hl/stp/play:kickoff_friendly_play",
        "//software/simulated_tests:simulated_play_test_fixture",
        "//software/simulated_tests:simulated_test_main",
        "//software/simulated_tests/non_terminating_validation_functions",
        "//software/simulated_tests/terminating_validation_functions",
        "//software/simulated_tests/validation:validation_function",
        "//software/test_util",
        "//software/time:duration",
        "//software/world",
    ],
)

cc_test(
    name = "kickoff_enemy_play_test",
    srcs = ["kickoff_enemy_play_test.cpp"],
    deps = [
        "//software/ai/hl/stp/play:kickoff_enemy_play",
        "//software/geom/algorithms",
        "//software/simulated_tests:simulated_play_test_fixture",
        "//software/simulated_tests:simulated_test_main",
        "//software/simulated_tests/non_terminating_validation_functions",
        "//software/simulated_tests/terminating_validation_functions",
        "//software/simulated_tests/validation:validation_function",
        "//software/test_util",
        "//software/time:duration",
        "//software/world",
    ],
)

cc_test(
    name = "corner_kick_play_test",
    srcs = ["corner_kick_play_test.cpp"],
    deps = [
        "//software/ai/hl/stp/play:corner_kick_play",
        "//software/simulated_tests:simulated_play_test_fixture",
        "//software/simulated_tests:simulated_test_main",
        "//software/simulated_tests/terminating_validation_functions",
        "//software/simulated_tests/validation:validation_function",
        "//software/test_util",
        "//software/time:duration",
        "//software/world",
    ],
)

cc_test(
    name = "defense_play_test",
    srcs = ["defense_play_test.cpp"],
    deps = [
        "//software/ai/hl/stp/play:defense_play",
        "//software/simulated_tests:simulated_play_test_fixture",
        "//software/simulated_tests:simulated_test_main",
        "//software/simulated_tests/validation:validation_function",
        "//software/test_util",
        "//software/time:duration",
        "//software/world",
    ],
)

cc_test(
    name = "enemy_free_kick_play_test",
    srcs = ["enemy_free_kick_play_test.cpp"],
    deps = [
        "//software/ai/hl/stp/play:enemy_free_kick_play",
        "//software/simulated_tests:simulated_play_test_fixture",
        "//software/simulated_tests:simulated_test_main",
        "//software/simulated_tests/validation:validation_function",
        "//software/test_util",
        "//software/time:duration",
        "//software/world",
    ],
)

cc_test(
    name = "stop_play_test",
    srcs = ["stop_play_test.cpp"],
    deps = [
        "//software/ai/hl/stp/play:stop_play",
        "//software/simulated_tests:simulated_play_test_fixture",
        "//software/simulated_tests:simulated_test_main",
        "//software/simulated_tests/non_terminating_validation_functions",
        "//software/simulated_tests/validation:validation_function",
        "//software/test_util",
        "//software/time:duration",
        "//software/world",
    ],
)

cc_test(
    name = "halt_play_test",
    srcs = ["halt_play_test.cpp"],
    deps = [
        "//software/ai/hl/stp/play:halt_play",
        "//software/simulated_tests:simulated_play_test_fixture",
        "//software/simulated_tests:simulated_test_main",
        "//software/simulated_tests/validation:validation_function",
        "//software/test_util",
        "//software/time:duration",
        "//software/world",
    ],
)

cc_test(
    name = "free_kick_play_test",
    srcs = ["free_kick_play_test.cpp"],
    deps = [
        "//software/ai/hl/stp/play:free_kick_play",
        "//software/simulated_tests:simulated_play_test_fixture",
        "//software/simulated_tests:simulated_test_main",
        "//software/simulated_tests/validation:validation_function",
        "//software/test_util",
        "//software/time:duration",
        "//software/world",
    ],
)

cc_test(
    name = "shoot_or_pass_play_test",
    srcs = ["shoot_or_pass_play_test.cpp"],
    deps = [
        "//software/ai/hl/stp/play:shoot_or_pass_play",
        "//software/simulated_tests:simulated_play_test_fixture",
        "//software/simulated_tests:simulated_test_main",
        "//software/simulated_tests/validation:validation_function",
        "//software/test_util",
        "//software/time:duration",
        "//software/world",
    ],
)

cc_test(
    name = "shoot_or_chip_play_test",
    srcs = ["shoot_or_chip_play_test.cpp"],
    deps = [
        "//software/ai/hl/stp/play:shoot_or_chip_play",
        "//software/simulated_tests:simulated_play_test_fixture",
        "//software/simulated_tests:simulated_test_main",
        "//software/simulated_tests/validation:validation_function",
        "//software/test_util",
        "//software/time:duration",
        "//software/world",
    ],
)

cc_test(
    name = "penalty_kick_play_test",
    srcs = ["penalty_kick_play_test.cpp"],
    deps = [
        "//software/ai/hl/stp/play:penalty_kick_play",
        "//software/simulated_tests:simulated_play_test_fixture",
        "//software/simulated_tests:simulated_test_main",
        "//software/simulated_tests/non_terminating_validation_functions",
        "//software/simulated_tests/terminating_validation_functions",
        "//software/simulated_tests/validation:validation_function",
        "//software/test_util",
        "//software/time:duration",
        "//software/world",
    ],
)

cc_test(
    name = "penalty_kick_enemy_play_test",
    srcs = ["penalty_kick_enemy_play_test.cpp"],
    deps = [
        "//software/ai/hl/stp/play:penalty_kick_enemy_play",
        "//software/simulated_tests:simulated_play_test_fixture",
        "//software/simulated_tests:simulated_test_main",
        "//software/simulated_tests/validation:validation_function",
        "//software/test_util",
        "//software/time:duration",
        "//software/world",
    ],
)

cc_test(
    name = "ball_placement_play_test",
    srcs = ["ball_placement_play_test.cpp"],
    deps = [
        "//software/ai/hl/stp/play:ball_placement_play",
        "//software/simulated_tests:simulated_play_test_fixture",
        "//software/simulated_tests:simulated_test_main",
        "//software/simulated_tests/terminating_validation_functions",
        "//software/simulated_tests/validation:validation_function",
        "//software/test_util",
        "//software/time:duration",
        "//software/world",
    ],
)<|MERGE_RESOLUTION|>--- conflicted
+++ resolved
@@ -29,10 +29,6 @@
         ":play",
         "//shared:constants",
         "//software/ai/evaluation:possession",
-<<<<<<< HEAD
-        "//software/ai/hl/stp/tactic:cherry_pick_tactic",
-=======
->>>>>>> fe472d82
         "//software/ai/hl/stp/tactic:receiver_tactic",
         "//software/ai/hl/stp/tactic/goalie:goalie_tactic",
         "//software/ai/hl/stp/tactic/move:move_tactic",
@@ -58,18 +54,11 @@
         "//software/ai/evaluation:enemy_threat",
         "//software/ai/evaluation:possession",
         "//software/ai/hl/stp/tactic:defense_shadow_enemy_tactic",
-<<<<<<< HEAD
-        "//software/ai/hl/stp/tactic:shadow_enemy_tactic",
-=======
->>>>>>> fe472d82
         "//software/ai/hl/stp/tactic:shoot_goal_tactic",
         "//software/ai/hl/stp/tactic/crease_defender:crease_defender_tactic",
         "//software/ai/hl/stp/tactic/goalie:goalie_tactic",
         "//software/ai/hl/stp/tactic/move:move_tactic",
-<<<<<<< HEAD
-=======
         "//software/ai/hl/stp/tactic/shadow_enemy:shadow_enemy_tactic",
->>>>>>> fe472d82
         "//software/ai/hl/stp/tactic/stop:stop_tactic",
         "//software/logger",
         "//software/util/design_patterns:generic_factory",
@@ -88,18 +77,11 @@
         "//shared:constants",
         "//shared/parameter:cpp_configs",
         "//software/ai/evaluation:enemy_threat",
-<<<<<<< HEAD
-        "//software/ai/hl/stp/tactic:shadow_enemy_tactic",
-=======
->>>>>>> fe472d82
         "//software/ai/hl/stp/tactic:shadow_free_kicker_tactic",
         "//software/ai/hl/stp/tactic/crease_defender:crease_defender_tactic",
         "//software/ai/hl/stp/tactic/goalie:goalie_tactic",
         "//software/ai/hl/stp/tactic/move:move_tactic",
-<<<<<<< HEAD
-=======
         "//software/ai/hl/stp/tactic/shadow_enemy:shadow_enemy_tactic",
->>>>>>> fe472d82
         "//software/ai/hl/stp/tactic/stop:stop_tactic",
         "//software/logger",
         "//software/util/design_patterns:generic_factory",
@@ -149,10 +131,6 @@
         "//shared/parameter:cpp_configs",
         "//software/ai/evaluation:enemy_threat",
         "//software/ai/evaluation:possession",
-<<<<<<< HEAD
-        "//software/ai/hl/stp/tactic:cherry_pick_tactic",
-=======
->>>>>>> fe472d82
         "//software/ai/hl/stp/tactic:receiver_tactic",
         "//software/ai/hl/stp/tactic:shoot_goal_tactic",
         "//software/ai/hl/stp/tactic/chip:chip_tactic",
@@ -179,15 +157,9 @@
         "//shared/parameter:cpp_configs",
         "//software/ai/evaluation:enemy_threat",
         "//software/ai/evaluation:possession",
-<<<<<<< HEAD
-        "//software/ai/hl/stp/tactic:shadow_enemy_tactic",
-        "//software/ai/hl/stp/tactic/goalie:goalie_tactic",
-        "//software/ai/hl/stp/tactic/move:move_tactic",
-=======
         "//software/ai/hl/stp/tactic/goalie:goalie_tactic",
         "//software/ai/hl/stp/tactic/move:move_tactic",
         "//software/ai/hl/stp/tactic/shadow_enemy:shadow_enemy_tactic",
->>>>>>> fe472d82
         "//software/logger",
         "//software/util/design_patterns:generic_factory",
     ],
@@ -202,13 +174,8 @@
         ":play",
         "//shared:constants",
         "//shared/parameter:cpp_configs",
-<<<<<<< HEAD
+        "//software/ai/evaluation:enemy_threat",
         "//software/ai/hl/stp/tactic:kickoff_chip_tactic",
-        "//software/ai/hl/stp/tactic/goalie:goalie_tactic",
-=======
-        "//software/ai/evaluation:enemy_threat",
-        "//software/ai/hl/stp/tactic:kickoff_chip_tactic",
->>>>>>> fe472d82
         "//software/ai/hl/stp/tactic/move:move_tactic",
         "//software/logger",
         "//software/util/design_patterns:generic_factory",
@@ -224,10 +191,6 @@
         ":play",
         "//shared:constants",
         "//shared/parameter:cpp_configs",
-<<<<<<< HEAD
-        "//software/ai/hl/stp/tactic/goalie:goalie_tactic",
-=======
->>>>>>> fe472d82
         "//software/ai/hl/stp/tactic/move:move_tactic",
         "//software/logger",
         "//software/util/design_patterns:generic_factory",
@@ -264,18 +227,11 @@
         "//software/ai/evaluation:enemy_threat",
         "//software/ai/evaluation:find_open_areas",
         "//software/ai/evaluation:possession",
-<<<<<<< HEAD
-        "//software/ai/hl/stp/tactic:shadow_enemy_tactic",
-=======
->>>>>>> fe472d82
         "//software/ai/hl/stp/tactic:shoot_goal_tactic",
         "//software/ai/hl/stp/tactic/crease_defender:crease_defender_tactic",
         "//software/ai/hl/stp/tactic/goalie:goalie_tactic",
         "//software/ai/hl/stp/tactic/move:move_tactic",
-<<<<<<< HEAD
-=======
         "//software/ai/hl/stp/tactic/shadow_enemy:shadow_enemy_tactic",
->>>>>>> fe472d82
         "//software/ai/hl/stp/tactic/stop:stop_tactic",
         "//software/logger",
         "//software/util/design_patterns:generic_factory",
@@ -294,20 +250,13 @@
         "//shared/parameter:cpp_configs",
         "//software/ai/evaluation:calc_best_shot",
         "//software/ai/evaluation:possession",
-<<<<<<< HEAD
-        "//software/ai/hl/stp/tactic:cherry_pick_tactic",
-=======
->>>>>>> fe472d82
         "//software/ai/hl/stp/tactic:receiver_tactic",
         "//software/ai/hl/stp/tactic:shoot_goal_tactic",
         "//software/ai/hl/stp/tactic/crease_defender:crease_defender_tactic",
         "//software/ai/hl/stp/tactic/goalie:goalie_tactic",
         "//software/ai/hl/stp/tactic/move:move_tactic",
         "//software/ai/hl/stp/tactic/passer:passer_tactic",
-<<<<<<< HEAD
-=======
         "//software/ai/hl/stp/tactic/shadow_enemy:shadow_enemy_tactic",
->>>>>>> fe472d82
         "//software/ai/passing:eighteen_zone_pitch_division",
         "//software/ai/passing:pass_generator",
         "//software/geom/algorithms",
@@ -324,11 +273,7 @@
     deps = [
         ":play",
         "//shared:constants",
-<<<<<<< HEAD
-        "//software/ai/hl/stp/tactic/goalie:goalie_tactic",
-=======
-        "//software/ai/evaluation:enemy_threat",
->>>>>>> fe472d82
+        "//software/ai/evaluation:enemy_threat",
         "//software/ai/hl/stp/tactic/move:move_tactic",
         "//software/logger",
         "//software/util/design_patterns:generic_factory",
