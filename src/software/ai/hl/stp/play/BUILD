package(default_visibility = ["//visibility:public"])

# We force linking for all plays so that the static variables required for the
# "factory" design pattern to work are linked in
# https://www.bfilipek.com/2018/02/static-vars-static-lib.html

cc_library(
    name = "ball_placement_play",
    srcs = ["ball_placement_play.cpp"],
    hdrs = ["ball_placement_play.h"],
    deps = [
        ":play",
        "//shared:constants",
        "//software/ai/hl/stp/tactic/dribble:dribble_tactic",
        "//software/ai/hl/stp/tactic/goalie:goalie_tactic",
        "//software/ai/hl/stp/tactic/move:move_tactic",
        "//software/ai/hl/stp/tactic/stop:stop_tactic",
        "//software/logger",
        "//software/util/generic_factory",
    ],
    alwayslink = True,
)

cc_library(
    name = "corner_kick_play",
    srcs = ["corner_kick_play.cpp"],
    hdrs = ["corner_kick_play.h"],
    deps = [
        ":play",
        "//shared:constants",
        "//software/ai/evaluation:possession",
        "//software/ai/hl/stp/tactic/attacker:attacker_tactic",
        "//software/ai/hl/stp/tactic/goalie:goalie_tactic",
        "//software/ai/hl/stp/tactic/move:move_tactic",
        "//software/ai/hl/stp/tactic/receiver:receiver_tactic",
        "//software/ai/hl/stp/tactic/stop:stop_tactic",
        "//software/ai/passing:eighteen_zone_pitch_division",
        "//software/ai/passing:pass_generator",
        "//software/logger",
        "//software/util/generic_factory",
        "//software/world:ball",
    ],
    alwayslink = True,
)

cc_library(
    name = "defense_play",
    srcs = ["defense_play.cpp"],
    hdrs = ["defense_play.h"],
    deps = [
        ":play",
        "//shared:constants",
        "//shared/parameter:cpp_configs",
        "//software/ai/evaluation:enemy_threat",
        "//software/ai/evaluation:possession",
        "//software/ai/hl/stp/tactic/attacker:attacker_tactic",
        "//software/ai/hl/stp/tactic/crease_defender:crease_defender_tactic",
        "//software/ai/hl/stp/tactic/goalie:goalie_tactic",
        "//software/ai/hl/stp/tactic/move:move_tactic",
        "//software/ai/hl/stp/tactic/shadow_enemy:shadow_enemy_tactic",
        "//software/ai/hl/stp/tactic/stop:stop_tactic",
        "//software/logger",
        "//software/util/generic_factory",
        "//software/world:game_state",
        "//software/world:team",
    ],
    alwayslink = True,
)

cc_library(
    name = "enemy_ball_placement_play",
    srcs = ["enemy_ball_placement_play.cpp"],
    hdrs = ["enemy_ball_placement_play.h"],
    deps = [
        ":play",
        "//shared:constants",
        "//shared/parameter:cpp_configs",
        "//software/ai/hl/stp/tactic/crease_defender:crease_defender_tactic",
        "//software/ai/hl/stp/tactic/move:move_tactic",
        "//software/ai/hl/stp/tactic/shadow_enemy:shadow_enemy_tactic",
        "//software/util/generic_factory",
        "//software/world:game_state",
    ],
    alwayslink = True,
)

cc_library(
    name = "enemy_free_kick_play",
    srcs = ["enemy_free_kick_play.cpp"],
    hdrs = ["enemy_free_kick_play.h"],
    deps = [
        ":play",
        "//shared:constants",
        "//shared/parameter:cpp_configs",
        "//software/ai/evaluation:enemy_threat",
        "//software/ai/hl/stp/tactic/crease_defender:crease_defender_tactic",
        "//software/ai/hl/stp/tactic/goalie:goalie_tactic",
        "//software/ai/hl/stp/tactic/move:move_tactic",
        "//software/ai/hl/stp/tactic/shadow_enemy:shadow_enemy_tactic",
        "//software/ai/hl/stp/tactic/stop:stop_tactic",
        "//software/logger",
        "//software/util/generic_factory",
        "//software/world:game_state",
    ],
    alwayslink = True,
)

cc_library(
    name = "example_play",
    srcs = ["example_play.cpp"],
    hdrs = ["example_play.h"],
    deps = [
        ":play",
        "//shared:constants",
        "//shared/parameter:cpp_configs",
        "//software/ai/hl/stp/tactic/move:move_tactic",
        "//software/logger",
        "//software/util/generic_factory",
    ],
    alwayslink = True,
)

cc_library(
    name = "halt_play",
    srcs = ["halt_play.cpp"],
    hdrs = ["halt_play.h"],
    deps = [
        ":play",
        "//shared:constants",
        "//shared/parameter:cpp_configs",
        "//software/ai/hl/stp/tactic/stop:stop_tactic",
        "//software/logger",
        "//software/util/generic_factory",
    ],
    alwayslink = True,
)

cc_library(
    name = "free_kick_play",
    srcs = ["free_kick_play.cpp"],
    hdrs = ["free_kick_play.h"],
    deps = [
        ":corner_kick_play",
        ":play",
        "//shared:constants",
        "//shared/parameter:cpp_configs",
        "//software/ai/evaluation:enemy_threat",
        "//software/ai/evaluation:find_open_areas",
        "//software/ai/evaluation:possession",
        "//software/ai/hl/stp/tactic/chip:chip_tactic",
        "//software/ai/hl/stp/tactic/crease_defender:crease_defender_tactic",
        "//software/ai/hl/stp/tactic/goalie:goalie_tactic",
        "//software/ai/hl/stp/tactic/move:move_tactic",
        "//software/ai/hl/stp/tactic/receiver:receiver_tactic",
        "//software/ai/passing:eighteen_zone_pitch_division",
        "//software/ai/passing:pass_generator",
        "//software/logger",
        "//software/util/generic_factory",
        "//software/world:ball",
    ],
    alwayslink = True,
)

cc_library(
    name = "kickoff_enemy_play",
    srcs = ["kickoff_enemy_play.cpp"],
    hdrs = ["kickoff_enemy_play.h"],
    deps = [
        ":play",
        "//shared:constants",
        "//shared/parameter:cpp_configs",
        "//software/ai/evaluation:enemy_threat",
        "//software/ai/evaluation:possession",
        "//software/ai/hl/stp/tactic/goalie:goalie_tactic",
        "//software/ai/hl/stp/tactic/move:move_tactic",
        "//software/ai/hl/stp/tactic/shadow_enemy:shadow_enemy_tactic",
        "//software/logger",
        "//software/util/generic_factory",
    ],
    alwayslink = True,
)

cc_library(
    name = "kickoff_friendly_play",
    srcs = ["kickoff_friendly_play.cpp"],
    hdrs = ["kickoff_friendly_play.h"],
    deps = [
        ":play",
        "//shared:constants",
        "//shared/parameter:cpp_configs",
        "//software/ai/evaluation:enemy_threat",
        "//software/ai/hl/stp/tactic/chip:chip_tactic",
        "//software/ai/hl/stp/tactic/move:move_tactic",
        "//software/logger",
        "//software/util/generic_factory",
    ],
    alwayslink = True,
)

cc_library(
    name = "penalty_kick_enemy_play",
    srcs = ["penalty_kick_enemy_play.cpp"],
    hdrs = ["penalty_kick_enemy_play.h"],
    deps = [
        ":play",
        "//shared:constants",
        "//shared/parameter:cpp_configs",
        "//software/ai/hl/stp/tactic/goalie:goalie_tactic",
        "//software/ai/hl/stp/tactic/move:move_tactic",
        "//software/ai/hl/stp/tactic/move_goalie_to_goal_line:move_goalie_to_goal_line_tactic",
        "//software/logger",
        "//software/util/generic_factory",
    ],
    alwayslink = True,
)

cc_library(
    name = "penalty_kick_play",
    srcs = ["penalty_kick_play.cpp"],
    hdrs = ["penalty_kick_play.h"],
    deps = [
        ":play",
        "//shared:constants",
        "//shared/parameter:cpp_configs",
        "//software/ai/hl/stp/tactic/goalie:goalie_tactic",
        "//software/ai/hl/stp/tactic/move:move_tactic",
        "//software/ai/hl/stp/tactic/penalty_kick:penalty_kick_tactic",
        "//software/logger",
        "//software/util/generic_factory",
    ],
    alwayslink = True,
)

cc_library(
    name = "shoot_or_chip_play",
    srcs = ["shoot_or_chip_play.cpp"],
    hdrs = ["shoot_or_chip_play.h"],
    deps = [
        ":play",
        "//shared:constants",
        "//shared/parameter:cpp_configs",
        "//software/ai/evaluation:enemy_threat",
        "//software/ai/evaluation:find_open_areas",
        "//software/ai/evaluation:possession",
        "//software/ai/hl/stp/tactic/attacker:attacker_tactic",
        "//software/ai/hl/stp/tactic/crease_defender:crease_defender_tactic",
        "//software/ai/hl/stp/tactic/goalie:goalie_tactic",
        "//software/ai/hl/stp/tactic/move:move_tactic",
        "//software/ai/hl/stp/tactic/shadow_enemy:shadow_enemy_tactic",
        "//software/ai/hl/stp/tactic/stop:stop_tactic",
        "//software/logger",
        "//software/util/generic_factory",
        "//software/world:game_state",
    ],
    alwayslink = True,
)

cc_library(
    name = "stop_play",
    srcs = ["stop_play.cpp"],
    hdrs = ["stop_play.h"],
    deps = [
        ":play",
        "//shared:constants",
        "//software/ai/evaluation:enemy_threat",
        "//software/ai/hl/stp/tactic/crease_defender:crease_defender_tactic",
        "//software/ai/hl/stp/tactic/goalie:goalie_tactic",
        "//software/ai/hl/stp/tactic/move:move_tactic",
        "//software/logger",
        "//software/util/generic_factory",
    ],
    alwayslink = True,
)

cc_library(
    name = "play",
    srcs = ["play.cpp"],
    hdrs = [
        "play.h",
        "play_fsm.h",
    ],
    deps = [
        "//shared/parameter:cpp_configs",
        "//software/ai/hl/stp/tactic",
        "@boost//:coroutine2",
    ],
)

cc_library(
    name = "all_plays",
    deps = [
        ":ball_placement_play",
        ":corner_kick_play",
        ":defense_play",
        ":enemy_ball_placement_play",
        ":enemy_free_kick_play",
        ":example_play",
        ":free_kick_play",
        ":halt_play",
        ":kickoff_enemy_play",
        ":kickoff_friendly_play",
        ":penalty_kick_enemy_play",
        ":penalty_kick_play",
        ":shoot_or_chip_play",
        ":stop_play",
<<<<<<< HEAD
        "//software/ai/hl/stp/play/hardware_challenge_plays:dribbling_parcour_play",
        "//software/ai/hl/stp/play/hardware_challenge_plays:pass_endurance_play",
        "//software/ai/hl/stp/play/hardware_challenge_plays:scoring_from_contested_possession_play",
        "//software/ai/hl/stp/play/hardware_challenge_plays:scoring_with_static_defenders_play",
=======
        "//software/ai/hl/stp/play/offense:offense_play",
>>>>>>> 5ad819e7
    ],
)

cc_test(
    name = "example_play_test",
    srcs = ["example_play_test.cpp"],
    deps = [
        "//shared/test_util:tbots_gtest_main",
        "//software/ai/hl/stp/play:example_play",
        "//software/simulated_tests:simulated_play_test_fixture",
        "//software/simulated_tests/validation:validation_function",
        "//software/test_util",
        "//software/time:duration",
        "//software/world",
    ],
)

cc_test(
    name = "kickoff_friendly_play_test",
    srcs = ["kickoff_friendly_play_test.cpp"],
    deps = [
        "//shared/test_util:tbots_gtest_main",
        "//software/ai/hl/stp/play:kickoff_friendly_play",
        "//software/simulated_tests:simulated_play_test_fixture",
        "//software/simulated_tests/non_terminating_validation_functions",
        "//software/simulated_tests/terminating_validation_functions",
        "//software/simulated_tests/validation:validation_function",
        "//software/test_util",
        "//software/time:duration",
        "//software/world",
    ],
)

cc_test(
    name = "kickoff_friendly_play_er_force_sim_test",
    srcs = ["kickoff_friendly_play_er_force_sim_test.cpp"],
    deps = [
        "//shared/test_util:tbots_gtest_main",
        "//software/ai/hl/stp/play:kickoff_friendly_play",
        "//software/simulated_tests:simulated_er_force_sim_play_test_fixture",
        "//software/simulated_tests/non_terminating_validation_functions",
        "//software/simulated_tests/terminating_validation_functions",
        "//software/simulated_tests/validation:validation_function",
        "//software/test_util",
        "//software/time:duration",
        "//software/world",
    ],
)

cc_test(
    name = "kickoff_enemy_play_test",
    srcs = ["kickoff_enemy_play_test.cpp"],
    deps = [
        "//shared/test_util:tbots_gtest_main",
        "//software/ai/hl/stp/play:kickoff_enemy_play",
        "//software/geom/algorithms",
        "//software/simulated_tests:simulated_play_test_fixture",
        "//software/simulated_tests/non_terminating_validation_functions",
        "//software/simulated_tests/terminating_validation_functions",
        "//software/simulated_tests/validation:validation_function",
        "//software/test_util",
        "//software/time:duration",
        "//software/world",
    ],
)

cc_test(
    name = "corner_kick_play_test",
    srcs = ["corner_kick_play_test.cpp"],
    deps = [
        "//shared/test_util:tbots_gtest_main",
        "//software/ai/hl/stp/play:corner_kick_play",
        "//software/simulated_tests:simulated_play_test_fixture",
        "//software/simulated_tests/terminating_validation_functions",
        "//software/simulated_tests/validation:validation_function",
        "//software/test_util",
        "//software/time:duration",
        "//software/world",
    ],
)

cc_test(
    name = "defense_play_test",
    srcs = ["defense_play_test.cpp"],
    deps = [
        "//shared/test_util:tbots_gtest_main",
        "//software/ai/hl/stp/play:defense_play",
        "//software/simulated_tests:simulated_play_test_fixture",
        "//software/simulated_tests/non_terminating_validation_functions",
        "//software/simulated_tests/terminating_validation_functions",
        "//software/simulated_tests/validation:validation_function",
        "//software/test_util",
        "//software/time:duration",
        "//software/world",
    ],
)

cc_test(
    name = "enemy_ball_placement_play_test",
    srcs = ["enemy_ball_placement_play_test.cpp"],
    deps = [
        "//shared/test_util:tbots_gtest_main",
        "//software/ai/hl/stp/play:enemy_ball_placement_play",
        "//software/simulated_tests:simulated_play_test_fixture",
        "//software/simulated_tests/non_terminating_validation_functions",
        "//software/simulated_tests/terminating_validation_functions",
        "//software/simulated_tests/validation:validation_function",
        "//software/test_util",
        "//software/time:duration",
        "//software/world",
    ],
)

cc_test(
    name = "enemy_free_kick_play_test",
    srcs = ["enemy_free_kick_play_test.cpp"],
    deps = [
        "//shared/test_util:tbots_gtest_main",
        "//software/ai/hl/stp/play:enemy_free_kick_play",
        "//software/simulated_tests:simulated_play_test_fixture",
        "//software/simulated_tests/non_terminating_validation_functions",
        "//software/simulated_tests/terminating_validation_functions",
        "//software/simulated_tests/validation:validation_function",
        "//software/test_util",
        "//software/time:duration",
        "//software/world",
    ],
)

cc_test(
    name = "stop_play_test",
    srcs = ["stop_play_test.cpp"],
    deps = [
        "//shared/test_util:tbots_gtest_main",
        "//software/ai/hl/stp/play:stop_play",
        "//software/simulated_tests:simulated_play_test_fixture",
        "//software/simulated_tests/non_terminating_validation_functions",
        "//software/simulated_tests/validation:validation_function",
        "//software/test_util",
        "//software/time:duration",
        "//software/world",
    ],
)

cc_test(
    name = "halt_play_test",
    srcs = ["halt_play_test.cpp"],
    deps = [
        "//shared/test_util:tbots_gtest_main",
        "//software/ai/hl/stp/play:halt_play",
        "//software/simulated_tests:simulated_play_test_fixture",
        "//software/simulated_tests/terminating_validation_functions",
        "//software/simulated_tests/validation:validation_function",
        "//software/test_util",
        "//software/time:duration",
        "//software/world",
    ],
)

cc_test(
    name = "free_kick_play_test",
    srcs = ["free_kick_play_test.cpp"],
    deps = [
        "//shared/test_util:tbots_gtest_main",
        "//software/ai/hl/stp/play:free_kick_play",
        "//software/simulated_tests:simulated_play_test_fixture",
        "//software/simulated_tests/validation:validation_function",
        "//software/test_util",
        "//software/time:duration",
        "//software/world",
    ],
)

cc_test(
    name = "shoot_or_chip_play_test",
    srcs = ["shoot_or_chip_play_test.cpp"],
    deps = [
        "//shared/test_util:tbots_gtest_main",
        "//software/ai/hl/stp/play:shoot_or_chip_play",
        "//software/simulated_tests:simulated_play_test_fixture",
        "//software/simulated_tests/validation:validation_function",
        "//software/test_util",
        "//software/time:duration",
        "//software/world",
    ],
)

cc_test(
    name = "penalty_kick_play_test",
    srcs = ["penalty_kick_play_test.cpp"],
    deps = [
        "//shared/test_util:tbots_gtest_main",
        "//software/ai/hl/stp/play:penalty_kick_play",
        "//software/simulated_tests:simulated_play_test_fixture",
        "//software/simulated_tests/non_terminating_validation_functions",
        "//software/simulated_tests/terminating_validation_functions",
        "//software/simulated_tests/validation:validation_function",
        "//software/test_util",
        "//software/time:duration",
        "//software/world",
    ],
)

cc_test(
    name = "penalty_kick_enemy_play_test",
    srcs = ["penalty_kick_enemy_play_test.cpp"],
    deps = [
        "//shared/test_util:tbots_gtest_main",
        "//software/ai/hl/stp/play:penalty_kick_enemy_play",
        "//software/simulated_tests:simulated_play_test_fixture",
        "//software/simulated_tests/non_terminating_validation_functions",
        "//software/simulated_tests/terminating_validation_functions",
        "//software/simulated_tests/validation:validation_function",
        "//software/test_util",
        "//software/time:duration",
        "//software/world",
    ],
)

cc_test(
    name = "ball_placement_play_test",
    srcs = ["ball_placement_play_test.cpp"],
    deps = [
        "//shared/test_util:tbots_gtest_main",
        "//software/ai/hl/stp/play:ball_placement_play",
        "//software/simulated_tests:simulated_play_test_fixture",
        "//software/simulated_tests/terminating_validation_functions",
        "//software/simulated_tests/validation:validation_function",
        "//software/test_util",
        "//software/time:duration",
        "//software/world",
    ],
)<|MERGE_RESOLUTION|>--- conflicted
+++ resolved
@@ -303,14 +303,11 @@
         ":penalty_kick_play",
         ":shoot_or_chip_play",
         ":stop_play",
-<<<<<<< HEAD
         "//software/ai/hl/stp/play/hardware_challenge_plays:dribbling_parcour_play",
         "//software/ai/hl/stp/play/hardware_challenge_plays:pass_endurance_play",
         "//software/ai/hl/stp/play/hardware_challenge_plays:scoring_from_contested_possession_play",
         "//software/ai/hl/stp/play/hardware_challenge_plays:scoring_with_static_defenders_play",
-=======
         "//software/ai/hl/stp/play/offense:offense_play",
->>>>>>> 5ad819e7
     ],
 )
 
