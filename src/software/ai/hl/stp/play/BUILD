package(default_visibility = ["//visibility:public"])

load("@simulated_tests_deps//:requirements.bzl", "requirement")

# We force linking for all plays so that the static variables required for the
# "factory" design pattern to work are linked in
# https://www.bfilipek.com/2018/02/static-vars-static-lib.html

cc_library(
    name = "ball_placement_play",
    srcs = ["ball_placement_play.cpp"],
    hdrs = ["ball_placement_play.h"],
    deps = [
        ":play",
        "//shared:constants",
        "//software/ai/hl/stp/tactic/dribble:dribble_tactic",
        "//software/ai/hl/stp/tactic/goalie:goalie_tactic",
        "//software/ai/hl/stp/tactic/move:move_tactic",
        "//software/ai/hl/stp/tactic/stop:stop_tactic",
        "//software/logger",
        "//software/util/generic_factory",
    ],
    alwayslink = True,
)

cc_library(
    name = "corner_kick_play",
    srcs = ["corner_kick_play.cpp"],
    hdrs = ["corner_kick_play.h"],
    deps = [
        ":play",
        "//proto/message_translation:tbots_protobuf",
        "//shared:constants",
        "//software/ai/evaluation:possession",
        "//software/ai/hl/stp/tactic/attacker:attacker_tactic",
        "//software/ai/hl/stp/tactic/goalie:goalie_tactic",
        "//software/ai/hl/stp/tactic/move:move_tactic",
        "//software/ai/hl/stp/tactic/receiver:receiver_tactic",
        "//software/ai/hl/stp/tactic/stop:stop_tactic",
        "//software/ai/passing:eighteen_zone_pitch_division",
        "//software/ai/passing:pass_generator",
        "//software/logger",
        "//software/util/generic_factory",
        "//software/world:ball",
    ],
    alwayslink = True,
)

cc_library(
    name = "defense_play",
    srcs = ["defense_play.cpp"],
    hdrs = ["defense_play.h"],
    deps = [
        ":play",
        "//shared:constants",
        "//software/ai/evaluation:enemy_threat",
        "//software/ai/evaluation:possession",
        "//software/ai/hl/stp/tactic/attacker:attacker_tactic",
        "//software/ai/hl/stp/tactic/crease_defender:crease_defender_tactic",
        "//software/ai/hl/stp/tactic/goalie:goalie_tactic",
        "//software/ai/hl/stp/tactic/move:move_tactic",
        "//software/ai/hl/stp/tactic/shadow_enemy:shadow_enemy_tactic",
        "//software/ai/hl/stp/tactic/stop:stop_tactic",
        "//software/logger",
        "//software/util/generic_factory",
        "//software/world:game_state",
        "//software/world:team",
    ],
    alwayslink = True,
)

cc_library(
    name = "enemy_ball_placement_play",
    srcs = ["enemy_ball_placement_play.cpp"],
    hdrs = ["enemy_ball_placement_play.h"],
    deps = [
        ":play",
        "//shared:constants",
        "//software/ai/hl/stp/tactic/crease_defender:crease_defender_tactic",
        "//software/ai/hl/stp/tactic/move:move_tactic",
        "//software/ai/hl/stp/tactic/shadow_enemy:shadow_enemy_tactic",
        "//software/util/generic_factory",
        "//software/world:game_state",
    ],
    alwayslink = True,
)

cc_library(
    name = "enemy_free_kick_play",
    srcs = ["enemy_free_kick_play.cpp"],
    hdrs = ["enemy_free_kick_play.h"],
    deps = [
        ":play",
        "//shared:constants",
        "//software/ai/evaluation:enemy_threat",
        "//software/ai/hl/stp/tactic/crease_defender:crease_defender_tactic",
        "//software/ai/hl/stp/tactic/goalie:goalie_tactic",
        "//software/ai/hl/stp/tactic/move:move_tactic",
        "//software/ai/hl/stp/tactic/shadow_enemy:shadow_enemy_tactic",
        "//software/ai/hl/stp/tactic/stop:stop_tactic",
        "//software/logger",
        "//software/util/generic_factory",
        "//software/world:game_state",
    ],
    alwayslink = True,
)

cc_library(
    name = "example_play",
    srcs = ["example_play.cpp"],
    hdrs = ["example_play.h"],
    deps = [
        ":play",
        "//shared:constants",
        "//software/ai/hl/stp/tactic/move:move_tactic",
        "//software/logger",
        "//software/util/generic_factory",
    ],
    alwayslink = True,
)

cc_library(
    name = "halt_play",
    srcs = ["halt_play.cpp"],
    hdrs = ["halt_play.h"],
    deps = [
        ":play",
        "//shared:constants",
        "//software/ai/hl/stp/tactic/stop:stop_tactic",
        "//software/logger",
        "//software/util/generic_factory",
    ],
    alwayslink = True,
)

cc_library(
    name = "free_kick_play",
    srcs = ["free_kick_play.cpp"],
    hdrs = ["free_kick_play.h"],
    deps = [
        ":corner_kick_play",
        ":play",
        "//shared:constants",
        "//software/ai/evaluation:enemy_threat",
        "//software/ai/evaluation:find_open_areas",
        "//software/ai/evaluation:possession",
        "//software/ai/hl/stp/tactic/chip:chip_tactic",
        "//software/ai/hl/stp/tactic/crease_defender:crease_defender_tactic",
        "//software/ai/hl/stp/tactic/goalie:goalie_tactic",
        "//software/ai/hl/stp/tactic/move:move_tactic",
        "//software/ai/hl/stp/tactic/receiver:receiver_tactic",
        "//software/ai/passing:eighteen_zone_pitch_division",
        "//software/ai/passing:pass_generator",
        "//software/logger",
        "//software/util/generic_factory",
        "//software/world:ball",
    ],
    alwayslink = True,
)

cc_library(
    name = "kickoff_enemy_play",
    srcs = ["kickoff_enemy_play.cpp"],
    hdrs = ["kickoff_enemy_play.h"],
    deps = [
        ":play",
        "//shared:constants",
        "//software/ai/evaluation:enemy_threat",
        "//software/ai/evaluation:possession",
        "//software/ai/hl/stp/tactic/goalie:goalie_tactic",
        "//software/ai/hl/stp/tactic/move:move_tactic",
        "//software/ai/hl/stp/tactic/shadow_enemy:shadow_enemy_tactic",
        "//software/logger",
        "//software/util/generic_factory",
    ],
    alwayslink = True,
)

cc_library(
    name = "kickoff_friendly_play",
    srcs = ["kickoff_friendly_play.cpp"],
    hdrs = ["kickoff_friendly_play.h"],
    deps = [
        ":play",
        "//shared:constants",
        "//software/ai/evaluation:enemy_threat",
        "//software/ai/hl/stp/tactic/chip:chip_tactic",
        "//software/ai/hl/stp/tactic/move:move_tactic",
        "//software/logger",
        "//software/util/generic_factory",
    ],
    alwayslink = True,
)

cc_library(
    name = "penalty_kick_enemy_play",
    srcs = ["penalty_kick_enemy_play.cpp"],
    hdrs = ["penalty_kick_enemy_play.h"],
    deps = [
        ":play",
        "//shared:constants",
        "//software/ai/hl/stp/tactic/goalie:goalie_tactic",
        "//software/ai/hl/stp/tactic/move:move_tactic",
        "//software/logger",
        "//software/util/generic_factory",
    ],
    alwayslink = True,
)

cc_library(
    name = "shoot_or_chip_play",
    srcs = ["shoot_or_chip_play.cpp"],
    hdrs = ["shoot_or_chip_play.h"],
    deps = [
        ":play",
        "//proto/message_translation:tbots_protobuf",
        "//shared:constants",
        "//software/ai/evaluation:enemy_threat",
        "//software/ai/evaluation:find_open_areas",
        "//software/ai/evaluation:possession",
        "//software/ai/hl/stp/tactic/attacker:attacker_tactic",
        "//software/ai/hl/stp/tactic/crease_defender:crease_defender_tactic",
        "//software/ai/hl/stp/tactic/goalie:goalie_tactic",
        "//software/ai/hl/stp/tactic/move:move_tactic",
        "//software/ai/hl/stp/tactic/shadow_enemy:shadow_enemy_tactic",
        "//software/ai/hl/stp/tactic/stop:stop_tactic",
        "//software/logger",
        "//software/util/generic_factory",
        "//software/world:game_state",
    ],
    alwayslink = True,
)

cc_library(
    name = "stop_play",
    srcs = ["stop_play.cpp"],
    hdrs = ["stop_play.h"],
    deps = [
        ":play",
        "//shared:constants",
        "//software/ai/evaluation:enemy_threat",
        "//software/ai/hl/stp/tactic/crease_defender:crease_defender_tactic",
        "//software/ai/hl/stp/tactic/goalie:goalie_tactic",
        "//software/ai/hl/stp/tactic/move:move_tactic",
        "//software/logger",
        "//software/util/generic_factory",
    ],
    alwayslink = True,
)

cc_library(
    name = "play",
    srcs = ["play.cpp"],
    hdrs = [
        "play.h",
        "play_fsm.h",
    ],
    deps = [
        "//software/ai/hl/stp/tactic",
        "//software/ai/hl/stp/tactic/goalie:goalie_tactic",
        "//software/ai/hl/stp/tactic/stop:stop_tactic",
        "//software/ai/motion_constraint:motion_constraint_set_builder",
        "//software/ai/navigator/path_planner:global_path_planner_factory",
        "//software/ai/passing:pass_with_rating",
        "//software/util/sml_fsm",
        "@boost//:coroutine2",
        "@munkres_cpp",
    ],
)

cc_library(
    name = "all_plays",
    deps = [
        ":ball_placement_play",
        ":corner_kick_play",
        ":defense_play",
        ":enemy_ball_placement_play",
        ":enemy_free_kick_play",
        ":example_play",
        ":free_kick_play",
        ":halt_play",
        ":kickoff_enemy_play",
        ":kickoff_friendly_play",
        ":penalty_kick_enemy_play",
        ":shoot_or_chip_play",
        ":stop_play",
        "//software/ai/hl/stp/play/crease_defense:crease_defense_play",
        "//software/ai/hl/stp/play/hardware_challenge_plays:dribbling_parcour_play",
        "//software/ai/hl/stp/play/hardware_challenge_plays:pass_endurance_play",
        "//software/ai/hl/stp/play/hardware_challenge_plays:scoring_from_contested_possession_play",
        "//software/ai/hl/stp/play/hardware_challenge_plays:scoring_with_static_defenders_play",
        "//software/ai/hl/stp/play/offense:offense_play",
        "//software/ai/hl/stp/play/penalty_kick:penalty_kick_play",
        "//software/ai/hl/stp/play/shoot_or_pass:shoot_or_pass_play",
    ],
)

cc_test(
    name = "example_play_test",
    srcs = ["example_play_test.cpp"],
    deps = [
        "//shared/test_util:tbots_gtest_main",
        "//software/ai/hl/stp/play:example_play",
        "//software/simulated_tests:simulated_er_force_sim_play_test_fixture",
        "//software/simulated_tests/validation:validation_function",
        "//software/test_util",
        "//software/time:duration",
        "//software/world",
    ],
)

cc_test(
    name = "kickoff_friendly_play_cpp_test",
    srcs = ["kickoff_friendly_play_test.cpp"],
    deps = [
        "//shared/test_util:tbots_gtest_main",
        "//software/ai/hl/stp/play:kickoff_friendly_play",
        "//software/simulated_tests:simulated_er_force_sim_play_test_fixture",
        "//software/simulated_tests/non_terminating_validation_functions",
        "//software/simulated_tests/terminating_validation_functions",
        "//software/simulated_tests/validation:validation_function",
        "//software/test_util",
        "//software/time:duration",
        "//software/world",
    ],
)

cc_test(
    name = "kickoff_enemy_play_cpp_test",
    srcs = ["kickoff_enemy_play_test.cpp"],
    deps = [
        "//shared/test_util:tbots_gtest_main",
        "//software/ai/hl/stp/play:kickoff_enemy_play",
        "//software/geom/algorithms",
        "//software/simulated_tests:simulated_er_force_sim_play_test_fixture",
        "//software/simulated_tests/non_terminating_validation_functions",
        "//software/simulated_tests/terminating_validation_functions",
        "//software/simulated_tests/validation:validation_function",
        "//software/test_util",
        "//software/time:duration",
        "//software/world",
    ],
)

py_test(
    name = "kickoff_play_test",
    srcs = [
        "kickoff_play_test.py",
    ],
    # TODO (#2619) Remove tag to run in parallel
    tags = [
        "exclusive",
    ],
    deps = [
        "//software/simulated_tests:simulated_test_fixture",
        "//software/simulated_tests:validation",
        requirement("pytest"),
    ],
)

cc_test(
    name = "corner_kick_play_cpp_test",
    srcs = ["corner_kick_play_test.cpp"],
    deps = [
        "//shared/test_util:tbots_gtest_main",
        "//software/ai/hl/stp/play:corner_kick_play",
        "//software/simulated_tests:simulated_er_force_sim_play_test_fixture",
        "//software/simulated_tests/terminating_validation_functions",
        "//software/simulated_tests/validation:validation_function",
        "//software/test_util",
        "//software/time:duration",
        "//software/world",
    ],
)

py_test(
    name = "corner_kick_play_test",
    srcs = [
        "corner_kick_play_test.py",
    ],
    # TODO (#2619) Remove tag to run in parallel
    tags = [
        "exclusive",
    ],
    deps = [
        "//software/simulated_tests:simulated_test_fixture",
        "//software/simulated_tests:validation",
        requirement("pytest"),
    ],
)

cc_test(
    name = "defense_play_cpp_test",
    srcs = ["defense_play_test.cpp"],
    deps = [
        "//shared/test_util:tbots_gtest_main",
        "//software/ai/hl/stp/play:defense_play",
        "//software/simulated_tests:simulated_er_force_sim_play_test_fixture",
        "//software/simulated_tests/non_terminating_validation_functions",
        "//software/simulated_tests/terminating_validation_functions",
        "//software/simulated_tests/validation:validation_function",
        "//software/test_util",
        "//software/time:duration",
        "//software/world",
    ],
)

py_test(
    name = "defense_play_test",
    srcs = [
        "defense_play_test.py",
    ],
    # TODO (#2619) Remove tag to run in parallel
    tags = [
        "exclusive",
    ],
    deps = [
        "//software/simulated_tests:simulated_test_fixture",
        "//software/simulated_tests:validation",
        requirement("pytest"),
    ],
)

cc_test(
    name = "enemy_ball_placement_play_cpp_test",
    srcs = ["enemy_ball_placement_play_test.cpp"],
    deps = [
        "//shared/test_util:tbots_gtest_main",
        "//software/ai/hl/stp/play:enemy_ball_placement_play",
        "//software/simulated_tests:simulated_er_force_sim_play_test_fixture",
        "//software/simulated_tests/non_terminating_validation_functions",
        "//software/simulated_tests/terminating_validation_functions",
        "//software/simulated_tests/validation:validation_function",
        "//software/test_util",
        "//software/time:duration",
        "//software/world",
    ],
)

py_test(
    name = "enemy_ball_placement_play_test",
    srcs = [
        "enemy_ball_placement_play_test.py",
    ],
    tags = ["exclusive"],
    deps = [
        "//software/simulated_tests:simulated_test_fixture",
        "//software/simulated_tests:validation",
        requirement("pytest"),
    ],
)

cc_test(
    name = "enemy_free_kick_play_test",
    srcs = ["enemy_free_kick_play_test.cpp"],
    deps = [
        "//shared/test_util:tbots_gtest_main",
        "//software/ai/hl/stp/play:enemy_free_kick_play",
        "//software/simulated_tests:simulated_er_force_sim_play_test_fixture",
        "//software/simulated_tests/non_terminating_validation_functions",
        "//software/simulated_tests/terminating_validation_functions",
        "//software/simulated_tests/validation:validation_function",
        "//software/test_util",
        "//software/time:duration",
        "//software/world",
    ],
)

cc_test(
    name = "stop_play_test",
    srcs = ["stop_play_test.cpp"],
    deps = [
        "//shared/test_util:tbots_gtest_main",
        "//software/ai/hl/stp/play:stop_play",
        "//software/simulated_tests:simulated_er_force_sim_play_test_fixture",
        "//software/simulated_tests/non_terminating_validation_functions",
        "//software/simulated_tests/validation:validation_function",
        "//software/test_util",
        "//software/time:duration",
        "//software/world",
    ],
)

cc_test(
    name = "halt_play_cpp_test",
    srcs = ["halt_play_test.cpp"],
    deps = [
        "//shared/test_util:tbots_gtest_main",
        "//software/ai/hl/stp/play:halt_play",
        "//software/simulated_tests:simulated_er_force_sim_play_test_fixture",
        "//software/simulated_tests/terminating_validation_functions",
        "//software/simulated_tests/validation:validation_function",
        "//software/test_util",
        "//software/time:duration",
        "//software/world",
    ],
)

py_test(
    name = "halt_play_test",
    srcs = [
        "halt_play_test.py",
    ],
    # TODO (#2619) Remove tag to run in parallel
    tags = [
        "exclusive",
    ],
    deps = [
        "//software/simulated_tests:simulated_test_fixture",
        "//software/simulated_tests:speed_threshold_helpers",
        "//software/simulated_tests:validation",
        requirement("pytest"),
    ],
)

cc_test(
    name = "free_kick_play_cpp_test",
    srcs = ["free_kick_play_test.cpp"],
    deps = [
        "//shared/test_util:tbots_gtest_main",
        "//software/ai/hl/stp/play:free_kick_play",
        "//software/simulated_tests:simulated_er_force_sim_play_test_fixture",
        "//software/simulated_tests/validation:validation_function",
        "//software/test_util",
        "//software/time:duration",
        "//software/world",
    ],
)

py_test(
    name = "free_kick_play_test",
    srcs = ["free_kick_play_test.py"],
    tags = ["exclusive"],
    deps = [
        "//software/simulated_tests:simulated_test_fixture",
        "//software/simulated_tests:validation",
        requirement("pytest"),
    ],
)

cc_test(
<<<<<<< HEAD
    name = "shoot_or_chip_play_test_old",
=======
    name = "shoot_or_chip_play_cpp_test",
>>>>>>> 14f15f09
    srcs = ["shoot_or_chip_play_test.cpp"],
    deps = [
        "//shared/test_util:tbots_gtest_main",
        "//software/ai/hl/stp/play:shoot_or_chip_play",
        "//software/simulated_tests:simulated_er_force_sim_play_test_fixture",
        "//software/simulated_tests/validation:validation_function",
        "//software/test_util",
        "//software/time:duration",
        "//software/world",
    ],
)

py_test(
    name = "shoot_or_chip_play_test",
    srcs = [
        "shoot_or_chip_play_test.py",
    ],
    deps = [
        "//software/simulated_tests:simulated_test_fixture",
        "//software/simulated_tests:validation",
        requirement("pytest"),
    ],
)

cc_test(
    name = "penalty_kick_enemy_play_test",
    srcs = ["penalty_kick_enemy_play_test.cpp"],
    deps = [
        "//shared/test_util:tbots_gtest_main",
        "//software/ai/hl/stp/play:penalty_kick_enemy_play",
        "//software/simulated_tests:simulated_er_force_sim_play_test_fixture",
        "//software/simulated_tests/non_terminating_validation_functions",
        "//software/simulated_tests/terminating_validation_functions",
        "//software/simulated_tests/validation:validation_function",
        "//software/test_util",
        "//software/time:duration",
        "//software/world",
    ],
)

py_test(
    name = "ball_placement_play_test",
    srcs = [
        "ball_placement_play_test.py",
    ],
    tags = ["exclusive"],
    deps = [
        "//software/simulated_tests:simulated_test_fixture",
        "//software/simulated_tests:validation",
        requirement("pytest"),
    ],
)

cc_test(
    name = "ball_placement_play_cpp_test",
    srcs = ["ball_placement_play_test.cpp"],
    deps = [
        "//shared/test_util:tbots_gtest_main",
        "//software/ai/hl/stp/play:ball_placement_play",
        "//software/simulated_tests:simulated_er_force_sim_play_test_fixture",
        "//software/simulated_tests/terminating_validation_functions",
        "//software/simulated_tests/validation:validation_function",
        "//software/test_util",
        "//software/time:duration",
        "//software/world",
    ],
)

cc_library(
    name = "assigned_tactics_play",
    srcs = ["assigned_tactics_play.cpp"],
    hdrs = ["assigned_tactics_play.h"],
    deps = [
        ":play",
        "//shared:constants",
        "//software/ai/hl/stp/tactic/stop:stop_tactic",
        "//software/logger",
        "//software/util/generic_factory",
    ],
    alwayslink = True,
)

cc_library(
    name = "play_factory",
    srcs = ["play_factory.cpp"],
    hdrs = [
        "play_factory.h",
    ],
    deps = [
        ":all_plays",
        "//proto:tbots_cc_proto",
        "//proto/message_translation:tbots_protobuf",
        "//software/util/generic_factory",
    ],
)

cc_test(
    name = "play_factory_test",
    srcs = ["play_factory_test.cpp"],
    deps = [
        "//shared/test_util:tbots_gtest_main",
        "//software/ai/hl/stp/play:play_factory",
    ],
)<|MERGE_RESOLUTION|>--- conflicted
+++ resolved
@@ -539,11 +539,7 @@
 )
 
 cc_test(
-<<<<<<< HEAD
-    name = "shoot_or_chip_play_test_old",
-=======
     name = "shoot_or_chip_play_cpp_test",
->>>>>>> 14f15f09
     srcs = ["shoot_or_chip_play_test.cpp"],
     deps = [
         "//shared/test_util:tbots_gtest_main",
