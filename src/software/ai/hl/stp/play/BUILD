package(default_visibility = ["//visibility:public"])

load("@simulated_tests_deps//:requirements.bzl", "requirement")

# We force linking for all plays so that the static variables required for the
# "factory" design pattern to work are linked in
# https://www.bfilipek.com/2018/02/static-vars-static-lib.html

cc_library(
    name = "example_play",
    srcs = ["example_play.cpp"],
    hdrs = ["example_play.h"],
    deps = [
        ":play",
        "//shared:constants",
        "//software/ai/hl/stp/tactic/move:move_tactic",
        "//software/logger",
        "//software/util/generic_factory",
    ],
    alwayslink = True,
)

cc_library(
    name = "halt_play",
    srcs = ["halt_play.cpp"],
    hdrs = ["halt_play.h"],
    deps = [
        ":play",
        "//shared:constants",
        "//software/ai/hl/stp/tactic/stop:stop_tactic",
        "//software/logger",
        "//software/util/generic_factory",
    ],
    alwayslink = True,
)

cc_library(
<<<<<<< HEAD
=======
    name = "free_kick_play",
    srcs = ["free_kick_play.cpp"],
    hdrs = ["free_kick_play.h"],
    deps = [
        ":play",
        "//shared:constants",
        "//software/ai/evaluation:enemy_threat",
        "//software/ai/evaluation:find_open_areas",
        "//software/ai/evaluation:possession",
        "//software/ai/hl/stp/tactic/chip:chip_tactic",
        "//software/ai/hl/stp/tactic/crease_defender:crease_defender_tactic",
        "//software/ai/hl/stp/tactic/goalie:goalie_tactic",
        "//software/ai/hl/stp/tactic/move:move_tactic",
        "//software/ai/hl/stp/tactic/receiver:receiver_tactic",
        "//software/ai/passing:eighteen_zone_pitch_division",
        "//software/ai/passing:pass_generator",
        "//software/ai/passing:receiver_position_generator",
        "//software/logger",
        "//software/util/generic_factory",
        "//software/world:ball",
    ],
    alwayslink = True,
)

cc_library(
>>>>>>> 13f04e4a
    name = "kickoff_enemy_play",
    srcs = ["kickoff_enemy_play.cpp"],
    hdrs = ["kickoff_enemy_play.h"],
    deps = [
        ":play",
        "//shared:constants",
        "//software/ai/evaluation:enemy_threat",
        "//software/ai/evaluation:possession",
        "//software/ai/hl/stp/tactic/goalie:goalie_tactic",
        "//software/ai/hl/stp/tactic/move:move_tactic",
        "//software/ai/hl/stp/tactic/shadow_enemy:shadow_enemy_tactic",
        "//software/logger",
        "//software/util/generic_factory",
    ],
    alwayslink = True,
)

cc_library(
    name = "kickoff_friendly_play",
    srcs = ["kickoff_friendly_play.cpp"],
    hdrs = ["kickoff_friendly_play.h"],
    deps = [
        ":play",
        "//shared:constants",
        "//software/ai/evaluation:enemy_threat",
        "//software/ai/hl/stp/tactic/chip:chip_tactic",
        "//software/ai/hl/stp/tactic/move:move_tactic",
        "//software/logger",
        "//software/util/generic_factory",
    ],
    alwayslink = True,
)

cc_library(
    name = "shoot_or_chip_play",
    srcs = ["shoot_or_chip_play.cpp"],
    hdrs = ["shoot_or_chip_play.h"],
    deps = [
        ":play",
        "//proto/message_translation:tbots_protobuf",
        "//shared:constants",
        "//software/ai/evaluation:enemy_threat",
        "//software/ai/evaluation:find_open_areas",
        "//software/ai/evaluation:possession",
        "//software/ai/hl/stp/tactic/attacker:attacker_tactic",
        "//software/ai/hl/stp/tactic/crease_defender:crease_defender_tactic",
        "//software/ai/hl/stp/tactic/goalie:goalie_tactic",
        "//software/ai/hl/stp/tactic/move:move_tactic",
        "//software/ai/hl/stp/tactic/shadow_enemy:shadow_enemy_tactic",
        "//software/ai/hl/stp/tactic/stop:stop_tactic",
        "//software/logger",
        "//software/util/generic_factory",
        "//software/world:game_state",
    ],
    alwayslink = True,
)

cc_library(
    name = "stop_play",
    srcs = ["stop_play.cpp"],
    hdrs = ["stop_play.h"],
    deps = [
        ":play",
        "//shared:constants",
        "//software/ai/evaluation:enemy_threat",
        "//software/ai/hl/stp/tactic/crease_defender:crease_defender_tactic",
        "//software/ai/hl/stp/tactic/goalie:goalie_tactic",
        "//software/ai/hl/stp/tactic/move:move_tactic",
        "//software/logger",
        "//software/util/generic_factory",
    ],
    alwayslink = True,
)

cc_library(
    name = "play",
    srcs = ["play.cpp"],
    hdrs = [
        "play.h",
        "play_fsm.h",
    ],
    deps = [
        "//software/ai/hl/stp/tactic",
        "//software/ai/hl/stp/tactic/goalie:goalie_tactic",
        "//software/ai/hl/stp/tactic/stop:stop_tactic",
        "//software/ai/motion_constraint:motion_constraint_set_builder",
        "//software/ai/navigator/trajectory:trajectory_planner",
        "//software/ai/passing:pass_with_rating",
        "//software/util/sml_fsm",
        "@boost//:coroutine2",
        "@munkres_cpp",
        "@tracy",
    ],
)

cc_library(
    name = "all_plays",
    deps = [
        ":example_play",
        ":halt_play",
        ":kickoff_enemy_play",
        ":kickoff_friendly_play",
        ":shoot_or_chip_play",
        ":stop_play",
        "//software/ai/hl/stp/play/ball_placement:ball_placement_play",
        "//software/ai/hl/stp/play/crease_defense:crease_defense_play",
        "//software/ai/hl/stp/play/defense:defense_play",
        "//software/ai/hl/stp/play/enemy_ball_placement:enemy_ball_placement_play",
        "//software/ai/hl/stp/play/enemy_free_kick:enemy_free_kick_play",
        "//software/ai/hl/stp/play/free_kick:free_kick_play",
        "//software/ai/hl/stp/play/hardware_challenge_plays:dribbling_parcour_play",
        "//software/ai/hl/stp/play/hardware_challenge_plays:pass_endurance_play",
        "//software/ai/hl/stp/play/hardware_challenge_plays:scoring_from_contested_possession_play",
        "//software/ai/hl/stp/play/hardware_challenge_plays:scoring_with_static_defenders_play",
        "//software/ai/hl/stp/play/offense:offense_play",
        "//software/ai/hl/stp/play/penalty_kick:penalty_kick_play",
        "//software/ai/hl/stp/play/penalty_kick_enemy:penalty_kick_enemy_play",
        "//software/ai/hl/stp/play/shoot_or_pass:shoot_or_pass_play",
    ],
)

cc_test(
    name = "example_play_test",
    srcs = ["example_play_test.cpp"],
    deps = [
        "//shared/test_util:tbots_gtest_main",
        "//software/ai/hl/stp/play:example_play",
        "//software/simulated_tests:simulated_er_force_sim_play_test_fixture",
        "//software/simulated_tests/validation:validation_function",
        "//software/test_util",
        "//software/time:duration",
        "//software/world",
    ],
)

cc_test(
    name = "kickoff_friendly_play_cpp_test",
    srcs = ["kickoff_friendly_play_test.cpp"],
    deps = [
        "//shared/test_util:tbots_gtest_main",
        "//software/ai/hl/stp/play:kickoff_friendly_play",
        "//software/simulated_tests:simulated_er_force_sim_play_test_fixture",
        "//software/simulated_tests/non_terminating_validation_functions",
        "//software/simulated_tests/terminating_validation_functions",
        "//software/simulated_tests/validation:validation_function",
        "//software/test_util",
        "//software/time:duration",
        "//software/world",
    ],
)

cc_test(
    name = "kickoff_enemy_play_cpp_test",
    srcs = ["kickoff_enemy_play_test.cpp"],
    deps = [
        "//shared/test_util:tbots_gtest_main",
        "//software/ai/hl/stp/play:kickoff_enemy_play",
        "//software/geom/algorithms",
        "//software/simulated_tests:simulated_er_force_sim_play_test_fixture",
        "//software/simulated_tests/non_terminating_validation_functions",
        "//software/simulated_tests/terminating_validation_functions",
        "//software/simulated_tests/validation:validation_function",
        "//software/test_util",
        "//software/time:duration",
        "//software/world",
    ],
)

py_test(
    name = "kickoff_play_test",
    srcs = [
        "kickoff_play_test.py",
    ],
    # TODO (#2619) Remove tag to run in parallel
    tags = [
        "exclusive",
    ],
    deps = [
        "//software/simulated_tests:simulated_test_fixture",
        "//software/simulated_tests:validation",
        requirement("pytest"),
    ],
)

cc_test(
    name = "stop_play_test",
    srcs = ["stop_play_test.cpp"],
    deps = [
        "//shared/test_util:tbots_gtest_main",
        "//software/ai/hl/stp/play:stop_play",
        "//software/simulated_tests:simulated_er_force_sim_play_test_fixture",
        "//software/simulated_tests/non_terminating_validation_functions",
        "//software/simulated_tests/validation:validation_function",
        "//software/test_util",
        "//software/time:duration",
        "//software/world",
    ],
)

cc_test(
    name = "halt_play_cpp_test",
    srcs = ["halt_play_test.cpp"],
    deps = [
        "//shared/test_util:tbots_gtest_main",
        "//software/ai/hl/stp/play:halt_play",
        "//software/simulated_tests:simulated_er_force_sim_play_test_fixture",
        "//software/simulated_tests/terminating_validation_functions",
        "//software/simulated_tests/validation:validation_function",
        "//software/test_util",
        "//software/time:duration",
        "//software/world",
    ],
)

py_test(
    name = "halt_play_test",
    srcs = [
        "halt_play_test.py",
    ],
    # TODO (#2619) Remove tag to run in parallel
    tags = [
        "exclusive",
    ],
    deps = [
        "//software/simulated_tests:simulated_test_fixture",
        "//software/simulated_tests:speed_threshold_helpers",
        "//software/simulated_tests:validation",
        requirement("pytest"),
    ],
)

cc_test(
    name = "shoot_or_chip_play_cpp_test",
    srcs = ["shoot_or_chip_play_test.cpp"],
    deps = [
        "//shared/test_util:tbots_gtest_main",
        "//software/ai/hl/stp/play:shoot_or_chip_play",
        "//software/simulated_tests:simulated_er_force_sim_play_test_fixture",
        "//software/simulated_tests/validation:validation_function",
        "//software/test_util",
        "//software/time:duration",
        "//software/world",
    ],
)

py_test(
    name = "shoot_or_chip_play_test",
    srcs = [
        "shoot_or_chip_play_test.py",
    ],
    # TODO (#2619) Remove tag to run in parallel
    tags = [
        "exclusive",
    ],
    deps = [
        "//software/simulated_tests:simulated_test_fixture",
        "//software/simulated_tests:validation",
        requirement("pytest"),
    ],
)

cc_library(
    name = "assigned_tactics_play",
    srcs = ["assigned_tactics_play.cpp"],
    hdrs = ["assigned_tactics_play.h"],
    deps = [
        ":play",
        "//shared:constants",
        "//software/ai/hl/stp/tactic/stop:stop_tactic",
        "//software/logger",
        "//software/util/generic_factory",
    ],
    alwayslink = True,
)

cc_library(
    name = "play_factory",
    srcs = ["play_factory.cpp"],
    hdrs = [
        "play_factory.h",
    ],
    deps = [
        ":all_plays",
        "//proto:tbots_cc_proto",
        "//proto/message_translation:tbots_protobuf",
        "//software/util/generic_factory",
    ],
)

cc_test(
    name = "play_factory_test",
    srcs = ["play_factory_test.cpp"],
    deps = [
        "//shared/test_util:tbots_gtest_main",
        "//software/ai/hl/stp/play:play_factory",
    ],
)

py_test(
    name = "passing_sim_test",
    srcs = [
        "passing_sim_test.py",
    ],
    data = [
        "//software:py_constants.so",
    ],
    tags = ["exclusive"],
    deps = [
        "//proto:import_all_protos",
        "//proto:software_py_proto",
        "//proto:tbots_py_proto",
        "//software/simulated_tests:simulated_test_fixture",
        "//software/simulated_tests:validation",
        requirement("pytest"),
    ],
)<|MERGE_RESOLUTION|>--- conflicted
+++ resolved
@@ -35,34 +35,6 @@
 )
 
 cc_library(
-<<<<<<< HEAD
-=======
-    name = "free_kick_play",
-    srcs = ["free_kick_play.cpp"],
-    hdrs = ["free_kick_play.h"],
-    deps = [
-        ":play",
-        "//shared:constants",
-        "//software/ai/evaluation:enemy_threat",
-        "//software/ai/evaluation:find_open_areas",
-        "//software/ai/evaluation:possession",
-        "//software/ai/hl/stp/tactic/chip:chip_tactic",
-        "//software/ai/hl/stp/tactic/crease_defender:crease_defender_tactic",
-        "//software/ai/hl/stp/tactic/goalie:goalie_tactic",
-        "//software/ai/hl/stp/tactic/move:move_tactic",
-        "//software/ai/hl/stp/tactic/receiver:receiver_tactic",
-        "//software/ai/passing:eighteen_zone_pitch_division",
-        "//software/ai/passing:pass_generator",
-        "//software/ai/passing:receiver_position_generator",
-        "//software/logger",
-        "//software/util/generic_factory",
-        "//software/world:ball",
-    ],
-    alwayslink = True,
-)
-
-cc_library(
->>>>>>> 13f04e4a
     name = "kickoff_enemy_play",
     srcs = ["kickoff_enemy_play.cpp"],
     hdrs = ["kickoff_enemy_play.h"],
@@ -167,12 +139,12 @@
         ":kickoff_friendly_play",
         ":shoot_or_chip_play",
         ":stop_play",
+        "//software/ai/hl/stp/play/free_kick:free_kick_play",
         "//software/ai/hl/stp/play/ball_placement:ball_placement_play",
         "//software/ai/hl/stp/play/crease_defense:crease_defense_play",
         "//software/ai/hl/stp/play/defense:defense_play",
         "//software/ai/hl/stp/play/enemy_ball_placement:enemy_ball_placement_play",
         "//software/ai/hl/stp/play/enemy_free_kick:enemy_free_kick_play",
-        "//software/ai/hl/stp/play/free_kick:free_kick_play",
         "//software/ai/hl/stp/play/hardware_challenge_plays:dribbling_parcour_play",
         "//software/ai/hl/stp/play/hardware_challenge_plays:pass_endurance_play",
         "//software/ai/hl/stp/play/hardware_challenge_plays:scoring_from_contested_possession_play",
@@ -295,6 +267,31 @@
 )
 
 cc_test(
+    name = "free_kick_play_cpp_test",
+    srcs = ["free_kick_play_test.cpp"],
+    deps = [
+        "//shared/test_util:tbots_gtest_main",
+        "//software/ai/hl/stp/play:free_kick_play",
+        "//software/simulated_tests:simulated_er_force_sim_play_test_fixture",
+        "//software/simulated_tests/validation:validation_function",
+        "//software/test_util",
+        "//software/time:duration",
+        "//software/world",
+    ],
+)
+
+py_test(
+    name = "free_kick_play_test",
+    srcs = ["free_kick_play_test.py"],
+    tags = ["exclusive"],
+    deps = [
+        "//software/simulated_tests:simulated_test_fixture",
+        "//software/simulated_tests:validation",
+        requirement("pytest"),
+    ],
+)
+
+cc_test(
     name = "shoot_or_chip_play_cpp_test",
     srcs = ["shoot_or_chip_play_test.cpp"],
     deps = [
