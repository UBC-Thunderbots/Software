package(default_visibility = ["//visibility:public"])

load("@simulated_tests_deps//:requirements.bzl", "requirement")

# We force linking for all plays so that the static variables required for the
# "factory" design pattern to work are linked in
# https://www.bfilipek.com/2018/02/static-vars-static-lib.html

cc_library(
    name = "corner_kick_play",
    srcs = ["corner_kick_play.cpp"],
    hdrs = ["corner_kick_play.h"],
    deps = [
        ":play",
        "//proto/message_translation:tbots_protobuf",
        "//shared:constants",
        "//software/ai/evaluation:possession",
        "//software/ai/hl/stp/tactic/attacker:attacker_tactic",
        "//software/ai/hl/stp/tactic/goalie:goalie_tactic",
        "//software/ai/hl/stp/tactic/move:move_tactic",
        "//software/ai/hl/stp/tactic/receiver:receiver_tactic",
        "//software/ai/hl/stp/tactic/stop:stop_tactic",
        "//software/ai/passing:eighteen_zone_pitch_division",
        "//software/ai/passing:pass_generator",
        "//software/logger",
        "//software/util/generic_factory",
        "//software/world:ball",
    ],
    alwayslink = True,
)

cc_library(
    name = "enemy_free_kick_play",
    srcs = ["enemy_free_kick_play.cpp"],
    hdrs = ["enemy_free_kick_play.h"],
    deps = [
        ":play",
        "//shared:constants",
        "//software/ai/evaluation:enemy_threat",
        "//software/ai/hl/stp/tactic/crease_defender:crease_defender_tactic",
        "//software/ai/hl/stp/tactic/goalie:goalie_tactic",
        "//software/ai/hl/stp/tactic/move:move_tactic",
        "//software/ai/hl/stp/tactic/shadow_enemy:shadow_enemy_tactic",
        "//software/ai/hl/stp/tactic/stop:stop_tactic",
        "//software/logger",
        "//software/util/generic_factory",
        "//software/world:game_state",
    ],
    alwayslink = True,
)

cc_library(
    name = "example_play",
    srcs = ["example_play.cpp"],
    hdrs = ["example_play.h"],
    deps = [
        ":play",
        "//shared:constants",
        "//software/ai/hl/stp/tactic/move:move_tactic",
        "//software/logger",
        "//software/util/generic_factory",
    ],
    alwayslink = True,
)

cc_library(
    name = "halt_play",
    srcs = ["halt_play.cpp"],
    hdrs = ["halt_play.h"],
    deps = [
        ":play",
        "//shared:constants",
        "//software/ai/hl/stp/tactic/stop:stop_tactic",
        "//software/logger",
        "//software/util/generic_factory",
    ],
    alwayslink = True,
)

cc_library(
    name = "free_kick_play",
    srcs = ["free_kick_play.cpp"],
    hdrs = ["free_kick_play.h"],
    deps = [
        ":corner_kick_play",
        ":play",
        "//shared:constants",
        "//software/ai/evaluation:enemy_threat",
        "//software/ai/evaluation:find_open_areas",
        "//software/ai/evaluation:possession",
        "//software/ai/hl/stp/tactic/chip:chip_tactic",
        "//software/ai/hl/stp/tactic/crease_defender:crease_defender_tactic",
        "//software/ai/hl/stp/tactic/goalie:goalie_tactic",
        "//software/ai/hl/stp/tactic/move:move_tactic",
        "//software/ai/hl/stp/tactic/receiver:receiver_tactic",
        "//software/ai/passing:eighteen_zone_pitch_division",
        "//software/ai/passing:pass_generator",
        "//software/logger",
        "//software/util/generic_factory",
        "//software/world:ball",
    ],
    alwayslink = True,
)

cc_library(
    name = "kickoff_enemy_play",
    srcs = ["kickoff_enemy_play.cpp"],
    hdrs = ["kickoff_enemy_play.h"],
    deps = [
        ":play",
        "//shared:constants",
        "//software/ai/evaluation:enemy_threat",
        "//software/ai/evaluation:possession",
        "//software/ai/hl/stp/tactic/goalie:goalie_tactic",
        "//software/ai/hl/stp/tactic/move:move_tactic",
        "//software/ai/hl/stp/tactic/shadow_enemy:shadow_enemy_tactic",
        "//software/logger",
        "//software/util/generic_factory",
    ],
    alwayslink = True,
)

cc_library(
    name = "kickoff_friendly_play",
    srcs = ["kickoff_friendly_play.cpp"],
    hdrs = ["kickoff_friendly_play.h"],
    deps = [
        ":play",
        "//shared:constants",
        "//software/ai/evaluation:enemy_threat",
        "//software/ai/hl/stp/tactic/chip:chip_tactic",
        "//software/ai/hl/stp/tactic/move:move_tactic",
        "//software/logger",
        "//software/util/generic_factory",
    ],
    alwayslink = True,
)

cc_library(
    name = "shoot_or_chip_play",
    srcs = ["shoot_or_chip_play.cpp"],
    hdrs = ["shoot_or_chip_play.h"],
    deps = [
        ":play",
        "//proto/message_translation:tbots_protobuf",
        "//shared:constants",
        "//software/ai/evaluation:enemy_threat",
        "//software/ai/evaluation:find_open_areas",
        "//software/ai/evaluation:possession",
        "//software/ai/hl/stp/tactic/attacker:attacker_tactic",
        "//software/ai/hl/stp/tactic/crease_defender:crease_defender_tactic",
        "//software/ai/hl/stp/tactic/goalie:goalie_tactic",
        "//software/ai/hl/stp/tactic/move:move_tactic",
        "//software/ai/hl/stp/tactic/shadow_enemy:shadow_enemy_tactic",
        "//software/ai/hl/stp/tactic/stop:stop_tactic",
        "//software/logger",
        "//software/util/generic_factory",
        "//software/world:game_state",
    ],
    alwayslink = True,
)

cc_library(
    name = "stop_play",
    srcs = ["stop_play.cpp"],
    hdrs = ["stop_play.h"],
    deps = [
        ":play",
        "//shared:constants",
        "//software/ai/evaluation:enemy_threat",
        "//software/ai/hl/stp/tactic/crease_defender:crease_defender_tactic",
        "//software/ai/hl/stp/tactic/goalie:goalie_tactic",
        "//software/ai/hl/stp/tactic/move:move_tactic",
        "//software/logger",
        "//software/util/generic_factory",
    ],
    alwayslink = True,
)

cc_library(
    name = "play",
    srcs = ["play.cpp"],
    hdrs = [
        "play.h",
        "play_fsm.h",
    ],
    deps = [
        "//software/ai/hl/stp/tactic",
        "//software/ai/hl/stp/tactic/goalie:goalie_tactic",
        "//software/ai/hl/stp/tactic/stop:stop_tactic",
        "//software/ai/motion_constraint:motion_constraint_set_builder",
        "//software/ai/navigator/trajectory:trajectory_planner",
        "//software/ai/passing:pass_with_rating",
        "//software/util/sml_fsm",
        "@boost//:coroutine2",
        "@munkres_cpp",
        "@tracy",
    ],
)

cc_library(
    name = "all_plays",
    deps = [
        ":corner_kick_play",
        ":enemy_free_kick_play",
        ":example_play",
        ":free_kick_play",
        ":halt_play",
        ":kickoff_enemy_play",
        ":kickoff_friendly_play",
        ":shoot_or_chip_play",
        ":stop_play",
        "//software/ai/hl/stp/play/ball_placement:ball_placement_play",
        "//software/ai/hl/stp/play/crease_defense:crease_defense_play",
        "//software/ai/hl/stp/play/defense:defense_play",
        "//software/ai/hl/stp/play/enemy_ball_placement:enemy_ball_placement_play",
        "//software/ai/hl/stp/play/hardware_challenge_plays:dribbling_parcour_play",
        "//software/ai/hl/stp/play/hardware_challenge_plays:pass_endurance_play",
        "//software/ai/hl/stp/play/hardware_challenge_plays:scoring_from_contested_possession_play",
        "//software/ai/hl/stp/play/hardware_challenge_plays:scoring_with_static_defenders_play",
        "//software/ai/hl/stp/play/offense:offense_play",
        "//software/ai/hl/stp/play/penalty_kick:penalty_kick_play",
        "//software/ai/hl/stp/play/penalty_kick_enemy:penalty_kick_enemy_play",
        "//software/ai/hl/stp/play/shoot_or_pass:shoot_or_pass_play",
    ],
)

cc_test(
    name = "example_play_test",
    srcs = ["example_play_test.cpp"],
    deps = [
        "//shared/test_util:tbots_gtest_main",
        "//software/ai/hl/stp/play:example_play",
        "//software/simulated_tests:simulated_er_force_sim_play_test_fixture",
        "//software/simulated_tests/validation:validation_function",
        "//software/test_util",
        "//software/time:duration",
        "//software/world",
    ],
)

cc_test(
    name = "kickoff_friendly_play_cpp_test",
    srcs = ["kickoff_friendly_play_test.cpp"],
    deps = [
        "//shared/test_util:tbots_gtest_main",
        "//software/ai/hl/stp/play:kickoff_friendly_play",
        "//software/simulated_tests:simulated_er_force_sim_play_test_fixture",
        "//software/simulated_tests/non_terminating_validation_functions",
        "//software/simulated_tests/terminating_validation_functions",
        "//software/simulated_tests/validation:validation_function",
        "//software/test_util",
        "//software/time:duration",
        "//software/world",
    ],
)

cc_test(
    name = "kickoff_enemy_play_cpp_test",
    srcs = ["kickoff_enemy_play_test.cpp"],
    deps = [
        "//shared/test_util:tbots_gtest_main",
        "//software/ai/hl/stp/play:kickoff_enemy_play",
        "//software/geom/algorithms",
        "//software/simulated_tests:simulated_er_force_sim_play_test_fixture",
        "//software/simulated_tests/non_terminating_validation_functions",
        "//software/simulated_tests/terminating_validation_functions",
        "//software/simulated_tests/validation:validation_function",
        "//software/test_util",
        "//software/time:duration",
        "//software/world",
    ],
)

py_test(
    name = "kickoff_play_test",
    srcs = [
        "kickoff_play_test.py",
    ],
    # TODO (#2619) Remove tag to run in parallel
    tags = [
        "exclusive",
    ],
    deps = [
        "//software/simulated_tests:simulated_test_fixture",
        "//software/simulated_tests:validation",
        requirement("pytest"),
    ],
)

cc_test(
    name = "corner_kick_play_cpp_test",
    srcs = ["corner_kick_play_test.cpp"],
    deps = [
        "//shared/test_util:tbots_gtest_main",
        "//software/ai/hl/stp/play:corner_kick_play",
        "//software/simulated_tests:simulated_er_force_sim_play_test_fixture",
        "//software/simulated_tests/terminating_validation_functions",
        "//software/simulated_tests/validation:validation_function",
        "//software/test_util",
        "//software/time:duration",
        "//software/world",
    ],
)

py_test(
    name = "corner_kick_play_test",
    srcs = [
        "corner_kick_play_test.py",
    ],
    # TODO (#2619) Remove tag to run in parallel
    tags = [
        "exclusive",
    ],
    deps = [
        "//software/simulated_tests:simulated_test_fixture",
        "//software/simulated_tests:validation",
        requirement("pytest"),
    ],
)

<<<<<<< HEAD
=======
py_test(
    name = "enemy_ball_placement_play_test",
    srcs = [
        "enemy_ball_placement_play_test.py",
    ],
    tags = ["exclusive"],
    deps = [
        "//software/simulated_tests:simulated_test_fixture",
        "//software/simulated_tests:validation",
        requirement("pytest"),
    ],
)

>>>>>>> 89ba6b95
cc_test(
    name = "enemy_free_kick_play_test",
    srcs = ["enemy_free_kick_play_test.cpp"],
    deps = [
        "//shared/test_util:tbots_gtest_main",
        "//software/ai/hl/stp/play:enemy_free_kick_play",
        "//software/simulated_tests:simulated_er_force_sim_play_test_fixture",
        "//software/simulated_tests/non_terminating_validation_functions",
        "//software/simulated_tests/terminating_validation_functions",
        "//software/simulated_tests/validation:validation_function",
        "//software/test_util",
        "//software/time:duration",
        "//software/world",
    ],
)

cc_test(
    name = "stop_play_test",
    srcs = ["stop_play_test.cpp"],
    deps = [
        "//shared/test_util:tbots_gtest_main",
        "//software/ai/hl/stp/play:stop_play",
        "//software/simulated_tests:simulated_er_force_sim_play_test_fixture",
        "//software/simulated_tests/non_terminating_validation_functions",
        "//software/simulated_tests/validation:validation_function",
        "//software/test_util",
        "//software/time:duration",
        "//software/world",
    ],
)

cc_test(
    name = "halt_play_cpp_test",
    srcs = ["halt_play_test.cpp"],
    deps = [
        "//shared/test_util:tbots_gtest_main",
        "//software/ai/hl/stp/play:halt_play",
        "//software/simulated_tests:simulated_er_force_sim_play_test_fixture",
        "//software/simulated_tests/terminating_validation_functions",
        "//software/simulated_tests/validation:validation_function",
        "//software/test_util",
        "//software/time:duration",
        "//software/world",
    ],
)

py_test(
    name = "halt_play_test",
    srcs = [
        "halt_play_test.py",
    ],
    # TODO (#2619) Remove tag to run in parallel
    tags = [
        "exclusive",
    ],
    deps = [
        "//software/simulated_tests:simulated_test_fixture",
        "//software/simulated_tests:speed_threshold_helpers",
        "//software/simulated_tests:validation",
        requirement("pytest"),
    ],
)

cc_test(
    name = "free_kick_play_cpp_test",
    srcs = ["free_kick_play_test.cpp"],
    deps = [
        "//shared/test_util:tbots_gtest_main",
        "//software/ai/hl/stp/play:free_kick_play",
        "//software/simulated_tests:simulated_er_force_sim_play_test_fixture",
        "//software/simulated_tests/validation:validation_function",
        "//software/test_util",
        "//software/time:duration",
        "//software/world",
    ],
)

py_test(
    name = "free_kick_play_test",
    srcs = ["free_kick_play_test.py"],
    tags = ["exclusive"],
    deps = [
        "//software/simulated_tests:simulated_test_fixture",
        "//software/simulated_tests:validation",
        requirement("pytest"),
    ],
)

cc_test(
    name = "shoot_or_chip_play_cpp_test",
    srcs = ["shoot_or_chip_play_test.cpp"],
    deps = [
        "//shared/test_util:tbots_gtest_main",
        "//software/ai/hl/stp/play:shoot_or_chip_play",
        "//software/simulated_tests:simulated_er_force_sim_play_test_fixture",
        "//software/simulated_tests/validation:validation_function",
        "//software/test_util",
        "//software/time:duration",
        "//software/world",
    ],
)

py_test(
    name = "shoot_or_chip_play_test",
    srcs = [
        "shoot_or_chip_play_test.py",
    ],
    # TODO (#2619) Remove tag to run in parallel
    tags = [
        "exclusive",
    ],
    deps = [
        "//software/simulated_tests:simulated_test_fixture",
        "//software/simulated_tests:validation",
        requirement("pytest"),
    ],
)

cc_library(
    name = "assigned_tactics_play",
    srcs = ["assigned_tactics_play.cpp"],
    hdrs = ["assigned_tactics_play.h"],
    deps = [
        ":play",
        "//shared:constants",
        "//software/ai/hl/stp/tactic/stop:stop_tactic",
        "//software/logger",
        "//software/util/generic_factory",
    ],
    alwayslink = True,
)

cc_library(
    name = "play_factory",
    srcs = ["play_factory.cpp"],
    hdrs = [
        "play_factory.h",
    ],
    deps = [
        ":all_plays",
        "//proto:tbots_cc_proto",
        "//proto/message_translation:tbots_protobuf",
        "//software/util/generic_factory",
    ],
)

cc_test(
    name = "play_factory_test",
    srcs = ["play_factory_test.cpp"],
    deps = [
        "//shared/test_util:tbots_gtest_main",
        "//software/ai/hl/stp/play:play_factory",
    ],
)<|MERGE_RESOLUTION|>--- conflicted
+++ resolved
@@ -319,22 +319,6 @@
     ],
 )
 
-<<<<<<< HEAD
-=======
-py_test(
-    name = "enemy_ball_placement_play_test",
-    srcs = [
-        "enemy_ball_placement_play_test.py",
-    ],
-    tags = ["exclusive"],
-    deps = [
-        "//software/simulated_tests:simulated_test_fixture",
-        "//software/simulated_tests:validation",
-        requirement("pytest"),
-    ],
-)
-
->>>>>>> 89ba6b95
 cc_test(
     name = "enemy_free_kick_play_test",
     srcs = ["enemy_free_kick_play_test.cpp"],
