package(default_visibility = ["//visibility:public"])

# We force linking for all plays so that the static variables required for the
# "factory" design pattern to work are linked in
# https://www.bfilipek.com/2018/02/static-vars-static-lib.html

cc_library(
    name = "ball_placement_play",
    srcs = ["ball_placement_play.cpp"],
    hdrs = ["ball_placement_play.h"],
    deps = [
        ":play",
        "//shared:constants",
        "//software/ai/hl/stp/tactic/dribble:dribble_tactic",
        "//software/ai/hl/stp/tactic/goalie:goalie_tactic",
        "//software/ai/hl/stp/tactic/move:move_tactic",
        "//software/ai/hl/stp/tactic/stop:stop_tactic",
        "//software/logger",
        "//software/util/design_patterns:generic_factory",
    ],
    alwayslink = True,
)

cc_library(
    name = "corner_kick_play",
    srcs = ["corner_kick_play.cpp"],
    hdrs = ["corner_kick_play.h"],
    deps = [
        ":play",
        "//shared:constants",
        "//software/ai/evaluation:possession",
        "//software/ai/hl/stp/tactic:cherry_pick_tactic",
        "//software/ai/hl/stp/tactic:receiver_tactic",
        "//software/ai/hl/stp/tactic/goalie:goalie_tactic",
        "//software/ai/hl/stp/tactic/move:move_tactic",
        "//software/ai/hl/stp/tactic/passer:passer_tactic",
        "//software/ai/hl/stp/tactic/stop:stop_tactic",
        "//software/ai/passing:eighteen_zone_pitch_division",
        "//software/ai/passing:pass_generator",
        "//software/logger",
        "//software/util/design_patterns:generic_factory",
        "//software/world:ball",
    ],
    alwayslink = True,
)

cc_library(
    name = "defense_play",
    srcs = ["defense_play.cpp"],
    hdrs = ["defense_play.h"],
    deps = [
        ":play",
        "//shared:constants",
        "//shared/parameter:cpp_configs",
        "//software/ai/evaluation:enemy_threat",
        "//software/ai/evaluation:possession",
        "//software/ai/hl/stp/tactic:defense_shadow_enemy_tactic",
        "//software/ai/hl/stp/tactic:shadow_enemy_tactic",
        "//software/ai/hl/stp/tactic:shoot_goal_tactic",
        "//software/ai/hl/stp/tactic/crease_defender:crease_defender_tactic",
        "//software/ai/hl/stp/tactic/goalie:goalie_tactic",
        "//software/ai/hl/stp/tactic/move:move_tactic",
        "//software/ai/hl/stp/tactic/stop:stop_tactic",
        "//software/logger",
        "//software/util/design_patterns:generic_factory",
        "//software/world:game_state",
        "//software/world:team",
    ],
    alwayslink = True,
)

cc_library(
    name = "enemy_free_kick_play",
    srcs = ["enemy_free_kick_play.cpp"],
    hdrs = ["enemy_free_kick_play.h"],
    deps = [
        ":play",
        "//shared:constants",
        "//shared/parameter:cpp_configs",
        "//software/ai/evaluation:enemy_threat",
        "//software/ai/hl/stp/tactic:shadow_enemy_tactic",
        "//software/ai/hl/stp/tactic:shadow_free_kicker_tactic",
        "//software/ai/hl/stp/tactic/crease_defender:crease_defender_tactic",
        "//software/ai/hl/stp/tactic/goalie:goalie_tactic",
        "//software/ai/hl/stp/tactic/move:move_tactic",
        "//software/ai/hl/stp/tactic/stop:stop_tactic",
        "//software/logger",
        "//software/util/design_patterns:generic_factory",
        "//software/world:game_state",
    ],
    alwayslink = True,
)

cc_library(
    name = "example_play",
    srcs = ["example_play.cpp"],
    hdrs = ["example_play.h"],
    deps = [
        ":play",
        "//shared:constants",
        "//shared/parameter:cpp_configs",
        "//software/ai/hl/stp/tactic/move:move_tactic",
        "//software/logger",
        "//software/util/design_patterns:generic_factory",
    ],
    alwayslink = True,
)

cc_library(
    name = "halt_play",
    srcs = ["halt_play.cpp"],
    hdrs = ["halt_play.h"],
    deps = [
        ":play",
        "//shared:constants",
        "//shared/parameter:cpp_configs",
        "//software/ai/hl/stp/tactic/stop:stop_tactic",
        "//software/logger",
        "//software/util/design_patterns:generic_factory",
    ],
    alwayslink = True,
)

cc_library(
    name = "free_kick_play",
    srcs = ["free_kick_play.cpp"],
    hdrs = ["free_kick_play.h"],
    deps = [
        ":corner_kick_play",
        ":play",
        "//shared:constants",
        "//shared/parameter:cpp_configs",
        "//software/ai/evaluation:enemy_threat",
        "//software/ai/evaluation:possession",
        "//software/ai/hl/stp/tactic:cherry_pick_tactic",
        "//software/ai/hl/stp/tactic:receiver_tactic",
        "//software/ai/hl/stp/tactic:shoot_goal_tactic",
        "//software/ai/hl/stp/tactic/chip:chip_tactic",
        "//software/ai/hl/stp/tactic/crease_defender:crease_defender_tactic",
        "//software/ai/hl/stp/tactic/goalie:goalie_tactic",
        "//software/ai/hl/stp/tactic/move:move_tactic",
        "//software/ai/hl/stp/tactic/passer:passer_tactic",
        "//software/ai/passing:eighteen_zone_pitch_division",
        "//software/ai/passing:pass_generator",
        "//software/logger",
        "//software/util/design_patterns:generic_factory",
        "//software/world:ball",
    ],
    alwayslink = True,
)

cc_library(
    name = "kickoff_enemy_play",
    srcs = ["kickoff_enemy_play.cpp"],
    hdrs = ["kickoff_enemy_play.h"],
    deps = [
        ":play",
        "//shared:constants",
        "//shared/parameter:cpp_configs",
        "//software/ai/evaluation:enemy_threat",
        "//software/ai/evaluation:possession",
        "//software/ai/hl/stp/tactic:shadow_enemy_tactic",
        "//software/ai/hl/stp/tactic/goalie:goalie_tactic",
        "//software/ai/hl/stp/tactic/move:move_tactic",
        "//software/logger",
        "//software/util/design_patterns:generic_factory",
    ],
    alwayslink = True,
)

cc_library(
    name = "kickoff_friendly_play",
    srcs = ["kickoff_friendly_play.cpp"],
    hdrs = ["kickoff_friendly_play.h"],
    deps = [
        ":play",
        "//shared:constants",
        "//shared/parameter:cpp_configs",
<<<<<<< HEAD
        "//software/ai/evaluation:enemy_threat",
=======
>>>>>>> 35fc2309
        "//software/ai/hl/stp/tactic:kickoff_chip_tactic",
        "//software/ai/hl/stp/tactic/goalie:goalie_tactic",
        "//software/ai/hl/stp/tactic/move:move_tactic",
        "//software/logger",
        "//software/util/design_patterns:generic_factory",
    ],
    alwayslink = True,
)

cc_library(
    name = "penalty_kick_enemy_play",
    srcs = ["penalty_kick_enemy_play.cpp"],
    hdrs = ["penalty_kick_enemy_play.h"],
    deps = [
        ":play",
        "//shared:constants",
        "//shared/parameter:cpp_configs",
<<<<<<< HEAD
=======
        "//software/ai/hl/stp/tactic/goalie:goalie_tactic",
>>>>>>> 35fc2309
        "//software/ai/hl/stp/tactic/move:move_tactic",
        "//software/logger",
        "//software/util/design_patterns:generic_factory",
    ],
    alwayslink = True,
)

cc_library(
    name = "penalty_kick_play",
    srcs = ["penalty_kick_play.cpp"],
    hdrs = ["penalty_kick_play.h"],
    deps = [
        ":play",
        "//shared:constants",
        "//shared/parameter:cpp_configs",
        "//software/ai/hl/stp/tactic:penalty_kick_tactic",
        "//software/ai/hl/stp/tactic:penalty_setup_tactic",
        "//software/ai/hl/stp/tactic/goalie:goalie_tactic",
        "//software/ai/hl/stp/tactic/move:move_tactic",
        "//software/logger",
        "//software/util/design_patterns:generic_factory",
    ],
    alwayslink = True,
)

cc_library(
    name = "shoot_or_chip_play",
    srcs = ["shoot_or_chip_play.cpp"],
    hdrs = ["shoot_or_chip_play.h"],
    deps = [
        ":play",
        "//shared:constants",
        "//shared/parameter:cpp_configs",
        "//software/ai/evaluation:enemy_threat",
        "//software/ai/evaluation:find_open_areas",
        "//software/ai/evaluation:possession",
        "//software/ai/hl/stp/tactic:shadow_enemy_tactic",
        "//software/ai/hl/stp/tactic:shoot_goal_tactic",
        "//software/ai/hl/stp/tactic/crease_defender:crease_defender_tactic",
        "//software/ai/hl/stp/tactic/goalie:goalie_tactic",
        "//software/ai/hl/stp/tactic/move:move_tactic",
        "//software/ai/hl/stp/tactic/stop:stop_tactic",
        "//software/logger",
        "//software/util/design_patterns:generic_factory",
        "//software/world:game_state",
    ],
    alwayslink = True,
)

cc_library(
    name = "shoot_or_pass_play",
    srcs = ["shoot_or_pass_play.cpp"],
    hdrs = ["shoot_or_pass_play.h"],
    deps = [
        ":play",
        "//shared:constants",
        "//shared/parameter:cpp_configs",
        "//software/ai/evaluation:calc_best_shot",
        "//software/ai/evaluation:possession",
        "//software/ai/hl/stp/tactic:cherry_pick_tactic",
        "//software/ai/hl/stp/tactic:receiver_tactic",
        "//software/ai/hl/stp/tactic:shadow_enemy_tactic",
        "//software/ai/hl/stp/tactic:shoot_goal_tactic",
        "//software/ai/hl/stp/tactic/crease_defender:crease_defender_tactic",
        "//software/ai/hl/stp/tactic/goalie:goalie_tactic",
        "//software/ai/hl/stp/tactic/move:move_tactic",
        "//software/ai/hl/stp/tactic/passer:passer_tactic",
        "//software/ai/passing:eighteen_zone_pitch_division",
        "//software/ai/passing:pass_generator",
        "//software/geom/algorithms",
        "//software/logger",
        "//software/util/design_patterns:generic_factory",
    ],
    alwayslink = True,
)

cc_library(
    name = "stop_play",
    srcs = ["stop_play.cpp"],
    hdrs = ["stop_play.h"],
    deps = [
        ":play",
        "//shared:constants",
<<<<<<< HEAD
        "//software/ai/evaluation:enemy_threat",
=======
        "//software/ai/hl/stp/tactic/goalie:goalie_tactic",
>>>>>>> 35fc2309
        "//software/ai/hl/stp/tactic/move:move_tactic",
        "//software/logger",
        "//software/util/design_patterns:generic_factory",
    ],
    alwayslink = True,
)

cc_library(
    name = "play",
    srcs = ["play.cpp"],
    hdrs = ["play.h"],
    deps = [
        "//shared/parameter:cpp_configs",
        "//software/ai/hl/stp/tactic",
        "@boost//:coroutine2",
    ],
)

cc_library(
    name = "all_plays",
    deps = [
        ":ball_placement_play",
        ":corner_kick_play",
        ":defense_play",
        ":enemy_free_kick_play",
        ":example_play",
        ":free_kick_play",
        ":halt_play",
        ":kickoff_enemy_play",
        ":kickoff_friendly_play",
        ":penalty_kick_enemy_play",
        ":penalty_kick_play",
        ":shoot_or_chip_play",
        ":shoot_or_pass_play",
        ":stop_play",
    ],
)

cc_test(
    name = "example_play_test",
    srcs = ["example_play_test.cpp"],
    deps = [
        "//software/ai/hl/stp/play:example_play",
        "//software/simulated_tests:simulated_play_test_fixture",
        "//software/simulated_tests:simulated_test_main",
        "//software/simulated_tests/validation:validation_function",
        "//software/test_util",
        "//software/time:duration",
        "//software/world",
    ],
)

cc_test(
    name = "kickoff_friendly_play_test",
    srcs = ["kickoff_friendly_play_test.cpp"],
    deps = [
        "//software/ai/hl/stp/play:kickoff_friendly_play",
        "//software/simulated_tests:simulated_play_test_fixture",
        "//software/simulated_tests:simulated_test_main",
        "//software/simulated_tests/non_terminating_validation_functions",
        "//software/simulated_tests/terminating_validation_functions",
        "//software/simulated_tests/validation:validation_function",
        "//software/test_util",
        "//software/time:duration",
        "//software/world",
    ],
)

cc_test(
    name = "kickoff_enemy_play_test",
    srcs = ["kickoff_enemy_play_test.cpp"],
    deps = [
        "//software/ai/hl/stp/play:kickoff_enemy_play",
        "//software/geom/algorithms",
        "//software/simulated_tests:simulated_play_test_fixture",
        "//software/simulated_tests:simulated_test_main",
        "//software/simulated_tests/non_terminating_validation_functions",
        "//software/simulated_tests/terminating_validation_functions",
        "//software/simulated_tests/validation:validation_function",
        "//software/test_util",
        "//software/time:duration",
        "//software/world",
    ],
)

cc_test(
    name = "corner_kick_play_test",
    srcs = ["corner_kick_play_test.cpp"],
    deps = [
        "//software/ai/hl/stp/play:corner_kick_play",
        "//software/simulated_tests:simulated_play_test_fixture",
        "//software/simulated_tests:simulated_test_main",
        "//software/simulated_tests/terminating_validation_functions",
        "//software/simulated_tests/validation:validation_function",
        "//software/test_util",
        "//software/time:duration",
        "//software/world",
    ],
)

cc_test(
    name = "defense_play_test",
    srcs = ["defense_play_test.cpp"],
    deps = [
        "//software/ai/hl/stp/play:defense_play",
        "//software/simulated_tests:simulated_play_test_fixture",
        "//software/simulated_tests:simulated_test_main",
        "//software/simulated_tests/validation:validation_function",
        "//software/test_util",
        "//software/time:duration",
        "//software/world",
    ],
)

cc_test(
    name = "enemy_free_kick_play_test",
    srcs = ["enemy_free_kick_play_test.cpp"],
    deps = [
        "//software/ai/hl/stp/play:enemy_free_kick_play",
        "//software/simulated_tests:simulated_play_test_fixture",
        "//software/simulated_tests:simulated_test_main",
        "//software/simulated_tests/validation:validation_function",
        "//software/test_util",
        "//software/time:duration",
        "//software/world",
    ],
)

cc_test(
    name = "stop_play_test",
    srcs = ["stop_play_test.cpp"],
    deps = [
        "//software/ai/hl/stp/play:stop_play",
        "//software/simulated_tests:simulated_play_test_fixture",
        "//software/simulated_tests:simulated_test_main",
        "//software/simulated_tests/non_terminating_validation_functions",
        "//software/simulated_tests/validation:validation_function",
        "//software/test_util",
        "//software/time:duration",
        "//software/world",
    ],
)

cc_test(
    name = "halt_play_test",
    srcs = ["halt_play_test.cpp"],
    deps = [
        "//software/ai/hl/stp/play:halt_play",
        "//software/simulated_tests:simulated_play_test_fixture",
        "//software/simulated_tests:simulated_test_main",
        "//software/simulated_tests/validation:validation_function",
        "//software/test_util",
        "//software/time:duration",
        "//software/world",
    ],
)

cc_test(
    name = "free_kick_play_test",
    srcs = ["free_kick_play_test.cpp"],
    deps = [
        "//software/ai/hl/stp/play:free_kick_play",
        "//software/simulated_tests:simulated_play_test_fixture",
        "//software/simulated_tests:simulated_test_main",
        "//software/simulated_tests/validation:validation_function",
        "//software/test_util",
        "//software/time:duration",
        "//software/world",
    ],
)

cc_test(
    name = "shoot_or_pass_play_test",
    srcs = ["shoot_or_pass_play_test.cpp"],
    deps = [
        "//software/ai/hl/stp/play:shoot_or_pass_play",
        "//software/simulated_tests:simulated_play_test_fixture",
        "//software/simulated_tests:simulated_test_main",
        "//software/simulated_tests/validation:validation_function",
        "//software/test_util",
        "//software/time:duration",
        "//software/world",
    ],
)

cc_test(
    name = "shoot_or_chip_play_test",
    srcs = ["shoot_or_chip_play_test.cpp"],
    deps = [
        "//software/ai/hl/stp/play:shoot_or_chip_play",
        "//software/simulated_tests:simulated_play_test_fixture",
        "//software/simulated_tests:simulated_test_main",
        "//software/simulated_tests/validation:validation_function",
        "//software/test_util",
        "//software/time:duration",
        "//software/world",
    ],
)

cc_test(
    name = "penalty_kick_play_test",
    srcs = ["penalty_kick_play_test.cpp"],
    deps = [
        "//software/ai/hl/stp/play:penalty_kick_play",
        "//software/simulated_tests:simulated_play_test_fixture",
        "//software/simulated_tests:simulated_test_main",
        "//software/simulated_tests/non_terminating_validation_functions",
        "//software/simulated_tests/terminating_validation_functions",
        "//software/simulated_tests/validation:validation_function",
        "//software/test_util",
        "//software/time:duration",
        "//software/world",
    ],
)

cc_test(
    name = "penalty_kick_enemy_play_test",
    srcs = ["penalty_kick_enemy_play_test.cpp"],
    deps = [
        "//software/ai/hl/stp/play:penalty_kick_enemy_play",
        "//software/simulated_tests:simulated_play_test_fixture",
        "//software/simulated_tests:simulated_test_main",
        "//software/simulated_tests/validation:validation_function",
        "//software/test_util",
        "//software/time:duration",
        "//software/world",
    ],
)

cc_test(
    name = "ball_placement_play_test",
    srcs = ["ball_placement_play_test.cpp"],
    deps = [
        "//software/ai/hl/stp/play:ball_placement_play",
        "//software/simulated_tests:simulated_play_test_fixture",
        "//software/simulated_tests:simulated_test_main",
        "//software/simulated_tests/terminating_validation_functions",
        "//software/simulated_tests/validation:validation_function",
        "//software/test_util",
        "//software/time:duration",
        "//software/world",
    ],
)<|MERGE_RESOLUTION|>--- conflicted
+++ resolved
@@ -176,12 +176,8 @@
         ":play",
         "//shared:constants",
         "//shared/parameter:cpp_configs",
-<<<<<<< HEAD
-        "//software/ai/evaluation:enemy_threat",
-=======
->>>>>>> 35fc2309
+        "//software/ai/evaluation:enemy_threat",
         "//software/ai/hl/stp/tactic:kickoff_chip_tactic",
-        "//software/ai/hl/stp/tactic/goalie:goalie_tactic",
         "//software/ai/hl/stp/tactic/move:move_tactic",
         "//software/logger",
         "//software/util/design_patterns:generic_factory",
@@ -197,10 +193,6 @@
         ":play",
         "//shared:constants",
         "//shared/parameter:cpp_configs",
-<<<<<<< HEAD
-=======
-        "//software/ai/hl/stp/tactic/goalie:goalie_tactic",
->>>>>>> 35fc2309
         "//software/ai/hl/stp/tactic/move:move_tactic",
         "//software/logger",
         "//software/util/design_patterns:generic_factory",
@@ -284,11 +276,7 @@
     deps = [
         ":play",
         "//shared:constants",
-<<<<<<< HEAD
-        "//software/ai/evaluation:enemy_threat",
-=======
-        "//software/ai/hl/stp/tactic/goalie:goalie_tactic",
->>>>>>> 35fc2309
+        "//software/ai/evaluation:enemy_threat",
         "//software/ai/hl/stp/tactic/move:move_tactic",
         "//software/logger",
         "//software/util/design_patterns:generic_factory",
