package(default_visibility = ["//visibility:public"])

load("@simulated_tests_deps//:requirements.bzl", "requirement")

# We force linking for all plays so that the static variables required for the
# "factory" design pattern to work are linked in
# https://www.bfilipek.com/2018/02/static-vars-static-lib.html

cc_library(
    name = "ball_placement_play",
    srcs = ["ball_placement_play.cpp"],
    hdrs = ["ball_placement_play.h"],
    deps = [
        ":play",
        "//shared:constants",
        "//software/ai/hl/stp/tactic/dribble:dribble_tactic",
        "//software/ai/hl/stp/tactic/goalie:goalie_tactic",
        "//software/ai/hl/stp/tactic/move:move_tactic",
        "//software/ai/hl/stp/tactic/stop:stop_tactic",
        "//software/logger",
        "//software/util/generic_factory",
    ],
    alwayslink = True,
)

cc_library(
    name = "corner_kick_play",
    srcs = ["corner_kick_play.cpp"],
    hdrs = ["corner_kick_play.h"],
    deps = [
        ":play",
        "//proto/message_translation:tbots_protobuf",
        "//shared:constants",
        "//software/ai/evaluation:possession",
        "//software/ai/hl/stp/tactic/attacker:attacker_tactic",
        "//software/ai/hl/stp/tactic/goalie:goalie_tactic",
        "//software/ai/hl/stp/tactic/move:move_tactic",
        "//software/ai/hl/stp/tactic/receiver:receiver_tactic",
        "//software/ai/hl/stp/tactic/stop:stop_tactic",
        "//software/ai/passing:eighteen_zone_pitch_division",
        "//software/ai/passing:pass_generator",
        "//software/logger",
        "//software/util/generic_factory",
        "//software/world:ball",
    ],
    alwayslink = True,
)

cc_library(
    name = "enemy_ball_placement_play",
    srcs = ["enemy_ball_placement_play.cpp"],
    hdrs = ["enemy_ball_placement_play.h"],
    deps = [
        ":play",
        "//shared:constants",
        "//software/ai/hl/stp/tactic/crease_defender:crease_defender_tactic",
        "//software/ai/hl/stp/tactic/move:move_tactic",
        "//software/ai/hl/stp/tactic/shadow_enemy:shadow_enemy_tactic",
        "//software/util/generic_factory",
        "//software/world:game_state",
    ],
    alwayslink = True,
)

cc_library(
    name = "enemy_free_kick_play",
    srcs = ["enemy_free_kick_play.cpp"],
    hdrs = ["enemy_free_kick_play.h"],
    deps = [
        ":play",
        "//shared:constants",
        "//software/ai/evaluation:enemy_threat",
        "//software/ai/hl/stp/tactic/crease_defender:crease_defender_tactic",
        "//software/ai/hl/stp/tactic/goalie:goalie_tactic",
        "//software/ai/hl/stp/tactic/move:move_tactic",
        "//software/ai/hl/stp/tactic/shadow_enemy:shadow_enemy_tactic",
        "//software/ai/hl/stp/tactic/stop:stop_tactic",
        "//software/logger",
        "//software/util/generic_factory",
        "//software/world:game_state",
    ],
    alwayslink = True,
)

cc_library(
    name = "example_play",
    srcs = ["example_play.cpp"],
    hdrs = ["example_play.h"],
    deps = [
        ":play",
        "//shared:constants",
        "//software/ai/hl/stp/tactic/move:move_tactic",
        "//software/logger",
        "//software/util/generic_factory",
    ],
    alwayslink = True,
)

cc_library(
    name = "halt_play",
    srcs = ["halt_play.cpp"],
    hdrs = ["halt_play.h"],
    deps = [
        ":play",
        "//shared:constants",
        "//software/ai/hl/stp/tactic/stop:stop_tactic",
        "//software/logger",
        "//software/util/generic_factory",
    ],
    alwayslink = True,
)

cc_library(
    name = "free_kick_play",
    srcs = ["free_kick_play.cpp"],
    hdrs = ["free_kick_play.h"],
    deps = [
        ":corner_kick_play",
        ":play",
        "//shared:constants",
        "//software/ai/evaluation:enemy_threat",
        "//software/ai/evaluation:find_open_areas",
        "//software/ai/evaluation:possession",
        "//software/ai/hl/stp/tactic/chip:chip_tactic",
        "//software/ai/hl/stp/tactic/crease_defender:crease_defender_tactic",
        "//software/ai/hl/stp/tactic/goalie:goalie_tactic",
        "//software/ai/hl/stp/tactic/move:move_tactic",
        "//software/ai/hl/stp/tactic/receiver:receiver_tactic",
        "//software/ai/passing:eighteen_zone_pitch_division",
        "//software/ai/passing:pass_generator",
        "//software/logger",
        "//software/util/generic_factory",
        "//software/world:ball",
    ],
    alwayslink = True,
)

cc_library(
    name = "kickoff_enemy_play",
    srcs = ["kickoff_enemy_play.cpp"],
    hdrs = ["kickoff_enemy_play.h"],
    deps = [
        ":play",
        "//shared:constants",
        "//software/ai/evaluation:enemy_threat",
        "//software/ai/evaluation:possession",
        "//software/ai/hl/stp/tactic/goalie:goalie_tactic",
        "//software/ai/hl/stp/tactic/move:move_tactic",
        "//software/ai/hl/stp/tactic/shadow_enemy:shadow_enemy_tactic",
        "//software/logger",
        "//software/util/generic_factory",
    ],
    alwayslink = True,
)

cc_library(
    name = "kickoff_friendly_play",
    srcs = ["kickoff_friendly_play.cpp"],
    hdrs = ["kickoff_friendly_play.h"],
    deps = [
        ":play",
        "//shared:constants",
        "//software/ai/evaluation:enemy_threat",
        "//software/ai/hl/stp/tactic/chip:chip_tactic",
        "//software/ai/hl/stp/tactic/move:move_tactic",
        "//software/logger",
        "//software/util/generic_factory",
    ],
    alwayslink = True,
)

cc_library(
    name = "shoot_or_chip_play",
    srcs = ["shoot_or_chip_play.cpp"],
    hdrs = ["shoot_or_chip_play.h"],
    deps = [
        ":play",
        "//proto/message_translation:tbots_protobuf",
        "//shared:constants",
        "//software/ai/evaluation:enemy_threat",
        "//software/ai/evaluation:find_open_areas",
        "//software/ai/evaluation:possession",
        "//software/ai/hl/stp/tactic/attacker:attacker_tactic",
        "//software/ai/hl/stp/tactic/crease_defender:crease_defender_tactic",
        "//software/ai/hl/stp/tactic/goalie:goalie_tactic",
        "//software/ai/hl/stp/tactic/move:move_tactic",
        "//software/ai/hl/stp/tactic/shadow_enemy:shadow_enemy_tactic",
        "//software/ai/hl/stp/tactic/stop:stop_tactic",
        "//software/logger",
        "//software/util/generic_factory",
        "//software/world:game_state",
    ],
    alwayslink = True,
)

cc_library(
    name = "stop_play",
    srcs = ["stop_play.cpp"],
    hdrs = ["stop_play.h"],
    deps = [
        ":play",
        "//shared:constants",
        "//software/ai/evaluation:enemy_threat",
        "//software/ai/hl/stp/tactic/crease_defender:crease_defender_tactic",
        "//software/ai/hl/stp/tactic/goalie:goalie_tactic",
        "//software/ai/hl/stp/tactic/move:move_tactic",
        "//software/logger",
        "//software/util/generic_factory",
    ],
    alwayslink = True,
)

cc_library(
    name = "play",
    srcs = ["play.cpp"],
    hdrs = [
        "play.h",
        "play_fsm.h",
    ],
    deps = [
        "//software/ai/hl/stp/tactic",
        "//software/ai/hl/stp/tactic/goalie:goalie_tactic",
        "//software/ai/hl/stp/tactic/stop:stop_tactic",
        "//software/ai/motion_constraint:motion_constraint_set_builder",
        "//software/ai/navigator/path_planner:global_path_planner_factory",
        "//software/ai/passing:pass_with_rating",
        "//software/util/sml_fsm",
        "@boost//:coroutine2",
        "@munkres_cpp",
    ],
)

cc_library(
    name = "all_plays",
    deps = [
        ":ball_placement_play",
        ":corner_kick_play",
        ":enemy_ball_placement_play",
        ":enemy_free_kick_play",
        ":example_play",
        ":free_kick_play",
        ":halt_play",
        ":kickoff_enemy_play",
        ":kickoff_friendly_play",
        ":shoot_or_chip_play",
        ":stop_play",
        "//software/ai/hl/stp/play/crease_defense:crease_defense_play",
        "//software/ai/hl/stp/play/defense:defense_play",
        "//software/ai/hl/stp/play/hardware_challenge_plays:dribbling_parcour_play",
        "//software/ai/hl/stp/play/hardware_challenge_plays:pass_endurance_play",
        "//software/ai/hl/stp/play/hardware_challenge_plays:scoring_from_contested_possession_play",
        "//software/ai/hl/stp/play/hardware_challenge_plays:scoring_with_static_defenders_play",
        "//software/ai/hl/stp/play/offense:offense_play",
        "//software/ai/hl/stp/play/penalty_kick:penalty_kick_play",
        "//software/ai/hl/stp/play/penalty_kick_enemy:penalty_kick_enemy_play",
        "//software/ai/hl/stp/play/shoot_or_pass:shoot_or_pass_play",
    ],
)

cc_test(
    name = "example_play_test",
    srcs = ["example_play_test.cpp"],
    deps = [
        "//shared/test_util:tbots_gtest_main",
        "//software/ai/hl/stp/play:example_play",
        "//software/simulated_tests:simulated_er_force_sim_play_test_fixture",
        "//software/simulated_tests/validation:validation_function",
        "//software/test_util",
        "//software/time:duration",
        "//software/world",
    ],
)

cc_test(
    name = "kickoff_friendly_play_cpp_test",
    srcs = ["kickoff_friendly_play_test.cpp"],
    deps = [
        "//shared/test_util:tbots_gtest_main",
        "//software/ai/hl/stp/play:kickoff_friendly_play",
        "//software/simulated_tests:simulated_er_force_sim_play_test_fixture",
        "//software/simulated_tests/non_terminating_validation_functions",
        "//software/simulated_tests/terminating_validation_functions",
        "//software/simulated_tests/validation:validation_function",
        "//software/test_util",
        "//software/time:duration",
        "//software/world",
    ],
)

cc_test(
    name = "kickoff_enemy_play_cpp_test",
    srcs = ["kickoff_enemy_play_test.cpp"],
    deps = [
        "//shared/test_util:tbots_gtest_main",
        "//software/ai/hl/stp/play:kickoff_enemy_play",
        "//software/geom/algorithms",
        "//software/simulated_tests:simulated_er_force_sim_play_test_fixture",
        "//software/simulated_tests/non_terminating_validation_functions",
        "//software/simulated_tests/terminating_validation_functions",
        "//software/simulated_tests/validation:validation_function",
        "//software/test_util",
        "//software/time:duration",
        "//software/world",
    ],
)

py_test(
    name = "kickoff_play_test",
    srcs = [
        "kickoff_play_test.py",
    ],
    # TODO (#2619) Remove tag to run in parallel
    tags = [
        "exclusive",
    ],
    deps = [
        "//software/simulated_tests:simulated_test_fixture",
        "//software/simulated_tests:validation",
        requirement("pytest"),
    ],
)

cc_test(
    name = "corner_kick_play_cpp_test",
    srcs = ["corner_kick_play_test.cpp"],
    deps = [
        "//shared/test_util:tbots_gtest_main",
        "//software/ai/hl/stp/play:corner_kick_play",
        "//software/simulated_tests:simulated_er_force_sim_play_test_fixture",
        "//software/simulated_tests/terminating_validation_functions",
        "//software/simulated_tests/validation:validation_function",
        "//software/test_util",
        "//software/time:duration",
        "//software/world",
    ],
)

py_test(
    name = "corner_kick_play_test",
    srcs = [
        "corner_kick_play_test.py",
    ],
    # TODO (#2619) Remove tag to run in parallel
    tags = [
        "exclusive",
    ],
<<<<<<< HEAD
    deps = [
        "//software/simulated_tests:simulated_test_fixture",
        "//software/simulated_tests:validation",
        requirement("pytest"),
    ],
)

cc_test(
    name = "defense_play_cpp_test",
    srcs = ["defense_play_test.cpp"],
=======
>>>>>>> 2583f586
    deps = [
        "//software/simulated_tests:simulated_test_fixture",
        "//software/simulated_tests:validation",
        requirement("pytest"),
    ],
)

py_test(
    name = "defense_play_test",
    srcs = [
        "defense_play_test.py",
    ],
    # TODO (#2619) Remove tag to run in parallel
    tags = [
        "exclusive",
    ],
    deps = [
        "//software/simulated_tests:simulated_test_fixture",
        "//software/simulated_tests:validation",
        requirement("pytest"),
    ],
)

cc_test(
    name = "enemy_ball_placement_play_cpp_test",
    srcs = ["enemy_ball_placement_play_test.cpp"],
    deps = [
        "//shared/test_util:tbots_gtest_main",
        "//software/ai/hl/stp/play:enemy_ball_placement_play",
        "//software/simulated_tests:simulated_er_force_sim_play_test_fixture",
        "//software/simulated_tests/non_terminating_validation_functions",
        "//software/simulated_tests/terminating_validation_functions",
        "//software/simulated_tests/validation:validation_function",
        "//software/test_util",
        "//software/time:duration",
        "//software/world",
    ],
)

py_test(
    name = "enemy_ball_placement_play_test",
    srcs = [
        "enemy_ball_placement_play_test.py",
    ],
<<<<<<< HEAD
=======
    tags = ["exclusive"],
>>>>>>> 2583f586
    deps = [
        "//software/simulated_tests:simulated_test_fixture",
        "//software/simulated_tests:validation",
        requirement("pytest"),
    ],
)

cc_test(
    name = "enemy_free_kick_play_test",
    srcs = ["enemy_free_kick_play_test.cpp"],
    deps = [
        "//shared/test_util:tbots_gtest_main",
        "//software/ai/hl/stp/play:enemy_free_kick_play",
        "//software/simulated_tests:simulated_er_force_sim_play_test_fixture",
        "//software/simulated_tests/non_terminating_validation_functions",
        "//software/simulated_tests/terminating_validation_functions",
        "//software/simulated_tests/validation:validation_function",
        "//software/test_util",
        "//software/time:duration",
        "//software/world",
    ],
)

cc_test(
    name = "stop_play_test",
    srcs = ["stop_play_test.cpp"],
    deps = [
        "//shared/test_util:tbots_gtest_main",
        "//software/ai/hl/stp/play:stop_play",
        "//software/simulated_tests:simulated_er_force_sim_play_test_fixture",
        "//software/simulated_tests/non_terminating_validation_functions",
        "//software/simulated_tests/validation:validation_function",
        "//software/test_util",
        "//software/time:duration",
        "//software/world",
    ],
)

cc_test(
    name = "halt_play_cpp_test",
    srcs = ["halt_play_test.cpp"],
    deps = [
        "//shared/test_util:tbots_gtest_main",
        "//software/ai/hl/stp/play:halt_play",
        "//software/simulated_tests:simulated_er_force_sim_play_test_fixture",
        "//software/simulated_tests/terminating_validation_functions",
        "//software/simulated_tests/validation:validation_function",
        "//software/test_util",
        "//software/time:duration",
        "//software/world",
    ],
)

py_test(
    name = "halt_play_test",
    srcs = [
        "halt_play_test.py",
    ],
    # TODO (#2619) Remove tag to run in parallel
    tags = [
        "exclusive",
    ],
    deps = [
        "//software/simulated_tests:simulated_test_fixture",
<<<<<<< HEAD
=======
        "//software/simulated_tests:speed_threshold_helpers",
>>>>>>> 2583f586
        "//software/simulated_tests:validation",
        requirement("pytest"),
    ],
)

cc_test(
    name = "free_kick_play_cpp_test",
    srcs = ["free_kick_play_test.cpp"],
    deps = [
        "//shared/test_util:tbots_gtest_main",
        "//software/ai/hl/stp/play:free_kick_play",
        "//software/simulated_tests:simulated_er_force_sim_play_test_fixture",
        "//software/simulated_tests/validation:validation_function",
        "//software/test_util",
        "//software/time:duration",
        "//software/world",
    ],
)

py_test(
    name = "free_kick_play_test",
    srcs = ["free_kick_play_test.py"],
    tags = ["exclusive"],
<<<<<<< HEAD
    deps = [
        "//software/simulated_tests:simulated_test_fixture",
        "//software/simulated_tests:validation",
        requirement("pytest"),
    ],
)

cc_test(
    name = "shoot_or_chip_play_test",
    srcs = ["shoot_or_chip_play_test.cpp"],
=======
>>>>>>> 2583f586
    deps = [
        "//software/simulated_tests:simulated_test_fixture",
        "//software/simulated_tests:validation",
        requirement("pytest"),
    ],
)

cc_test(
    name = "shoot_or_chip_play_cpp_test",
    srcs = ["shoot_or_chip_play_test.cpp"],
    deps = [
        "//shared/test_util:tbots_gtest_main",
        "//software/ai/hl/stp/play:shoot_or_chip_play",
        "//software/simulated_tests:simulated_er_force_sim_play_test_fixture",
        "//software/simulated_tests/validation:validation_function",
        "//software/test_util",
        "//software/time:duration",
        "//software/world",
    ],
)

py_test(
    name = "shoot_or_chip_play_test",
    srcs = [
        "shoot_or_chip_play_test.py",
    ],
    deps = [
        "//software/simulated_tests:simulated_test_fixture",
        "//software/simulated_tests:validation",
        requirement("pytest"),
    ],
)

py_test(
    name = "ball_placement_play_test",
    srcs = [
        "ball_placement_play_test.py",
    ],
    tags = ["exclusive"],
    deps = [
        "//software/simulated_tests:simulated_test_fixture",
        "//software/simulated_tests:validation",
        requirement("pytest"),
    ],
)

cc_test(
    name = "ball_placement_play_cpp_test",
    srcs = ["ball_placement_play_test.cpp"],
    deps = [
        "//shared/test_util:tbots_gtest_main",
        "//software/ai/hl/stp/play:ball_placement_play",
        "//software/simulated_tests:simulated_er_force_sim_play_test_fixture",
        "//software/simulated_tests/terminating_validation_functions",
        "//software/simulated_tests/validation:validation_function",
        "//software/test_util",
        "//software/time:duration",
        "//software/world",
    ],
)

cc_library(
    name = "assigned_tactics_play",
    srcs = ["assigned_tactics_play.cpp"],
    hdrs = ["assigned_tactics_play.h"],
    deps = [
        ":play",
        "//shared:constants",
        "//software/ai/hl/stp/tactic/stop:stop_tactic",
        "//software/logger",
        "//software/util/generic_factory",
    ],
    alwayslink = True,
)

cc_library(
    name = "play_factory",
    srcs = ["play_factory.cpp"],
    hdrs = [
        "play_factory.h",
    ],
    deps = [
        ":all_plays",
        "//proto:tbots_cc_proto",
        "//proto/message_translation:tbots_protobuf",
        "//software/util/generic_factory",
    ],
)

cc_test(
    name = "play_factory_test",
    srcs = ["play_factory_test.cpp"],
    deps = [
        "//shared/test_util:tbots_gtest_main",
        "//software/ai/hl/stp/play:play_factory",
    ],
)<|MERGE_RESOLUTION|>--- conflicted
+++ resolved
@@ -344,30 +344,92 @@
     tags = [
         "exclusive",
     ],
-<<<<<<< HEAD
-    deps = [
-        "//software/simulated_tests:simulated_test_fixture",
-        "//software/simulated_tests:validation",
-        requirement("pytest"),
-    ],
-)
-
-cc_test(
-    name = "defense_play_cpp_test",
-    srcs = ["defense_play_test.cpp"],
-=======
->>>>>>> 2583f586
-    deps = [
-        "//software/simulated_tests:simulated_test_fixture",
-        "//software/simulated_tests:validation",
-        requirement("pytest"),
-    ],
-)
-
-py_test(
-    name = "defense_play_test",
+    deps = [
+        "//software/simulated_tests:simulated_test_fixture",
+        "//software/simulated_tests:validation",
+        requirement("pytest"),
+    ],
+)
+
+cc_test(
+    name = "enemy_ball_placement_play_cpp_test",
+    srcs = ["enemy_ball_placement_play_test.cpp"],
+    deps = [
+        "//shared/test_util:tbots_gtest_main",
+        "//software/ai/hl/stp/play:enemy_ball_placement_play",
+        "//software/simulated_tests:simulated_er_force_sim_play_test_fixture",
+        "//software/simulated_tests/non_terminating_validation_functions",
+        "//software/simulated_tests/terminating_validation_functions",
+        "//software/simulated_tests/validation:validation_function",
+        "//software/test_util",
+        "//software/time:duration",
+        "//software/world",
+    ],
+)
+
+py_test(
+    name = "enemy_ball_placement_play_test",
     srcs = [
-        "defense_play_test.py",
+        "enemy_ball_placement_play_test.py",
+    ],
+    tags = ["exclusive"],
+    deps = [
+        "//software/simulated_tests:simulated_test_fixture",
+        "//software/simulated_tests:validation",
+        requirement("pytest"),
+    ],
+)
+
+cc_test(
+    name = "enemy_free_kick_play_test",
+    srcs = ["enemy_free_kick_play_test.cpp"],
+    deps = [
+        "//shared/test_util:tbots_gtest_main",
+        "//software/ai/hl/stp/play:enemy_free_kick_play",
+        "//software/simulated_tests:simulated_er_force_sim_play_test_fixture",
+        "//software/simulated_tests/non_terminating_validation_functions",
+        "//software/simulated_tests/terminating_validation_functions",
+        "//software/simulated_tests/validation:validation_function",
+        "//software/test_util",
+        "//software/time:duration",
+        "//software/world",
+    ],
+)
+
+cc_test(
+    name = "stop_play_test",
+    srcs = ["stop_play_test.cpp"],
+    deps = [
+        "//shared/test_util:tbots_gtest_main",
+        "//software/ai/hl/stp/play:stop_play",
+        "//software/simulated_tests:simulated_er_force_sim_play_test_fixture",
+        "//software/simulated_tests/non_terminating_validation_functions",
+        "//software/simulated_tests/validation:validation_function",
+        "//software/test_util",
+        "//software/time:duration",
+        "//software/world",
+    ],
+)
+
+cc_test(
+    name = "halt_play_cpp_test",
+    srcs = ["halt_play_test.cpp"],
+    deps = [
+        "//shared/test_util:tbots_gtest_main",
+        "//software/ai/hl/stp/play:halt_play",
+        "//software/simulated_tests:simulated_er_force_sim_play_test_fixture",
+        "//software/simulated_tests/terminating_validation_functions",
+        "//software/simulated_tests/validation:validation_function",
+        "//software/test_util",
+        "//software/time:duration",
+        "//software/world",
+    ],
+)
+
+py_test(
+    name = "halt_play_test",
+    srcs = [
+        "halt_play_test.py",
     ],
     # TODO (#2619) Remove tag to run in parallel
     tags = [
@@ -375,104 +437,7 @@
     ],
     deps = [
         "//software/simulated_tests:simulated_test_fixture",
-        "//software/simulated_tests:validation",
-        requirement("pytest"),
-    ],
-)
-
-cc_test(
-    name = "enemy_ball_placement_play_cpp_test",
-    srcs = ["enemy_ball_placement_play_test.cpp"],
-    deps = [
-        "//shared/test_util:tbots_gtest_main",
-        "//software/ai/hl/stp/play:enemy_ball_placement_play",
-        "//software/simulated_tests:simulated_er_force_sim_play_test_fixture",
-        "//software/simulated_tests/non_terminating_validation_functions",
-        "//software/simulated_tests/terminating_validation_functions",
-        "//software/simulated_tests/validation:validation_function",
-        "//software/test_util",
-        "//software/time:duration",
-        "//software/world",
-    ],
-)
-
-py_test(
-    name = "enemy_ball_placement_play_test",
-    srcs = [
-        "enemy_ball_placement_play_test.py",
-    ],
-<<<<<<< HEAD
-=======
-    tags = ["exclusive"],
->>>>>>> 2583f586
-    deps = [
-        "//software/simulated_tests:simulated_test_fixture",
-        "//software/simulated_tests:validation",
-        requirement("pytest"),
-    ],
-)
-
-cc_test(
-    name = "enemy_free_kick_play_test",
-    srcs = ["enemy_free_kick_play_test.cpp"],
-    deps = [
-        "//shared/test_util:tbots_gtest_main",
-        "//software/ai/hl/stp/play:enemy_free_kick_play",
-        "//software/simulated_tests:simulated_er_force_sim_play_test_fixture",
-        "//software/simulated_tests/non_terminating_validation_functions",
-        "//software/simulated_tests/terminating_validation_functions",
-        "//software/simulated_tests/validation:validation_function",
-        "//software/test_util",
-        "//software/time:duration",
-        "//software/world",
-    ],
-)
-
-cc_test(
-    name = "stop_play_test",
-    srcs = ["stop_play_test.cpp"],
-    deps = [
-        "//shared/test_util:tbots_gtest_main",
-        "//software/ai/hl/stp/play:stop_play",
-        "//software/simulated_tests:simulated_er_force_sim_play_test_fixture",
-        "//software/simulated_tests/non_terminating_validation_functions",
-        "//software/simulated_tests/validation:validation_function",
-        "//software/test_util",
-        "//software/time:duration",
-        "//software/world",
-    ],
-)
-
-cc_test(
-    name = "halt_play_cpp_test",
-    srcs = ["halt_play_test.cpp"],
-    deps = [
-        "//shared/test_util:tbots_gtest_main",
-        "//software/ai/hl/stp/play:halt_play",
-        "//software/simulated_tests:simulated_er_force_sim_play_test_fixture",
-        "//software/simulated_tests/terminating_validation_functions",
-        "//software/simulated_tests/validation:validation_function",
-        "//software/test_util",
-        "//software/time:duration",
-        "//software/world",
-    ],
-)
-
-py_test(
-    name = "halt_play_test",
-    srcs = [
-        "halt_play_test.py",
-    ],
-    # TODO (#2619) Remove tag to run in parallel
-    tags = [
-        "exclusive",
-    ],
-    deps = [
-        "//software/simulated_tests:simulated_test_fixture",
-<<<<<<< HEAD
-=======
         "//software/simulated_tests:speed_threshold_helpers",
->>>>>>> 2583f586
         "//software/simulated_tests:validation",
         requirement("pytest"),
     ],
@@ -496,19 +461,6 @@
     name = "free_kick_play_test",
     srcs = ["free_kick_play_test.py"],
     tags = ["exclusive"],
-<<<<<<< HEAD
-    deps = [
-        "//software/simulated_tests:simulated_test_fixture",
-        "//software/simulated_tests:validation",
-        requirement("pytest"),
-    ],
-)
-
-cc_test(
-    name = "shoot_or_chip_play_test",
-    srcs = ["shoot_or_chip_play_test.cpp"],
-=======
->>>>>>> 2583f586
     deps = [
         "//software/simulated_tests:simulated_test_fixture",
         "//software/simulated_tests:validation",
