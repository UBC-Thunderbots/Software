package(default_visibility = ["//visibility:public"])

# We force linking for all plays so that the static variables required for the
# "factory" design pattern to work are linked in
# https://www.bfilipek.com/2018/02/static-vars-static-lib.html

cc_library(
    name = "ball_placement_play",
    srcs = ["ball_placement_play.cpp"],
    hdrs = ["ball_placement_play.h"],
    deps = [
        ":play",
        "//shared:constants",
        "//software/ai/hl/stp/tactic/dribble:dribble_tactic",
        "//software/ai/hl/stp/tactic/goalie:goalie_tactic",
        "//software/ai/hl/stp/tactic/move:move_tactic",
        "//software/ai/hl/stp/tactic/stop:stop_tactic",
        "//software/logger",
        "//software/util/generic_factory",
    ],
    alwayslink = True,
)

cc_library(
    name = "corner_kick_play",
    srcs = ["corner_kick_play.cpp"],
    hdrs = ["corner_kick_play.h"],
    deps = [
        ":play",
        "//shared:constants",
        "//software/ai/evaluation:possession",
        "//software/ai/hl/stp/tactic/attacker:attacker_tactic",
        "//software/ai/hl/stp/tactic/goalie:goalie_tactic",
        "//software/ai/hl/stp/tactic/move:move_tactic",
        "//software/ai/hl/stp/tactic/receiver:receiver_tactic",
        "//software/ai/hl/stp/tactic/stop:stop_tactic",
        "//software/ai/passing:eighteen_zone_pitch_division",
        "//software/ai/passing:pass_generator",
        "//software/logger",
        "//software/util/generic_factory",
        "//software/world:ball",
    ],
    alwayslink = True,
)

cc_library(
    name = "defense_play",
    srcs = ["defense_play.cpp"],
    hdrs = ["defense_play.h"],
    deps = [
        ":play",
        "//shared:constants",
        "//shared/parameter:cpp_configs",
        "//software/ai/evaluation:enemy_threat",
        "//software/ai/evaluation:possession",
        "//software/ai/hl/stp/tactic/attacker:attacker_tactic",
        "//software/ai/hl/stp/tactic/crease_defender:crease_defender_tactic",
        "//software/ai/hl/stp/tactic/goalie:goalie_tactic",
        "//software/ai/hl/stp/tactic/move:move_tactic",
        "//software/ai/hl/stp/tactic/shadow_enemy:shadow_enemy_tactic",
        "//software/ai/hl/stp/tactic/stop:stop_tactic",
        "//software/logger",
        "//software/util/generic_factory",
        "//software/world:game_state",
        "//software/world:team",
    ],
    alwayslink = True,
)

cc_library(
    name = "enemy_ball_placement_play",
    srcs = ["enemy_ball_placement_play.cpp"],
    hdrs = ["enemy_ball_placement_play.h"],
    deps = [
        ":play",
        "//shared:constants",
        "//shared/parameter:cpp_configs",
        "//software/ai/hl/stp/tactic/crease_defender:crease_defender_tactic",
        "//software/ai/hl/stp/tactic/move:move_tactic",
        "//software/ai/hl/stp/tactic/shadow_enemy:shadow_enemy_tactic",
        "//software/util/generic_factory",
        "//software/world:game_state",
    ],
    alwayslink = True,
)

cc_library(
    name = "enemy_free_kick_play",
    srcs = ["enemy_free_kick_play.cpp"],
    hdrs = ["enemy_free_kick_play.h"],
    deps = [
        ":play",
        "//shared:constants",
        "//shared/parameter:cpp_configs",
        "//software/ai/evaluation:enemy_threat",
        "//software/ai/hl/stp/tactic/crease_defender:crease_defender_tactic",
        "//software/ai/hl/stp/tactic/goalie:goalie_tactic",
        "//software/ai/hl/stp/tactic/move:move_tactic",
        "//software/ai/hl/stp/tactic/shadow_enemy:shadow_enemy_tactic",
        "//software/ai/hl/stp/tactic/stop:stop_tactic",
        "//software/logger",
        "//software/util/generic_factory",
        "//software/world:game_state",
    ],
    alwayslink = True,
)

cc_library(
    name = "example_play",
    srcs = ["example_play.cpp"],
    hdrs = ["example_play.h"],
    deps = [
        ":play",
        "//shared:constants",
        "//shared/parameter:cpp_configs",
        "//software/ai/hl/stp/tactic/move:move_tactic",
        "//software/logger",
        "//software/util/generic_factory",
    ],
    alwayslink = True,
)

cc_library(
    name = "halt_play",
    srcs = ["halt_play.cpp"],
    hdrs = ["halt_play.h"],
    deps = [
        ":play",
        "//shared:constants",
        "//shared/parameter:cpp_configs",
        "//software/ai/hl/stp/tactic/stop:stop_tactic",
        "//software/logger",
        "//software/util/generic_factory",
    ],
    alwayslink = True,
)

cc_library(
    name = "free_kick_play",
    srcs = ["free_kick_play.cpp"],
    hdrs = ["free_kick_play.h"],
    deps = [
        ":corner_kick_play",
        ":play",
        "//shared:constants",
        "//shared/parameter:cpp_configs",
        "//software/ai/evaluation:enemy_threat",
        "//software/ai/evaluation:find_open_areas",
        "//software/ai/evaluation:possession",
        "//software/ai/hl/stp/tactic/chip:chip_tactic",
        "//software/ai/hl/stp/tactic/crease_defender:crease_defender_tactic",
        "//software/ai/hl/stp/tactic/goalie:goalie_tactic",
        "//software/ai/hl/stp/tactic/move:move_tactic",
        "//software/ai/hl/stp/tactic/receiver:receiver_tactic",
        "//software/ai/passing:eighteen_zone_pitch_division",
        "//software/ai/passing:pass_generator",
        "//software/logger",
        "//software/util/generic_factory",
        "//software/world:ball",
    ],
    alwayslink = True,
)

cc_library(
    name = "kickoff_enemy_play",
    srcs = ["kickoff_enemy_play.cpp"],
    hdrs = ["kickoff_enemy_play.h"],
    deps = [
        ":play",
        "//shared:constants",
        "//shared/parameter:cpp_configs",
        "//software/ai/evaluation:enemy_threat",
        "//software/ai/evaluation:possession",
        "//software/ai/hl/stp/tactic/goalie:goalie_tactic",
        "//software/ai/hl/stp/tactic/move:move_tactic",
        "//software/ai/hl/stp/tactic/shadow_enemy:shadow_enemy_tactic",
        "//software/logger",
        "//software/util/generic_factory",
    ],
    alwayslink = True,
)

cc_library(
    name = "kickoff_friendly_play",
    srcs = ["kickoff_friendly_play.cpp"],
    hdrs = ["kickoff_friendly_play.h"],
    deps = [
        ":play",
        "//shared:constants",
        "//shared/parameter:cpp_configs",
        "//software/ai/evaluation:enemy_threat",
        "//software/ai/hl/stp/tactic/chip:chip_tactic",
        "//software/ai/hl/stp/tactic/move:move_tactic",
        "//software/logger",
        "//software/util/generic_factory",
    ],
    alwayslink = True,
)

cc_library(
    name = "penalty_kick_enemy_play",
    srcs = ["penalty_kick_enemy_play.cpp"],
    hdrs = ["penalty_kick_enemy_play.h"],
    deps = [
        ":play",
        "//shared:constants",
        "//shared/parameter:cpp_configs",
        "//software/ai/hl/stp/tactic/goalie:goalie_tactic",
        "//software/ai/hl/stp/tactic/move:move_tactic",
        "//software/ai/hl/stp/tactic/move_goalie_to_goal_line:move_goalie_to_goal_line_tactic",
        "//software/logger",
        "//software/util/generic_factory",
    ],
    alwayslink = True,
)

cc_library(
    name = "penalty_kick_play",
    srcs = ["penalty_kick_play.cpp"],
    hdrs = ["penalty_kick_play.h"],
    deps = [
        ":play",
        "//shared:constants",
        "//shared/parameter:cpp_configs",
        "//software/ai/hl/stp/tactic/goalie:goalie_tactic",
        "//software/ai/hl/stp/tactic/move:move_tactic",
        "//software/ai/hl/stp/tactic/penalty_kick:penalty_kick_tactic",
        "//software/logger",
        "//software/util/generic_factory",
    ],
    alwayslink = True,
)

cc_library(
    name = "shoot_or_chip_play",
    srcs = ["shoot_or_chip_play.cpp"],
    hdrs = ["shoot_or_chip_play.h"],
    deps = [
        ":play",
        "//shared:constants",
        "//shared/parameter:cpp_configs",
        "//software/ai/evaluation:enemy_threat",
        "//software/ai/evaluation:find_open_areas",
        "//software/ai/evaluation:possession",
        "//software/ai/hl/stp/tactic/attacker:attacker_tactic",
        "//software/ai/hl/stp/tactic/crease_defender:crease_defender_tactic",
        "//software/ai/hl/stp/tactic/goalie:goalie_tactic",
        "//software/ai/hl/stp/tactic/move:move_tactic",
        "//software/ai/hl/stp/tactic/shadow_enemy:shadow_enemy_tactic",
        "//software/ai/hl/stp/tactic/stop:stop_tactic",
        "//software/logger",
        "//software/util/generic_factory",
        "//software/world:game_state",
    ],
    alwayslink = True,
)

cc_library(
<<<<<<< HEAD
    name = "shoot_or_pass_play",
    srcs = ["shoot_or_pass_play.cpp"],
    hdrs = ["shoot_or_pass_play.h"],
    deps = [
        ":play",
        "//shared:constants",
        "//shared/parameter:cpp_configs",
        "//software/ai/evaluation:calc_best_shot",
        "//software/ai/evaluation:possession",
        "//software/ai/hl/stp/tactic/attacker:attacker_tactic",
        "//software/ai/hl/stp/tactic/crease_defender:crease_defender_tactic",
        "//software/ai/hl/stp/tactic/goalie:goalie_tactic",
        "//software/ai/hl/stp/tactic/move:move_tactic",
        "//software/ai/hl/stp/tactic/receiver:receiver_tactic",
        "//software/ai/hl/stp/tactic/shadow_enemy:shadow_enemy_tactic",
        "//software/ai/passing:eighteen_zone_pitch_division",
        "//software/ai/passing:pass_generator",
        "//software/geom/algorithms",
        "//software/logger",
        "//software/util/generic_factory",
    ],
    alwayslink = True,
)

cc_library(
=======
>>>>>>> 0993cd66
    name = "stop_play",
    srcs = ["stop_play.cpp"],
    hdrs = ["stop_play.h"],
    deps = [
        ":play",
        "//shared:constants",
        "//software/ai/evaluation:enemy_threat",
        "//software/ai/hl/stp/tactic/crease_defender:crease_defender_tactic",
        "//software/ai/hl/stp/tactic/goalie:goalie_tactic",
        "//software/ai/hl/stp/tactic/move:move_tactic",
        "//software/logger",
        "//software/util/generic_factory",
    ],
    alwayslink = True,
)

cc_library(
    name = "play",
    srcs = ["play.cpp"],
    hdrs = [
        "play.h",
        "play_fsm.h",
    ],
    deps = [
        "//shared/parameter:cpp_configs",
        "//software/ai/hl/stp/tactic",
        "@boost//:coroutine2",
    ],
)

cc_library(
    name = "all_plays",
    deps = [
        ":ball_placement_play",
        ":corner_kick_play",
        ":defense_play",
        ":enemy_ball_placement_play",
        ":enemy_free_kick_play",
        ":example_play",
        ":free_kick_play",
        ":halt_play",
        ":kickoff_enemy_play",
        ":kickoff_friendly_play",
        ":penalty_kick_enemy_play",
        ":penalty_kick_play",
        ":shoot_or_chip_play",
        ":stop_play",
        "//software/ai/hl/stp/play/crease_defense:crease_defense_play",
        "//software/ai/hl/stp/play/hardware_challenge_plays:dribbling_parcour_play",
        "//software/ai/hl/stp/play/hardware_challenge_plays:pass_endurance_play",
        "//software/ai/hl/stp/play/hardware_challenge_plays:scoring_from_contested_possession_play",
        "//software/ai/hl/stp/play/hardware_challenge_plays:scoring_with_static_defenders_play",
        "//software/ai/hl/stp/play/offense:offense_play",
        "//software/ai/hl/stp/play/shoot_or_pass:shoot_or_pass_play",
    ],
)

cc_test(
    name = "example_play_test",
    srcs = ["example_play_test.cpp"],
    deps = [
        "//shared/test_util:tbots_gtest_main",
        "//software/ai/hl/stp/play:example_play",
        "//software/simulated_tests:simulated_er_force_sim_play_test_fixture",
        "//software/simulated_tests/validation:validation_function",
        "//software/test_util",
        "//software/time:duration",
        "//software/world",
    ],
)

cc_test(
    name = "kickoff_friendly_play_test",
    srcs = ["kickoff_friendly_play_test.cpp"],
    deps = [
        "//shared/test_util:tbots_gtest_main",
        "//software/ai/hl/stp/play:kickoff_friendly_play",
        "//software/simulated_tests:simulated_er_force_sim_play_test_fixture",
        "//software/simulated_tests/non_terminating_validation_functions",
        "//software/simulated_tests/terminating_validation_functions",
        "//software/simulated_tests/validation:validation_function",
        "//software/test_util",
        "//software/time:duration",
        "//software/world",
    ],
)

cc_test(
    name = "kickoff_enemy_play_test",
    srcs = ["kickoff_enemy_play_test.cpp"],
    deps = [
        "//shared/test_util:tbots_gtest_main",
        "//software/ai/hl/stp/play:kickoff_enemy_play",
        "//software/geom/algorithms",
        "//software/simulated_tests:simulated_er_force_sim_play_test_fixture",
        "//software/simulated_tests/non_terminating_validation_functions",
        "//software/simulated_tests/terminating_validation_functions",
        "//software/simulated_tests/validation:validation_function",
        "//software/test_util",
        "//software/time:duration",
        "//software/world",
    ],
)

cc_test(
    name = "corner_kick_play_test",
    srcs = ["corner_kick_play_test.cpp"],
    deps = [
        "//shared/test_util:tbots_gtest_main",
        "//software/ai/hl/stp/play:corner_kick_play",
        "//software/simulated_tests:simulated_play_test_fixture",
        "//software/simulated_tests/terminating_validation_functions",
        "//software/simulated_tests/validation:validation_function",
        "//software/test_util",
        "//software/time:duration",
        "//software/world",
    ],
)

cc_test(
    name = "defense_play_test",
    srcs = ["defense_play_test.cpp"],
    deps = [
        "//shared/test_util:tbots_gtest_main",
        "//software/ai/hl/stp/play:defense_play",
        "//software/simulated_tests:simulated_play_test_fixture",
        "//software/simulated_tests/non_terminating_validation_functions",
        "//software/simulated_tests/terminating_validation_functions",
        "//software/simulated_tests/validation:validation_function",
        "//software/test_util",
        "//software/time:duration",
        "//software/world",
    ],
)

cc_test(
    name = "enemy_ball_placement_play_test",
    srcs = ["enemy_ball_placement_play_test.cpp"],
    deps = [
        "//shared/test_util:tbots_gtest_main",
        "//software/ai/hl/stp/play:enemy_ball_placement_play",
        "//software/simulated_tests:simulated_er_force_sim_play_test_fixture",
        "//software/simulated_tests/non_terminating_validation_functions",
        "//software/simulated_tests/terminating_validation_functions",
        "//software/simulated_tests/validation:validation_function",
        "//software/test_util",
        "//software/time:duration",
        "//software/world",
    ],
)

cc_test(
    name = "enemy_free_kick_play_test",
    srcs = ["enemy_free_kick_play_test.cpp"],
    deps = [
        "//shared/test_util:tbots_gtest_main",
        "//software/ai/hl/stp/play:enemy_free_kick_play",
        "//software/simulated_tests:simulated_play_test_fixture",
        "//software/simulated_tests/non_terminating_validation_functions",
        "//software/simulated_tests/terminating_validation_functions",
        "//software/simulated_tests/validation:validation_function",
        "//software/test_util",
        "//software/time:duration",
        "//software/world",
    ],
)

cc_test(
    name = "stop_play_test",
    srcs = ["stop_play_test.cpp"],
    deps = [
        "//shared/test_util:tbots_gtest_main",
        "//software/ai/hl/stp/play:stop_play",
        "//software/simulated_tests:simulated_play_test_fixture",
        "//software/simulated_tests/non_terminating_validation_functions",
        "//software/simulated_tests/validation:validation_function",
        "//software/test_util",
        "//software/time:duration",
        "//software/world",
    ],
)

cc_test(
    name = "halt_play_test",
    srcs = ["halt_play_test.cpp"],
    deps = [
        "//shared/test_util:tbots_gtest_main",
        "//software/ai/hl/stp/play:halt_play",
        "//software/simulated_tests:simulated_play_test_fixture",
        "//software/simulated_tests/terminating_validation_functions",
        "//software/simulated_tests/validation:validation_function",
        "//software/test_util",
        "//software/time:duration",
        "//software/world",
    ],
)

cc_test(
    name = "free_kick_play_test",
    srcs = ["free_kick_play_test.cpp"],
    deps = [
        "//shared/test_util:tbots_gtest_main",
        "//software/ai/hl/stp/play:free_kick_play",
<<<<<<< HEAD
        "//software/simulated_tests:simulated_play_test_fixture",
        "//software/simulated_tests/validation:validation_function",
        "//software/test_util",
        "//software/time:duration",
        "//software/world",
    ],
)

cc_test(
    name = "shoot_or_pass_play_test",
    srcs = ["shoot_or_pass_play_test.cpp"],
    deps = [
        "//shared/test_util:tbots_gtest_main",
        "//software/ai/hl/stp/play:shoot_or_pass_play",
        "//software/simulated_tests:simulated_er_force_sim_play_test_fixture",
        "//software/simulated_tests:simulated_play_test_fixture",
=======
        "//software/simulated_tests:simulated_er_force_sim_play_test_fixture",
>>>>>>> 0993cd66
        "//software/simulated_tests/validation:validation_function",
        "//software/test_util",
        "//software/time:duration",
        "//software/world",
    ],
)

cc_test(
    name = "shoot_or_chip_play_test",
    srcs = ["shoot_or_chip_play_test.cpp"],
    deps = [
        "//shared/test_util:tbots_gtest_main",
        "//software/ai/hl/stp/play:shoot_or_chip_play",
        "//software/simulated_tests:simulated_er_force_sim_play_test_fixture",
        "//software/simulated_tests/validation:validation_function",
        "//software/test_util",
        "//software/time:duration",
        "//software/world",
    ],
)

cc_test(
    name = "penalty_kick_play_test",
    srcs = ["penalty_kick_play_test.cpp"],
    deps = [
        "//shared/test_util:tbots_gtest_main",
        "//software/ai/hl/stp/play:penalty_kick_play",
        "//software/simulated_tests:simulated_er_force_sim_play_test_fixture",
        "//software/simulated_tests/non_terminating_validation_functions",
        "//software/simulated_tests/terminating_validation_functions",
        "//software/simulated_tests/validation:validation_function",
        "//software/test_util",
        "//software/time:duration",
        "//software/world",
    ],
)

cc_test(
    name = "penalty_kick_enemy_play_test",
    srcs = ["penalty_kick_enemy_play_test.cpp"],
    deps = [
        "//shared/test_util:tbots_gtest_main",
        "//software/ai/hl/stp/play:penalty_kick_enemy_play",
        "//software/simulated_tests:simulated_er_force_sim_play_test_fixture",
        "//software/simulated_tests/non_terminating_validation_functions",
        "//software/simulated_tests/terminating_validation_functions",
        "//software/simulated_tests/validation:validation_function",
        "//software/test_util",
        "//software/time:duration",
        "//software/world",
    ],
)

cc_test(
    name = "ball_placement_play_test",
    srcs = ["ball_placement_play_test.cpp"],
    deps = [
        "//shared/test_util:tbots_gtest_main",
        "//software/ai/hl/stp/play:ball_placement_play",
        "//software/simulated_tests:simulated_play_test_fixture",
        "//software/simulated_tests/terminating_validation_functions",
        "//software/simulated_tests/validation:validation_function",
        "//software/test_util",
        "//software/time:duration",
        "//software/world",
    ],
)<|MERGE_RESOLUTION|>--- conflicted
+++ resolved
@@ -256,34 +256,6 @@
 )
 
 cc_library(
-<<<<<<< HEAD
-    name = "shoot_or_pass_play",
-    srcs = ["shoot_or_pass_play.cpp"],
-    hdrs = ["shoot_or_pass_play.h"],
-    deps = [
-        ":play",
-        "//shared:constants",
-        "//shared/parameter:cpp_configs",
-        "//software/ai/evaluation:calc_best_shot",
-        "//software/ai/evaluation:possession",
-        "//software/ai/hl/stp/tactic/attacker:attacker_tactic",
-        "//software/ai/hl/stp/tactic/crease_defender:crease_defender_tactic",
-        "//software/ai/hl/stp/tactic/goalie:goalie_tactic",
-        "//software/ai/hl/stp/tactic/move:move_tactic",
-        "//software/ai/hl/stp/tactic/receiver:receiver_tactic",
-        "//software/ai/hl/stp/tactic/shadow_enemy:shadow_enemy_tactic",
-        "//software/ai/passing:eighteen_zone_pitch_division",
-        "//software/ai/passing:pass_generator",
-        "//software/geom/algorithms",
-        "//software/logger",
-        "//software/util/generic_factory",
-    ],
-    alwayslink = True,
-)
-
-cc_library(
-=======
->>>>>>> 0993cd66
     name = "stop_play",
     srcs = ["stop_play.cpp"],
     hdrs = ["stop_play.h"],
@@ -487,26 +459,7 @@
     deps = [
         "//shared/test_util:tbots_gtest_main",
         "//software/ai/hl/stp/play:free_kick_play",
-<<<<<<< HEAD
-        "//software/simulated_tests:simulated_play_test_fixture",
-        "//software/simulated_tests/validation:validation_function",
-        "//software/test_util",
-        "//software/time:duration",
-        "//software/world",
-    ],
-)
-
-cc_test(
-    name = "shoot_or_pass_play_test",
-    srcs = ["shoot_or_pass_play_test.cpp"],
-    deps = [
-        "//shared/test_util:tbots_gtest_main",
-        "//software/ai/hl/stp/play:shoot_or_pass_play",
-        "//software/simulated_tests:simulated_er_force_sim_play_test_fixture",
-        "//software/simulated_tests:simulated_play_test_fixture",
-=======
-        "//software/simulated_tests:simulated_er_force_sim_play_test_fixture",
->>>>>>> 0993cd66
+        "//software/simulated_tests:simulated_er_force_sim_play_test_fixture",
         "//software/simulated_tests/validation:validation_function",
         "//software/test_util",
         "//software/time:duration",
