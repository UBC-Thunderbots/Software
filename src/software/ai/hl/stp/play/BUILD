--- conflicted
+++ resolved
@@ -583,37 +583,6 @@
     ],
 )
 
-<<<<<<< HEAD
-py_test(
-    name = "ball_placement_play_test",
-    srcs = [
-        "ball_placement_play_test.py",
-    ],
-    tags = ["exclusive"],
-    deps = [
-        "//software/simulated_tests:simulated_test_fixture",
-        "//software/simulated_tests:validation",
-        requirement("pytest"),
-    ],
-)
-
-cc_test(
-    name = "ball_placement_play_cpp_test",
-    srcs = ["ball_placement_play_test.cpp"],
-    deps = [
-        "//shared/test_util:tbots_gtest_main",
-        "//software/ai/hl/stp/play:ball_placement_play",
-        "//software/simulated_tests:simulated_er_force_sim_play_test_fixture",
-        "//software/simulated_tests/terminating_validation_functions",
-        "//software/simulated_tests/validation:validation_function",
-        "//software/test_util",
-        "//software/time:duration",
-        "//software/world",
-    ],
-)
-
-=======
->>>>>>> 61f6b559
 cc_library(
     name = "assigned_tactics_play",
     srcs = ["assigned_tactics_play.cpp"],
