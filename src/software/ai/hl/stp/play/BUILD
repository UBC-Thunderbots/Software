package(default_visibility = ["//visibility:public"])

load("@simulated_tests_deps//:requirements.bzl", "requirement")

# We force linking for all plays so that the static variables required for the
# "factory" design pattern to work are linked in
# https://www.bfilipek.com/2018/02/static-vars-static-lib.html

cc_library(
    name = "example_play",
    srcs = ["example_play.cpp"],
    hdrs = ["example_play.h"],
    deps = [
        ":play",
        "//shared:constants",
        "//software/ai/hl/stp/tactic/move:move_tactic",
        "//software/logger",
        "//software/util/generic_factory",
    ],
    alwayslink = True,
)

<<<<<<< HEAD

=======
cc_library(
    name = "halt_play",
    srcs = ["halt_play.cpp"],
    hdrs = ["halt_play.h"],
    deps = [
        ":play",
        "//shared:constants",
        "//software/ai/hl/stp/tactic/halt:halt_tactic",
        "//software/logger",
        "//software/util/generic_factory",
    ],
    alwayslink = True,
)
>>>>>>> 85cf8a9e

cc_library(
    name = "kickoff_enemy_play",
    srcs = ["kickoff_enemy_play.cpp"],
    hdrs = ["kickoff_enemy_play.h"],
    deps = [
        ":play",
        "//shared:constants",
        "//software/ai/evaluation:enemy_threat",
        "//software/ai/evaluation:possession",
        "//software/ai/hl/stp/tactic/goalie:goalie_tactic",
        "//software/ai/hl/stp/tactic/move:move_tactic",
        "//software/ai/hl/stp/tactic/shadow_enemy:shadow_enemy_tactic",
        "//software/logger",
        "//software/util/generic_factory",
    ],
    alwayslink = True,
)

cc_library(
    name = "kickoff_friendly_play",
    srcs = ["kickoff_friendly_play.cpp"],
    hdrs = ["kickoff_friendly_play.h"],
    deps = [
        ":play",
        "//shared:constants",
        "//software/ai/evaluation:enemy_threat",
        "//software/ai/hl/stp/tactic/chip:chip_tactic",
        "//software/ai/hl/stp/tactic/move:move_tactic",
        "//software/logger",
        "//software/util/generic_factory",
    ],
    alwayslink = True,
)

cc_library(
    name = "shoot_or_chip_play",
    srcs = ["shoot_or_chip_play.cpp"],
    hdrs = ["shoot_or_chip_play.h"],
    deps = [
        ":play",
        "//proto/message_translation:tbots_protobuf",
        "//shared:constants",
        "//software/ai/evaluation:enemy_threat",
        "//software/ai/evaluation:find_open_areas",
        "//software/ai/evaluation:possession",
        "//software/ai/hl/stp/tactic/attacker:attacker_tactic",
        "//software/ai/hl/stp/tactic/crease_defender:crease_defender_tactic",
        "//software/ai/hl/stp/tactic/goalie:goalie_tactic",
        "//software/ai/hl/stp/tactic/halt:halt_tactic",
        "//software/ai/hl/stp/tactic/move:move_tactic",
        "//software/ai/hl/stp/tactic/shadow_enemy:shadow_enemy_tactic",
        "//software/logger",
        "//software/util/generic_factory",
        "//software/world:game_state",
    ],
    alwayslink = True,
)

cc_library(
    name = "stop_play",
    srcs = ["stop_play.cpp"],
    hdrs = ["stop_play.h"],
    deps = [
        ":play",
        "//shared:constants",
        "//software/ai/evaluation:enemy_threat",
        "//software/ai/hl/stp/tactic/crease_defender:crease_defender_tactic",
        "//software/ai/hl/stp/tactic/goalie:goalie_tactic",
        "//software/ai/hl/stp/tactic/move:move_tactic",
        "//software/logger",
        "//software/util/generic_factory",
    ],
    alwayslink = True,
)

cc_library(
    name = "play",
    srcs = ["play.cpp"],
    hdrs = [
        "play.h",
        "play_fsm.h",
    ],
    deps = [
        "//software/ai/hl/stp/tactic",
        "//software/ai/hl/stp/tactic/goalie:goalie_tactic",
        "//software/ai/hl/stp/tactic/halt:halt_tactic",
        "//software/ai/motion_constraint:motion_constraint_set_builder",
        "//software/ai/navigator/trajectory:trajectory_planner",
        "//software/ai/passing:pass_with_rating",
        "//software/util/sml_fsm",
        "@boost//:coroutine2",
        "@munkres_cpp",
        "@tracy",
    ],
)

cc_library(
    name = "all_plays",
    deps = [
        ":example_play",
        "//software/ai/hl/stp/play/halt_play:halt_play",
        ":kickoff_enemy_play",
        ":kickoff_friendly_play",
        ":shoot_or_chip_play",
        ":stop_play",
        "//software/ai/hl/stp/play/ball_placement:ball_placement_play",
        "//software/ai/hl/stp/play/crease_defense:crease_defense_play",
        "//software/ai/hl/stp/play/defense:defense_play",
        "//software/ai/hl/stp/play/enemy_ball_placement:enemy_ball_placement_play",
        "//software/ai/hl/stp/play/enemy_free_kick:enemy_free_kick_play",
        "//software/ai/hl/stp/play/free_kick:free_kick_play",
        "//software/ai/hl/stp/play/hardware_challenge_plays:dribbling_parcour_play",
        "//software/ai/hl/stp/play/hardware_challenge_plays:pass_endurance_play",
        "//software/ai/hl/stp/play/hardware_challenge_plays:scoring_from_contested_possession_play",
        "//software/ai/hl/stp/play/hardware_challenge_plays:scoring_with_static_defenders_play",
        "//software/ai/hl/stp/play/offense:offense_play",
        "//software/ai/hl/stp/play/penalty_kick:penalty_kick_play",
        "//software/ai/hl/stp/play/penalty_kick_enemy:penalty_kick_enemy_play",
        "//software/ai/hl/stp/play/shoot_or_pass:shoot_or_pass_play",
    ],
)

cc_test(
    name = "example_play_test",
    srcs = ["example_play_test.cpp"],
    deps = [
        "//shared/test_util:tbots_gtest_main",
        "//software/ai/hl/stp/play:example_play",
        "//software/simulated_tests:simulated_er_force_sim_play_test_fixture",
        "//software/simulated_tests/validation:validation_function",
        "//software/test_util",
        "//software/time:duration",
        "//software/world",
    ],
)

cc_test(
    name = "kickoff_friendly_play_cpp_test",
    srcs = ["kickoff_friendly_play_test.cpp"],
    deps = [
        "//shared/test_util:tbots_gtest_main",
        "//software/ai/hl/stp/play:kickoff_friendly_play",
        "//software/simulated_tests:simulated_er_force_sim_play_test_fixture",
        "//software/simulated_tests/non_terminating_validation_functions",
        "//software/simulated_tests/terminating_validation_functions",
        "//software/simulated_tests/validation:validation_function",
        "//software/test_util",
        "//software/time:duration",
        "//software/world",
    ],
)

cc_test(
    name = "kickoff_enemy_play_cpp_test",
    srcs = ["kickoff_enemy_play_test.cpp"],
    deps = [
        "//shared/test_util:tbots_gtest_main",
        "//software/ai/hl/stp/play:kickoff_enemy_play",
        "//software/geom/algorithms",
        "//software/simulated_tests:simulated_er_force_sim_play_test_fixture",
        "//software/simulated_tests/non_terminating_validation_functions",
        "//software/simulated_tests/terminating_validation_functions",
        "//software/simulated_tests/validation:validation_function",
        "//software/test_util",
        "//software/time:duration",
        "//software/world",
    ],
)

py_test(
    name = "kickoff_play_test",
    srcs = [
        "kickoff_play_test.py",
    ],
    # TODO (#2619) Remove tag to run in parallel
    tags = [
        "exclusive",
    ],
    deps = [
        "//software:conftest",
        "//software/simulated_tests:validation",
        requirement("pytest"),
    ],
)

cc_test(
    name = "stop_play_test",
    srcs = ["stop_play_test.cpp"],
    deps = [
        "//shared/test_util:tbots_gtest_main",
        "//software/ai/hl/stp/play:stop_play",
        "//software/simulated_tests:simulated_er_force_sim_play_test_fixture",
        "//software/simulated_tests/non_terminating_validation_functions",
        "//software/simulated_tests/validation:validation_function",
        "//software/test_util",
        "//software/time:duration",
        "//software/world",
    ],
)





cc_test(
    name = "shoot_or_chip_play_cpp_test",
    srcs = ["shoot_or_chip_play_test.cpp"],
    deps = [
        "//shared/test_util:tbots_gtest_main",
        "//software/ai/hl/stp/play:shoot_or_chip_play",
        "//software/simulated_tests:simulated_er_force_sim_play_test_fixture",
        "//software/simulated_tests/validation:validation_function",
        "//software/test_util",
        "//software/time:duration",
        "//software/world",
    ],
)

py_test(
    name = "shoot_or_chip_play_test",
    srcs = [
        "shoot_or_chip_play_test.py",
    ],
    # TODO (#2619) Remove tag to run in parallel
    tags = [
        "exclusive",
    ],
    deps = [
        "//software:conftest",
        "//software/simulated_tests:validation",
        requirement("pytest"),
    ],
)

cc_library(
    name = "assigned_tactics_play",
    srcs = ["assigned_tactics_play.cpp"],
    hdrs = ["assigned_tactics_play.h"],
    deps = [
        ":play",
        "//shared:constants",
        "//software/ai/hl/stp/tactic/halt:halt_tactic",
        "//software/logger",
        "//software/util/generic_factory",
    ],
    alwayslink = True,
)

cc_library(
    name = "play_factory",
    srcs = ["play_factory.cpp"],
    hdrs = [
        "play_factory.h",
    ],
    deps = [
        ":all_plays",
        "//proto:tbots_cc_proto",
        "//proto/message_translation:tbots_protobuf",
        "//software/util/generic_factory",
    ],
)

cc_test(
    name = "play_factory_test",
    srcs = ["play_factory_test.cpp"],
    deps = [
        "//shared/test_util:tbots_gtest_main",
        "//software/ai/hl/stp/play:play_factory",
    ],
)

py_test(
    name = "passing_sim_test",
    srcs = [
        "passing_sim_test.py",
    ],
    data = [
        "//software:py_constants.so",
    ],
    tags = ["exclusive"],
    deps = [
        "//proto:import_all_protos",
        "//proto:software_py_proto",
        "//proto:tbots_py_proto",
        "//software:conftest",
        "//software/simulated_tests:validation",
        requirement("pytest"),
    ],
)<|MERGE_RESOLUTION|>--- conflicted
+++ resolved
@@ -20,23 +20,8 @@
     alwayslink = True,
 )
 
-<<<<<<< HEAD
-
-=======
-cc_library(
-    name = "halt_play",
-    srcs = ["halt_play.cpp"],
-    hdrs = ["halt_play.h"],
-    deps = [
-        ":play",
-        "//shared:constants",
-        "//software/ai/hl/stp/tactic/halt:halt_tactic",
-        "//software/logger",
-        "//software/util/generic_factory",
-    ],
-    alwayslink = True,
-)
->>>>>>> 85cf8a9e
+
+
 
 cc_library(
     name = "kickoff_enemy_play",
