package(default_visibility = ["//visibility:public"])

load("@simulated_tests_deps//:requirements.bzl", "requirement")

# We force linking for all plays so that the static variables required for the
# "factory" design pattern to work are linked in
# https://www.bfilipek.com/2018/02/static-vars-static-lib.html

cc_library(
<<<<<<< HEAD
=======
    name = "example_play",
    srcs = ["example_play.cpp"],
    hdrs = ["example_play.h"],
    deps = [
        ":play",
        "//shared:constants",
        "//software/ai/hl/stp/tactic/move:move_tactic",
        "//software/logger",
        "//software/util/generic_factory",
    ],
    alwayslink = True,
)

cc_library(
>>>>>>> f781fc50
    name = "halt_play",
    srcs = ["halt_play.cpp"],
    hdrs = ["halt_play.h"],
    deps = [
        ":play",
        "//shared:constants",
        "//software/ai/hl/stp/tactic/stop:stop_tactic",
        "//software/logger",
        "//software/util/generic_factory",
    ],
    alwayslink = True,
)

cc_library(
    name = "free_kick_play",
    srcs = ["free_kick_play.cpp"],
    hdrs = ["free_kick_play.h"],
    deps = [
        ":play",
        "//shared:constants",
        "//software/ai/evaluation:enemy_threat",
        "//software/ai/evaluation:find_open_areas",
        "//software/ai/evaluation:possession",
        "//software/ai/hl/stp/tactic/assigned_skill:assigned_skill_tactics",
        "//software/ai/hl/stp/tactic/crease_defender:crease_defender_tactic",
        "//software/ai/hl/stp/tactic/goalie:goalie_tactic",
        "//software/ai/hl/stp/tactic/move:move_tactic",
        "//software/ai/hl/stp/tactic/receiver:receiver_tactic",
        "//software/ai/passing:eighteen_zone_pitch_division",
<<<<<<< HEAD
        "//software/ai/passing:receiver_position_generator",
        "//software/ai/passing:sampling_pass_generator",
=======
        "//software/ai/passing:pass_generator",
        "//software/ai/passing:receiver_position_generator",
>>>>>>> f781fc50
        "//software/logger",
        "//software/util/generic_factory",
        "//software/world:ball",
    ],
    alwayslink = True,
)

cc_library(
    name = "kickoff_enemy_play",
    srcs = ["kickoff_enemy_play.cpp"],
    hdrs = ["kickoff_enemy_play.h"],
    deps = [
        ":play",
        "//shared:constants",
        "//software/ai/evaluation:enemy_threat",
        "//software/ai/evaluation:possession",
        "//software/ai/hl/stp/tactic/goalie:goalie_tactic",
        "//software/ai/hl/stp/tactic/move:move_tactic",
        "//software/ai/hl/stp/tactic/shadow_enemy:shadow_enemy_tactic",
        "//software/logger",
        "//software/util/generic_factory",
    ],
    alwayslink = True,
)

cc_library(
    name = "kickoff_friendly_play",
    srcs = ["kickoff_friendly_play.cpp"],
    hdrs = ["kickoff_friendly_play.h"],
    deps = [
        ":play",
        "//shared:constants",
        "//software/ai/evaluation:enemy_threat",
        "//software/ai/hl/stp/tactic/assigned_skill:assigned_skill_tactics",
        "//software/ai/hl/stp/tactic/move:move_tactic",
        "//software/logger",
        "//software/util/generic_factory",
    ],
    alwayslink = True,
)

cc_library(
    name = "stop_play",
    srcs = ["stop_play.cpp"],
    hdrs = ["stop_play.h"],
    deps = [
        ":play",
        "//shared:constants",
        "//software/ai/evaluation:enemy_threat",
        "//software/ai/hl/stp/tactic/crease_defender:crease_defender_tactic",
        "//software/ai/hl/stp/tactic/goalie:goalie_tactic",
        "//software/ai/hl/stp/tactic/move:move_tactic",
        "//software/logger",
        "//software/util/generic_factory",
    ],
    alwayslink = True,
)

cc_library(
    name = "play",
    srcs = ["play.cpp"],
    hdrs = [
        "play.h",
        "play_fsm.h",
    ],
    deps = [
        "//software/ai:strategy",
        "//software/ai/hl/stp/tactic",
        "//software/ai/hl/stp/tactic/goalie:goalie_tactic",
        "//software/ai/hl/stp/tactic/stop:stop_tactic",
        "//software/ai/motion_constraint:motion_constraint_set_builder",
        "//software/ai/navigator/trajectory:trajectory_planner",
        "//software/ai/passing:pass_with_rating",
        "//software/util/sml_fsm",
        "@boost//:coroutine2",
        "@munkres_cpp",
        "@tracy",
    ],
)

cc_library(
    name = "all_plays",
    deps = [
<<<<<<< HEAD
=======
        ":example_play",
>>>>>>> f781fc50
        ":free_kick_play",
        ":halt_play",
        ":kickoff_enemy_play",
        ":kickoff_friendly_play",
        ":stop_play",
        "//software/ai/hl/stp/play/ball_placement:ball_placement_play",
        "//software/ai/hl/stp/play/defense:defense_play",
        "//software/ai/hl/stp/play/enemy_ball_placement:enemy_ball_placement_play",
        "//software/ai/hl/stp/play/enemy_free_kick:enemy_free_kick_play",
        "//software/ai/hl/stp/play/dynamic_plays:dynamic_play",
        "//software/ai/hl/stp/play/dynamic_plays:offensive_plays",
        "//software/ai/hl/stp/play/penalty_kick:penalty_kick_play",
        "//software/ai/hl/stp/play/penalty_kick_enemy:penalty_kick_enemy_play",
    ],
)

cc_test(
    name = "kickoff_friendly_play_cpp_test",
    srcs = ["kickoff_friendly_play_test.cpp"],
    deps = [
        "//shared/test_util:tbots_gtest_main",
        "//software/ai/hl/stp/play:kickoff_friendly_play",
        "//software/simulated_tests:simulated_er_force_sim_play_test_fixture",
        "//software/simulated_tests/non_terminating_validation_functions",
        "//software/simulated_tests/terminating_validation_functions",
        "//software/simulated_tests/validation:validation_function",
        "//software/test_util",
        "//software/time:duration",
        "//software/world",
    ],
)

cc_test(
    name = "kickoff_enemy_play_cpp_test",
    srcs = ["kickoff_enemy_play_test.cpp"],
    deps = [
        "//shared/test_util:tbots_gtest_main",
        "//software/ai/hl/stp/play:kickoff_enemy_play",
        "//software/geom/algorithms",
        "//software/simulated_tests:simulated_er_force_sim_play_test_fixture",
        "//software/simulated_tests/non_terminating_validation_functions",
        "//software/simulated_tests/terminating_validation_functions",
        "//software/simulated_tests/validation:validation_function",
        "//software/test_util",
        "//software/time:duration",
        "//software/world",
    ],
)

py_test(
    name = "kickoff_play_test",
    srcs = [
        "kickoff_play_test.py",
    ],
    # TODO (#2619) Remove tag to run in parallel
    tags = [
        "exclusive",
    ],
    deps = [
        "//software/simulated_tests:simulated_test_fixture",
        "//software/simulated_tests:validation",
        requirement("pytest"),
    ],
)

cc_test(
    name = "stop_play_test",
    srcs = ["stop_play_test.cpp"],
    deps = [
        "//shared/test_util:tbots_gtest_main",
        "//software/ai/hl/stp/play:stop_play",
        "//software/simulated_tests:simulated_er_force_sim_play_test_fixture",
        "//software/simulated_tests/non_terminating_validation_functions",
        "//software/simulated_tests/validation:validation_function",
        "//software/test_util",
        "//software/time:duration",
        "//software/world",
    ],
)

cc_test(
    name = "halt_play_cpp_test",
    srcs = ["halt_play_test.cpp"],
    deps = [
        "//shared/test_util:tbots_gtest_main",
        "//software/ai/hl/stp/play:halt_play",
        "//software/simulated_tests:simulated_er_force_sim_play_test_fixture",
        "//software/simulated_tests/terminating_validation_functions",
        "//software/simulated_tests/validation:validation_function",
        "//software/test_util",
        "//software/time:duration",
        "//software/world",
    ],
)

py_test(
    name = "halt_play_test",
    srcs = [
        "halt_play_test.py",
    ],
    # TODO (#2619) Remove tag to run in parallel
    tags = [
        "exclusive",
    ],
    deps = [
        "//software/simulated_tests:simulated_test_fixture",
        "//software/simulated_tests:speed_threshold_helpers",
        "//software/simulated_tests:validation",
        requirement("pytest"),
    ],
)

cc_test(
    name = "free_kick_play_cpp_test",
    srcs = ["free_kick_play_test.cpp"],
    deps = [
        "//shared/test_util:tbots_gtest_main",
        "//software/ai/hl/stp/play:free_kick_play",
        "//software/simulated_tests:simulated_er_force_sim_play_test_fixture",
        "//software/simulated_tests/validation:validation_function",
        "//software/test_util",
        "//software/time:duration",
        "//software/world",
    ],
)

py_test(
    name = "free_kick_play_test",
    srcs = ["free_kick_play_test.py"],
    tags = ["exclusive"],
    deps = [
        "//software/simulated_tests:simulated_test_fixture",
        "//software/simulated_tests:validation",
        requirement("pytest"),
    ],
)

cc_library(
    name = "assigned_tactics_play",
    srcs = ["assigned_tactics_play.cpp"],
    hdrs = ["assigned_tactics_play.h"],
    deps = [
        ":play",
        "//shared:constants",
        "//software/ai/hl/stp/tactic/stop:stop_tactic",
        "//software/ai/motion_constraint:motion_constraint_set_builder",
        "//software/logger",
        "//software/util/generic_factory",
    ],
    alwayslink = True,
)

cc_library(
    name = "play_factory",
    srcs = ["play_factory.cpp"],
    hdrs = [
        "play_factory.h",
    ],
    deps = [
        ":all_plays",
        "//proto:tbots_cc_proto",
        "//proto/message_translation:tbots_protobuf",
        "//software/util/generic_factory",
    ],
)

cc_test(
    name = "play_factory_test",
    srcs = ["play_factory_test.cpp"],
    deps = [
        "//shared/test_util:tbots_gtest_main",
        "//software/ai/hl/stp/play:play_factory",
    ],
)

py_test(
    name = "passing_sim_test",
    srcs = [
        "passing_sim_test.py",
    ],
    data = [
        "//software:py_constants.so",
    ],
    tags = ["exclusive"],
    deps = [
        "//proto:import_all_protos",
        "//proto:software_py_proto",
        "//proto:tbots_py_proto",
        "//software/simulated_tests:simulated_test_fixture",
        "//software/simulated_tests:validation",
        requirement("pytest"),
    ],
)<|MERGE_RESOLUTION|>--- conflicted
+++ resolved
@@ -7,23 +7,6 @@
 # https://www.bfilipek.com/2018/02/static-vars-static-lib.html
 
 cc_library(
-<<<<<<< HEAD
-=======
-    name = "example_play",
-    srcs = ["example_play.cpp"],
-    hdrs = ["example_play.h"],
-    deps = [
-        ":play",
-        "//shared:constants",
-        "//software/ai/hl/stp/tactic/move:move_tactic",
-        "//software/logger",
-        "//software/util/generic_factory",
-    ],
-    alwayslink = True,
-)
-
-cc_library(
->>>>>>> f781fc50
     name = "halt_play",
     srcs = ["halt_play.cpp"],
     hdrs = ["halt_play.h"],
@@ -53,13 +36,8 @@
         "//software/ai/hl/stp/tactic/move:move_tactic",
         "//software/ai/hl/stp/tactic/receiver:receiver_tactic",
         "//software/ai/passing:eighteen_zone_pitch_division",
-<<<<<<< HEAD
         "//software/ai/passing:receiver_position_generator",
-        "//software/ai/passing:sampling_pass_generator",
-=======
         "//software/ai/passing:pass_generator",
-        "//software/ai/passing:receiver_position_generator",
->>>>>>> f781fc50
         "//software/logger",
         "//software/util/generic_factory",
         "//software/world:ball",
@@ -143,10 +121,6 @@
 cc_library(
     name = "all_plays",
     deps = [
-<<<<<<< HEAD
-=======
-        ":example_play",
->>>>>>> f781fc50
         ":free_kick_play",
         ":halt_play",
         ":kickoff_enemy_play",
