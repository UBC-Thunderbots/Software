package(default_visibility = ["//visibility:public"])

load("@simulated_tests_deps//:requirements.bzl", "requirement")

# We force linking for all plays so that the static variables required for the
# "factory" design pattern to work are linked in
# https://www.bfilipek.com/2018/02/static-vars-static-lib.html

cc_library(
<<<<<<< HEAD
    name = "enemy_ball_placement_play",
    srcs = ["enemy_ball_placement_play.cpp"],
    hdrs = ["enemy_ball_placement_play.h"],
    deps = [
        ":play",
        "//shared:constants",
        "//software/ai/hl/stp/tactic/crease_defender:crease_defender_tactic",
        "//software/ai/hl/stp/tactic/move:move_tactic",
        "//software/ai/hl/stp/tactic/shadow_enemy:shadow_enemy_tactic",
        "//software/util/generic_factory",
        "//software/world:game_state",
=======
    name = "corner_kick_play",
    srcs = ["corner_kick_play.cpp"],
    hdrs = ["corner_kick_play.h"],
    deps = [
        ":play",
        "//proto/message_translation:tbots_protobuf",
        "//shared:constants",
        "//software/ai/evaluation:possession",
        "//software/ai/hl/stp/tactic/attacker:attacker_tactic",
        "//software/ai/hl/stp/tactic/goalie:goalie_tactic",
        "//software/ai/hl/stp/tactic/move:move_tactic",
        "//software/ai/hl/stp/tactic/receiver:receiver_tactic",
        "//software/ai/hl/stp/tactic/stop:stop_tactic",
        "//software/ai/passing:eighteen_zone_pitch_division",
        "//software/ai/passing:pass_generator",
        "//software/logger",
        "//software/util/generic_factory",
        "//software/world:ball",
>>>>>>> 35c1b321
    ],
    alwayslink = True,
)

cc_library(
<<<<<<< HEAD
    name = "enemy_free_kick_play",
    srcs = ["enemy_free_kick_play.cpp"],
    hdrs = ["enemy_free_kick_play.h"],
    deps = [
        ":play",
        "//shared:constants",
        "//software/ai/evaluation:enemy_threat",
        "//software/ai/hl/stp/tactic/crease_defender:crease_defender_tactic",
        "//software/ai/hl/stp/tactic/goalie:goalie_tactic",
        "//software/ai/hl/stp/tactic/move:move_tactic",
        "//software/ai/hl/stp/tactic/shadow_enemy:shadow_enemy_tactic",
        "//software/ai/hl/stp/tactic/stop:stop_tactic",
        "//software/logger",
        "//software/util/generic_factory",
        "//software/world:game_state",
=======
    name = "example_play",
    srcs = ["example_play.cpp"],
    hdrs = ["example_play.h"],
    deps = [
        ":play",
        "//shared:constants",
        "//software/ai/hl/stp/tactic/move:move_tactic",
        "//software/logger",
        "//software/util/generic_factory",
>>>>>>> 35c1b321
    ],
    alwayslink = True,
)

cc_library(
    name = "halt_play",
    srcs = ["halt_play.cpp"],
    hdrs = ["halt_play.h"],
    deps = [
        ":play",
        "//shared:constants",
        "//software/ai/hl/stp/tactic/stop:stop_tactic",
        "//software/logger",
        "//software/util/generic_factory",
    ],
    alwayslink = True,
)

cc_library(
    name = "free_kick_play",
    srcs = ["free_kick_play.cpp"],
    hdrs = ["free_kick_play.h"],
    deps = [
        ":play",
        "//shared:constants",
        "//software/ai/evaluation:enemy_threat",
        "//software/ai/evaluation:find_open_areas",
        "//software/ai/evaluation:possession",
        "//software/ai/hl/stp/tactic/assigned_skill:assigned_skill_tactics",
        "//software/ai/hl/stp/tactic/crease_defender:crease_defender_tactic",
        "//software/ai/hl/stp/tactic/goalie:goalie_tactic",
        "//software/ai/hl/stp/tactic/move:move_tactic",
        "//software/ai/hl/stp/tactic/receiver:receiver_tactic",
        "//software/ai/passing:eighteen_zone_pitch_division",
        "//software/ai/passing:receiver_position_generator",
        "//software/ai/passing:sampling_pass_generator",
        "//software/logger",
        "//software/util/generic_factory",
        "//software/world:ball",
    ],
    alwayslink = True,
)

cc_library(
    name = "kickoff_enemy_play",
    srcs = ["kickoff_enemy_play.cpp"],
    hdrs = ["kickoff_enemy_play.h"],
    deps = [
        ":play",
        "//shared:constants",
        "//software/ai/evaluation:enemy_threat",
        "//software/ai/evaluation:possession",
        "//software/ai/hl/stp/tactic/goalie:goalie_tactic",
        "//software/ai/hl/stp/tactic/move:move_tactic",
        "//software/ai/hl/stp/tactic/shadow_enemy:shadow_enemy_tactic",
        "//software/logger",
        "//software/util/generic_factory",
    ],
    alwayslink = True,
)

cc_library(
    name = "kickoff_friendly_play",
    srcs = ["kickoff_friendly_play.cpp"],
    hdrs = ["kickoff_friendly_play.h"],
    deps = [
        ":play",
        "//shared:constants",
        "//software/ai/evaluation:enemy_threat",
        "//software/ai/hl/stp/tactic/assigned_skill:assigned_skill_tactics",
        "//software/ai/hl/stp/tactic/move:move_tactic",
        "//software/logger",
        "//software/util/generic_factory",
    ],
    alwayslink = True,
)

cc_library(
    name = "stop_play",
    srcs = ["stop_play.cpp"],
    hdrs = ["stop_play.h"],
    deps = [
        ":play",
        "//shared:constants",
        "//software/ai/evaluation:enemy_threat",
        "//software/ai/hl/stp/tactic/crease_defender:crease_defender_tactic",
        "//software/ai/hl/stp/tactic/goalie:goalie_tactic",
        "//software/ai/hl/stp/tactic/move:move_tactic",
        "//software/logger",
        "//software/util/generic_factory",
    ],
    alwayslink = True,
)

cc_library(
    name = "play",
    srcs = ["play.cpp"],
    hdrs = [
        "play.h",
        "play_fsm.h",
    ],
    deps = [
        "//software/ai:strategy",
        "//software/ai/hl/stp/tactic",
        "//software/ai/hl/stp/tactic/goalie:goalie_tactic",
        "//software/ai/hl/stp/tactic/stop:stop_tactic",
        "//software/ai/motion_constraint:motion_constraint_set_builder",
        "//software/ai/navigator/trajectory:trajectory_planner",
        "//software/ai/passing:pass_with_rating",
        "//software/util/sml_fsm",
        "@boost//:coroutine2",
        "@munkres_cpp",
        "@tracy",
    ],
)

cc_library(
    name = "all_plays",
    deps = [
<<<<<<< HEAD
        ":enemy_ball_placement_play",
        ":enemy_free_kick_play",
=======
        ":corner_kick_play",
        ":example_play",
>>>>>>> 35c1b321
        ":free_kick_play",
        ":halt_play",
        ":kickoff_enemy_play",
        ":kickoff_friendly_play",
        ":stop_play",
        "//software/ai/hl/stp/play/ball_placement:ball_placement_play",
        "//software/ai/hl/stp/play/defense:defense_play",
<<<<<<< HEAD
        "//software/ai/hl/stp/play/dynamic_plays:dynamic_play",
        "//software/ai/hl/stp/play/dynamic_plays:offensive_plays",
=======
        "//software/ai/hl/stp/play/enemy_ball_placement:enemy_ball_placement_play",
        "//software/ai/hl/stp/play/enemy_free_kick:enemy_free_kick_play",
        "//software/ai/hl/stp/play/hardware_challenge_plays:dribbling_parcour_play",
        "//software/ai/hl/stp/play/hardware_challenge_plays:pass_endurance_play",
        "//software/ai/hl/stp/play/hardware_challenge_plays:scoring_from_contested_possession_play",
        "//software/ai/hl/stp/play/hardware_challenge_plays:scoring_with_static_defenders_play",
        "//software/ai/hl/stp/play/offense:offense_play",
>>>>>>> 35c1b321
        "//software/ai/hl/stp/play/penalty_kick:penalty_kick_play",
        "//software/ai/hl/stp/play/penalty_kick_enemy:penalty_kick_enemy_play",
    ],
)

cc_test(
    name = "kickoff_friendly_play_cpp_test",
    srcs = ["kickoff_friendly_play_test.cpp"],
    deps = [
        "//shared/test_util:tbots_gtest_main",
        "//software/ai/hl/stp/play:kickoff_friendly_play",
        "//software/simulated_tests:simulated_er_force_sim_play_test_fixture",
        "//software/simulated_tests/non_terminating_validation_functions",
        "//software/simulated_tests/terminating_validation_functions",
        "//software/simulated_tests/validation:validation_function",
        "//software/test_util",
        "//software/time:duration",
        "//software/world",
    ],
)

cc_test(
    name = "kickoff_enemy_play_cpp_test",
    srcs = ["kickoff_enemy_play_test.cpp"],
    deps = [
        "//shared/test_util:tbots_gtest_main",
        "//software/ai/hl/stp/play:kickoff_enemy_play",
        "//software/geom/algorithms",
        "//software/simulated_tests:simulated_er_force_sim_play_test_fixture",
        "//software/simulated_tests/non_terminating_validation_functions",
        "//software/simulated_tests/terminating_validation_functions",
        "//software/simulated_tests/validation:validation_function",
        "//software/test_util",
        "//software/time:duration",
        "//software/world",
    ],
)

py_test(
    name = "kickoff_play_test",
    srcs = [
        "kickoff_play_test.py",
    ],
    # TODO (#2619) Remove tag to run in parallel
    tags = [
        "exclusive",
    ],
    deps = [
        "//software/simulated_tests:simulated_test_fixture",
        "//software/simulated_tests:validation",
        requirement("pytest"),
    ],
)

<<<<<<< HEAD
py_test(
    name = "enemy_ball_placement_play_test",
    srcs = [
        "enemy_ball_placement_play_test.py",
    ],
    tags = ["exclusive"],
    deps = [
        "//software/simulated_tests:simulated_test_fixture",
        "//software/simulated_tests:validation",
        requirement("pytest"),
    ],
)

cc_test(
    name = "enemy_free_kick_play_test",
    srcs = ["enemy_free_kick_play_test.cpp"],
    deps = [
        "//shared/test_util:tbots_gtest_main",
        "//software/ai/hl/stp/play:enemy_free_kick_play",
        "//software/simulated_tests:simulated_er_force_sim_play_test_fixture",
        "//software/simulated_tests/non_terminating_validation_functions",
=======
cc_test(
    name = "corner_kick_play_cpp_test",
    srcs = ["corner_kick_play_test.cpp"],
    deps = [
        "//shared/test_util:tbots_gtest_main",
        "//software/ai/hl/stp/play:corner_kick_play",
        "//software/simulated_tests:simulated_er_force_sim_play_test_fixture",
>>>>>>> 35c1b321
        "//software/simulated_tests/terminating_validation_functions",
        "//software/simulated_tests/validation:validation_function",
        "//software/test_util",
        "//software/time:duration",
        "//software/world",
    ],
)

<<<<<<< HEAD
=======
py_test(
    name = "corner_kick_play_test",
    srcs = [
        "corner_kick_play_test.py",
    ],
    # TODO (#2619) Remove tag to run in parallel
    tags = [
        "exclusive",
    ],
    deps = [
        "//software/simulated_tests:simulated_test_fixture",
        "//software/simulated_tests:validation",
        requirement("pytest"),
    ],
)

>>>>>>> 35c1b321
cc_test(
    name = "stop_play_test",
    srcs = ["stop_play_test.cpp"],
    deps = [
        "//shared/test_util:tbots_gtest_main",
        "//software/ai/hl/stp/play:stop_play",
        "//software/simulated_tests:simulated_er_force_sim_play_test_fixture",
        "//software/simulated_tests/non_terminating_validation_functions",
        "//software/simulated_tests/validation:validation_function",
        "//software/test_util",
        "//software/time:duration",
        "//software/world",
    ],
)

cc_test(
    name = "halt_play_cpp_test",
    srcs = ["halt_play_test.cpp"],
    deps = [
        "//shared/test_util:tbots_gtest_main",
        "//software/ai/hl/stp/play:halt_play",
        "//software/simulated_tests:simulated_er_force_sim_play_test_fixture",
        "//software/simulated_tests/terminating_validation_functions",
        "//software/simulated_tests/validation:validation_function",
        "//software/test_util",
        "//software/time:duration",
        "//software/world",
    ],
)

py_test(
    name = "halt_play_test",
    srcs = [
        "halt_play_test.py",
    ],
    # TODO (#2619) Remove tag to run in parallel
    tags = [
        "exclusive",
    ],
    deps = [
        "//software/simulated_tests:simulated_test_fixture",
        "//software/simulated_tests:speed_threshold_helpers",
        "//software/simulated_tests:validation",
        requirement("pytest"),
    ],
)

cc_test(
    name = "free_kick_play_cpp_test",
    srcs = ["free_kick_play_test.cpp"],
    deps = [
        "//shared/test_util:tbots_gtest_main",
        "//software/ai/hl/stp/play:free_kick_play",
        "//software/simulated_tests:simulated_er_force_sim_play_test_fixture",
        "//software/simulated_tests/validation:validation_function",
        "//software/test_util",
        "//software/time:duration",
        "//software/world",
    ],
)

py_test(
    name = "free_kick_play_test",
    srcs = ["free_kick_play_test.py"],
    tags = ["exclusive"],
    deps = [
        "//software/simulated_tests:simulated_test_fixture",
        "//software/simulated_tests:validation",
        requirement("pytest"),
    ],
)

cc_library(
    name = "assigned_tactics_play",
    srcs = ["assigned_tactics_play.cpp"],
    hdrs = ["assigned_tactics_play.h"],
    deps = [
        ":play",
        "//shared:constants",
        "//software/ai/hl/stp/tactic/stop:stop_tactic",
        "//software/ai/motion_constraint:motion_constraint_set_builder",
        "//software/logger",
        "//software/util/generic_factory",
    ],
    alwayslink = True,
)

cc_library(
    name = "play_factory",
    srcs = ["play_factory.cpp"],
    hdrs = [
        "play_factory.h",
    ],
    deps = [
        ":all_plays",
        "//proto:tbots_cc_proto",
        "//proto/message_translation:tbots_protobuf",
        "//software/util/generic_factory",
    ],
)

cc_test(
    name = "play_factory_test",
    srcs = ["play_factory_test.cpp"],
    deps = [
        "//shared/test_util:tbots_gtest_main",
        "//software/ai/hl/stp/play:play_factory",
    ],
)

py_test(
    name = "passing_sim_test",
    srcs = [
        "passing_sim_test.py",
    ],
    data = [
        "//software:py_constants.so",
    ],
    tags = ["exclusive"],
    deps = [
        "//proto:import_all_protos",
        "//proto:software_py_proto",
        "//proto:tbots_py_proto",
        "//software/simulated_tests:simulated_test_fixture",
        "//software/simulated_tests:validation",
        requirement("pytest"),
    ],
)<|MERGE_RESOLUTION|>--- conflicted
+++ resolved
@@ -5,75 +5,6 @@
 # We force linking for all plays so that the static variables required for the
 # "factory" design pattern to work are linked in
 # https://www.bfilipek.com/2018/02/static-vars-static-lib.html
-
-cc_library(
-<<<<<<< HEAD
-    name = "enemy_ball_placement_play",
-    srcs = ["enemy_ball_placement_play.cpp"],
-    hdrs = ["enemy_ball_placement_play.h"],
-    deps = [
-        ":play",
-        "//shared:constants",
-        "//software/ai/hl/stp/tactic/crease_defender:crease_defender_tactic",
-        "//software/ai/hl/stp/tactic/move:move_tactic",
-        "//software/ai/hl/stp/tactic/shadow_enemy:shadow_enemy_tactic",
-        "//software/util/generic_factory",
-        "//software/world:game_state",
-=======
-    name = "corner_kick_play",
-    srcs = ["corner_kick_play.cpp"],
-    hdrs = ["corner_kick_play.h"],
-    deps = [
-        ":play",
-        "//proto/message_translation:tbots_protobuf",
-        "//shared:constants",
-        "//software/ai/evaluation:possession",
-        "//software/ai/hl/stp/tactic/attacker:attacker_tactic",
-        "//software/ai/hl/stp/tactic/goalie:goalie_tactic",
-        "//software/ai/hl/stp/tactic/move:move_tactic",
-        "//software/ai/hl/stp/tactic/receiver:receiver_tactic",
-        "//software/ai/hl/stp/tactic/stop:stop_tactic",
-        "//software/ai/passing:eighteen_zone_pitch_division",
-        "//software/ai/passing:pass_generator",
-        "//software/logger",
-        "//software/util/generic_factory",
-        "//software/world:ball",
->>>>>>> 35c1b321
-    ],
-    alwayslink = True,
-)
-
-cc_library(
-<<<<<<< HEAD
-    name = "enemy_free_kick_play",
-    srcs = ["enemy_free_kick_play.cpp"],
-    hdrs = ["enemy_free_kick_play.h"],
-    deps = [
-        ":play",
-        "//shared:constants",
-        "//software/ai/evaluation:enemy_threat",
-        "//software/ai/hl/stp/tactic/crease_defender:crease_defender_tactic",
-        "//software/ai/hl/stp/tactic/goalie:goalie_tactic",
-        "//software/ai/hl/stp/tactic/move:move_tactic",
-        "//software/ai/hl/stp/tactic/shadow_enemy:shadow_enemy_tactic",
-        "//software/ai/hl/stp/tactic/stop:stop_tactic",
-        "//software/logger",
-        "//software/util/generic_factory",
-        "//software/world:game_state",
-=======
-    name = "example_play",
-    srcs = ["example_play.cpp"],
-    hdrs = ["example_play.h"],
-    deps = [
-        ":play",
-        "//shared:constants",
-        "//software/ai/hl/stp/tactic/move:move_tactic",
-        "//software/logger",
-        "//software/util/generic_factory",
->>>>>>> 35c1b321
-    ],
-    alwayslink = True,
-)
 
 cc_library(
     name = "halt_play",
@@ -190,13 +121,6 @@
 cc_library(
     name = "all_plays",
     deps = [
-<<<<<<< HEAD
-        ":enemy_ball_placement_play",
-        ":enemy_free_kick_play",
-=======
-        ":corner_kick_play",
-        ":example_play",
->>>>>>> 35c1b321
         ":free_kick_play",
         ":halt_play",
         ":kickoff_enemy_play",
@@ -204,18 +128,10 @@
         ":stop_play",
         "//software/ai/hl/stp/play/ball_placement:ball_placement_play",
         "//software/ai/hl/stp/play/defense:defense_play",
-<<<<<<< HEAD
+        "//software/ai/hl/stp/play/enemy_ball_placement:enemy_ball_placement_play",
+        "//software/ai/hl/stp/play/enemy_free_kick:enemy_free_kick_play",
         "//software/ai/hl/stp/play/dynamic_plays:dynamic_play",
         "//software/ai/hl/stp/play/dynamic_plays:offensive_plays",
-=======
-        "//software/ai/hl/stp/play/enemy_ball_placement:enemy_ball_placement_play",
-        "//software/ai/hl/stp/play/enemy_free_kick:enemy_free_kick_play",
-        "//software/ai/hl/stp/play/hardware_challenge_plays:dribbling_parcour_play",
-        "//software/ai/hl/stp/play/hardware_challenge_plays:pass_endurance_play",
-        "//software/ai/hl/stp/play/hardware_challenge_plays:scoring_from_contested_possession_play",
-        "//software/ai/hl/stp/play/hardware_challenge_plays:scoring_with_static_defenders_play",
-        "//software/ai/hl/stp/play/offense:offense_play",
->>>>>>> 35c1b321
         "//software/ai/hl/stp/play/penalty_kick:penalty_kick_play",
         "//software/ai/hl/stp/play/penalty_kick_enemy:penalty_kick_enemy_play",
     ],
@@ -270,64 +186,6 @@
     ],
 )
 
-<<<<<<< HEAD
-py_test(
-    name = "enemy_ball_placement_play_test",
-    srcs = [
-        "enemy_ball_placement_play_test.py",
-    ],
-    tags = ["exclusive"],
-    deps = [
-        "//software/simulated_tests:simulated_test_fixture",
-        "//software/simulated_tests:validation",
-        requirement("pytest"),
-    ],
-)
-
-cc_test(
-    name = "enemy_free_kick_play_test",
-    srcs = ["enemy_free_kick_play_test.cpp"],
-    deps = [
-        "//shared/test_util:tbots_gtest_main",
-        "//software/ai/hl/stp/play:enemy_free_kick_play",
-        "//software/simulated_tests:simulated_er_force_sim_play_test_fixture",
-        "//software/simulated_tests/non_terminating_validation_functions",
-=======
-cc_test(
-    name = "corner_kick_play_cpp_test",
-    srcs = ["corner_kick_play_test.cpp"],
-    deps = [
-        "//shared/test_util:tbots_gtest_main",
-        "//software/ai/hl/stp/play:corner_kick_play",
-        "//software/simulated_tests:simulated_er_force_sim_play_test_fixture",
->>>>>>> 35c1b321
-        "//software/simulated_tests/terminating_validation_functions",
-        "//software/simulated_tests/validation:validation_function",
-        "//software/test_util",
-        "//software/time:duration",
-        "//software/world",
-    ],
-)
-
-<<<<<<< HEAD
-=======
-py_test(
-    name = "corner_kick_play_test",
-    srcs = [
-        "corner_kick_play_test.py",
-    ],
-    # TODO (#2619) Remove tag to run in parallel
-    tags = [
-        "exclusive",
-    ],
-    deps = [
-        "//software/simulated_tests:simulated_test_fixture",
-        "//software/simulated_tests:validation",
-        requirement("pytest"),
-    ],
-)
-
->>>>>>> 35c1b321
 cc_test(
     name = "stop_play_test",
     srcs = ["stop_play_test.cpp"],
