package(default_visibility = ["//visibility:public"])

# We force linking for all plays so that the static variables required for the
# "factory" design pattern to work are linked in
# https://www.bfilipek.com/2018/02/static-vars-static-lib.html

cc_library(
    name = "ball_placement_play",
    srcs = ["ball_placement_play.cpp"],
    hdrs = ["ball_placement_play.h"],
    deps = [
        ":play",
        "//shared:constants",
        "//software/ai/hl/stp/tactic/dribble:dribble_tactic",
        "//software/ai/hl/stp/tactic/goalie:goalie_tactic",
        "//software/ai/hl/stp/tactic/move:move_tactic",
        "//software/ai/hl/stp/tactic/stop:stop_tactic",
        "//software/logger",
        "//software/util/generic_factory",
    ],
    alwayslink = True,
)

cc_library(
    name = "corner_kick_play",
    srcs = ["corner_kick_play.cpp"],
    hdrs = ["corner_kick_play.h"],
    deps = [
        ":play",
        "//shared:constants",
        "//software/ai/evaluation:possession",
        "//software/ai/hl/stp/tactic/attacker:attacker_tactic",
        "//software/ai/hl/stp/tactic/goalie:goalie_tactic",
        "//software/ai/hl/stp/tactic/move:move_tactic",
        "//software/ai/hl/stp/tactic/receiver:receiver_tactic",
        "//software/ai/hl/stp/tactic/stop:stop_tactic",
        "//software/ai/passing:eighteen_zone_pitch_division",
        "//software/ai/passing:pass_generator",
        "//software/logger",
        "//software/util/generic_factory",
        "//software/world:ball",
    ],
    alwayslink = True,
)

cc_library(
    name = "defense_play",
    srcs = ["defense_play.cpp"],
    hdrs = ["defense_play.h"],
    deps = [
        ":play",
        "//shared:constants",
        "//shared/parameter:cpp_configs",
        "//software/ai/evaluation:enemy_threat",
        "//software/ai/evaluation:possession",
        "//software/ai/hl/stp/tactic/attacker:attacker_tactic",
        "//software/ai/hl/stp/tactic/crease_defender:crease_defender_tactic",
        "//software/ai/hl/stp/tactic/goalie:goalie_tactic",
        "//software/ai/hl/stp/tactic/move:move_tactic",
        "//software/ai/hl/stp/tactic/shadow_enemy:shadow_enemy_tactic",
        "//software/ai/hl/stp/tactic/stop:stop_tactic",
        "//software/logger",
        "//software/util/generic_factory",
        "//software/world:game_state",
        "//software/world:team",
    ],
    alwayslink = True,
)

cc_library(
    name = "enemy_ball_placement_play",
    srcs = ["enemy_ball_placement_play.cpp"],
    hdrs = ["enemy_ball_placement_play.h"],
    deps = [
        ":play",
        "//shared:constants",
        "//shared/parameter:cpp_configs",
        "//software/ai/hl/stp/tactic/crease_defender:crease_defender_tactic",
        "//software/ai/hl/stp/tactic/move:move_tactic",
        "//software/ai/hl/stp/tactic/shadow_enemy:shadow_enemy_tactic",
        "//software/util/generic_factory",
        "//software/world:game_state",
    ],
    alwayslink = True,
)

cc_library(
    name = "enemy_free_kick_play",
    srcs = ["enemy_free_kick_play.cpp"],
    hdrs = ["enemy_free_kick_play.h"],
    deps = [
        ":play",
        "//shared:constants",
        "//shared/parameter:cpp_configs",
        "//software/ai/evaluation:enemy_threat",
        "//software/ai/hl/stp/tactic/crease_defender:crease_defender_tactic",
        "//software/ai/hl/stp/tactic/goalie:goalie_tactic",
        "//software/ai/hl/stp/tactic/move:move_tactic",
        "//software/ai/hl/stp/tactic/shadow_enemy:shadow_enemy_tactic",
        "//software/ai/hl/stp/tactic/stop:stop_tactic",
        "//software/logger",
        "//software/util/generic_factory",
        "//software/world:game_state",
    ],
    alwayslink = True,
)

cc_library(
    name = "example_play",
    srcs = ["example_play.cpp"],
    hdrs = ["example_play.h"],
    deps = [
        ":play",
        "//shared:constants",
        "//shared/parameter:cpp_configs",
        "//software/ai/hl/stp/tactic/move:move_tactic",
        "//software/logger",
        "//software/util/generic_factory",
    ],
    alwayslink = True,
)

cc_library(
    name = "halt_play",
    srcs = ["halt_play.cpp"],
    hdrs = ["halt_play.h"],
    deps = [
        ":play",
        "//shared:constants",
        "//shared/parameter:cpp_configs",
        "//software/ai/hl/stp/tactic/stop:stop_tactic",
        "//software/logger",
        "//software/util/generic_factory",
    ],
    alwayslink = True,
)

cc_library(
    name = "free_kick_play",
    srcs = ["free_kick_play.cpp"],
    hdrs = ["free_kick_play.h"],
    deps = [
        ":corner_kick_play",
        ":play",
        "//shared:constants",
        "//shared/parameter:cpp_configs",
        "//software/ai/evaluation:enemy_threat",
        "//software/ai/evaluation:find_open_areas",
        "//software/ai/evaluation:possession",
        "//software/ai/hl/stp/tactic/chip:chip_tactic",
        "//software/ai/hl/stp/tactic/crease_defender:crease_defender_tactic",
        "//software/ai/hl/stp/tactic/goalie:goalie_tactic",
        "//software/ai/hl/stp/tactic/move:move_tactic",
        "//software/ai/hl/stp/tactic/receiver:receiver_tactic",
        "//software/ai/passing:eighteen_zone_pitch_division",
        "//software/ai/passing:pass_generator",
        "//software/logger",
        "//software/util/generic_factory",
        "//software/world:ball",
    ],
    alwayslink = True,
)

cc_library(
    name = "kickoff_enemy_play",
    srcs = ["kickoff_enemy_play.cpp"],
    hdrs = ["kickoff_enemy_play.h"],
    deps = [
        ":play",
        "//shared:constants",
        "//shared/parameter:cpp_configs",
        "//software/ai/evaluation:enemy_threat",
        "//software/ai/evaluation:possession",
        "//software/ai/hl/stp/tactic/goalie:goalie_tactic",
        "//software/ai/hl/stp/tactic/move:move_tactic",
        "//software/ai/hl/stp/tactic/shadow_enemy:shadow_enemy_tactic",
        "//software/logger",
        "//software/util/generic_factory",
    ],
    alwayslink = True,
)

cc_library(
    name = "kickoff_friendly_play",
    srcs = ["kickoff_friendly_play.cpp"],
    hdrs = ["kickoff_friendly_play.h"],
    deps = [
        ":play",
        "//shared:constants",
        "//shared/parameter:cpp_configs",
        "//software/ai/evaluation:enemy_threat",
        "//software/ai/hl/stp/tactic/chip:chip_tactic",
        "//software/ai/hl/stp/tactic/move:move_tactic",
        "//software/logger",
        "//software/util/generic_factory",
    ],
    alwayslink = True,
)

cc_library(
    name = "penalty_kick_enemy_play",
    srcs = ["penalty_kick_enemy_play.cpp"],
    hdrs = ["penalty_kick_enemy_play.h"],
    deps = [
        ":play",
        "//shared:constants",
        "//shared/parameter:cpp_configs",
        "//software/ai/hl/stp/tactic/goalie:goalie_tactic",
        "//software/ai/hl/stp/tactic/move:move_tactic",
        "//software/ai/hl/stp/tactic/move_goalie_to_goal_line:move_goalie_to_goal_line_tactic",
        "//software/logger",
        "//software/util/generic_factory",
    ],
    alwayslink = True,
)

cc_library(
    name = "penalty_kick_play",
    srcs = ["penalty_kick_play.cpp"],
    hdrs = ["penalty_kick_play.h"],
    deps = [
        ":play",
        "//shared:constants",
        "//shared/parameter:cpp_configs",
        "//software/ai/hl/stp/tactic/goalie:goalie_tactic",
        "//software/ai/hl/stp/tactic/move:move_tactic",
        "//software/ai/hl/stp/tactic/penalty_kick:penalty_kick_tactic",
        "//software/logger",
        "//software/util/generic_factory",
    ],
    alwayslink = True,
)

cc_library(
    name = "shoot_or_chip_play",
    srcs = ["shoot_or_chip_play.cpp"],
    hdrs = ["shoot_or_chip_play.h"],
    deps = [
        ":play",
        "//shared:constants",
        "//shared/parameter:cpp_configs",
        "//software/ai/evaluation:enemy_threat",
        "//software/ai/evaluation:find_open_areas",
        "//software/ai/evaluation:possession",
        "//software/ai/hl/stp/tactic/attacker:attacker_tactic",
        "//software/ai/hl/stp/tactic/crease_defender:crease_defender_tactic",
        "//software/ai/hl/stp/tactic/goalie:goalie_tactic",
        "//software/ai/hl/stp/tactic/move:move_tactic",
        "//software/ai/hl/stp/tactic/shadow_enemy:shadow_enemy_tactic",
        "//software/ai/hl/stp/tactic/stop:stop_tactic",
        "//software/logger",
        "//software/util/generic_factory",
        "//software/world:game_state",
    ],
    alwayslink = True,
)

cc_library(
    name = "stop_play",
    srcs = ["stop_play.cpp"],
    hdrs = ["stop_play.h"],
    deps = [
        ":play",
        "//shared:constants",
        "//software/ai/evaluation:enemy_threat",
        "//software/ai/hl/stp/tactic/crease_defender:crease_defender_tactic",
        "//software/ai/hl/stp/tactic/goalie:goalie_tactic",
        "//software/ai/hl/stp/tactic/move:move_tactic",
        "//software/logger",
        "//software/util/generic_factory",
    ],
    alwayslink = True,
)

cc_library(
    name = "play",
    srcs = ["play.cpp"],
    hdrs = [
        "play.h",
        "play_fsm.h",
    ],
    deps = [
        "//shared/parameter:cpp_configs",
        "//software/ai/hl/stp/tactic",
        "@boost//:coroutine2",
    ],
)

cc_library(
    name = "all_plays",
    deps = [
        ":ball_placement_play",
        ":corner_kick_play",
        ":defense_play",
<<<<<<< HEAD
        ":dribbling_parcour_play",
=======
>>>>>>> 0993cd66
        ":enemy_ball_placement_play",
        ":enemy_free_kick_play",
        ":example_play",
        ":free_kick_play",
        ":halt_play",
        ":kickoff_enemy_play",
        ":kickoff_friendly_play",
        ":penalty_kick_enemy_play",
        ":penalty_kick_play",
        ":shoot_or_chip_play",
        ":stop_play",
        "//software/ai/hl/stp/play/crease_defense:crease_defense_play",
        "//software/ai/hl/stp/play/hardware_challenge_plays:dribbling_parcour_play",
        "//software/ai/hl/stp/play/hardware_challenge_plays:pass_endurance_play",
        "//software/ai/hl/stp/play/hardware_challenge_plays:scoring_from_contested_possession_play",
        "//software/ai/hl/stp/play/hardware_challenge_plays:scoring_with_static_defenders_play",
        "//software/ai/hl/stp/play/offense:offense_play",
        "//software/ai/hl/stp/play/shoot_or_pass:shoot_or_pass_play",
    ],
)

cc_test(
    name = "example_play_test",
    srcs = ["example_play_test.cpp"],
    deps = [
        "//shared/test_util:tbots_gtest_main",
        "//software/ai/hl/stp/play:example_play",
        "//software/simulated_tests:simulated_er_force_sim_play_test_fixture",
        "//software/simulated_tests/validation:validation_function",
        "//software/test_util",
        "//software/time:duration",
        "//software/world",
    ],
)

cc_test(
    name = "kickoff_friendly_play_test",
    srcs = ["kickoff_friendly_play_test.cpp"],
    deps = [
        "//shared/test_util:tbots_gtest_main",
        "//software/ai/hl/stp/play:kickoff_friendly_play",
        "//software/simulated_tests:simulated_er_force_sim_play_test_fixture",
        "//software/simulated_tests/non_terminating_validation_functions",
        "//software/simulated_tests/terminating_validation_functions",
        "//software/simulated_tests/validation:validation_function",
        "//software/test_util",
        "//software/time:duration",
        "//software/world",
    ],
)

cc_test(
    name = "kickoff_friendly_play_er_force_sim_test",
    srcs = ["kickoff_friendly_play_er_force_sim_test.cpp"],
    deps = [
        "//shared/test_util:tbots_gtest_main",
        "//software/ai/hl/stp/play:kickoff_friendly_play",
        "//software/simulated_tests:simulated_er_force_sim_play_test_fixture",
        "//software/simulated_tests/non_terminating_validation_functions",
        "//software/simulated_tests/terminating_validation_functions",
        "//software/simulated_tests/validation:validation_function",
        "//software/test_util",
        "//software/time:duration",
        "//software/world",
    ],
)

cc_test(
    name = "kickoff_enemy_play_test",
    srcs = ["kickoff_enemy_play_test.cpp"],
    deps = [
        "//shared/test_util:tbots_gtest_main",
        "//software/ai/hl/stp/play:kickoff_enemy_play",
        "//software/geom/algorithms",
        "//software/simulated_tests:simulated_er_force_sim_play_test_fixture",
        "//software/simulated_tests/non_terminating_validation_functions",
        "//software/simulated_tests/terminating_validation_functions",
        "//software/simulated_tests/validation:validation_function",
        "//software/test_util",
        "//software/time:duration",
        "//software/world",
    ],
)

cc_test(
    name = "corner_kick_play_test",
    srcs = ["corner_kick_play_test.cpp"],
    deps = [
        "//shared/test_util:tbots_gtest_main",
        "//software/ai/hl/stp/play:corner_kick_play",
        "//software/simulated_tests:simulated_play_test_fixture",
        "//software/simulated_tests/terminating_validation_functions",
        "//software/simulated_tests/validation:validation_function",
        "//software/test_util",
        "//software/time:duration",
        "//software/world",
    ],
)

cc_test(
    name = "defense_play_test",
    srcs = ["defense_play_test.cpp"],
    deps = [
        "//shared/test_util:tbots_gtest_main",
        "//software/ai/hl/stp/play:defense_play",
        "//software/simulated_tests:simulated_play_test_fixture",
        "//software/simulated_tests/non_terminating_validation_functions",
        "//software/simulated_tests/terminating_validation_functions",
        "//software/simulated_tests/validation:validation_function",
        "//software/test_util",
        "//software/time:duration",
        "//software/world",
    ],
)

cc_test(
    name = "enemy_ball_placement_play_test",
    srcs = ["enemy_ball_placement_play_test.cpp"],
    deps = [
        "//shared/test_util:tbots_gtest_main",
        "//software/ai/hl/stp/play:enemy_ball_placement_play",
<<<<<<< HEAD
        "//software/simulated_tests:simulated_play_test_fixture",
=======
        "//software/simulated_tests:simulated_er_force_sim_play_test_fixture",
>>>>>>> 0993cd66
        "//software/simulated_tests/non_terminating_validation_functions",
        "//software/simulated_tests/terminating_validation_functions",
        "//software/simulated_tests/validation:validation_function",
        "//software/test_util",
        "//software/time:duration",
        "//software/world",
    ],
)

cc_test(
    name = "enemy_free_kick_play_test",
    srcs = ["enemy_free_kick_play_test.cpp"],
    deps = [
        "//shared/test_util:tbots_gtest_main",
        "//software/ai/hl/stp/play:enemy_free_kick_play",
        "//software/simulated_tests:simulated_play_test_fixture",
        "//software/simulated_tests/non_terminating_validation_functions",
        "//software/simulated_tests/terminating_validation_functions",
        "//software/simulated_tests/validation:validation_function",
        "//software/test_util",
        "//software/time:duration",
        "//software/world",
    ],
)

cc_test(
    name = "stop_play_test",
    srcs = ["stop_play_test.cpp"],
    deps = [
        "//shared/test_util:tbots_gtest_main",
        "//software/ai/hl/stp/play:stop_play",
        "//software/simulated_tests:simulated_play_test_fixture",
        "//software/simulated_tests/non_terminating_validation_functions",
        "//software/simulated_tests/validation:validation_function",
        "//software/test_util",
        "//software/time:duration",
        "//software/world",
    ],
)

cc_test(
    name = "halt_play_test",
    srcs = ["halt_play_test.cpp"],
    deps = [
        "//shared/test_util:tbots_gtest_main",
        "//software/ai/hl/stp/play:halt_play",
        "//software/simulated_tests:simulated_play_test_fixture",
        "//software/simulated_tests/terminating_validation_functions",
        "//software/simulated_tests/validation:validation_function",
        "//software/test_util",
        "//software/time:duration",
        "//software/world",
    ],
)

cc_test(
    name = "free_kick_play_test",
    srcs = ["free_kick_play_test.cpp"],
    deps = [
        "//shared/test_util:tbots_gtest_main",
        "//software/ai/hl/stp/play:free_kick_play",
        "//software/simulated_tests:simulated_er_force_sim_play_test_fixture",
        "//software/simulated_tests/validation:validation_function",
        "//software/test_util",
        "//software/time:duration",
        "//software/world",
    ],
)

cc_test(
    name = "shoot_or_chip_play_test",
    srcs = ["shoot_or_chip_play_test.cpp"],
    deps = [
        "//shared/test_util:tbots_gtest_main",
        "//software/ai/hl/stp/play:shoot_or_chip_play",
        "//software/simulated_tests:simulated_er_force_sim_play_test_fixture",
        "//software/simulated_tests/validation:validation_function",
        "//software/test_util",
        "//software/time:duration",
        "//software/world",
    ],
)

cc_test(
    name = "penalty_kick_play_test",
    srcs = ["penalty_kick_play_test.cpp"],
    deps = [
        "//shared/test_util:tbots_gtest_main",
        "//software/ai/hl/stp/play:penalty_kick_play",
        "//software/simulated_tests:simulated_er_force_sim_play_test_fixture",
        "//software/simulated_tests/non_terminating_validation_functions",
        "//software/simulated_tests/terminating_validation_functions",
        "//software/simulated_tests/validation:validation_function",
        "//software/test_util",
        "//software/time:duration",
        "//software/world",
    ],
)

cc_test(
    name = "penalty_kick_enemy_play_test",
    srcs = ["penalty_kick_enemy_play_test.cpp"],
    deps = [
        "//shared/test_util:tbots_gtest_main",
        "//software/ai/hl/stp/play:penalty_kick_enemy_play",
        "//software/simulated_tests:simulated_er_force_sim_play_test_fixture",
        "//software/simulated_tests/non_terminating_validation_functions",
        "//software/simulated_tests/terminating_validation_functions",
        "//software/simulated_tests/validation:validation_function",
        "//software/test_util",
        "//software/time:duration",
        "//software/world",
    ],
)

cc_test(
    name = "ball_placement_play_test",
    srcs = ["ball_placement_play_test.cpp"],
    deps = [
        "//shared/test_util:tbots_gtest_main",
        "//software/ai/hl/stp/play:ball_placement_play",
        "//software/simulated_tests:simulated_play_test_fixture",
        "//software/simulated_tests/terminating_validation_functions",
        "//software/simulated_tests/validation:validation_function",
        "//software/test_util",
        "//software/time:duration",
        "//software/world",
    ],
)<|MERGE_RESOLUTION|>--- conflicted
+++ resolved
@@ -292,10 +292,6 @@
         ":ball_placement_play",
         ":corner_kick_play",
         ":defense_play",
-<<<<<<< HEAD
-        ":dribbling_parcour_play",
-=======
->>>>>>> 0993cd66
         ":enemy_ball_placement_play",
         ":enemy_free_kick_play",
         ":example_play",
@@ -348,22 +344,6 @@
 )
 
 cc_test(
-    name = "kickoff_friendly_play_er_force_sim_test",
-    srcs = ["kickoff_friendly_play_er_force_sim_test.cpp"],
-    deps = [
-        "//shared/test_util:tbots_gtest_main",
-        "//software/ai/hl/stp/play:kickoff_friendly_play",
-        "//software/simulated_tests:simulated_er_force_sim_play_test_fixture",
-        "//software/simulated_tests/non_terminating_validation_functions",
-        "//software/simulated_tests/terminating_validation_functions",
-        "//software/simulated_tests/validation:validation_function",
-        "//software/test_util",
-        "//software/time:duration",
-        "//software/world",
-    ],
-)
-
-cc_test(
     name = "kickoff_enemy_play_test",
     srcs = ["kickoff_enemy_play_test.cpp"],
     deps = [
@@ -417,11 +397,7 @@
     deps = [
         "//shared/test_util:tbots_gtest_main",
         "//software/ai/hl/stp/play:enemy_ball_placement_play",
-<<<<<<< HEAD
-        "//software/simulated_tests:simulated_play_test_fixture",
-=======
-        "//software/simulated_tests:simulated_er_force_sim_play_test_fixture",
->>>>>>> 0993cd66
+        "//software/simulated_tests:simulated_er_force_sim_play_test_fixture",
         "//software/simulated_tests/non_terminating_validation_functions",
         "//software/simulated_tests/terminating_validation_functions",
         "//software/simulated_tests/validation:validation_function",
