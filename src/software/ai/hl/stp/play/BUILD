package(default_visibility = ["//visibility:public"])

# We force linking for all plays so that the static variables required for the
# "factory" design pattern to work are linked in
# https://www.bfilipek.com/2018/02/static-vars-static-lib.html

cc_library(
    name = "corner_kick_play",
    srcs = ["corner_kick_play.cpp"],
    hdrs = ["corner_kick_play.h"],
    deps = [
        ":play",
        ":play_factory",
        "//shared:constants",
        "//software/ai/evaluation:ball",
        "//software/ai/evaluation:possession",
        "//software/ai/hl/stp/tactic:cherry_pick_tactic",
        "//software/ai/hl/stp/tactic:goalie_tactic",
        "//software/ai/hl/stp/tactic:move_tactic",
        "//software/ai/hl/stp/tactic:passer_tactic",
        "//software/ai/hl/stp/tactic:receiver_tactic",
        "//software/ai/passing:pass_generator",
        "@g3log",
    ],
    alwayslink = True,
)

cc_library(
    name = "defense_play",
    srcs = ["defense_play.cpp"],
    hdrs = ["defense_play.h"],
    deps = [
        ":play",
        ":play_factory",
        "//shared:constants",
        "//software/ai/evaluation:enemy_threat",
        "//software/ai/evaluation:possession",
        "//software/ai/hl/stp/tactic:crease_defender_tactic",
        "//software/ai/hl/stp/tactic:goalie_tactic",
        "//software/ai/hl/stp/tactic:move_tactic",
        "//software/ai/hl/stp/tactic:shadow_enemy_tactic",
        "//software/ai/hl/stp/tactic:stop_tactic",
        "//software/util/parameter:dynamic_parameters",
        "//software/world:game_state",
        "@g3log",
    ],
    alwayslink = True,
)

cc_library(
    name = "enemy_freekick_play",
    srcs = ["enemy_freekick_play.cpp"],
    hdrs = ["enemy_freekick_play.h"],
    deps = [
        ":play",
        ":play_factory",
        "//shared:constants",
        "//software/ai/evaluation:enemy_threat",
        "//software/ai/hl/stp/tactic:block_shot_path_tactic",
        "//software/ai/hl/stp/tactic:crease_defender_tactic",
        "//software/ai/hl/stp/tactic:goalie_tactic",
        "//software/ai/hl/stp/tactic:move_tactic",
        "//software/ai/hl/stp/tactic:shadow_enemy_tactic",
        "//software/ai/hl/stp/tactic:shadow_freekicker_tactic",
        "//software/ai/hl/stp/tactic:stop_tactic",
        "//software/util/parameter:dynamic_parameters",
        "//software/world:game_state",
        "@g3log",
    ],
    alwayslink = True,
)

cc_library(
    name = "example_play",
    srcs = ["example_play.cpp"],
    hdrs = ["example_play.h"],
    deps = [
        ":play",
        ":play_factory",
        "//shared:constants",
        "//software/ai/hl/stp/tactic:move_tactic",
        "@g3log",
    ],
    alwayslink = True,
)

cc_test(
    name = "example_play_test",
    srcs = [
        "example_play_test.cpp",
    ],
    deps = [
        ":example_play",
        "//software/ai/hl/stp/tactic:move_tactic",
        "//software/test_util",
        "@gtest//:gtest_main",
    ],
)

cc_library(
    name = "halt_play",
    srcs = ["halt_play.cpp"],
    hdrs = ["halt_play.h"],
    deps = [
        ":play",
        ":play_factory",
        "//shared:constants",
        "//software/ai/hl/stp/tactic:stop_tactic",
        "@g3log",
    ],
    alwayslink = True,
)

cc_test(
    name = "halt_play_test",
    srcs = ["halt_play_test.cpp"],
    deps = [
        ":halt_play",
        "//software/ai/hl/stp/tactic:stop_tactic",
        "//software/test_util",
        "@gtest//:gtest_main",
    ],
)

cc_library(
    name = "indirect_free_kick_play",
    srcs = ["indirect_free_kick_play.cpp"],
    hdrs = ["indirect_free_kick_play.h"],
    deps = [
        ":corner_kick_play",
        ":play",
        ":play_factory",
        "//shared:constants",
        "//software/ai/hl/stp/evaluation:ball",
        "//software/ai/hl/stp/evaluation:enemy_threat",
        "//software/ai/hl/stp/evaluation:possession",
        "//software/ai/hl/stp/tactic:cherry_pick_tactic",
        "//software/ai/hl/stp/tactic:chip_tactic",
        "//software/ai/hl/stp/tactic:crease_defender_tactic",
        "//software/ai/hl/stp/tactic:goalie_tactic",
        "//software/ai/hl/stp/tactic:move_tactic",
        "//software/ai/hl/stp/tactic:passer_tactic",
        "//software/ai/hl/stp/tactic:receiver_tactic",
        "//software/ai/hl/stp/tactic:shoot_goal_tactic",
        "//software/ai/passing:pass_generator",
        "//software/util/logger",
        "@g3log",
    ],
    alwayslink = True,
)

cc_library(
    name = "kickoff_enemy_play",
    srcs = ["kickoff_enemy_play.cpp"],
    hdrs = ["kickoff_enemy_play.h"],
    deps = [
        ":play",
        ":play_factory",
        "//shared:constants",
        "//software/ai/evaluation:enemy_threat",
        "//software/ai/evaluation:possession",
        "//software/ai/hl/stp/tactic:goalie_tactic",
        "//software/ai/hl/stp/tactic:move_tactic",
        "//software/ai/hl/stp/tactic:shadow_enemy_tactic",
        "//software/util/logger",
        "@g3log",
    ],
    alwayslink = True,
)

cc_library(
    name = "kickoff_friendly_play",
    srcs = ["kickoff_friendly_play.cpp"],
    hdrs = ["kickoff_friendly_play.h"],
    deps = [
        ":play",
        ":play_factory",
        "//shared:constants",
        "//software/ai/hl/stp/tactic:chip_tactic",
        "//software/ai/hl/stp/tactic:goalie_tactic",
        "//software/ai/hl/stp/tactic:move_tactic",
        "@g3log",
    ],
    alwayslink = True,
)

cc_library(
    name = "penalty_kick_enemy_play",
    srcs = ["penalty_kick_enemy_play.cpp"],
    hdrs = ["penalty_kick_enemy_play.h"],
    deps = [
        ":play",
        ":play_factory",
        "//shared:constants",
        "//software/ai/hl/stp/tactic:goalie_tactic",
        "//software/ai/hl/stp/tactic:move_tactic",
        "@g3log",
    ],
    alwayslink = True,
)

cc_library(
    name = "penalty_kick_play",
    srcs = ["penalty_kick_play.cpp"],
    hdrs = ["penalty_kick_play.h"],
    deps = [
        ":play",
        ":play_factory",
        "//shared:constants",
        "//software/ai/hl/stp/tactic:move_tactic",
        "//software/ai/hl/stp/tactic:penalty_kick_tactic",
        "@g3log",
    ],
    alwayslink = True,
)

cc_library(
    name = "shoot_or_chip_play",
    srcs = ["shoot_or_chip_play.cpp"],
    hdrs = ["shoot_or_chip_play.h"],
    deps = [
        ":play",
        ":play_factory",
        "//shared:constants",
        "//software/ai/evaluation:enemy_threat",
        "//software/ai/evaluation:find_open_areas",
        "//software/ai/evaluation:indirect_chip",
        "//software/ai/evaluation:possession",
        "//software/ai/hl/stp/tactic:crease_defender_tactic",
        "//software/ai/hl/stp/tactic:goalie_tactic",
        "//software/ai/hl/stp/tactic:move_tactic",
        "//software/ai/hl/stp/tactic:shadow_enemy_tactic",
        "//software/ai/hl/stp/tactic:shoot_goal_tactic",
        "//software/ai/hl/stp/tactic:stop_tactic",
        "//software/util/parameter:dynamic_parameters",
        "//software/world:game_state",
        "@g3log",
    ],
    alwayslink = True,
)

cc_library(
    name = "shoot_or_pass_play",
    srcs = ["shoot_or_pass_play.cpp"],
    hdrs = ["shoot_or_pass_play.h"],
    deps = [
        ":play",
        ":play_factory",
        "//shared:constants",
<<<<<<< HEAD
        "//software/ai/hl/stp/evaluation:calc_best_shot",
        "//software/ai/hl/stp/evaluation:possession",
=======
        "//software/ai/evaluation:calc_best_shot",
        "//software/ai/evaluation:possession",
>>>>>>> 418faed6
        "//software/ai/hl/stp/tactic:cherry_pick_tactic",
        "//software/ai/hl/stp/tactic:crease_defender_tactic",
        "//software/ai/hl/stp/tactic:goalie_tactic",
        "//software/ai/hl/stp/tactic:move_tactic",
        "//software/ai/hl/stp/tactic:passer_tactic",
        "//software/ai/hl/stp/tactic:patrol_tactic",
        "//software/ai/hl/stp/tactic:receiver_tactic",
        "//software/ai/hl/stp/tactic:shadow_enemy_tactic",
        "//software/ai/hl/stp/tactic:shoot_goal_tactic",
        "//software/ai/passing:pass_generator",
        "//software/util/parameter:dynamic_parameters",
        "@g3log",
    ],
    alwayslink = True,
)

cc_library(
    name = "stop_play",
    srcs = ["stop_play.cpp"],
    hdrs = ["stop_play.h"],
    deps = [
        ":play",
        ":play_factory",
        "//shared:constants",
        "//software/ai/hl/stp/tactic:goalie_tactic",
        "//software/ai/hl/stp/tactic:move_tactic",
        "@g3log",
    ],
    alwayslink = True,
)

cc_library(
    name = "play",
    srcs = ["play.cpp"],
    hdrs = ["play.h"],
    deps = ["//software/ai/hl/stp/tactic"],
)

cc_library(
    name = "play_factory",
    srcs = ["play_factory.cpp"],
    hdrs = ["play_factory.h"],
    deps = [":play"],
)

cc_test(
    name = "play_factory_test",
    srcs = ["play_factory_test.cpp"],
    deps = [
        ":play_factory",
        "//software/ai/hl/stp/play/test_plays:halt_test_play",
        "//software/ai/hl/stp/play/test_plays:move_test_play",
        "@gtest//:gtest_main",
    ],
)

cc_library(
    name = "all_plays",
    deps = [
        ":corner_kick_play",
        ":defense_play",
        ":enemy_freekick_play",
        ":example_play",
        ":halt_play",
        ":kickoff_enemy_play",
        ":kickoff_friendly_play",
        ":penalty_kick_enemy_play",
        ":penalty_kick_play",
        ":shoot_or_chip_play",
        ":shoot_or_pass_play",
        ":stop_play",
    ],
)<|MERGE_RESOLUTION|>--- conflicted
+++ resolved
@@ -247,13 +247,8 @@
         ":play",
         ":play_factory",
         "//shared:constants",
-<<<<<<< HEAD
-        "//software/ai/hl/stp/evaluation:calc_best_shot",
-        "//software/ai/hl/stp/evaluation:possession",
-=======
         "//software/ai/evaluation:calc_best_shot",
         "//software/ai/evaluation:possession",
->>>>>>> 418faed6
         "//software/ai/hl/stp/tactic:cherry_pick_tactic",
         "//software/ai/hl/stp/tactic:crease_defender_tactic",
         "//software/ai/hl/stp/tactic:goalie_tactic",
