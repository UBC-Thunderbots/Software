--- conflicted
+++ resolved
@@ -500,11 +500,8 @@
         "//shared/test_util:tbots_gtest_main",
         "//software/ai/hl/stp/play:penalty_kick_enemy_play",
         "//software/simulated_tests:simulated_play_test_fixture",
-<<<<<<< HEAD
         "//software/simulated_tests:simulated_test_main",
         "//software/simulated_tests/terminating_validation_functions",
-=======
->>>>>>> 3a9684ac
         "//software/simulated_tests/validation:validation_function",
         "//software/test_util",
         "//software/time:duration",
