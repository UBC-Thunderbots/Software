--- conflicted
+++ resolved
@@ -303,19 +303,13 @@
         ":penalty_kick_play",
         ":shoot_or_chip_play",
         ":stop_play",
-<<<<<<< HEAD
-=======
         "//software/ai/hl/stp/play/crease_defense:crease_defense_play",
->>>>>>> c36decb6
         "//software/ai/hl/stp/play/hardware_challenge_plays:dribbling_parcour_play",
         "//software/ai/hl/stp/play/hardware_challenge_plays:pass_endurance_play",
         "//software/ai/hl/stp/play/hardware_challenge_plays:scoring_from_contested_possession_play",
         "//software/ai/hl/stp/play/hardware_challenge_plays:scoring_with_static_defenders_play",
         "//software/ai/hl/stp/play/offense:offense_play",
-<<<<<<< HEAD
-=======
         "//software/ai/hl/stp/play/shoot_or_pass:shoot_or_pass_play",
->>>>>>> c36decb6
     ],
 )
 
@@ -465,11 +459,7 @@
     deps = [
         "//shared/test_util:tbots_gtest_main",
         "//software/ai/hl/stp/play:free_kick_play",
-<<<<<<< HEAD
-        "//software/simulated_tests:simulated_play_test_fixture",
-=======
-        "//software/simulated_tests:simulated_er_force_sim_play_test_fixture",
->>>>>>> c36decb6
+        "//software/simulated_tests:simulated_er_force_sim_play_test_fixture",
         "//software/simulated_tests/validation:validation_function",
         "//software/test_util",
         "//software/time:duration",
