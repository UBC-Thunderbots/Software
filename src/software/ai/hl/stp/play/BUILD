--- conflicted
+++ resolved
@@ -477,7 +477,6 @@
     ],
 )
 
-<<<<<<< HEAD
 cc_test(
     name = "penalty_kick_enemy_play_test",
     srcs = ["penalty_kick_enemy_play_test.cpp"],
@@ -486,7 +485,13 @@
         "//software/ai/hl/stp/play:penalty_kick_enemy_play",
         "//software/simulated_tests:simulated_er_force_sim_play_test_fixture",
         "//software/simulated_tests/non_terminating_validation_functions",
-=======
+        "//software/simulated_tests/terminating_validation_functions",
+        "//software/simulated_tests/validation:validation_function",
+        "//software/test_util",
+        "//software/time:duration",
+        "//software/world",
+    ],
+)
 py_test(
     name = "ball_placement_play_test",
     srcs = [
@@ -507,7 +512,6 @@
         "//shared/test_util:tbots_gtest_main",
         "//software/ai/hl/stp/play:ball_placement_play",
         "//software/simulated_tests:simulated_er_force_sim_play_test_fixture",
->>>>>>> 8607d456
         "//software/simulated_tests/terminating_validation_functions",
         "//software/simulated_tests/validation:validation_function",
         "//software/test_util",
