--- conflicted
+++ resolved
@@ -30,13 +30,8 @@
         receiver_done = receiver->done();
     }
     
-<<<<<<< HEAD
-    return (!world.gameState().isStopped() && !world.gameState().isHalted())
-        && !receiver_done && world.gameState().isPlaying();
-=======
     return (!world.gameState().isHalted() &&
             !world.gameState().isStopped() && world.gameState().isOurKickoff() && !world.gameState().isPlaying()) && !receiver_done;
->>>>>>> a8b4b47f
 }
 
 void KickoffFriendlyPlay::getNextTactics(TacticCoroutine::push_type &yield,
@@ -102,11 +97,7 @@
         std::make_shared<MoveTactic>(true), std::make_shared<MoveTactic>(true),
         std::make_shared<MoveTactic>(true)};
 
-<<<<<<< HEAD
-    // specific tactics
-=======
     // specific tactics for kickoff robots (special motion constraints for moving in centre circle)
->>>>>>> a8b4b47f
     auto kickoff_move_tactic = std::make_shared<KickoffMoveTactic>(true);
     auto kickoff_chip_tactic = std::make_shared<KickoffChipTactic>(true);
 
@@ -126,18 +117,9 @@
         // set the requirement that Robot 1 must be able to kick and chip
         kickoff_move_tactic->mutableRobotCapabilityRequirements() = {
             RobotCapability::Kick, RobotCapability::Chip};
-<<<<<<< HEAD
-        kickoff_move_tactic->updateControlParams(kickoff_setup_positions.at(0),
-                                                Angle::zero(), 0);
-        result[0].emplace_back(kickoff_move_tactic);
-        
-        // setup 5 kickoff positions in order of priority
-        for (unsigned i = 1; i < kickoff_setup_positions.size(); i++)
-=======
         
         // setup 5 kickoff positions in order of priority
         for (unsigned i = 0; i < kickoff_setup_positions.size() - 2; i++)
->>>>>>> a8b4b47f
         {
             move_tactics.at(i)->updateControlParams(kickoff_setup_positions.at(i),
                                                     Angle::zero(), 0);
@@ -153,32 +135,12 @@
     
     // These two tactics will set robots to roam around the wings, trying to put
     // themselves into a good position to receive a pass
-<<<<<<< HEAD
-    std::array<std::shared_ptr<MoveTactic>, 2> cherry_picker_tactics = {
-=======
     std::array<std::shared_ptr<MoveTactic>, 2> winger_tactics = {
->>>>>>> a8b4b47f
         std::make_shared<MoveTactic>(false),
         std::make_shared<MoveTactic>(false),
     };
     
     std::vector<EighteenZoneId> kickoff_pass_zones = {  EighteenZoneId::ZONE_7, 
-<<<<<<< HEAD
-                                                        EighteenZoneId::ZONE_9 };
-    
-    auto update_cherry_pickers = [&](Pass pass1, Pass pass2)
-    {        
-        std::get<0>(cherry_picker_tactics)->updateControlParams(pass1.receiverPoint(),
-                                                                pass1.receiverOrientation(), 0.0,
-                                                                MaxAllowedSpeedMode::PHYSICAL_LIMIT);
-        
-        std::get<1>(cherry_picker_tactics)->updateControlParams(pass2.receiverPoint(),
-                                                                pass2.receiverOrientation(), 0.0,
-                                                                MaxAllowedSpeedMode::PHYSICAL_LIMIT);
-    };
-    
-    // Wait for a good pass
-=======
                                                         EighteenZoneId::ZONE_10,
                                                         EighteenZoneId::ZONE_9,
                                                         EighteenZoneId::ZONE_12
@@ -196,7 +158,6 @@
     };
     
     // Part 2: Wait for a good pass
->>>>>>> a8b4b47f
     // To get the best pass possible we start by aiming for a perfect one and then
     // decrease the minimum score over time
     double min_score                  = 1.0;
@@ -206,55 +167,6 @@
     PassGenerator<EighteenZoneId> pass_generator(pitch_division,
                                                  play_config->getPassingConfig());
     auto pass_eval = pass_generator.generatePassEvaluation(world);
-<<<<<<< HEAD
-    PassWithRating best_pass_and_score_so_far = pass_eval.getBestPassOnField();
-    best_pass = best_pass_and_score_so_far.pass;
-    
-    do
-    {
-        PassWithRating pass1 = 
-            pass_generator.generatePassEvaluation(world).getBestPassInZones({kickoff_pass_zones[0]});
-        PassWithRating pass2 = 
-            pass_generator.generatePassEvaluation(world).getBestPassInZones({kickoff_pass_zones[1]});
-        update_cherry_pickers(pass1.pass, pass2.pass);
-        best_pass_and_score_so_far = (pass1.rating >= pass2.rating) ? pass1 : pass2;
-
-        LOG(DEBUG) << "Best pass found so far is: " << best_pass_and_score_so_far.pass;
-        LOG(DEBUG) << "    with score: " << best_pass_and_score_so_far.rating;
-
-        Duration time_since_commit_stage_start =
-            world.getMostRecentTimestamp() - commit_stage_start_time;
-        min_score = 1 - std::min(time_since_commit_stage_start.toSeconds() /
-                                     play_config->getCornerKickPlayConfig()
-                                         ->getMaxTimeCommitToPassSeconds()
-                                         ->value(),
-                                 1.0);
-        
-        best_pass = best_pass_and_score_so_far.pass;
-        Vector ball_to_passer = best_pass.value().receiverPoint() - world.ball().position();
-        kickoff_move_tactic->updateControlParams(
-            world.ball().position() - ball_to_passer.normalize(ROBOT_MAX_RADIUS_METERS * 1.5),
-            ball_to_passer.orientation(), 0);
-        
-        yield({{kickoff_move_tactic, 
-                std::get<0>(cherry_picker_tactics), 
-                std::get<1>(cherry_picker_tactics)}});
-    } while (best_pass_and_score_so_far.rating < min_score);
-
-    receiver   = std::make_shared<ReceiverTactic>(best_pass.value());
-    
-    std::array<std::shared_ptr<CreaseDefenderTactic>, 2> crease_defender_tactics = {
-        std::make_shared<CreaseDefenderTactic>(
-            play_config->getRobotNavigationObstacleConfig()),
-        std::make_shared<CreaseDefenderTactic>(
-            play_config->getRobotNavigationObstacleConfig()),
-    };
-    
-    committed_to_pass = true;
-    do
-    {
-        std::cout << "Yielding receiver\n";
-=======
     PassWithRating best_pass_and_score_so_far = 
         pass_eval.getBestPassInZones(std::unordered_set<Zones>(kickoff_pass_zones.begin(), 
                                                                kickoff_pass_zones.end()));
@@ -305,7 +217,6 @@
     committed_to_pass = true;
     do
     {
->>>>>>> a8b4b47f
         kickoff_chip_tactic->updateControlParams(best_pass.value().passerPoint(),
                                                 best_pass.value().passerOrientation(),
                                                 best_pass.value().speed());
@@ -318,42 +229,8 @@
         yield({{kickoff_chip_tactic, receiver, std::get<0>(crease_defender_tactics),
                std::get<1>(crease_defender_tactics)}});
     } while (!receiver->done());
-<<<<<<< HEAD
-    
-    
-    // Part 2: not normal play, currently ready state (chip the ball)
-//    while (!world.gameState().isPlaying())
-//    {  
-        
-
-        
-//        // TODO This needs to be adjusted post field testing, ball needs to land exactly
-//        // in the middle of the enemy field
-//        kickoff_chip_tactic->updateControlParams(
-//            world.ball().position(), Vector(world.field().xLength(), 0).orientation(),
-//            BALL_MAX_SPEED_METERS_PER_SECOND - 1);
-//        result[0].emplace_back(kickoff_chip_tactic);
-//
-//        // the robot at position 0 will be closest to the ball, so positions starting from
-//        // 1 will be assigned to the rest of the robots
-//        for (unsigned i = 1; i < kickoff_setup_positions.size(); i++)
-//        {
-//            move_tactics.at(i)->updateControlParams(kickoff_setup_positions.at(i),
-//                                                    Angle::zero(), 0);
-//            result[0].emplace_back(move_tactics.at(i));
-//        }
-
-        // yield the Tactics this Play wants to run, in order of priority
-//        yield(result);
-//    }
-}
-
-
-=======
-}
-
-
->>>>>>> a8b4b47f
+}
+
 std::vector<CircleWithColor> KickoffFriendlyPlay::getCirclesWithColorToDraw()
 {
     if (best_pass.has_value())
