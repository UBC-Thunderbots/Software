--- conflicted
+++ resolved
@@ -2,20 +2,12 @@
 
 #include "shared/constants.h"
 #include "software/ai/evaluation/enemy_threat.h"
-<<<<<<< HEAD
-#include "software/ai/hl/stp/tactic/goalie/goalie_tactic.h"
-=======
->>>>>>> fe472d82
 #include "software/ai/hl/stp/tactic/kickoff_chip_tactic.h"
 #include "software/ai/hl/stp/tactic/move/move_tactic.h"
 #include "software/util/design_patterns/generic_factory.h"
 
 KickoffFriendlyPlay::KickoffFriendlyPlay(std::shared_ptr<const PlayConfig> config)
-<<<<<<< HEAD
-    : Play(config)
-=======
     : Play(config, true)
->>>>>>> fe472d82
 {
 }
 
@@ -94,11 +86,6 @@
         std::make_shared<MoveTactic>(true)};
 
     // specific tactics
-<<<<<<< HEAD
-    auto goalie_tactic =
-        std::make_shared<GoalieTactic>(play_config->getGoalieTacticConfig());
-=======
->>>>>>> fe472d82
     auto kickoff_chip_tactic = std::make_shared<KickoffChipTactic>(true);
 
     // Part 1: setup state (move to key positions)
@@ -107,11 +94,7 @@
         auto enemy_threats = getAllEnemyThreats(world.field(), world.friendlyTeam(),
                                                 world.enemyTeam(), world.ball(), false);
 
-<<<<<<< HEAD
-        PriorityTacticVector result = {{goalie_tactic}};
-=======
         PriorityTacticVector result = {{}};
->>>>>>> fe472d82
 
         // set the requirement that Robot 1 must be able to kick and chip
         move_tactics.at(0)->mutableRobotCapabilityRequirements() = {
@@ -135,11 +118,7 @@
         auto enemy_threats = getAllEnemyThreats(world.field(), world.friendlyTeam(),
                                                 world.enemyTeam(), world.ball(), false);
 
-<<<<<<< HEAD
-        PriorityTacticVector result = {{goalie_tactic}};
-=======
         PriorityTacticVector result = {{}};
->>>>>>> fe472d82
 
         // TODO This needs to be adjusted post field testing, ball needs to land exactly
         // in the middle of the enemy field
