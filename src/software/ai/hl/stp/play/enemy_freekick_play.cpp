--- conflicted
+++ resolved
@@ -104,23 +104,13 @@
         if (enemy_threats.size() == 0)
         {
             move_tactic_main->updateControlParams(
-<<<<<<< HEAD
-                world.field().friendlyGoal() + Point(0, 2 * ROBOT_MAX_RADIUS_METERS),
+                world.field().friendlyGoal() + Vector(0, 2 * ROBOT_MAX_RADIUS_METERS),
                 (world.ball().position() - world.field().friendlyGoal()).orientation(), 0,
                 BallCollisionType::AVOID);
             move_tactic_main->updateControlParams(
-                world.field().friendlyGoal() + Point(0, -2 * ROBOT_MAX_RADIUS_METERS),
+                world.field().friendlyGoal() + Vector(0, -2 * ROBOT_MAX_RADIUS_METERS),
                 (world.ball().position() - world.field().friendlyGoal()).orientation(), 0,
                 BallCollisionType::AVOID);
-=======
-                world.field().friendlyGoal() + Vector(0, 2 * ROBOT_MAX_RADIUS_METERS),
-                (world.ball().position() - world.field().friendlyGoal()).orientation(),
-                0);
-            move_tactic_main->updateControlParams(
-                world.field().friendlyGoal() + Vector(0, -2 * ROBOT_MAX_RADIUS_METERS),
-                (world.ball().position() - world.field().friendlyGoal()).orientation(),
-                0);
->>>>>>> e961b1d9
 
             tactics_to_run.emplace_back(move_tactic_main);
             tactics_to_run.emplace_back(move_tactic_secondary);
@@ -132,15 +122,9 @@
             shadow_tactic_main->updateControlParams(enemy_threats.at(1),
                                                     ROBOT_MAX_RADIUS_METERS * 3);
             move_tactic_main->updateControlParams(
-<<<<<<< HEAD
-                world.field().friendlyGoal() + Point(0, 2 * ROBOT_MAX_RADIUS_METERS),
+                world.field().friendlyGoal() + Vector(0, 2 * ROBOT_MAX_RADIUS_METERS),
                 (world.ball().position() - world.field().friendlyGoal()).orientation(), 0,
                 BallCollisionType::AVOID);
-=======
-                world.field().friendlyGoal() + Vector(0, 2 * ROBOT_MAX_RADIUS_METERS),
-                (world.ball().position() - world.field().friendlyGoal()).orientation(),
-                0);
->>>>>>> e961b1d9
 
             tactics_to_run.emplace_back(shadow_tactic_main);
             tactics_to_run.emplace_back(move_tactic_main);
