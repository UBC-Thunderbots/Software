--- conflicted
+++ resolved
@@ -53,25 +53,12 @@
     // Init Shadow Enemy Tactics for extra robots
     auto shadow_tactic_main = std::make_shared<ShadowEnemyTactic>(
         world.field(), world.friendlyTeam(), world.enemyTeam(), true, world.ball(),
-<<<<<<< HEAD
-        Util::DynamicParameters->getDefenseShadowEnemyTacticConfig()
-            ->BallStealSpeed()
-            ->value(),
-        true);
+        Util::DynamicParameters->getDefenseShadowEnemyTacticConfig()->BallStealSpeed()->value(),
+        Util::DynamicParameters->getEnemyCapabilityConfig()->EnemyTeamCanPass()->value(), true);
     auto shadow_tactic_secondary = std::make_shared<ShadowEnemyTactic>(
         world.field(), world.friendlyTeam(), world.enemyTeam(), true, world.ball(),
-        Util::DynamicParameters->getDefenseShadowEnemyTacticConfig()
-            ->BallStealSpeed()
-            ->value(),
-        true);
-=======
-        Util::DynamicParameters::DefenseShadowEnemyTactic::ball_steal_speed.value(),
-        Util::DynamicParameters::EnemyCapability::enemy_team_can_pass.value(), true);
-    auto shadow_tactic_secondary = std::make_shared<ShadowEnemyTactic>(
-        world.field(), world.friendlyTeam(), world.enemyTeam(), true, world.ball(),
-        Util::DynamicParameters::DefenseShadowEnemyTactic::ball_steal_speed.value(),
-        Util::DynamicParameters::EnemyCapability::enemy_team_can_pass.value(), true);
->>>>>>> d6e03039
+        Util::DynamicParameters->getDefenseShadowEnemyTacticConfig()->BallStealSpeed()->value(),
+        Util::DynamicParameters->getEnemyCapabilityConfig()->EnemyTeamCanPass()->value(), true);
 
     // Init Move Tactics for extra robots (These will be used if there are no robots to
     // shadow)
@@ -87,14 +74,6 @@
         auto enemy_threats = Evaluation::getAllEnemyThreats(
             world.field(), world.friendlyTeam(), world.enemyTeam(), world.ball(), false);
 
-<<<<<<< HEAD
-        // Check if the enemy is passing-capable
-        bool enemy_team_can_pass = Util::DynamicParameters->getEnemyCapabilityConfig()
-                                       ->EnemyTeamCanPass()
-                                       ->value();
-
-=======
->>>>>>> d6e03039
         // Update goalie tactic
         goalie_tactic->updateWorldParams(world.ball(), world.field(),
                                          world.friendlyTeam(), world.enemyTeam());
