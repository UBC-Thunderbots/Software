--- conflicted
+++ resolved
@@ -17,30 +17,19 @@
      *
      * @param ai_config_ptr shared pointer to ai_config
      */
-<<<<<<< HEAD
-    explicit PlayBase(std::shared_ptr<TbotsProto::AiConfig> ai_config_ptr, bool requires_goalie)
+    explicit PlayBase(std::shared_ptr<TbotsProto::AiConfig> ai_config_ptr,
+                      bool requires_goalie)
             : Play(ai_config_ptr, requires_goalie),
               logger(),
               fsm{PlayFsm{ai_config_ptr}, PlaySubFsms{ai_config_ptr}..., logger},
-              control_params(){}
-=======
-    explicit PlayBase(std::shared_ptr<TbotsProto::AiConfig> ai_config_ptr,
-                      bool requires_goalie)
-        : Play(ai_config_ptr, requires_goalie),
-          fsm{PlayFsm{ai_config_ptr}, PlaySubFsms{ai_config_ptr}...},
-          control_params()
+              control_params()
     {
     }
->>>>>>> 93d6b278
 
     void updateTactics(const PlayUpdate &play_update) override = 0;
 
-<<<<<<< HEAD
-protected:
+   protected:
     FSMLogger logger;
-=======
-   protected:
->>>>>>> 93d6b278
     FSM<PlayFsm> fsm;
     PlayFsm::ControlParams control_params;
 };