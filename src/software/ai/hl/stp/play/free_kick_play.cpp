#include "software/ai/hl/stp/play/free_kick_play.h"

#include "shared/constants.h"
#include "software/ai/evaluation/possession.h"
<<<<<<< HEAD
#include "software/ai/hl/stp/tactic/assigned_skill/assigned_skill_tactics.h"
=======
>>>>>>> f781fc50
#include "software/ai/hl/stp/tactic/attacker/attacker_tactic.h"
#include "software/ai/hl/stp/tactic/move/move_tactic.h"
#include "software/ai/hl/stp/tactic/receiver/receiver_tactic.h"
#include "software/ai/passing/eighteen_zone_pitch_division.h"
#include "software/ai/passing/sampling_pass_generator.h"
#include "software/geom/algorithms/contains.h"
#include "software/logger/logger.h"
#include "software/util/generic_factory/generic_factory.h"
#include "software/world/ball.h"

<<<<<<< HEAD
FreeKickPlay::FreeKickPlay(std::shared_ptr<Strategy> strategy)
    : Play(true, strategy),
      MAX_TIME_TO_COMMIT_TO_PASS(Duration::fromSeconds(3)),
      pass_generator(strategy->getAiConfig().passing_config()),
      receiver_position_generator(ReceiverPositionGenerator<EighteenZoneId>(
          std::make_shared<const EighteenZonePitchDivision>(
              Field::createSSLDivisionBField()),
          strategy->getAiConfig().passing_config()))
=======
FreeKickPlay::FreeKickPlay(TbotsProto::AiConfig config)
    : Play(config, true),
      MAX_TIME_TO_COMMIT_TO_PASS(Duration::fromSeconds(3)),
      pass_generator(config.passing_config()),
      receiver_position_generator(ReceiverPositionGenerator<EighteenZoneId>(
          std::make_shared<const EighteenZonePitchDivision>(
              Field::createSSLDivisionBField()),
          config.passing_config()))
>>>>>>> f781fc50
{
}

void FreeKickPlay::getNextTactics(TacticCoroutine::push_type &yield,
                                  const WorldPtr &world_ptr)
{
    /**
     * This play is basically:
     * - One robot attempts to shoot first. If there is no good shot, it will attempt to
     *   pass, and finally chips towards the enemy goal if it can't find a pass in time
     * - Two robots try to get in good positions in the enemy end to receive a pass
     * - Two robots crease defend
     * - One robot is goalie
     */

    // Setup crease defenders to help the goalie
    std::array<std::shared_ptr<CreaseDefenderTactic>, 2> crease_defender_tactics = {
        std::make_shared<CreaseDefenderTactic>(
            strategy->getAiConfig().robot_navigation_obstacle_config()),
        std::make_shared<CreaseDefenderTactic>(
            strategy->getAiConfig().robot_navigation_obstacle_config())};

    auto attacker = std::make_shared<AttackerTactic>(strategy);

    PassWithRating best_pass_and_score_so_far =
        shootOrFindPassStage(yield, attacker, crease_defender_tactics, world_ptr);

    if (attacker->done())
    {
        LOG(DEBUG) << "Took shot";
    }
    else if (best_pass_and_score_so_far.rating > MIN_ACCEPTABLE_PASS_SCORE)
    {
        performPassStage(yield, crease_defender_tactics, best_pass_and_score_so_far,
                         world_ptr);
    }
    else
    {
        LOG(DEBUG) << "Pass had score of " << best_pass_and_score_so_far.rating
                   << " which is below our threshold of" << MIN_ACCEPTABLE_PASS_SCORE
                   << ", so chipping at enemy net";

        chipAtGoalStage(yield, crease_defender_tactics, world_ptr);
    }


    LOG(DEBUG) << "Finished";
}

void FreeKickPlay::updateAlignToBallTactic(
    std::shared_ptr<MoveTactic> align_to_ball_tactic, const WorldPtr &world_ptr)
{
    Vector ball_to_center_vec = Vector(0, 0) - world_ptr->ball().position().toVector();
    // We want the kicker to get into position behind the ball facing the center
    // of the field
    align_to_ball_tactic->updateControlParams(
        world_ptr->ball().position() -
            ball_to_center_vec.normalize(ROBOT_MAX_RADIUS_METERS * 2),
        ball_to_center_vec.orientation(), 0);
}

void FreeKickPlay::chipAtGoalStage(
    TacticCoroutine::push_type &yield,
    std::array<std::shared_ptr<CreaseDefenderTactic>, 2> crease_defender_tactics,
    const WorldPtr &world_ptr)
{
    auto chip_tactic = std::make_shared<ChipSkillTactic>(strategy);

    // Figure out where the fallback chip target is
    // This is exerimentally determined to be a reasonable value
    double fallback_chip_target_x_offset = 1.5;
    Point chip_target =
        world_ptr->field().enemyGoalCenter() - Vector(fallback_chip_target_x_offset, 0);
    Point chip_origin = world_ptr->ball().position();

    do
    {
        chip_tactic->updateControlParams({chip_origin,
                                          (chip_target - chip_origin).orientation(),
                                          (chip_target - chip_origin).length()});
        std::get<0>(crease_defender_tactics)
            ->updateControlParams(world_ptr->ball().position(),
                                  TbotsProto::CreaseDefenderAlignment::LEFT);
        std::get<1>(crease_defender_tactics)
            ->updateControlParams(world_ptr->ball().position(),
                                  TbotsProto::CreaseDefenderAlignment::RIGHT);

        yield({{chip_tactic, std::get<0>(crease_defender_tactics),
                std::get<1>(crease_defender_tactics)}});

    } while (!chip_tactic->done());
}

void FreeKickPlay::performPassStage(
    TacticCoroutine::push_type &yield,
    std::array<std::shared_ptr<CreaseDefenderTactic>, 2> crease_defender_tactics,
    PassWithRating best_pass_and_score_so_far, const WorldPtr &world_ptr)
{
    // Commit to a pass
    LOG(DEBUG) << "Committing to pass: " << best_pass_and_score_so_far.pass;
    LOG(DEBUG) << "Score of pass we committed to: " << best_pass_and_score_so_far.rating;

    // Perform the pass and wait until the receiver is finished
<<<<<<< HEAD
    auto attacker = std::make_shared<AttackerTactic>(strategy);
    auto receiver = std::make_shared<ReceiverTactic>(strategy);
=======
    auto attacker = std::make_shared<AttackerTactic>(ai_config);
    auto receiver = std::make_shared<ReceiverTactic>(ai_config.receiver_tactic_config());
>>>>>>> f781fc50
    do
    {
        std::get<0>(crease_defender_tactics)
            ->updateControlParams(world_ptr->ball().position(),
                                  TbotsProto::CreaseDefenderAlignment::LEFT);
        std::get<1>(crease_defender_tactics)
            ->updateControlParams(world_ptr->ball().position(),
                                  TbotsProto::CreaseDefenderAlignment::RIGHT);
        yield({{attacker, receiver, std::get<0>(crease_defender_tactics),
                std::get<1>(crease_defender_tactics)}});
    } while (!receiver->done());
}

PassWithRating FreeKickPlay::shootOrFindPassStage(
    TacticCoroutine::push_type &yield, std::shared_ptr<AttackerTactic> shoot_tactic,
    std::array<std::shared_ptr<CreaseDefenderTactic>, 2> crease_defender_tactics,
    const WorldPtr &world_ptr)
{
    PassWithRating pass_with_rating = pass_generator.getBestPass(*world_ptr);
    std::vector<Point> best_receiving_positions =
        receiver_position_generator.getBestReceivingPositions(*world_ptr, 2);

    // These two tactics will set robots to roam around the field, trying to put
    // themselves into a good position to receive a pass
    auto cherry_pick_tactic_1 = std::make_shared<MoveTactic>();
    auto cherry_pick_tactic_2 = std::make_shared<MoveTactic>();

    // This tactic will move a robot into position to initially take the free-kick
    auto align_to_ball_tactic = std::make_shared<MoveTactic>();

    // Put the robot in roughly the right position to perform the kick
    LOG(DEBUG) << "Aligning to ball";
    do
    {
        updateAlignToBallTactic(align_to_ball_tactic, world_ptr);

        Angle pass1_receiver_orientation =
            (world_ptr->ball().position() - best_receiving_positions[0]).orientation();
        Angle pass2_receiver_orientation =
            (world_ptr->ball().position() - best_receiving_positions[1]).orientation();

        cherry_pick_tactic_1->updateControlParams(
            best_receiving_positions[0], pass1_receiver_orientation, 0.0,
            TbotsProto::MaxAllowedSpeedMode::PHYSICAL_LIMIT,
            TbotsProto::ObstacleAvoidanceMode::SAFE);
        cherry_pick_tactic_2->updateControlParams(
            best_receiving_positions[1], pass2_receiver_orientation, 0.0,
            TbotsProto::MaxAllowedSpeedMode::PHYSICAL_LIMIT,
            TbotsProto::ObstacleAvoidanceMode::SAFE);

        std::get<0>(crease_defender_tactics)
            ->updateControlParams(world_ptr->ball().position(),
                                  TbotsProto::CreaseDefenderAlignment::LEFT);
        std::get<1>(crease_defender_tactics)
            ->updateControlParams(world_ptr->ball().position(),
                                  TbotsProto::CreaseDefenderAlignment::RIGHT);
        yield({{align_to_ball_tactic, cherry_pick_tactic_1, cherry_pick_tactic_2,
                std::get<0>(crease_defender_tactics),
                std::get<1>(crease_defender_tactics)}});

        best_receiving_positions =
            receiver_position_generator.getBestReceivingPositions(*world_ptr, 2);
    } while (!align_to_ball_tactic->done());

    LOG(DEBUG) << "Finished aligning to ball";

    pass_with_rating = pass_generator.getBestPass(*world_ptr);
    // Align the kicker to pass and wait for a good pass
    // To get the best pass possible we start by aiming for a perfect one and then
    // decrease the minimum score over time
    double min_score                  = 1.0;
    Timestamp commit_stage_start_time = world_ptr->getMostRecentTimestamp();
    do
    {
        updateAlignToBallTactic(align_to_ball_tactic, world_ptr);

        Angle pass1_receiver_orientation =
            (world_ptr->ball().position() - best_receiving_positions[0]).orientation();
        Angle pass2_receiver_orientation =
            (world_ptr->ball().position() - best_receiving_positions[1]).orientation();

        cherry_pick_tactic_1->updateControlParams(
            best_receiving_positions[0], pass1_receiver_orientation, 0.0,
            TbotsProto::MaxAllowedSpeedMode::PHYSICAL_LIMIT,
            TbotsProto::ObstacleAvoidanceMode::SAFE);
        cherry_pick_tactic_2->updateControlParams(
            best_receiving_positions[1], pass2_receiver_orientation, 0.0,
            TbotsProto::MaxAllowedSpeedMode::PHYSICAL_LIMIT,
            TbotsProto::ObstacleAvoidanceMode::SAFE);

        std::get<0>(crease_defender_tactics)
            ->updateControlParams(world_ptr->ball().position(),
                                  TbotsProto::CreaseDefenderAlignment::LEFT);
        std::get<1>(crease_defender_tactics)
            ->updateControlParams(world_ptr->ball().position(),
                                  TbotsProto::CreaseDefenderAlignment::RIGHT);
        yield({{align_to_ball_tactic, shoot_tactic, cherry_pick_tactic_1,
                cherry_pick_tactic_2, std::get<0>(crease_defender_tactics),
                std::get<1>(crease_defender_tactics)}});

        pass_with_rating = pass_generator.getBestPass(*world_ptr);
        LOG(DEBUG) << "Best pass found so far is: " << pass_with_rating.pass;
        LOG(DEBUG) << "    with score: " << pass_with_rating.rating;

        Duration time_since_commit_stage_start =
            world_ptr->getMostRecentTimestamp() - commit_stage_start_time;
        min_score = 1 - std::min(time_since_commit_stage_start.toSeconds() /
                                     MAX_TIME_TO_COMMIT_TO_PASS.toSeconds(),
                                 1.0);

        best_receiving_positions =
            receiver_position_generator.getBestReceivingPositions(*world_ptr, 2);
    } while (pass_with_rating.rating < min_score);
    return pass_with_rating;
}

// Register this play in the genericFactory
static TGenericFactory<std::string, Play, FreeKickPlay, std::shared_ptr<Strategy>>
    factory;<|MERGE_RESOLUTION|>--- conflicted
+++ resolved
@@ -2,21 +2,16 @@
 
 #include "shared/constants.h"
 #include "software/ai/evaluation/possession.h"
-<<<<<<< HEAD
 #include "software/ai/hl/stp/tactic/assigned_skill/assigned_skill_tactics.h"
-=======
->>>>>>> f781fc50
 #include "software/ai/hl/stp/tactic/attacker/attacker_tactic.h"
 #include "software/ai/hl/stp/tactic/move/move_tactic.h"
 #include "software/ai/hl/stp/tactic/receiver/receiver_tactic.h"
 #include "software/ai/passing/eighteen_zone_pitch_division.h"
-#include "software/ai/passing/sampling_pass_generator.h"
 #include "software/geom/algorithms/contains.h"
 #include "software/logger/logger.h"
 #include "software/util/generic_factory/generic_factory.h"
 #include "software/world/ball.h"
 
-<<<<<<< HEAD
 FreeKickPlay::FreeKickPlay(std::shared_ptr<Strategy> strategy)
     : Play(true, strategy),
       MAX_TIME_TO_COMMIT_TO_PASS(Duration::fromSeconds(3)),
@@ -25,16 +20,6 @@
           std::make_shared<const EighteenZonePitchDivision>(
               Field::createSSLDivisionBField()),
           strategy->getAiConfig().passing_config()))
-=======
-FreeKickPlay::FreeKickPlay(TbotsProto::AiConfig config)
-    : Play(config, true),
-      MAX_TIME_TO_COMMIT_TO_PASS(Duration::fromSeconds(3)),
-      pass_generator(config.passing_config()),
-      receiver_position_generator(ReceiverPositionGenerator<EighteenZoneId>(
-          std::make_shared<const EighteenZonePitchDivision>(
-              Field::createSSLDivisionBField()),
-          config.passing_config()))
->>>>>>> f781fc50
 {
 }
 
@@ -138,13 +123,8 @@
     LOG(DEBUG) << "Score of pass we committed to: " << best_pass_and_score_so_far.rating;
 
     // Perform the pass and wait until the receiver is finished
-<<<<<<< HEAD
     auto attacker = std::make_shared<AttackerTactic>(strategy);
     auto receiver = std::make_shared<ReceiverTactic>(strategy);
-=======
-    auto attacker = std::make_shared<AttackerTactic>(ai_config);
-    auto receiver = std::make_shared<ReceiverTactic>(ai_config.receiver_tactic_config());
->>>>>>> f781fc50
     do
     {
         std::get<0>(crease_defender_tactics)
