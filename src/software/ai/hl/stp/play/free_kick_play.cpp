--- conflicted
+++ resolved
@@ -216,27 +216,13 @@
     // These two tactics will set robots to roam around the field, trying to put
     // themselves into a good position to receive a pass
     auto cherry_pick_tactic_1 = std::make_shared<CherryPickTactic>(
-<<<<<<< HEAD
         world, pass_eval.getBestPassInZones(cherry_pick_region_1).pass);
     auto cherry_pick_tactic_2 = std::make_shared<CherryPickTactic>(
         world, pass_eval.getBestPassInZones(cherry_pick_region_2).pass);
-=======
-        world, cherry_pick_1_target_region, play_config->getPassingConfig());
-    auto cherry_pick_tactic_2 = std::make_shared<CherryPickTactic>(
-        world, cherry_pick_2_target_region, play_config->getPassingConfig());
->>>>>>> 93427f7c
 
     // This tactic will move a robot into position to initially take the free-kick
     auto align_to_ball_tactic = std::make_shared<MoveTactic>(false);
 
-<<<<<<< HEAD
-=======
-    PassGenerator pass_generator(world, world.ball().position(),
-                                 PassType::RECEIVE_AND_DRIBBLE,
-                                 play_config->getPassingConfig());
-    pass_generator.setTargetRegion(world.field().enemyHalf());
-
->>>>>>> 93427f7c
     // Wait for a robot to be assigned to aligned to the ball to pass
     while (!align_to_ball_tactic->getAssignedRobot())
     {
