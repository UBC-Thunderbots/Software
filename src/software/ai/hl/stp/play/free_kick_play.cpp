#include "software/ai/hl/stp/play/free_kick_play.h"

#include "shared/constants.h"
#include "software/ai/evaluation/possession.h"
#include "software/ai/hl/stp/play/corner_kick_play.h"
#include "software/ai/hl/stp/tactic/chip/chip_tactic.h"
#include "software/ai/hl/stp/tactic/move/move_tactic.h"
#include "software/ai/hl/stp/tactic/passer/passer_tactic.h"
#include "software/ai/hl/stp/tactic/receiver_tactic.h"
#include "software/ai/hl/stp/tactic/shoot_goal_tactic.h"
#include "software/ai/passing/eighteen_zone_pitch_division.h"
#include "software/geom/algorithms/contains.h"
#include "software/logger/logger.h"
#include "software/util/design_patterns/generic_factory.h"
#include "software/world/ball.h"

FreeKickPlay::FreeKickPlay(std::shared_ptr<const PlayConfig> config)
<<<<<<< HEAD
    : Play(config), MAX_TIME_TO_COMMIT_TO_PASS(Duration::fromSeconds(3))
=======
    : Play(config, true), MAX_TIME_TO_COMMIT_TO_PASS(Duration::fromSeconds(3))
>>>>>>> fe472d82
{
}

bool FreeKickPlay::isApplicable(const World &world) const
{
    double min_dist_to_corner =
        std::min((world.field().enemyCornerPos() - world.ball().position()).length(),
                 (world.field().enemyCornerNeg() - world.ball().position()).length());

    // Make sure we don't interfere with the cornerkick play
    return world.gameState().isOurFreeKick() &&
           min_dist_to_corner >= CornerKickPlay::BALL_IN_CORNER_RADIUS;
}

bool FreeKickPlay::invariantHolds(const World &world) const
{
    return (world.gameState().isPlaying() || world.gameState().isReadyState()) &&
           (world.getTeamWithPossession() == TeamSide::FRIENDLY);
}

void FreeKickPlay::getNextTactics(TacticCoroutine::push_type &yield, const World &world)
{
    /**
     * This play is basically:
     * - One robot attempts to shoot first. If there is no good shot, it will attempt to
     *   pass, and finally chips towards the enemy goal if it can't find a pass in time
     * - Two robots try to get in good positions in the enemy end to receive a pass
     * - Two robots crease defend
     * - One robot is goalie
     */

<<<<<<< HEAD
    // Setup the goalie
    auto goalie_tactic =
        std::make_shared<GoalieTactic>(play_config->getGoalieTacticConfig());

=======
>>>>>>> fe472d82
    // Setup crease defenders to help the goalie
    std::array<std::shared_ptr<CreaseDefenderTactic>, 2> crease_defender_tactics = {
        std::make_shared<CreaseDefenderTactic>(
            play_config->getRobotNavigationObstacleConfig()),
        std::make_shared<CreaseDefenderTactic>(
            play_config->getRobotNavigationObstacleConfig()),
    };

    Angle min_open_angle_for_shot = Angle::fromDegrees(
        play_config->getShootOrPassPlayConfig()->getMinOpenAngleForShotDeg()->value());
    auto shoot_tactic = std::make_shared<ShootGoalTactic>(
        world.field(), world.friendlyTeam(), world.enemyTeam(), world.ball(),
        min_open_angle_for_shot, std::nullopt, false,
        play_config->getShootGoalTacticConfig());

    PassWithRating best_pass_and_score_so_far =
        shootOrFindPassStage(yield, shoot_tactic, crease_defender_tactics, world);

    if (shoot_tactic->done())
    {
        LOG(DEBUG) << "Took shot";
    }
    else if (best_pass_and_score_so_far.rating > MIN_ACCEPTABLE_PASS_SCORE)
    {
        performPassStage(yield, crease_defender_tactics, best_pass_and_score_so_far,
                         world);
    }
    else
    {
        LOG(DEBUG) << "Pass had score of " << best_pass_and_score_so_far.rating
                   << " which is below our threshold of" << MIN_ACCEPTABLE_PASS_SCORE
                   << ", so chipping at enemy net";

        chipAtGoalStage(yield, crease_defender_tactics, world);
    }


    LOG(DEBUG) << "Finished";
}

void FreeKickPlay::updateAlignToBallTactic(
    std::shared_ptr<MoveTactic> align_to_ball_tactic, const World &world)
{
    Vector ball_to_center_vec = Vector(0, 0) - world.ball().position().toVector();
    // We want the kicker to get into position behind the ball facing the center
    // of the field
    align_to_ball_tactic->updateControlParams(
        world.ball().position() -
            ball_to_center_vec.normalize(ROBOT_MAX_RADIUS_METERS * 2),
        ball_to_center_vec.orientation(), 0);
}

void FreeKickPlay::chipAtGoalStage(
    TacticCoroutine::push_type &yield,
    std::array<std::shared_ptr<CreaseDefenderTactic>, 2> crease_defender_tactics,
    const World &world)
{
    auto chip_tactic = std::make_shared<ChipTactic>(false);

    // Figure out where the fallback chip target is
    // This is exerimentally determined to be a reasonable value
    double fallback_chip_target_x_offset = 1.5;
    Point chip_target =
        world.field().enemyGoalCenter() - Vector(fallback_chip_target_x_offset, 0);

    do
    {
        chip_tactic->updateControlParams(world.ball().position(), chip_target);
        std::get<0>(crease_defender_tactics)
            ->updateControlParams(world.ball().position(), CreaseDefenderAlignment::LEFT);
        std::get<1>(crease_defender_tactics)
            ->updateControlParams(world.ball().position(),
                                  CreaseDefenderAlignment::RIGHT);

<<<<<<< HEAD
        yield({{goalie_tactic, chip_tactic, std::get<0>(crease_defender_tactics),
=======
        yield({{chip_tactic, std::get<0>(crease_defender_tactics),
>>>>>>> fe472d82
                std::get<1>(crease_defender_tactics)}});

    } while (!chip_tactic->done());
}

void FreeKickPlay::performPassStage(
    TacticCoroutine::push_type &yield,
    std::array<std::shared_ptr<CreaseDefenderTactic>, 2> crease_defender_tactics,
    PassWithRating best_pass_and_score_so_far, const World &world)
{
    // Commit to a pass
    Pass pass = best_pass_and_score_so_far.pass;

    LOG(DEBUG) << "Committing to pass: " << best_pass_and_score_so_far.pass;
    LOG(DEBUG) << "Score of pass we committed to: " << best_pass_and_score_so_far.rating;

    // Perform the pass and wait until the receiver is finished
    auto passer = std::make_shared<PasserTactic>(pass);
    auto receiver =
        std::make_shared<ReceiverTactic>(world.field(), world.friendlyTeam(),
                                         world.enemyTeam(), pass, world.ball(), false);
    do
    {
        passer->updateControlParams(pass);
        receiver->updateControlParams(pass);

        std::get<0>(crease_defender_tactics)
            ->updateControlParams(world.ball().position(), CreaseDefenderAlignment::LEFT);
        std::get<1>(crease_defender_tactics)
            ->updateControlParams(world.ball().position(),
                                  CreaseDefenderAlignment::RIGHT);
<<<<<<< HEAD
        yield({{goalie_tactic, passer, receiver, std::get<0>(crease_defender_tactics),
=======
        yield({{passer, receiver, std::get<0>(crease_defender_tactics),
>>>>>>> fe472d82
                std::get<1>(crease_defender_tactics)}});
    } while (!receiver->done());
}

PassWithRating FreeKickPlay::shootOrFindPassStage(
    TacticCoroutine::push_type &yield, std::shared_ptr<ShootGoalTactic> shoot_tactic,
    std::array<std::shared_ptr<CreaseDefenderTactic>, 2> crease_defender_tactics,
    const World &world)
{
    auto pitch_division =
        std::make_shared<const EighteenZonePitchDivision>(world.field());

    PassGenerator<EighteenZoneId> pass_generator(pitch_division,
                                                 play_config->getPassingConfig());

    using Zones = std::unordered_set<EighteenZoneId>;

    auto pass_eval = pass_generator.generatePassEvaluation(world);
    PassWithRating best_pass_and_score_so_far = pass_eval.getBestPassOnField();

    auto ranked_zones = pass_eval.rankZonesForReceiving(
        world, best_pass_and_score_so_far.pass.receiverPoint());
    Zones cherry_pick_region_1 = {ranked_zones[0]};
    Zones cherry_pick_region_2 = {ranked_zones[1]};

    // These two tactics will set robots to roam around the field, trying to put
    // themselves into a good position to receive a pass
<<<<<<< HEAD
    auto cherry_pick_tactic_1 = std::make_shared<CherryPickTactic>(
        world, pass_eval.getBestPassInZones(cherry_pick_region_1).pass);
    auto cherry_pick_tactic_2 = std::make_shared<CherryPickTactic>(
        world, pass_eval.getBestPassInZones(cherry_pick_region_2).pass);
=======
    auto cherry_pick_tactic_1 = std::make_shared<MoveTactic>(false);
    auto cherry_pick_tactic_2 = std::make_shared<MoveTactic>(false);
>>>>>>> fe472d82

    // This tactic will move a robot into position to initially take the free-kick
    auto align_to_ball_tactic = std::make_shared<MoveTactic>(false);

    // Wait for a robot to be assigned to aligned to the ball to pass
    while (!align_to_ball_tactic->getAssignedRobot())
    {
        LOG(DEBUG) << "Nothing assigned to align to ball yet";

        auto pass_eval = pass_generator.generatePassEvaluation(world);
<<<<<<< HEAD

        cherry_pick_tactic_1->updateControlParams(
            pass_eval.getBestPassInZones(cherry_pick_region_1).pass);
        cherry_pick_tactic_2->updateControlParams(
            pass_eval.getBestPassInZones(cherry_pick_region_2).pass);
=======
        auto pass1     = pass_eval.getBestPassInZones(cherry_pick_region_1).pass;
        auto pass2     = pass_eval.getBestPassInZones(cherry_pick_region_2).pass;

        cherry_pick_tactic_1->updateControlParams(pass1.receiverPoint(),
                                                  pass1.receiverOrientation(), 0.0,
                                                  MaxAllowedSpeedMode::PHYSICAL_LIMIT);
        cherry_pick_tactic_2->updateControlParams(pass2.receiverPoint(),
                                                  pass2.receiverOrientation(), 0.0,
                                                  MaxAllowedSpeedMode::PHYSICAL_LIMIT);
>>>>>>> fe472d82

        std::get<0>(crease_defender_tactics)
            ->updateControlParams(world.ball().position(), CreaseDefenderAlignment::LEFT);
        std::get<1>(crease_defender_tactics)
            ->updateControlParams(world.ball().position(),
                                  CreaseDefenderAlignment::RIGHT);

<<<<<<< HEAD
        yield({{goalie_tactic, align_to_ball_tactic, cherry_pick_tactic_1,
                cherry_pick_tactic_2, std::get<0>(crease_defender_tactics),
=======
        yield({{align_to_ball_tactic, cherry_pick_tactic_1, cherry_pick_tactic_2,
                std::get<0>(crease_defender_tactics),
>>>>>>> fe472d82
                std::get<1>(crease_defender_tactics)}});
    }


    // Set the passer on the pass generator
    LOG(DEBUG) << "Aligning with robot " << align_to_ball_tactic->getAssignedRobot()->id()
               << "as the passer";

    // Put the robot in roughly the right position to perform the kick
    LOG(DEBUG) << "Aligning to ball";
    do
    {
        updateAlignToBallTactic(align_to_ball_tactic, world);

        auto pass_eval = pass_generator.generatePassEvaluation(world);

<<<<<<< HEAD
        cherry_pick_tactic_1->updateControlParams(
            pass_eval.getBestPassInZones(cherry_pick_region_1).pass);
        cherry_pick_tactic_2->updateControlParams(
            pass_eval.getBestPassInZones(cherry_pick_region_2).pass);
=======
        auto pass1 = pass_eval.getBestPassInZones(cherry_pick_region_1).pass;
        auto pass2 = pass_eval.getBestPassInZones(cherry_pick_region_2).pass;

        cherry_pick_tactic_1->updateControlParams(pass1.receiverPoint(),
                                                  pass1.receiverOrientation(), 0.0,
                                                  MaxAllowedSpeedMode::PHYSICAL_LIMIT);
        cherry_pick_tactic_2->updateControlParams(pass2.receiverPoint(),
                                                  pass2.receiverOrientation(), 0.0,
                                                  MaxAllowedSpeedMode::PHYSICAL_LIMIT);
>>>>>>> fe472d82

        std::get<0>(crease_defender_tactics)
            ->updateControlParams(world.ball().position(), CreaseDefenderAlignment::LEFT);
        std::get<1>(crease_defender_tactics)
            ->updateControlParams(world.ball().position(),
                                  CreaseDefenderAlignment::RIGHT);
<<<<<<< HEAD
        yield({{goalie_tactic, align_to_ball_tactic, cherry_pick_tactic_1,
                cherry_pick_tactic_2, std::get<0>(crease_defender_tactics),
=======
        yield({{align_to_ball_tactic, cherry_pick_tactic_1, cherry_pick_tactic_2,
                std::get<0>(crease_defender_tactics),
>>>>>>> fe472d82
                std::get<1>(crease_defender_tactics)}});
    } while (!align_to_ball_tactic->done());

    LOG(DEBUG) << "Finished aligning to ball";

    best_pass_and_score_so_far =
        pass_generator.generatePassEvaluation(world).getBestPassOnField();
    // Align the kicker to pass and wait for a good pass
    // To get the best pass possible we start by aiming for a perfect one and then
    // decrease the minimum score over time
    double min_score                  = 1.0;
    Timestamp commit_stage_start_time = world.getMostRecentTimestamp();
    do
    {
        updateAlignToBallTactic(align_to_ball_tactic, world);
<<<<<<< HEAD

        auto pass_eval = pass_generator.generatePassEvaluation(world);

        cherry_pick_tactic_1->updateControlParams(
            pass_eval.getBestPassInZones(cherry_pick_region_1).pass);
        cherry_pick_tactic_2->updateControlParams(
            pass_eval.getBestPassInZones(cherry_pick_region_2).pass);

        std::get<0>(crease_defender_tactics)
            ->updateControlParams(world.ball().position(), CreaseDefenderAlignment::LEFT);
        std::get<1>(crease_defender_tactics)
            ->updateControlParams(world.ball().position(),
                                  CreaseDefenderAlignment::RIGHT);
        yield({{goalie_tactic, align_to_ball_tactic, shoot_tactic, cherry_pick_tactic_1,
                cherry_pick_tactic_2, std::get<0>(crease_defender_tactics),
                std::get<1>(crease_defender_tactics)}});

=======

        auto pass_eval = pass_generator.generatePassEvaluation(world);

        auto pass1 = pass_eval.getBestPassInZones(cherry_pick_region_1).pass;
        auto pass2 = pass_eval.getBestPassInZones(cherry_pick_region_2).pass;

        cherry_pick_tactic_1->updateControlParams(pass1.receiverPoint(),
                                                  pass1.receiverOrientation(), 0.0,
                                                  MaxAllowedSpeedMode::PHYSICAL_LIMIT);
        cherry_pick_tactic_2->updateControlParams(pass2.receiverPoint(),
                                                  pass2.receiverOrientation(), 0.0,
                                                  MaxAllowedSpeedMode::PHYSICAL_LIMIT);

        std::get<0>(crease_defender_tactics)
            ->updateControlParams(world.ball().position(), CreaseDefenderAlignment::LEFT);
        std::get<1>(crease_defender_tactics)
            ->updateControlParams(world.ball().position(),
                                  CreaseDefenderAlignment::RIGHT);
        yield({{align_to_ball_tactic, shoot_tactic, cherry_pick_tactic_1,
                cherry_pick_tactic_2, std::get<0>(crease_defender_tactics),
                std::get<1>(crease_defender_tactics)}});

>>>>>>> fe472d82
        best_pass_and_score_so_far =
            pass_generator.generatePassEvaluation(world).getBestPassOnField();
        LOG(DEBUG) << "Best pass found so far is: " << best_pass_and_score_so_far.pass;
        LOG(DEBUG) << "    with score: " << best_pass_and_score_so_far.rating;

        Duration time_since_commit_stage_start =
            world.getMostRecentTimestamp() - commit_stage_start_time;
        min_score = 1 - std::min(time_since_commit_stage_start.toSeconds() /
                                     MAX_TIME_TO_COMMIT_TO_PASS.toSeconds(),
                                 1.0);
    } while (best_pass_and_score_so_far.rating < min_score ||
             shoot_tactic->hasShotAvailable());
    return best_pass_and_score_so_far;
}

// Register this play in the genericFactory
static TGenericFactory<std::string, Play, FreeKickPlay, PlayConfig> factory;<|MERGE_RESOLUTION|>--- conflicted
+++ resolved
@@ -15,11 +15,7 @@
 #include "software/world/ball.h"
 
 FreeKickPlay::FreeKickPlay(std::shared_ptr<const PlayConfig> config)
-<<<<<<< HEAD
-    : Play(config), MAX_TIME_TO_COMMIT_TO_PASS(Duration::fromSeconds(3))
-=======
     : Play(config, true), MAX_TIME_TO_COMMIT_TO_PASS(Duration::fromSeconds(3))
->>>>>>> fe472d82
 {
 }
 
@@ -51,13 +47,6 @@
      * - One robot is goalie
      */
 
-<<<<<<< HEAD
-    // Setup the goalie
-    auto goalie_tactic =
-        std::make_shared<GoalieTactic>(play_config->getGoalieTacticConfig());
-
-=======
->>>>>>> fe472d82
     // Setup crease defenders to help the goalie
     std::array<std::shared_ptr<CreaseDefenderTactic>, 2> crease_defender_tactics = {
         std::make_shared<CreaseDefenderTactic>(
@@ -132,11 +121,7 @@
             ->updateControlParams(world.ball().position(),
                                   CreaseDefenderAlignment::RIGHT);
 
-<<<<<<< HEAD
-        yield({{goalie_tactic, chip_tactic, std::get<0>(crease_defender_tactics),
-=======
         yield({{chip_tactic, std::get<0>(crease_defender_tactics),
->>>>>>> fe472d82
                 std::get<1>(crease_defender_tactics)}});
 
     } while (!chip_tactic->done());
@@ -168,11 +153,7 @@
         std::get<1>(crease_defender_tactics)
             ->updateControlParams(world.ball().position(),
                                   CreaseDefenderAlignment::RIGHT);
-<<<<<<< HEAD
-        yield({{goalie_tactic, passer, receiver, std::get<0>(crease_defender_tactics),
-=======
         yield({{passer, receiver, std::get<0>(crease_defender_tactics),
->>>>>>> fe472d82
                 std::get<1>(crease_defender_tactics)}});
     } while (!receiver->done());
 }
@@ -200,15 +181,8 @@
 
     // These two tactics will set robots to roam around the field, trying to put
     // themselves into a good position to receive a pass
-<<<<<<< HEAD
-    auto cherry_pick_tactic_1 = std::make_shared<CherryPickTactic>(
-        world, pass_eval.getBestPassInZones(cherry_pick_region_1).pass);
-    auto cherry_pick_tactic_2 = std::make_shared<CherryPickTactic>(
-        world, pass_eval.getBestPassInZones(cherry_pick_region_2).pass);
-=======
     auto cherry_pick_tactic_1 = std::make_shared<MoveTactic>(false);
     auto cherry_pick_tactic_2 = std::make_shared<MoveTactic>(false);
->>>>>>> fe472d82
 
     // This tactic will move a robot into position to initially take the free-kick
     auto align_to_ball_tactic = std::make_shared<MoveTactic>(false);
@@ -219,13 +193,6 @@
         LOG(DEBUG) << "Nothing assigned to align to ball yet";
 
         auto pass_eval = pass_generator.generatePassEvaluation(world);
-<<<<<<< HEAD
-
-        cherry_pick_tactic_1->updateControlParams(
-            pass_eval.getBestPassInZones(cherry_pick_region_1).pass);
-        cherry_pick_tactic_2->updateControlParams(
-            pass_eval.getBestPassInZones(cherry_pick_region_2).pass);
-=======
         auto pass1     = pass_eval.getBestPassInZones(cherry_pick_region_1).pass;
         auto pass2     = pass_eval.getBestPassInZones(cherry_pick_region_2).pass;
 
@@ -235,21 +202,15 @@
         cherry_pick_tactic_2->updateControlParams(pass2.receiverPoint(),
                                                   pass2.receiverOrientation(), 0.0,
                                                   MaxAllowedSpeedMode::PHYSICAL_LIMIT);
->>>>>>> fe472d82
-
-        std::get<0>(crease_defender_tactics)
-            ->updateControlParams(world.ball().position(), CreaseDefenderAlignment::LEFT);
-        std::get<1>(crease_defender_tactics)
-            ->updateControlParams(world.ball().position(),
-                                  CreaseDefenderAlignment::RIGHT);
-
-<<<<<<< HEAD
-        yield({{goalie_tactic, align_to_ball_tactic, cherry_pick_tactic_1,
-                cherry_pick_tactic_2, std::get<0>(crease_defender_tactics),
-=======
+
+        std::get<0>(crease_defender_tactics)
+            ->updateControlParams(world.ball().position(), CreaseDefenderAlignment::LEFT);
+        std::get<1>(crease_defender_tactics)
+            ->updateControlParams(world.ball().position(),
+                                  CreaseDefenderAlignment::RIGHT);
+
         yield({{align_to_ball_tactic, cherry_pick_tactic_1, cherry_pick_tactic_2,
                 std::get<0>(crease_defender_tactics),
->>>>>>> fe472d82
                 std::get<1>(crease_defender_tactics)}});
     }
 
@@ -266,12 +227,6 @@
 
         auto pass_eval = pass_generator.generatePassEvaluation(world);
 
-<<<<<<< HEAD
-        cherry_pick_tactic_1->updateControlParams(
-            pass_eval.getBestPassInZones(cherry_pick_region_1).pass);
-        cherry_pick_tactic_2->updateControlParams(
-            pass_eval.getBestPassInZones(cherry_pick_region_2).pass);
-=======
         auto pass1 = pass_eval.getBestPassInZones(cherry_pick_region_1).pass;
         auto pass2 = pass_eval.getBestPassInZones(cherry_pick_region_2).pass;
 
@@ -281,20 +236,14 @@
         cherry_pick_tactic_2->updateControlParams(pass2.receiverPoint(),
                                                   pass2.receiverOrientation(), 0.0,
                                                   MaxAllowedSpeedMode::PHYSICAL_LIMIT);
->>>>>>> fe472d82
-
-        std::get<0>(crease_defender_tactics)
-            ->updateControlParams(world.ball().position(), CreaseDefenderAlignment::LEFT);
-        std::get<1>(crease_defender_tactics)
-            ->updateControlParams(world.ball().position(),
-                                  CreaseDefenderAlignment::RIGHT);
-<<<<<<< HEAD
-        yield({{goalie_tactic, align_to_ball_tactic, cherry_pick_tactic_1,
-                cherry_pick_tactic_2, std::get<0>(crease_defender_tactics),
-=======
+
+        std::get<0>(crease_defender_tactics)
+            ->updateControlParams(world.ball().position(), CreaseDefenderAlignment::LEFT);
+        std::get<1>(crease_defender_tactics)
+            ->updateControlParams(world.ball().position(),
+                                  CreaseDefenderAlignment::RIGHT);
         yield({{align_to_ball_tactic, cherry_pick_tactic_1, cherry_pick_tactic_2,
                 std::get<0>(crease_defender_tactics),
->>>>>>> fe472d82
                 std::get<1>(crease_defender_tactics)}});
     } while (!align_to_ball_tactic->done());
 
@@ -310,25 +259,6 @@
     do
     {
         updateAlignToBallTactic(align_to_ball_tactic, world);
-<<<<<<< HEAD
-
-        auto pass_eval = pass_generator.generatePassEvaluation(world);
-
-        cherry_pick_tactic_1->updateControlParams(
-            pass_eval.getBestPassInZones(cherry_pick_region_1).pass);
-        cherry_pick_tactic_2->updateControlParams(
-            pass_eval.getBestPassInZones(cherry_pick_region_2).pass);
-
-        std::get<0>(crease_defender_tactics)
-            ->updateControlParams(world.ball().position(), CreaseDefenderAlignment::LEFT);
-        std::get<1>(crease_defender_tactics)
-            ->updateControlParams(world.ball().position(),
-                                  CreaseDefenderAlignment::RIGHT);
-        yield({{goalie_tactic, align_to_ball_tactic, shoot_tactic, cherry_pick_tactic_1,
-                cherry_pick_tactic_2, std::get<0>(crease_defender_tactics),
-                std::get<1>(crease_defender_tactics)}});
-
-=======
 
         auto pass_eval = pass_generator.generatePassEvaluation(world);
 
@@ -351,7 +281,6 @@
                 cherry_pick_tactic_2, std::get<0>(crease_defender_tactics),
                 std::get<1>(crease_defender_tactics)}});
 
->>>>>>> fe472d82
         best_pass_and_score_so_far =
             pass_generator.generatePassEvaluation(world).getBestPassOnField();
         LOG(DEBUG) << "Best pass found so far is: " << best_pass_and_score_so_far.pass;
