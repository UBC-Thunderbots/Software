--- conflicted
+++ resolved
@@ -14,12 +14,7 @@
     ],
     deps = [
         "//shared:constants",
-<<<<<<< HEAD
         "//software/ai/hl/stp/tactic/halt:halt_tactic",
-=======
-        "//software/ai/hl/stp/play",
-        "//software/ai/hl/stp/tactic/stop:stop_tactic",
->>>>>>> 24db86c7
         "//software/logger",
         "//software/util/generic_factory",
     ],
