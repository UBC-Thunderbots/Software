--- conflicted
+++ resolved
@@ -67,11 +67,7 @@
             }
         }};
 
-<<<<<<< HEAD
-    runTest(terminating_validation_functions, non_terminating_validation_functions,
-=======
     runTest(field, ball_state, friendly_robots, enemy_robots,
             terminating_validation_functions, non_terminating_validation_functions,
->>>>>>> fe472d82
             Duration::fromSeconds(10));
 }