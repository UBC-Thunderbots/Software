#include "software/ai/hl/stp/play/kickoff_friendly_play.h"

#include <gtest/gtest.h>

#include "software/simulated_tests/non_terminating_validation_functions/robots_in_friendly_half_validation.h"
#include "software/simulated_tests/non_terminating_validation_functions/robots_not_in_center_circle_validation.h"
#include "software/simulated_tests/simulated_er_force_sim_play_test_fixture.h"
#include "software/simulated_tests/terminating_validation_functions/ball_kicked_validation.h"
#include "software/simulated_tests/terminating_validation_functions/robot_in_center_circle_validation.h"
#include "software/simulated_tests/terminating_validation_functions/robot_in_polygon_validation.h"
#include "software/simulated_tests/terminating_validation_functions/robot_received_ball_validation.h"
#include "software/simulated_tests/validation/validation_function.h"
#include "software/test_util/test_util.h"
#include "software/time/duration.h"
#include "software/world/world.h"

class KickoffFriendlyPlayTest : public SimulatedErForceSimPlayTestFixture
{
   protected:
    FieldType field_type = FieldType::DIV_B;
    Field field          = Field::createField(field_type);
};

TEST_F(KickoffFriendlyPlayTest, test_kickoff_friendly_play)
{
    BallState ball_state(Point(0, 0), Vector(0, 0));
    auto friendly_robots = TestUtil::createStationaryRobotStatesWithId(
        {Point(-3, 2.5), Point(-3, 1.5), Point(-3, 0.5), Point(-3, -0.5), Point(-3, -1.5),
         Point(-3, -2.5)});
    setFriendlyGoalie(0);
    auto enemy_robots = TestUtil::createStationaryRobotStatesWithId(
        {Point(1, 0), Point(1, 2.5), Point(1, -2.5), field.enemyGoalCenter(),
         field.enemyDefenseArea().negXNegYCorner(),
         field.enemyDefenseArea().negXPosYCorner()});
    setEnemyGoalie(0);
<<<<<<< HEAD
    setAIPlayConstructor([](std::shared_ptr<const AiConfig> ai_config) {
        return std::make_unique<KickoffFriendlyPlay>(ai_config);
=======
    setAIPlayConstructor([this]() {
        return std::make_unique<KickoffFriendlyPlay>(
            friendly_thunderbots_config->getPlayConfig());
>>>>>>> e88f3bc0
    });
    setRefereeCommand(RefereeCommand::NORMAL_START, RefereeCommand::PREPARE_KICKOFF_US);

    std::vector<ValidationFunction> terminating_validation_functions = {
        [](std::shared_ptr<World> world_ptr, ValidationCoroutine::push_type& yield) {
            // Robot 4 is the only robot allowed to be in the center circle and start
            // the kickoff
            robotInCenterCircle(4, world_ptr, yield);
            robotReceivedBall(4, world_ptr, yield);
            ballKicked(Angle::zero(), world_ptr, yield);

            // Two friendly robots near the half line setting up for offense
            Rectangle robotsOffensiveRect(Point(-0.5, 2.5), Point(-1.5, -2.5));
            robotInPolygon(1, robotsOffensiveRect, world_ptr, yield);
            robotInPolygon(5, robotsOffensiveRect, world_ptr, yield);


            // Two Friendly robots defending the exterior of defense box and one goalie
            Rectangle robotsDefensiveRect(Point(-3.2, 1.1), Point(-3.51, -1.1));
            robotInPolygon(0, robotsDefensiveRect, world_ptr, yield);
            robotInPolygon(2, robotsDefensiveRect, world_ptr, yield);
            robotInPolygon(3, robotsDefensiveRect, world_ptr, yield);
        }};

    std::vector<ValidationFunction> non_terminating_validation_functions = {
        [](std::shared_ptr<World> world_ptr, ValidationCoroutine::push_type& yield) {
            for (RobotId robot_id : {0, 1, 2, 3, 5})
            {
                {
                    robotInFriendlyHalf(robot_id, world_ptr, yield);
                    robotNotInCenterCircle(robot_id, world_ptr, yield);
                }
            }
        }};

    runTest(field_type, ball_state, friendly_robots, enemy_robots,
            terminating_validation_functions, non_terminating_validation_functions,
            Duration::fromSeconds(10));
}<|MERGE_RESOLUTION|>--- conflicted
+++ resolved
@@ -33,14 +33,8 @@
          field.enemyDefenseArea().negXNegYCorner(),
          field.enemyDefenseArea().negXPosYCorner()});
     setEnemyGoalie(0);
-<<<<<<< HEAD
     setAIPlayConstructor([](std::shared_ptr<const AiConfig> ai_config) {
         return std::make_unique<KickoffFriendlyPlay>(ai_config);
-=======
-    setAIPlayConstructor([this]() {
-        return std::make_unique<KickoffFriendlyPlay>(
-            friendly_thunderbots_config->getPlayConfig());
->>>>>>> e88f3bc0
     });
     setRefereeCommand(RefereeCommand::NORMAL_START, RefereeCommand::PREPARE_KICKOFF_US);
 
