import sys

import pytest

import software.python_bindings as tbots_cpp
from proto.play_pb2 import Play, PlayName
from software.simulated_tests.robot_enters_region import *
from software.simulated_tests.ball_enters_region import *
from proto.import_all_protos import *
from software.simulated_tests.simulated_test_fixture import simulated_test_runner
from proto.message_translation.tbots_protobuf import create_world_state
from proto.ssl_gc_common_pb2 import Team
from software.simulated_tests.or_validation import OrValidation

# TODO 3119 Fix KickoffEnemyPlay
@pytest.mark.parametrize("is_friendly_test", [True, """False"""])
def test_kickoff_play(simulated_test_runner, is_friendly_test):
<<<<<<< HEAD
    # starting point must be Point
    ball_initial_pos = tbots.Point(0, 0)

    # Setup Bots
    blue_bots = [
        tbots.Point(-3, 2.5),
        tbots.Point(-3, 1.5),
        tbots.Point(-3, 0.5),
        tbots.Point(-3, -0.5),
        tbots.Point(-3, -1.5),
        tbots.Point(-3, -2.5),
    ]

    yellow_bots = [
        tbots.Point(1, 0),
        tbots.Point(1, 2.5),
        tbots.Point(1, -2.5),
        tbots.Field.createSSLDivisionBField().enemyGoalCenter(),
        tbots.Field.createSSLDivisionBField().enemyDefenseArea().negXNegYCorner(),
        tbots.Field.createSSLDivisionBField().enemyDefenseArea().negXPosYCorner(),
    ]

    blue_play = Play()
    yellow_play = Play()

    # Game Controller Setup
    simulated_test_runner.gamecontroller.send_ci_input(
        gc_command=Command.Type.STOP, team=Team.UNKNOWN
    )

    if is_friendly_test:
        simulated_test_runner.gamecontroller.send_ci_input(
            gc_command=Command.Type.KICKOFF, team=Team.BLUE
        )
        blue_play.name = PlayName.KickoffFriendlyPlay
        yellow_play.name = PlayName.KickoffEnemyPlay
    else:
        simulated_test_runner.gamecontroller.send_ci_input(
            gc_command=Command.Type.KICKOFF, team=Team.YELLOW
        )
        blue_play.name = PlayName.KickoffEnemyPlay
        yellow_play.name = PlayName.KickoffFriendlyPlay

    simulated_test_runner.gamecontroller.send_ci_input(
        gc_command=Command.Type.NORMAL_START, team=Team.BLUE
    )

    # Force play override here
    simulated_test_runner.blue_full_system_proto_unix_io.send_proto(Play, blue_play)
    simulated_test_runner.yellow_full_system_proto_unix_io.send_proto(Play, yellow_play)

    # Create world state
    simulated_test_runner.simulator_proto_unix_io.send_proto(
        WorldState,
        create_world_state(
            yellow_robot_locations=yellow_bots,
            blue_robot_locations=blue_bots,
            ball_location=ball_initial_pos,
            ball_velocity=tbots.Vector(0, 0),
        ),
    )

    # Always Validation: Check that robots are within centreCircle + friendlyHalf
    always_validation_sequence_set = [[]]

    if is_friendly_test:
        # Checks that all robots are in friendly half + center circle
        always_validation_sequence_set[0].append(
            NumberOfRobotsAlwaysStaysInRegion(
                regions=[
                    tbots.Field.createSSLDivisionBField().friendlyHalf(),
                    tbots.Field.createSSLDivisionBField().centerCircle(),
                ],
                req_robot_cnt=6,
            )
        )

        # Checks that either 0 or 1 robots are in centerCircle
        always_validation_sequence_set[0].append(
            OrValidation(
                [
                    NumberOfRobotsAlwaysStaysInRegion(
                        regions=[tbots.Field.createSSLDivisionBField().centerCircle()],
                        req_robot_cnt=0,
                    ),
                    NumberOfRobotsAlwaysStaysInRegion(
                        regions=[tbots.Field.createSSLDivisionBField().centerCircle()],
                        req_robot_cnt=1,
                    ),
                ]
            )
        )

    else:
        # Checks that all robots are in friendly half + center circle
        always_validation_sequence_set[0].append(
            NumberOfRobotsAlwaysStaysInRegion(
                regions=[
                    tbots.Field.createSSLDivisionBField().friendlyHalf(),
                    tbots.Field.createSSLDivisionBField().centerCircle(),
                ],
                req_robot_cnt=6,
=======
    def setup(*args):
        # starting point must be Point
        ball_initial_pos = tbots_cpp.Point(0, 0)

        # Setup Bots
        blue_bots = [
            tbots_cpp.Point(-3, 2.5),
            tbots_cpp.Point(-3, 1.5),
            tbots_cpp.Point(-3, 0.5),
            tbots_cpp.Point(-3, -0.5),
            tbots_cpp.Point(-3, -1.5),
            tbots_cpp.Point(-3, -2.5),
        ]

        yellow_bots = [
            tbots_cpp.Point(1, 0),
            tbots_cpp.Point(1, 2.5),
            tbots_cpp.Point(1, -2.5),
            tbots_cpp.Field.createSSLDivisionBField().enemyGoalCenter(),
            tbots_cpp.Field.createSSLDivisionBField()
            .enemyDefenseArea()
            .negXNegYCorner(),
            tbots_cpp.Field.createSSLDivisionBField()
            .enemyDefenseArea()
            .negXPosYCorner(),
        ]

        blue_play = Play()
        yellow_play = Play()

        # Game Controller Setup
        simulated_test_runner.gamecontroller.send_gc_command(
            gc_command=Command.Type.STOP, team=Team.UNKNOWN
        )
        simulated_test_runner.gamecontroller.send_gc_command(
            gc_command=Command.Type.NORMAL_START, team=Team.BLUE
        )
        if is_friendly_test:
            simulated_test_runner.gamecontroller.send_gc_command(
                gc_command=Command.Type.KICKOFF, team=Team.BLUE
            )
            blue_play.name = PlayName.KickoffFriendlyPlay
            yellow_play.name = PlayName.KickoffEnemyPlay
        else:
            simulated_test_runner.gamecontroller.send_gc_command(
                gc_command=Command.Type.KICKOFF, team=Team.YELLOW
>>>>>>> 7b73536a
            )
        )

        # Checks that 0 robots are in centerCircle
        always_validation_sequence_set[0].append(
            NumberOfRobotsAlwaysStaysInRegion(
                regions=[tbots.Field.createSSLDivisionBField().centerCircle()],
                req_robot_cnt=0,
            )
        )

<<<<<<< HEAD
    eventually_validation_sequence_set = [[]]

    # Eventually Validation
    if is_friendly_test:
        # Checks that ball leaves center point by 0.05 meters within 10 seconds of kickoff
        eventually_validation_sequence_set[0].append(
            BallEventuallyExitsRegion(regions=[tbots.Circle(ball_initial_pos, 0.05)])
=======
        # Create world state
        simulated_test_runner.simulator_proto_unix_io.send_proto(
            WorldState,
            create_world_state(
                yellow_robot_locations=yellow_bots,
                blue_robot_locations=blue_bots,
                ball_location=ball_initial_pos,
                ball_velocity=tbots_cpp.Vector(0, 0),
            ),
>>>>>>> 7b73536a
        )

    simulated_test_runner.run_test(
        inv_eventually_validation_sequence_set=eventually_validation_sequence_set,
        inv_always_validation_sequence_set=always_validation_sequence_set,
        test_timeout_s=10,
    )


if __name__ == "__main__":
    # Run the test, -s disables all capturing at -vv increases verbosity
    sys.exit(pytest.main([__file__, "-svv"]))<|MERGE_RESOLUTION|>--- conflicted
+++ resolved
@@ -2,7 +2,7 @@
 
 import pytest
 
-import software.python_bindings as tbots_cpp
+import software.python_bindings as tbots
 from proto.play_pb2 import Play, PlayName
 from software.simulated_tests.robot_enters_region import *
 from software.simulated_tests.ball_enters_region import *
@@ -15,7 +15,6 @@
 # TODO 3119 Fix KickoffEnemyPlay
 @pytest.mark.parametrize("is_friendly_test", [True, """False"""])
 def test_kickoff_play(simulated_test_runner, is_friendly_test):
-<<<<<<< HEAD
     # starting point must be Point
     ball_initial_pos = tbots.Point(0, 0)
 
@@ -42,25 +41,25 @@
     yellow_play = Play()
 
     # Game Controller Setup
-    simulated_test_runner.gamecontroller.send_ci_input(
+    simulated_test_runner.gamecontroller.send_gc_command(
         gc_command=Command.Type.STOP, team=Team.UNKNOWN
     )
 
     if is_friendly_test:
-        simulated_test_runner.gamecontroller.send_ci_input(
+        simulated_test_runner.gamecontroller.send_gc_command(
             gc_command=Command.Type.KICKOFF, team=Team.BLUE
         )
         blue_play.name = PlayName.KickoffFriendlyPlay
         yellow_play.name = PlayName.KickoffEnemyPlay
     else:
-        simulated_test_runner.gamecontroller.send_ci_input(
+        simulated_test_runner.gamecontroller.send_gc_command(
             gc_command=Command.Type.KICKOFF, team=Team.YELLOW
         )
         blue_play.name = PlayName.KickoffEnemyPlay
         yellow_play.name = PlayName.KickoffFriendlyPlay
 
-    simulated_test_runner.gamecontroller.send_ci_input(
-        gc_command=Command.Type.NORMAL_START, team=Team.BLUE
+    simulated_test_runner.gamecontroller.send_gc_command(
+        gc_command=Command.Type.NORMAL_START, team=Team.BLU
     )
 
     # Force play override here
@@ -118,54 +117,6 @@
                     tbots.Field.createSSLDivisionBField().centerCircle(),
                 ],
                 req_robot_cnt=6,
-=======
-    def setup(*args):
-        # starting point must be Point
-        ball_initial_pos = tbots_cpp.Point(0, 0)
-
-        # Setup Bots
-        blue_bots = [
-            tbots_cpp.Point(-3, 2.5),
-            tbots_cpp.Point(-3, 1.5),
-            tbots_cpp.Point(-3, 0.5),
-            tbots_cpp.Point(-3, -0.5),
-            tbots_cpp.Point(-3, -1.5),
-            tbots_cpp.Point(-3, -2.5),
-        ]
-
-        yellow_bots = [
-            tbots_cpp.Point(1, 0),
-            tbots_cpp.Point(1, 2.5),
-            tbots_cpp.Point(1, -2.5),
-            tbots_cpp.Field.createSSLDivisionBField().enemyGoalCenter(),
-            tbots_cpp.Field.createSSLDivisionBField()
-            .enemyDefenseArea()
-            .negXNegYCorner(),
-            tbots_cpp.Field.createSSLDivisionBField()
-            .enemyDefenseArea()
-            .negXPosYCorner(),
-        ]
-
-        blue_play = Play()
-        yellow_play = Play()
-
-        # Game Controller Setup
-        simulated_test_runner.gamecontroller.send_gc_command(
-            gc_command=Command.Type.STOP, team=Team.UNKNOWN
-        )
-        simulated_test_runner.gamecontroller.send_gc_command(
-            gc_command=Command.Type.NORMAL_START, team=Team.BLUE
-        )
-        if is_friendly_test:
-            simulated_test_runner.gamecontroller.send_gc_command(
-                gc_command=Command.Type.KICKOFF, team=Team.BLUE
-            )
-            blue_play.name = PlayName.KickoffFriendlyPlay
-            yellow_play.name = PlayName.KickoffEnemyPlay
-        else:
-            simulated_test_runner.gamecontroller.send_gc_command(
-                gc_command=Command.Type.KICKOFF, team=Team.YELLOW
->>>>>>> 7b73536a
             )
         )
 
@@ -177,7 +128,6 @@
             )
         )
 
-<<<<<<< HEAD
     eventually_validation_sequence_set = [[]]
 
     # Eventually Validation
@@ -185,17 +135,6 @@
         # Checks that ball leaves center point by 0.05 meters within 10 seconds of kickoff
         eventually_validation_sequence_set[0].append(
             BallEventuallyExitsRegion(regions=[tbots.Circle(ball_initial_pos, 0.05)])
-=======
-        # Create world state
-        simulated_test_runner.simulator_proto_unix_io.send_proto(
-            WorldState,
-            create_world_state(
-                yellow_robot_locations=yellow_bots,
-                blue_robot_locations=blue_bots,
-                ball_location=ball_initial_pos,
-                ball_velocity=tbots_cpp.Vector(0, 0),
-            ),
->>>>>>> 7b73536a
         )
 
     simulated_test_runner.run_test(
