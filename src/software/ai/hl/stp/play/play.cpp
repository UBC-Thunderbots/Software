--- conflicted
+++ resolved
@@ -133,8 +133,7 @@
                 << "Couldn't find a primitive for robot id " << goalie_robot_id;
             auto [traj_path, primitive_proto] =
                 primitives[goalie_robot_id]->generatePrimitiveProtoMessage(
-<<<<<<< HEAD
-                    world_ptr, motion_constraints, robot_trajectories, obstacle_factory);
+                    *world_ptr, motion_constraints, robot_trajectories, obstacle_factory);
 
             if (traj_path.has_value())
             {
@@ -144,9 +143,6 @@
             {
                 robot_trajectories.erase(goalie_robot_id);
             }
-=======
-                    *world_ptr, motion_constraints, obstacle_factory);
->>>>>>> 9e96efad
 
             primitives_to_run->mutable_robot_primitives()->insert(
                 {goalie_robot_id, *primitive_proto});
@@ -374,8 +370,7 @@
                 // assignment
                 auto [traj_path, primitive_proto] =
                     primitives[robot_id]->generatePrimitiveProtoMessage(
-<<<<<<< HEAD
-                        world_ptr, motion_constraints, robot_trajectories,
+                        *world_ptr, motion_constraints, robot_trajectories,
                         obstacle_factory);
 
                 if (traj_path.has_value())
@@ -387,9 +382,6 @@
                     robot_trajectories.erase(robot_id);
                 }
 
-=======
-                        *world_ptr, motion_constraints, obstacle_factory);
->>>>>>> 9e96efad
                 primitives_to_run->mutable_robot_primitives()->insert(
                     {robot_id, *primitive_proto});
                 remaining_robots.erase(
