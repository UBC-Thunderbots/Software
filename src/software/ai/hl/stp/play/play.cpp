#include "software/ai/hl/stp/play/play.h"

#include <munkres/munkres.h>

#include "proto/message_translation/tbots_protobuf.h"
#include "software/ai/hl/stp/play/tactic_assignment.h"
#include "software/ai/hl/stp/tactic/move/move_tactic.h"
#include "software/ai/hl/stp/tactic/stop/stop_tactic.h"
#include "software/ai/motion_constraint/motion_constraint_set_builder.h"
#include "software/geom/angle.h"
#include "software/logger/logger.h"

Play::Play(TbotsProto::AiConfig ai_config, bool requires_goalie)
    : ai_config(ai_config),
      goalie_tactic(std::make_shared<GoalieTactic>(ai_config)),
      stop_tactics(),
      requires_goalie(requires_goalie),
      tactic_sequence(boost::bind(&Play::getNextTacticsWrapper, this, _1)),
      world_(std::nullopt),
      obstacle_factory(ai_config.robot_navigation_obstacle_config())
{
    for (unsigned int i = 0; i < MAX_ROBOT_IDS; i++)
    {
        stop_tactics.push_back(std::make_shared<StopTactic>());
    }
}

PriorityTacticVector Play::getTactics(const World &world)
{
    // Update the member variable that stores the world. This will be used by the
    // getNextTacticsWrapper function (inside the coroutine) to pass the World data to
    // the getNextTactics function. This is easier than directly passing the World data
    // into the coroutine
    world_ = world;
    // Check the coroutine status to see if it has any more work to do.
    if (tactic_sequence)
    {
        // Run the coroutine. This will call the bound getNextTactics function
        tactic_sequence();
    }
    else
    {
        // Make a new tactic_sequence
        tactic_sequence = TacticCoroutine::pull_type(
            boost::bind(&Play::getNextTacticsWrapper, this, _1));
        // Run the coroutine. This will call the bound getNextTactics function
        tactic_sequence();
    }

    // Check if the coroutine is still valid before getting the result. This makes
    // sure we don't try get the result after "running out the bottom" of the
    // coroutine function
    if (tactic_sequence)
    {
        // Extract the result from the coroutine. This will be whatever value was
        // yielded by the getNextTactics function
        auto next_tactics = tactic_sequence.get();
        return next_tactics;
    }
    else
    {
        // Make a new tactic_sequence
        tactic_sequence = TacticCoroutine::pull_type(
            boost::bind(&Play::getNextTacticsWrapper, this, _1));
        // Run the coroutine. This will call the bound getNextTactics function
        tactic_sequence();
        if (tactic_sequence)
        {
            // Extract the result from the coroutine. This will be whatever value was
            // yielded by the getNextTactics function
            auto next_tactics = tactic_sequence.get();
            return next_tactics;
        }
        else
        {
            LOG(WARNING) << "Failed to restart play" << std::endl;
        }
    }
    // If the coroutine "iterator" is done, the getNextTactics function has completed
    // and has no more work to do. Therefore, the Play is done so we return an empty
    // vector
    return PriorityTacticVector();
}

std::unique_ptr<TbotsProto::PrimitiveSet> Play::get(
    const World &world, const InterPlayCommunication &inter_play_communication,
    const SetInterPlayCommunicationCallback &set_inter_play_communication_fun)
{
    PriorityTacticVector priority_tactics;
    unsigned int num_tactics =
        static_cast<unsigned int>(world.friendlyTeam().numRobots());
    if (requires_goalie && world.friendlyTeam().goalie())
    {
        num_tactics--;
    }
    updateTactics(PlayUpdate(
        world, num_tactics,
        [&priority_tactics](PriorityTacticVector new_tactics) {
            priority_tactics = std::move(new_tactics);
        },
        inter_play_communication, set_inter_play_communication_fun));

    auto primitives_to_run = std::make_unique<TbotsProto::PrimitiveSet>();

    // Reset the visualization protobufs
    obstacle_list.Clear();
    path_visualization.Clear();

    tactic_robot_id_assignment.clear();

    std::optional<Robot> goalie_robot = world.friendlyTeam().goalie();
    std::vector<Robot> robots         = world.friendlyTeam().getAllRobots();
    std::vector<Robot> injured_robots = world.friendlyTeam().getInjuredRobots();

    if (requires_goalie)
    {
        if (goalie_robot.has_value())
        {
            RobotId goalie_robot_id = goalie_robot.value().id();
            tactic_robot_id_assignment.emplace(goalie_tactic, goalie_robot_id);

            robots.erase(std::remove(robots.begin(), robots.end(), goalie_robot.value()),
                         robots.end());

            auto motion_constraints =
                buildMotionConstraintSet(world.gameState(), *goalie_tactic);
            auto primitives = goalie_tactic->get(world);
            CHECK(primitives.contains(goalie_robot_id))
                << "Couldn't find a primitive for robot id " << goalie_robot_id;
            auto primitive_proto =
                primitives[goalie_robot_id]->generatePrimitiveProtoMessage(
                    world, motion_constraints, obstacle_factory);

            primitives_to_run->mutable_robot_primitives()->insert(
                {goalie_robot_id, *primitive_proto});
            goalie_tactic->setLastExecutionRobot(goalie_robot_id);

            primitives[goalie_robot_id]->getVisualizationProtos(obstacle_list,
                                                                path_visualization);
        }
        else if (world.friendlyTeam().getGoalieId().has_value())
        {
            LOG(WARNING) << "Robot not found for goalie ID: "
                         << std::to_string(world.friendlyTeam().getGoalieId().value())
                         << std::endl;
        }
        else
        {
            LOG(WARNING) << "No goalie ID set!" << std::endl;
        }
    }

    /* substitute injured robots when the game is in play */
    if(injured_robots.size() > 0)
    {
        unsigned int num_injured = (unsigned int) injured_robots.size();
        num_tactics -= num_injured;

        // substitution tactic is just a move tactic to a decided location
        std::shared_ptr<MoveTactic> auto_sub_tactic = std::make_shared<MoveTactic>();

        // move to middle of court and to positive y boundary and stop
        auto_sub_tactic->updateControlParams(Point(0, world.field().totalYLength() / 2),
                                             Angle::zero(), 0);

        for(auto robot: injured_robots)
        { 
            // assign robot to auto_sub tactic
            tactic_robot_id_assignment.emplace(auto_sub_tactic, robot.id());

            // remove substitution robot from robot list
            robots.erase(std::remove(robots.begin(), robots.end(), robot), robots.end());

            auto motion_constraints =
                buildMotionConstraintSet(world.gameState(), *auto_sub_tactic);
            auto primitives = getPrimitivesFromTactic(path_planner_factory, world,
                                                      auto_sub_tactic, motion_constraints)
                                  ->robot_primitives();
            CHECK(primitives.contains(robot.id()))
                << "Couldn't find a primitive for robot id " << robot.id();
            auto primitive = primitives.at(robot.id());
            primitives_to_run->mutable_robot_primitives()->insert(
                google::protobuf::MapPair(robot.id(), primitive));
            auto_sub_tactic->setLastExecutionRobot(robot.id());
        }
    }

    // This functions optimizes the assignment of robots to tactics by minimizing
    // the total cost of assignment using the Hungarian algorithm
    // (also known as the Munkres algorithm)
    // https://en.wikipedia.org/wiki/Hungarian_algorithm
    //
    // https://github.com/saebyn/munkres-cpp is the implementation of the Hungarian
    // algorithm that we use here
    for (unsigned int i = 0; i < priority_tactics.size(); i++)
    {
        auto tactic_vector = priority_tactics[i];
        size_t num_tactics = tactic_vector.size();

        if (robots.size() < tactic_vector.size())
        {
            // We do not have enough robots to assign all the tactics to. We "drop"
            // (aka don't assign) the tactics at the end of the vector since they are
            // considered lower priority
            tactic_vector.resize(robots.size());
        }
        else if (i == (priority_tactics.size() - 1))
        {
            // If assigning the last tactic vector, then assign rest of robots with
            // StopTactics
            for (unsigned int ii = 0; ii < (robots.size() - num_tactics); ii++)
            {
                tactic_vector.push_back(stop_tactics[ii]);
            }
        }

        auto [remaining_robots, new_primitives_to_assign,
              current_tactic_robot_id_assignment] =
            assignTactics(world, tactic_vector, robots);

        tactic_robot_id_assignment.merge(current_tactic_robot_id_assignment);

        for (auto &[robot_id, primitive] : new_primitives_to_assign->robot_primitives())
        {
            primitives_to_run->mutable_robot_primitives()->insert(
                google::protobuf::MapPair(robot_id, primitive));
        }

        robots = remaining_robots;
    }

    // TODO (#3104): Remove duplicated obstacles from obstacle_list
    // Visualize all obstacles and paths
    LOG(VISUALIZE) << obstacle_list;
    LOG(VISUALIZE) << path_visualization;

    primitives_to_run->mutable_time_sent()->set_epoch_timestamp_seconds(
        world.getMostRecentTimestamp().toSeconds());
    primitives_to_run->set_sequence_number(sequence_number++);

    return primitives_to_run;
}

const std::map<std::shared_ptr<const Tactic>, RobotId> &Play::getTacticRobotIdAssignment()
    const
{
    return tactic_robot_id_assignment;
}

void Play::getNextTacticsWrapper(TacticCoroutine::push_type &yield)
{
    // Yield an empty vector the very first time the function is called. This value will
    // never be seen/used by the rest of the system.
    yield({});

    // The getNextTactics function is given the World as a parameter rather than using
    // the member variable since it's more explicit and obvious where the World
    // comes from when implementing Plays. The World is passed as a reference, so when
    // the world member variable is updated the implemented Plays will have access
    // to the updated world as well.
    if (world_)
    {
        getNextTactics(yield, world_.value());
    }
}

// TODO (#2359): delete once all plays are not coroutines
void Play::updateTactics(const PlayUpdate &play_update)
{
    play_update.set_tactics(getTactics(play_update.world));
}

<<<<<<< HEAD
=======
std::tuple<std::vector<Robot>, std::unique_ptr<TbotsProto::PrimitiveSet>,
           std::map<std::shared_ptr<const Tactic>, RobotId>>
Play::assignTactics(const World &world, TacticVector tactic_vector,
                    const std::vector<Robot> &robots_to_assign)
{
    std::map<std::shared_ptr<const Tactic>, RobotId> current_tactic_robot_id_assignment;
    size_t num_tactics     = tactic_vector.size();
    auto primitives_to_run = std::make_unique<TbotsProto::PrimitiveSet>();
    auto remaining_robots  = robots_to_assign;


    std::vector<std::map<RobotId, std::shared_ptr<Primitive>>> primitive_sets;

    for (auto tactic : tactic_vector)
    {
        primitive_sets.emplace_back(tactic->get(world));
        CHECK(primitive_sets.back().size() == world.friendlyTeam().numRobots())
            << primitive_sets.back().size() << " primitives from "
            << objectTypeName(*tactic)
            << " is not equal to the number of robots, which is "
            << world.friendlyTeam().numRobots();
    }

    size_t num_rows = robots_to_assign.size();
    size_t num_cols = tactic_vector.size();

    // The Matrix constructor will assert if the rows and columns of the matrix are
    // not >= 1, so we perform that check first and skip over this tactic_vector if
    // it is empty. This represents the cases where there are either no tactics or no
    // robots
    if (num_rows == 0 || num_cols == 0)
    {
        return std::tuple<std::vector<Robot>, std::unique_ptr<TbotsProto::PrimitiveSet>,
                          std::map<std::shared_ptr<const Tactic>, RobotId>>{
            remaining_robots, std::move(primitives_to_run),
            current_tactic_robot_id_assignment};
    }

    // The rows of the matrix are the "workers" (the robots) and the columns are the
    // "jobs" (the Tactics).
    Matrix<double> matrix(num_rows, num_cols);

    // Initialize the matrix with the cost of assigning each Robot to each Tactic
    for (size_t row = 0; row < num_rows; row++)
    {
        for (size_t col = 0; col < num_cols; col++)
        {
            Robot robot                    = robots_to_assign.at(row);
            std::shared_ptr<Tactic> tactic = tactic_vector.at(col);
            auto primitives                = primitive_sets.at(col);
            CHECK(primitives.contains(robot.id()))
                << "Couldn't find a primitive for robot id " << robot.id();
            double robot_cost_for_tactic =
                primitives.at(robot.id())->getEstimatedPrimitiveCost();

            std::set<RobotCapability> required_capabilities =
                tactic->robotCapabilityRequirements();
            std::set<RobotCapability> robot_capabilities =
                robot.getAvailableCapabilities();
            std::set<RobotCapability> missing_capabilities;
            std::set_difference(
                required_capabilities.begin(), required_capabilities.end(),
                robot_capabilities.begin(), robot_capabilities.end(),
                std::inserter(missing_capabilities, missing_capabilities.begin()));

            if (missing_capabilities.size() > 0)
            {
                // We arbitrarily increase the cost, so that robots with missing
                // capabilities are not assigned
                matrix(row, col) = robot_cost_for_tactic * 10.0 + 10.0;
            }
            else
            {
                // capability requirements are satisfied, use real cost
                matrix(row, col) = robot_cost_for_tactic;
            }
        }
    }

    // Apply the Munkres/Hungarian algorithm to the matrix.
    Munkres<double> m;
    m.solve(matrix);

    // The Munkres matrix gets solved such that there will be exactly one 0 in every
    // row and exactly one 0 in every column. All other values will be -1. The 0's
    // indicate the "workers" and "jobs" (robots and tactics for us) that are most
    // optimally paired together
    //
    // Example matrices:
    //        -1, 0,-1,         and            0,-1,
    //         0,-1,-1,                       -1, 0,
    //        -1,-1, 0,
    for (size_t row = 0; row < num_rows; row++)
    {
        for (size_t col = 0; col < num_tactics; col++)
        {
            auto val = matrix(row, col);
            if (val == 0)
            {
                RobotId robot_id = robots_to_assign.at(row).id();
                current_tactic_robot_id_assignment.emplace(tactic_vector.at(col),
                                                           robot_id);
                tactic_vector.at(col)->setLastExecutionRobot(robot_id);

                auto primitives = primitive_sets.at(col);
                CHECK(primitives.contains(robot_id))
                    << "Couldn't find a primitive for robot id " << robot_id;

                // Create the list of obstacles
                auto motion_constraints =
                    buildMotionConstraintSet(world.gameState(), *tactic_vector.at(col));

                // Only generate primitive proto message for the final primitive to robot
                // assignment
                auto primitive_proto =
                    primitives[robot_id]->generatePrimitiveProtoMessage(
                        world, motion_constraints, obstacle_factory);
                primitives_to_run->mutable_robot_primitives()->insert(
                    {robot_id, *primitive_proto});
                remaining_robots.erase(
                    std::remove_if(remaining_robots.begin(), remaining_robots.end(),
                                   [robots_to_assign, row](const Robot &robot) {
                                       return robot.id() == robots_to_assign.at(row).id();
                                   }),
                    remaining_robots.end());

                primitives[robot_id]->getVisualizationProtos(obstacle_list,
                                                             path_visualization);
                break;
            }
        }
    }

    return std::tuple<std::vector<Robot>, std::unique_ptr<TbotsProto::PrimitiveSet>,
                      std::map<std::shared_ptr<const Tactic>, RobotId>>{
        remaining_robots, std::move(primitives_to_run),
        current_tactic_robot_id_assignment};
}

>>>>>>> 5c40f21b
std::vector<std::string> Play::getState()
{
    // by default just return the name of the play
    return {objectTypeName(*this)};
}

std::vector<Robot> Play::getInjuredRobots(const World &world)
{
    std::vector<Robot> injured_robots;
    return injured_robots;
}<|MERGE_RESOLUTION|>--- conflicted
+++ resolved
@@ -270,8 +270,6 @@
     play_update.set_tactics(getTactics(play_update.world));
 }
 
-<<<<<<< HEAD
-=======
 std::tuple<std::vector<Robot>, std::unique_ptr<TbotsProto::PrimitiveSet>,
            std::map<std::shared_ptr<const Tactic>, RobotId>>
 Play::assignTactics(const World &world, TacticVector tactic_vector,
@@ -411,7 +409,6 @@
         current_tactic_robot_id_assignment};
 }
 
->>>>>>> 5c40f21b
 std::vector<std::string> Play::getState()
 {
     // by default just return the name of the play
