--- conflicted
+++ resolved
@@ -394,19 +394,14 @@
         }
     }
 
-<<<<<<< HEAD
-    return std::tuple<std::vector<Robot>, std::unique_ptr<TbotsProto::PrimitiveSet>>{
-        remaining_robots, std::move(primitives_to_run)};
-}
-
-std::vector<std::string> Play::getState()
-{
-    // by default just return the name of the play
-    return {objectTypeName(*this)};
-=======
     return std::tuple<std::vector<Robot>, std::unique_ptr<TbotsProto::PrimitiveSet>,
                       std::map<std::shared_ptr<const Tactic>, RobotId>>{
         remaining_robots, std::move(primitives_to_run),
         current_tactic_robot_id_assignment};
->>>>>>> 6951b2c5
+}
+
+std::vector<std::string> Play::getState()
+{
+    // by default just return the name of the play
+    return {objectTypeName(*this)};
 }