--- conflicted
+++ resolved
@@ -108,15 +108,9 @@
 
     tactic_robot_id_assignment.clear();
 
-<<<<<<< HEAD
-    std::optional<Robot> goalie_robot = world.friendlyTeam().goalie();
-    std::vector<Robot> robots         = world.friendlyTeam().getAllRobots();
-    std::vector<Robot> injured_robots = world.friendlyTeam().getInjuredRobots();
-=======
     std::optional<Robot> goalie_robot = world_ptr->friendlyTeam().goalie();
     std::vector<Robot> robots         = world_ptr->friendlyTeam().getAllRobots();
     std::vector<Robot> injured_robots = world_ptr->friendlyTeam().getInjuredRobots();
->>>>>>> 771cb6a1
 
     if (requires_goalie)
     {
@@ -167,11 +161,7 @@
         std::shared_ptr<MoveTactic> auto_sub_tactic = std::make_shared<MoveTactic>();
 
         // move to middle of court and to positive y boundary and stop
-<<<<<<< HEAD
-        auto_sub_tactic->updateControlParams(Point(0, world.field().totalYLength() / 2),
-=======
         auto_sub_tactic->updateControlParams(Point(0, world_ptr->field().totalYLength() / 2),
->>>>>>> 771cb6a1
                                              Angle::zero(), 0);
 
         for (auto robot : injured_robots)
@@ -183,21 +173,12 @@
             robots.erase(std::remove(robots.begin(), robots.end(), robot), robots.end());
 
             auto motion_constraints =
-<<<<<<< HEAD
-                buildMotionConstraintSet(world.gameState(), *auto_sub_tactic);
-            auto primitives = auto_sub_tactic->get(world);
-            CHECK(primitives.contains(robot.id()))
-                << "Couldn't find a primitive for robot id " << robot.id();
-            auto primitive_proto = primitives[robot.id()]->generatePrimitiveProtoMessage(
-                world, motion_constraints, obstacle_factory);
-=======
                 buildMotionConstraintSet(world_ptr->gameState(), *auto_sub_tactic);
             auto primitives = auto_sub_tactic->get(world_ptr);
             CHECK(primitives.contains(robot.id()))
                 << "Couldn't find a primitive for robot id " << robot.id();
             auto primitive_proto = primitives[robot.id()]->generatePrimitiveProtoMessage(
                 world_ptr, motion_constraints, obstacle_factory);
->>>>>>> 771cb6a1
             primitives_to_run->mutable_robot_primitives()->insert(
                 google::protobuf::MapPair(robot.id(), *primitive_proto));
             auto_sub_tactic->setLastExecutionRobot(robot.id());
@@ -235,11 +216,7 @@
 
         auto [remaining_robots, new_primitives_to_assign,
               current_tactic_robot_id_assignment] =
-<<<<<<< HEAD
-            assignTactics(world, tactic_vector, robots, obstacle_factory, obstacle_list,
-=======
             assignTactics(world_ptr, tactic_vector, robots, obstacle_factory, obstacle_list,
->>>>>>> 771cb6a1
                           path_visualization);
 
         tactic_robot_id_assignment.merge(current_tactic_robot_id_assignment);
