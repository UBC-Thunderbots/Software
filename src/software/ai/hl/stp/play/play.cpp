#include "software/ai/hl/stp/play/play.h"

<<<<<<< HEAD
Play::Play(std::shared_ptr<const PlayConfig> play_config)
    : play_config(play_config),
      tactic_sequence(boost::bind(&Play::getNextTacticsWrapper, this, _1))
=======
Play::Play(std::shared_ptr<const PlayConfig> play_config, bool requires_goalie)
    : play_config(play_config),
      requires_goalie(requires_goalie),
      tactic_sequence(boost::bind(&Play::getNextTacticsWrapper, this, _1)),
      world(std::nullopt)
>>>>>>> fe472d82
{
}

bool Play::done() const
{
    // If the coroutine "iterator" is done, the getNextTactics function has completed
    // and has no more work to do. Therefore, the Play is done.
    return !static_cast<bool>(tactic_sequence);
}

PriorityTacticVector Play::getTactics(const World &world)
{
    // Update the member variable that stores the world. This will be used by the
    // getNextTacticsWrapper function (inside the coroutine) to pass the World data to
    // the getNextTactics function. This is easier than directly passing the World data
    // into the coroutine
    this->world = world;
    // Check the coroutine status to see if it has any more work to do.
    if (tactic_sequence)
    {
        // Run the coroutine. This will call the bound getNextTactics function
        tactic_sequence();

        // Check if the coroutine is still valid before getting the result. This makes
        // sure we don't try get the result after "running out the bottom" of the
        // coroutine function
        if (tactic_sequence)
        {
            // Extract the result from the coroutine. This will be whatever value was
            // yielded by the getNextTactics function
            auto next_tactics = tactic_sequence.get();
            return next_tactics;
        }
    }
    // If the coroutine "iterator" is done, the getNextTactics function has completed
    // and has no more work to do. Therefore, the Play is done so we return an empty
    // vector
    return PriorityTacticVector();
}

std::vector<std::unique_ptr<Intent>> Play::get(
    RobotToTacticAssignmentFunction robot_to_tactic_assignment_algorithm,
    MotionConstraintBuildFunction motion_constraint_builder, const World &new_world)
{
    std::vector<std::unique_ptr<Intent>> intents;
    PriorityTacticVector priority_tactics = getTactics(new_world);
    ConstPriorityTacticVector const_priority_tactics;

    // convert pointers to const pointers
    std::for_each(priority_tactics.begin(), priority_tactics.end(), [&](auto &tactics) {
        ConstTacticVector const_tactics = {};
        std::transform(tactics.begin(), tactics.end(), std::back_inserter(const_tactics),
                       [](std::shared_ptr<Tactic> tactic) { return tactic; });
        const_priority_tactics.push_back(const_tactics);
    });

<<<<<<< HEAD
    auto robot_tactic_assignment =
        robot_to_tactic_assignment_algorithm(const_priority_tactics, new_world);
=======
    auto robot_tactic_assignment = robot_to_tactic_assignment_algorithm(
        const_priority_tactics, new_world, requires_goalie);
>>>>>>> fe472d82

    for (auto tactic_vec : priority_tactics)
    {
        for (auto tactic : tactic_vec)
        {
            auto iter = robot_tactic_assignment.find(tactic);
            if (iter != robot_tactic_assignment.end())
            {
                auto intent = tactic->get(iter->second, new_world);
                intent->setMotionConstraints(motion_constraint_builder(*tactic));
                intents.push_back(std::move(intent));
            }
        }
    }
    return intents;
}

void Play::getNextTacticsWrapper(TacticCoroutine::push_type &yield)
{
    // Yield an empty vector the very first time the function is called. This value will
    // never be seen/used by the rest of the system.
    yield({});

    // Anytime after the first function call, the getNextTactics function will be
    // used to perform the real logic. The calculateNextIntent function will yield its
    // values to the top of the coroutine stack, where they will be retrieved by
    // getNextAction, so we do not need to yield or return the result of this function
    //
    // The getNextTactics function is given the World as a parameter rather than using
    // the member variable since it's more explicit and obvious where the World
    // comes from when implementing Plays. The World is passed as a reference, so when
    // the world member variable is updated the implemented Plays will have access
    // to the updated world as well.
    if (world)
    {
        getNextTactics(yield, world.value());
    }
}<|MERGE_RESOLUTION|>--- conflicted
+++ resolved
@@ -1,16 +1,10 @@
 #include "software/ai/hl/stp/play/play.h"
 
-<<<<<<< HEAD
-Play::Play(std::shared_ptr<const PlayConfig> play_config)
-    : play_config(play_config),
-      tactic_sequence(boost::bind(&Play::getNextTacticsWrapper, this, _1))
-=======
 Play::Play(std::shared_ptr<const PlayConfig> play_config, bool requires_goalie)
     : play_config(play_config),
       requires_goalie(requires_goalie),
       tactic_sequence(boost::bind(&Play::getNextTacticsWrapper, this, _1)),
       world(std::nullopt)
->>>>>>> fe472d82
 {
 }
 
@@ -67,13 +61,8 @@
         const_priority_tactics.push_back(const_tactics);
     });
 
-<<<<<<< HEAD
-    auto robot_tactic_assignment =
-        robot_to_tactic_assignment_algorithm(const_priority_tactics, new_world);
-=======
     auto robot_tactic_assignment = robot_to_tactic_assignment_algorithm(
         const_priority_tactics, new_world, requires_goalie);
->>>>>>> fe472d82
 
     for (auto tactic_vec : priority_tactics)
     {
