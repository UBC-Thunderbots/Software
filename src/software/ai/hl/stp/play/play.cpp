#include "software/ai/hl/stp/play/play.h"

#include <munkres/munkres.h>

#include "proto/message_translation/tbots_protobuf.h"
#include "software/ai/hl/stp/tactic/stop/stop_tactic.h"
#include "software/ai/motion_constraint/motion_constraint_set_builder.h"

Play::Play(std::shared_ptr<const AiConfig> ai_config, bool requires_goalie)
    : ai_config(ai_config),
      goalie_tactic(std::make_shared<GoalieTactic>(ai_config)),
      stop_tactics(),
      requires_goalie(requires_goalie),
      tactic_sequence(boost::bind(&Play::getNextTacticsWrapper, this, _1)),
      world_(std::nullopt)
{
    for (unsigned int i = 0; i < MAX_ROBOT_IDS; i++)
    {
        stop_tactics.push_back(std::make_shared<StopTactic>(false));
    }
}

PriorityTacticVector Play::getTactics(const World &world)
{
    // Update the member variable that stores the world. This will be used by the
    // getNextTacticsWrapper function (inside the coroutine) to pass the World data to
    // the getNextTactics function. This is easier than directly passing the World data
    // into the coroutine
    world_ = world;
    // Check the coroutine status to see if it has any more work to do.
    if (tactic_sequence)
    {
        // Run the coroutine. This will call the bound getNextTactics function
        tactic_sequence();
    }
    else
    {
        // Make a new tactic_sequence
        tactic_sequence = TacticCoroutine::pull_type(
            boost::bind(&Play::getNextTacticsWrapper, this, _1));
        // Run the coroutine. This will call the bound getNextTactics function
        tactic_sequence();
    }

    // Check if the coroutine is still valid before getting the result. This makes
    // sure we don't try get the result after "running out the bottom" of the
    // coroutine function
    if (tactic_sequence)
    {
        // Extract the result from the coroutine. This will be whatever value was
        // yielded by the getNextTactics function
        auto next_tactics = tactic_sequence.get();
        return next_tactics;
    }
    else
    {
        // Make a new tactic_sequence
        tactic_sequence = TacticCoroutine::pull_type(
            boost::bind(&Play::getNextTacticsWrapper, this, _1));
        // Run the coroutine. This will call the bound getNextTactics function
        tactic_sequence();
        if (tactic_sequence)
        {
            // Extract the result from the coroutine. This will be whatever value was
            // yielded by the getNextTactics function
            auto next_tactics = tactic_sequence.get();
            return next_tactics;
        }
        else
        {
            LOG(WARNING) << "Failed to restart play" << std::endl;
        }
    }
    // If the coroutine "iterator" is done, the getNextTactics function has completed
    // and has no more work to do. Therefore, the Play is done so we return an empty
    // vector
    return PriorityTacticVector();
}

<<<<<<< HEAD
std::unique_ptr<TbotsProto::PrimitiveSet> Play::get(
    const GlobalPathPlannerFactory &path_planner_factory, const World &world)
=======
std::vector<std::unique_ptr<Intent>> Play::get(
    RobotToTacticAssignmentFunction robot_to_tactic_assignment_algorithm,
    MotionConstraintBuildFunction motion_constraint_builder, const World &new_world,
    const InterPlayCommunication &inter_play_communication,
    const SetInterPlayCommunicationCallback &set_inter_play_communication_fun)
>>>>>>> 61a028a9
{
    PriorityTacticVector priority_tactics;
    unsigned int num_tactics =
        static_cast<unsigned int>(world.friendlyTeam().numRobots());
    if (requires_goalie && world.friendlyTeam().goalie())
    {
        num_tactics--;
    }
<<<<<<< HEAD
    updateTactics(PlayUpdate(world, num_tactics,
                             [&priority_tactics](PriorityTacticVector new_tactics) {
                                 priority_tactics = std::move(new_tactics);
                             }));
=======
    updateTactics(PlayUpdate(
        new_world, num_tactics,
        [&priority_tactics](PriorityTacticVector new_tactics) {
            priority_tactics = std::move(new_tactics);
        },
        inter_play_communication, set_inter_play_communication_fun));
>>>>>>> 61a028a9

    auto primitives_to_run = std::make_unique<TbotsProto::PrimitiveSet>();

    robot_tactic_assignment.clear();

    std::optional<Robot> goalie_robot = world.friendlyTeam().goalie();
    std::vector<Robot> robots         = world.friendlyTeam().getAllRobots();

    if (requires_goalie)
    {
        if (goalie_robot.has_value())
        {
            RobotId goalie_robot_id = goalie_robot.value().id();
            robot_tactic_assignment.emplace(goalie_tactic, goalie_robot_id);

            robots.erase(std::remove(robots.begin(), robots.end(), goalie_robot.value()),
                         robots.end());

            auto motion_constraints =
                buildMotionConstraintSet(world.gameState(), *goalie_tactic);
            auto path_planner = path_planner_factory.getPathPlanner(motion_constraints);

            CreateMotionControl create_motion_control =
                [path_planner, motion_constraints](const Point &robot_position,
                                                   const Point &destination) {
                    TbotsProto::MotionControl motion_control;
                    TbotsProto::Path path_proto;

                    std::vector<Point> path_points = {robot_position};
                    auto path = path_planner->findPath(robot_position, destination);
                    *(motion_control.mutable_requested_destination()) =
                        *createPointProto(destination);

                    if (path.has_value())
                    {
                        path_points = path.value().getKnots();
                        motion_control.set_normalized_path_length(
                            EnlsvgPathPlanner::pathLength(path_points, robot_position) /
                            EnlsvgPathPlanner::MAX_PATH_LENGTH);
                    }
                    else
                    {
                        motion_control.set_normalized_path_length(1.0);
                    }

                    *(path_proto.add_point()) = *createPointProto(path_points.back());
                    *(motion_control.mutable_path()) = path_proto;
                    for (const auto &motion_constraint : motion_constraints)
                    {
                        TbotsProto::MotionConstraint motion_constraint_proto;
                        TbotsProto::MotionConstraint_Parse(toString(motion_constraint),
                                                           &motion_constraint_proto);
                        motion_control.add_motion_constraints(motion_constraint_proto);
                    }

                    return motion_control;
                };


            auto primitives =
                goalie_tactic->get(world, create_motion_control)->robot_primitives();
            CHECK(primitives.contains(goalie_robot_id))
                << "Couldn't find a primitive for robot id " << goalie_robot_id;
            auto primitive = primitives.at(goalie_robot_id);

            primitives_to_run->mutable_robot_primitives()->insert(
                google::protobuf::MapPair(goalie_robot_id, primitive));
        }
        else if (world.friendlyTeam().getGoalieId().has_value())
        {
            LOG(WARNING) << "Robot not found for goalie ID: "
                         << std::to_string(world.friendlyTeam().getGoalieId().value())
                         << std::endl;
        }
        else
        {
            LOG(WARNING) << "No goalie ID set!" << std::endl;
        }
    }

    // This functions optimizes the assignment of robots to tactics by minimizing
    // the total cost of assignment using the Hungarian algorithm
    // (also known as the Munkres algorithm)
    // https://en.wikipedia.org/wiki/Hungarian_algorithm
    //
    // https://github.com/saebyn/munkres-cpp is the implementation of the Hungarian
    // algorithm that we use here
    for (unsigned int i = 0; i < priority_tactics.size(); i++)
    {
        auto tactic_vector = priority_tactics[i];
        size_t num_tactics = tactic_vector.size();

        if (robots.size() < tactic_vector.size())
        {
            // We do not have enough robots to assign all the tactics to. We "drop"
            // (aka don't assign) the tactics at the end of the vector since they are
            // considered lower priority
            tactic_vector.resize(robots.size());
            num_tactics = tactic_vector.size();
        }
        else if (i == (priority_tactics.size() - 1))
        {
            // If assigning the last tactic vector, then assign rest of robots with
            // StopTactics
            for (unsigned int i = 0; i < (robots.size() - num_tactics); i++)
            {
                tactic_vector.push_back(stop_tactics[i]);
            }
        }

        std::vector<std::unique_ptr<TbotsProto::PrimitiveSet>> primitive_sets;

        for (auto tactic : tactic_vector)
        {
            auto motion_constraints =
                buildMotionConstraintSet(world.gameState(), *goalie_tactic);
            auto path_planner = path_planner_factory.getPathPlanner(motion_constraints);
            // TODO: clean up duplication
            CreateMotionControl create_motion_control =
                [path_planner, motion_constraints](const Point &robot_position,
                                                   const Point &destination) {
                    TbotsProto::MotionControl motion_control;
                    TbotsProto::Path path_proto;

                    std::vector<Point> path_points = {robot_position};
                    auto path = path_planner->findPath(robot_position, destination);
                    *(motion_control.mutable_requested_destination()) =
                        *createPointProto(destination);

                    if (path.has_value())
                    {
                        path_points = path.value().getKnots();
                        motion_control.set_normalized_path_length(
                            EnlsvgPathPlanner::pathLength(path_points, robot_position) /
                            EnlsvgPathPlanner::MAX_PATH_LENGTH);
                    }
                    else
                    {
                        motion_control.set_normalized_path_length(1.0);
                    }


                    *(path_proto.add_point()) = *createPointProto(path_points.back());
                    *(motion_control.mutable_path()) = path_proto;
                    for (const auto &motion_constraint : motion_constraints)
                    {
                        TbotsProto::MotionConstraint motion_constraint_proto;
                        TbotsProto::MotionConstraint_Parse(toString(motion_constraint),
                                                           &motion_constraint_proto);
                        motion_control.add_motion_constraints(motion_constraint_proto);
                    }
                    return motion_control;
                };


            primitive_sets.emplace_back(tactic->get(world, create_motion_control));
            CHECK(primitive_sets.back()->robot_primitives().size() ==
                  world.friendlyTeam().numRobots())
                << "Something bad happened with " << objectTypeName(*tactic);
        }

        size_t num_rows = robots.size();
        size_t num_cols = tactic_vector.size();

        // The Matrix constructor will assert if the rows and columns of the matrix are
        // not >= 1, so we perform that check first and skip over this tactic_vector if
        // it is empty. This represents the cases where there are either no tactics or no
        // robots
        if (num_rows == 0 || num_cols == 0)
        {
            continue;
        }

        // The rows of the matrix are the "workers" (the robots) and the columns are the
        // "jobs" (the Tactics).
        Matrix<double> matrix(num_rows, num_cols);

        // Initialize the matrix with the cost of assigning each Robot to each Tactic
        for (size_t row = 0; row < num_rows; row++)
        {
            for (size_t col = 0; col < num_cols; col++)
            {
                Robot robot                    = robots.at(row);
                std::shared_ptr<Tactic> tactic = tactic_vector.at(col);
                auto primitives = primitive_sets.at(col)->robot_primitives();
                CHECK(primitives.contains(robot.id()))
                    << "Couldn't find a primitive for robot id " << robot.id();
                double robot_cost_for_tactic = primitives.at(robot.id()).cost();

                std::set<RobotCapability> required_capabilities =
                    tactic->robotCapabilityRequirements();
                std::set<RobotCapability> robot_capabilities =
                    robot.getAvailableCapabilities();
                std::set<RobotCapability> missing_capabilities;
                std::set_difference(
                    required_capabilities.begin(), required_capabilities.end(),
                    robot_capabilities.begin(), robot_capabilities.end(),
                    std::inserter(missing_capabilities, missing_capabilities.begin()));

                if (missing_capabilities.size() > 0)
                {
                    matrix(row, col) = robot_cost_for_tactic * 10.0 + 10.0;
                }
                else
                {
                    // capability requirements are satisfied, use real cost
                    matrix(row, col) = robot_cost_for_tactic;
                }
            }
        }

        // Apply the Munkres/Hungarian algorithm to the matrix.
        Munkres<double> m;
        m.solve(matrix);

        // The Munkres matrix gets solved such that there will be exactly one 0 in every
        // row and exactly one 0 in every column. All other values will be -1. The 0's
        // indicate the "workers" and "jobs" (robots and tactics for us) that are most
        // optimally paired together
        //
        // Example matrices:
        //        -1, 0,-1,         and            0,-1,
        //         0,-1,-1,                       -1, 0,
        //        -1,-1, 0,
        auto remaining_robots = robots;

        for (size_t row = 0; row < num_rows; row++)
        {
            for (size_t col = 0; col < num_tactics; col++)
            {
                auto val = matrix(row, col);
                if (val == 0)
                {
                    RobotId robot_id = robots.at(row).id();
                    robot_tactic_assignment.emplace(tactic_vector.at(col), robot_id);
                    tactic_vector.at(col)->setLastExecutionRobot(robot_id);

                    auto primitives = primitive_sets.at(col)->robot_primitives();
                    CHECK(primitives.contains(robot_id))
                        << "Couldn't find a primitive for robot id " << robot_id;
                    primitives_to_run->mutable_robot_primitives()->insert(
                        google::protobuf::MapPair(robot_id, primitives.at(robot_id)));
                    remaining_robots.erase(
                        std::remove_if(remaining_robots.begin(), remaining_robots.end(),
                                       [robots, row](const Robot &robot) {
                                           return robot.id() == robots.at(row).id();
                                       }),
                        remaining_robots.end());
                    break;
                }
            }
        }

        robots = remaining_robots;
    }

    return primitives_to_run;
}

const std::map<std::shared_ptr<const Tactic>, RobotId> &Play::getRobotTacticAssignment()
    const
{
    return robot_tactic_assignment;
}

void Play::getNextTacticsWrapper(TacticCoroutine::push_type &yield)
{
    // Yield an empty vector the very first time the function is called. This value will
    // never be seen/used by the rest of the system.
    yield({});

    // The getNextTactics function is given the World as a parameter rather than using
    // the member variable since it's more explicit and obvious where the World
    // comes from when implementing Plays. The World is passed as a reference, so when
    // the world member variable is updated the implemented Plays will have access
    // to the updated world as well.
    if (world_)
    {
        getNextTactics(yield, world_.value());
    }
}

// TODO (#2359): delete once all plays are not coroutines
void Play::updateTactics(const PlayUpdate &play_update)
{
    play_update.set_tactics(getTactics(play_update.world));
}<|MERGE_RESOLUTION|>--- conflicted
+++ resolved
@@ -77,16 +77,10 @@
     return PriorityTacticVector();
 }
 
-<<<<<<< HEAD
 std::unique_ptr<TbotsProto::PrimitiveSet> Play::get(
-    const GlobalPathPlannerFactory &path_planner_factory, const World &world)
-=======
-std::vector<std::unique_ptr<Intent>> Play::get(
-    RobotToTacticAssignmentFunction robot_to_tactic_assignment_algorithm,
-    MotionConstraintBuildFunction motion_constraint_builder, const World &new_world,
+    const GlobalPathPlannerFactory &path_planner_factory, const World &world,
     const InterPlayCommunication &inter_play_communication,
     const SetInterPlayCommunicationCallback &set_inter_play_communication_fun)
->>>>>>> 61a028a9
 {
     PriorityTacticVector priority_tactics;
     unsigned int num_tactics =
@@ -95,19 +89,12 @@
     {
         num_tactics--;
     }
-<<<<<<< HEAD
-    updateTactics(PlayUpdate(world, num_tactics,
-                             [&priority_tactics](PriorityTacticVector new_tactics) {
-                                 priority_tactics = std::move(new_tactics);
-                             }));
-=======
     updateTactics(PlayUpdate(
-        new_world, num_tactics,
+        world, num_tactics,
         [&priority_tactics](PriorityTacticVector new_tactics) {
             priority_tactics = std::move(new_tactics);
         },
         inter_play_communication, set_inter_play_communication_fun));
->>>>>>> 61a028a9
 
     auto primitives_to_run = std::make_unique<TbotsProto::PrimitiveSet>();
 
