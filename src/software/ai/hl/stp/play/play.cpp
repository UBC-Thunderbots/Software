--- conflicted
+++ resolved
@@ -93,25 +93,17 @@
     {
         num_tactics--;
     }
-<<<<<<< HEAD
+
     {
         ZoneNamedN(_tracy_tactics, "Play: Get Tactics from Play", true);
 
         updateTactics(PlayUpdate(
-            world, num_tactics,
+            world_ptr, num_tactics,
             [&priority_tactics](PriorityTacticVector new_tactics) {
                 priority_tactics = std::move(new_tactics);
             },
             inter_play_communication, set_inter_play_communication_fun));
     }
-=======
-    updateTactics(PlayUpdate(
-        world_ptr, num_tactics,
-        [&priority_tactics](PriorityTacticVector new_tactics) {
-            priority_tactics = std::move(new_tactics);
-        },
-        inter_play_communication, set_inter_play_communication_fun));
->>>>>>> 90c2dab2
 
     auto primitives_to_run = std::make_unique<TbotsProto::PrimitiveSet>();
 
@@ -195,15 +187,9 @@
                 }
             }
 
-<<<<<<< HEAD
             auto [remaining_robots, new_primitives_to_assign,
                   current_tactic_robot_id_assignment] =
-                assignTactics(world, tactic_vector, robots);
-=======
-        auto [remaining_robots, new_primitives_to_assign,
-              current_tactic_robot_id_assignment] =
-            assignTactics(world_ptr, tactic_vector, robots);
->>>>>>> 90c2dab2
+                assignTactics(world_ptr, tactic_vector, robots);
 
             tactic_robot_id_assignment.merge(current_tactic_robot_id_assignment);
 
