--- conflicted
+++ resolved
@@ -144,15 +144,9 @@
     }
 
     /* substitute injured robots when the game is in play */
-<<<<<<< HEAD
     if(injured_robots.size() > 0)
     {
         unsigned int num_injured = (unsigned int) injured_robots.size();
-=======
-    if (injured_robots.size() > 0)
-    {
-        unsigned int num_injured = (unsigned int)injured_robots.size();
->>>>>>> 59aed16a
         num_tactics -= num_injured;
 
         // substitution tactic is just a move tactic to a decided location
@@ -162,13 +156,8 @@
         auto_sub_tactic->updateControlParams(Point(0, world.field().totalYLength() / 2),
                                              Angle::zero(), 0);
 
-<<<<<<< HEAD
         for(auto robot: injured_robots)
         { 
-=======
-        for (auto robot : injured_robots)
-        {
->>>>>>> 59aed16a
             // assign robot to auto_sub tactic
             tactic_robot_id_assignment.emplace(auto_sub_tactic, robot.id());
 
