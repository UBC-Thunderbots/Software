#include "software/ai/hl/stp/skill/keep_away/keep_away_skill_fsm.h"

#include "software/ai/evaluation/keep_away.h"

bool KeepAwaySkillFSM::isPossessionThreatened(const Update& event)
{
    const TbotsProto::AiConfig& ai_config = event.common.strategy->getAiConfig();

    if (!event.common.robot.isNearDribbler(
            event.common.world_ptr->ball().position(),
            ai_config.dribble_skill_config().lose_ball_possession_threshold()))
    {
        return true;
    }

    return shouldKeepAway(
        event.common.robot, event.common.world_ptr->enemyTeam(),
        ai_config.attacker_tactic_config().enemy_about_to_steal_ball_radius());
}

void KeepAwaySkillFSM::keepAway(
    const Update& event, boost::sml::back::process<DribbleSkillFSM::Update> processEvent)
{
<<<<<<< HEAD
    Pass best_pass = (*event.common.strategy)->getBestPass().pass;
=======
    Pass best_pass = (*event.common.strategy)->getBestUncommittedPass().pass;
>>>>>>> 6c31c8eb
    auto keepaway_dribble_dest =
        findKeepAwayTargetPoint(event.common.world_ptr, best_pass);

    const Team& enemy_team = event.common.world_ptr->enemyTeam();
    const Ball& ball       = event.common.world_ptr->ball();

    auto final_dribble_orientation = best_pass.passerOrientation();

    if (enemy_team.numRobots() > 0)
    {
        // there is a robot on the enemy team, face away from the nearest one
        auto nearest_enemy_robot =
            *enemy_team.getNearestRobot(event.common.robot.position());
        auto dribble_orientation_vec = ball.position() - nearest_enemy_robot.position();
        final_dribble_orientation    = dribble_orientation_vec.orientation();
    }

    DribbleSkillFSM::ControlParams control_params = {
        .dribble_destination       = keepaway_dribble_dest,
        .final_dribble_orientation = final_dribble_orientation,
        .allow_excessive_dribbling = false};

    processEvent(DribbleSkillFSM::Update(control_params, event.common));
}<|MERGE_RESOLUTION|>--- conflicted
+++ resolved
@@ -21,11 +21,7 @@
 void KeepAwaySkillFSM::keepAway(
     const Update& event, boost::sml::back::process<DribbleSkillFSM::Update> processEvent)
 {
-<<<<<<< HEAD
-    Pass best_pass = (*event.common.strategy)->getBestPass().pass;
-=======
     Pass best_pass = (*event.common.strategy)->getBestUncommittedPass().pass;
->>>>>>> 6c31c8eb
     auto keepaway_dribble_dest =
         findKeepAwayTargetPoint(event.common.world_ptr, best_pass);
 
