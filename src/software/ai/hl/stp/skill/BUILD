package(default_visibility = ["//visibility:public"])

cc_library(
    name = "skill",
    hdrs = [
        "skill.h",
        "skill_fsm.h",
    ],
    deps = [
        "//proto/primitive:primitive_msg_factory",
        "//software/ai/evaluation/scoring/skills:skill_visitor",
        "//software/ai/hl/stp/strategy:strategy",
<<<<<<< HEAD
        "//proto/primitive:primitive_msg_factory",
        "//software/ai/hl/stp/tactic:primitive",
        "//software/ai/hl/stp/tactic:stop_primitive",
        "//software/util/sml_fsm",
=======
        "//software/ai/hl/stp/primitive:primitive",
        "//software/ai/hl/stp/primitive:stop_primitive",
        "//software/util/sml_fsm:sml_fsm",
>>>>>>> 02912c56
    ],
)

cc_library(
    name = "base_skill",
    hdrs = ["base_skill.hpp"],
    deps = [":skill"],
)

cc_library(
    name = "all_skills",
    deps = [
        "//software/ai/hl/stp/skill/keep_away:keep_away_skill",
        "//software/ai/hl/stp/skill/pass:pass_skill",
        "//software/ai/hl/stp/skill/shoot:shoot_skill",
    ],
)<|MERGE_RESOLUTION|>--- conflicted
+++ resolved
@@ -10,16 +10,10 @@
         "//proto/primitive:primitive_msg_factory",
         "//software/ai/evaluation/scoring/skills:skill_visitor",
         "//software/ai/hl/stp/strategy:strategy",
-<<<<<<< HEAD
         "//proto/primitive:primitive_msg_factory",
-        "//software/ai/hl/stp/tactic:primitive",
-        "//software/ai/hl/stp/tactic:stop_primitive",
-        "//software/util/sml_fsm",
-=======
         "//software/ai/hl/stp/primitive:primitive",
         "//software/ai/hl/stp/primitive:stop_primitive",
-        "//software/util/sml_fsm:sml_fsm",
->>>>>>> 02912c56
+        "//software/util/sml_fsm",
     ],
 )
 
