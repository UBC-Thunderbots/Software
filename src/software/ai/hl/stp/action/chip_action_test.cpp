#include "software/ai/hl/stp/action/chip_action.h"

#include <gtest/gtest.h>

#include "software/ai/intent/chip_intent.h"
#include "software/ai/intent/move_intent.h"

TEST(ChipActionTest, robot_behind_ball_chipping_towards_positive_x_positive_y)
{
    Robot robot(0, Point(-0.3, 0), Vector(), Angle::zero(), AngularVelocity::zero(),
                Timestamp::fromSeconds(0));
    Ball ball({0, 0}, robot.position().toVector(), Timestamp::fromSeconds(0));
    ChipAction action = ChipAction();

    action.updateWorldParams(ball);
    action.updateControlParams(robot, ball.position(), Angle::zero(), 5.0);
    auto intent_ptr = action.getNextIntent();

    // Check an intent was returned (the pointer is not null)
    EXPECT_TRUE(intent_ptr);
    EXPECT_FALSE(action.done());

    try
    {
        ChipIntent kick_intent = dynamic_cast<ChipIntent &>(*intent_ptr);
        EXPECT_EQ(0, kick_intent.getRobotId());
        EXPECT_EQ(Point(0, 0), kick_intent.getChipOrigin());
        EXPECT_EQ(Angle::zero(), kick_intent.getChipDirection());
        EXPECT_EQ(5.0, kick_intent.getChipDistance());
    }
    catch (...)
    {
        ADD_FAILURE() << "Chip intent not returned by Chip Action!";
    }
}

TEST(ChipActionTest, robot_behind_ball_chipping_towards_negative_x_positive_y)
{
    Robot robot(0, Point(-2.4, 2.3), Vector(), Angle::quarter(), AngularVelocity::zero(),
                Timestamp::fromSeconds(0));
    Ball ball({-2.5, 2.5}, robot.position().toVector(), Timestamp::fromSeconds(0));
    ChipAction action = ChipAction();

<<<<<<< HEAD
    action.updateWorldParams(ball);
    action.updateControlParams(robot, ball.position(), Angle::ofDegrees(105), 5.0);
    auto intent_ptr = action.getNextIntent();
=======
    auto intent_ptr = action.updateStateAndGetNextIntent(robot, ball, ball.position(),
                                                         Angle::fromDegrees(105), 5.0);
>>>>>>> 1657739c

    // Check an intent was returned (the pointer is not null)
    EXPECT_TRUE(intent_ptr);
    EXPECT_FALSE(action.done());

    try
    {
        ChipIntent kick_intent = dynamic_cast<ChipIntent &>(*intent_ptr);
        EXPECT_EQ(0, kick_intent.getRobotId());
        EXPECT_EQ(Point(-2.5, 2.5), kick_intent.getChipOrigin());
        EXPECT_EQ(Angle::fromDegrees(105), kick_intent.getChipDirection());
        EXPECT_EQ(5.0, kick_intent.getChipDistance());
    }
    catch (...)
    {
        ADD_FAILURE() << "Chip intent not returned by Chip Action!";
    }
}

TEST(ChipActionTest, robot_behind_ball_chipping_towards_negative_x_negative_y)
{
    Robot robot(0, Point(0, 0), Vector(), Angle::quarter(), AngularVelocity::zero(),
                Timestamp::fromSeconds(0));
    Ball ball({-0.05, -0.2}, robot.position().toVector(), Timestamp::fromSeconds(0));
    ChipAction action = ChipAction();

<<<<<<< HEAD
    action.updateWorldParams(ball);
    action.updateControlParams(robot, ball.position(), Angle::ofDegrees(255), 3.0);
    auto intent_ptr = action.getNextIntent();
=======
    auto intent_ptr = action.updateStateAndGetNextIntent(robot, ball, ball.position(),
                                                         Angle::fromDegrees(255), 3.0);
>>>>>>> 1657739c

    // Check an intent was returned (the pointer is not null)
    EXPECT_TRUE(intent_ptr);
    EXPECT_FALSE(action.done());

    try
    {
        ChipIntent kick_intent = dynamic_cast<ChipIntent &>(*intent_ptr);
        EXPECT_EQ(0, kick_intent.getRobotId());
        EXPECT_EQ(Point(-0.05, -0.2), kick_intent.getChipOrigin());
        EXPECT_EQ(Angle::fromDegrees(255), kick_intent.getChipDirection());
        EXPECT_EQ(3.0, kick_intent.getChipDistance());
    }
    catch (...)
    {
        ADD_FAILURE() << "Chip intent not returned by Chip Action!";
    }
}

TEST(ChipActionTest, robot_behind_ball_chipping_towards_positive_x_negative_y)
{
    Robot robot(0, Point(-0.125, 0.25), Vector(), Angle::threeQuarter(),
                AngularVelocity::zero(), Timestamp::fromSeconds(0));
    Ball ball({0, 0}, robot.position().toVector(), Timestamp::fromSeconds(0));
    ChipAction action = ChipAction();

<<<<<<< HEAD
    action.updateWorldParams(ball);
    action.updateControlParams(robot, ball.position(), Angle::ofDegrees(306), 5.0);
    auto intent_ptr = action.getNextIntent();
=======
    auto intent_ptr = action.updateStateAndGetNextIntent(robot, ball, ball.position(),
                                                         Angle::fromDegrees(306), 5.0);
>>>>>>> 1657739c

    // Check an intent was returned (the pointer is not null)
    EXPECT_TRUE(intent_ptr);
    EXPECT_FALSE(action.done());

    try
    {
        ChipIntent kick_intent = dynamic_cast<ChipIntent &>(*intent_ptr);
        EXPECT_EQ(0, kick_intent.getRobotId());
        EXPECT_EQ(Point(0, 0), kick_intent.getChipOrigin());
        EXPECT_EQ(Angle::fromDegrees(306), kick_intent.getChipDirection());
        EXPECT_EQ(5.0, kick_intent.getChipDistance());
    }
    catch (...)
    {
        ADD_FAILURE() << "Chip intent not returned by Chip Action!";
    }
}

TEST(ChipActionTest, robot_not_behind_ball_chipping_towards_positive_x_positive_y)
{
    Robot robot(0, Point(-1, 0.0), Vector(), Angle::zero(), AngularVelocity::zero(),
                Timestamp::fromSeconds(0));
    Ball ball({0, 0}, robot.position().toVector(), Timestamp::fromSeconds(0));
    ChipAction action = ChipAction();

    action.updateWorldParams(ball);
    action.updateControlParams(robot, ball.position(), Angle::zero(), 5.0);
    auto intent_ptr = action.getNextIntent();

    // Check an intent was returned (the pointer is not null)
    EXPECT_TRUE(intent_ptr);
    EXPECT_FALSE(action.done());

    try
    {
        MoveIntent move_intent = dynamic_cast<MoveIntent &>(*intent_ptr);
        EXPECT_EQ(0, move_intent.getRobotId());
        // Check the MoveIntent is moving roughly behind the ball
        EXPECT_TRUE(move_intent.getDestination().isClose(Point(-0.18, 0), 0.1));
        EXPECT_EQ(Angle::zero(), move_intent.getFinalAngle());
        EXPECT_EQ(0.0, move_intent.getFinalSpeed());
    }
    catch (...)
    {
        ADD_FAILURE() << "Move intent not returned by Chip Action!";
    }
}

TEST(ChipActionTest, robot_not_behind_ball_chipping_towards_negative_x_positive_y)
{
    Robot robot(0, Point(-2, 5), Vector(), Angle::quarter(), AngularVelocity::zero(),
                Timestamp::fromSeconds(0));
    Ball ball({-2.5, 2.5}, robot.position().toVector(), Timestamp::fromSeconds(0));
    ChipAction action = ChipAction();

<<<<<<< HEAD
    action.updateWorldParams(ball);
    action.updateControlParams(robot, ball.position(), Angle::ofDegrees(105), 5.0);
    auto intent_ptr = action.getNextIntent();
=======
    auto intent_ptr = action.updateStateAndGetNextIntent(robot, ball, ball.position(),
                                                         Angle::fromDegrees(105), 5.0);
>>>>>>> 1657739c

    // Check an intent was returned (the pointer is not null)
    EXPECT_TRUE(intent_ptr);
    EXPECT_FALSE(action.done());

    try
    {
        MoveIntent move_intent = dynamic_cast<MoveIntent &>(*intent_ptr);
        EXPECT_EQ(0, move_intent.getRobotId());
        // Check the MoveIntent is moving roughly behind the ball
        EXPECT_TRUE(move_intent.getDestination().isClose(Point(-2.45, 2.25), 0.1));
        EXPECT_EQ(Angle::fromDegrees(105), move_intent.getFinalAngle());
        EXPECT_EQ(0.0, move_intent.getFinalSpeed());
    }
    catch (...)
    {
        ADD_FAILURE() << "Move intent not returned by Chip Action!";
    }
}

TEST(ChipActionTest, robot_not_behind_ball_chipping_towards_negative_x_negative_y)
{
    Robot robot(0, Point(0, 0), Vector(), Angle::quarter(), AngularVelocity::zero(),
                Timestamp::fromSeconds(0));
    Ball ball({-1, -4}, robot.position().toVector(), Timestamp::fromSeconds(0));
    ChipAction action = ChipAction();

<<<<<<< HEAD
    action.updateWorldParams(ball);
    action.updateControlParams(robot, ball.position(), Angle::ofDegrees(255), 3.0);
    auto intent_ptr = action.getNextIntent();
=======
    auto intent_ptr = action.updateStateAndGetNextIntent(robot, ball, ball.position(),
                                                         Angle::fromDegrees(255), 3.0);
>>>>>>> 1657739c

    // Check an intent was returned (the pointer is not null)
    EXPECT_TRUE(intent_ptr);
    EXPECT_FALSE(action.done());

    try
    {
        MoveIntent move_intent = dynamic_cast<MoveIntent &>(*intent_ptr);
        EXPECT_EQ(0, move_intent.getRobotId());
        // Check the MoveIntent is moving roughly behind the ball
        EXPECT_TRUE(move_intent.getDestination().isClose(Point(-0.85, -3.75), 0.1));
        EXPECT_EQ(Angle::fromDegrees(255), move_intent.getFinalAngle());
        EXPECT_EQ(0.0, move_intent.getFinalSpeed());
    }
    catch (...)
    {
        ADD_FAILURE() << "Move intent not returned by Chip Action!";
    }
}

TEST(ChipActionTest, robot_not_behind_ball_chipping_towards_positive_x_negative_y)
{
    Robot robot(0, Point(0.5, 1), Vector(), Angle::threeQuarter(),
                AngularVelocity::zero(), Timestamp::fromSeconds(0));
    Ball ball({0, 0}, robot.position().toVector(), Timestamp::fromSeconds(0));
    ChipAction action = ChipAction();

<<<<<<< HEAD
    action.updateWorldParams(ball);
    action.updateControlParams(robot, ball.position(), Angle::ofDegrees(306), 5.0);
    auto intent_ptr = action.getNextIntent();
=======
    auto intent_ptr = action.updateStateAndGetNextIntent(robot, ball, ball.position(),
                                                         Angle::fromDegrees(306), 5.0);
>>>>>>> 1657739c

    // Check an intent was returned (the pointer is not null)
    EXPECT_TRUE(intent_ptr);
    EXPECT_FALSE(action.done());

    try
    {
        MoveIntent move_intent = dynamic_cast<MoveIntent &>(*intent_ptr);
        EXPECT_EQ(0, move_intent.getRobotId());
        // Check the MoveIntent is moving roughly behind the ball
        EXPECT_TRUE(move_intent.getDestination().isClose(Point(-0.15, 0.25), 0.1));
        EXPECT_EQ(Angle::fromDegrees(306), move_intent.getFinalAngle());
        EXPECT_EQ(0.0, move_intent.getFinalSpeed());
    }
    catch (...)
    {
        ADD_FAILURE() << "Move intent not returned by Chip Action!";
    }
}<|MERGE_RESOLUTION|>--- conflicted
+++ resolved
@@ -41,14 +41,9 @@
     Ball ball({-2.5, 2.5}, robot.position().toVector(), Timestamp::fromSeconds(0));
     ChipAction action = ChipAction();
 
-<<<<<<< HEAD
-    action.updateWorldParams(ball);
-    action.updateControlParams(robot, ball.position(), Angle::ofDegrees(105), 5.0);
-    auto intent_ptr = action.getNextIntent();
-=======
-    auto intent_ptr = action.updateStateAndGetNextIntent(robot, ball, ball.position(),
-                                                         Angle::fromDegrees(105), 5.0);
->>>>>>> 1657739c
+    action.updateWorldParams(ball);
+    action.updateControlParams(robot, ball.position(), Angle::fromDegrees(105), 5.0);
+    auto intent_ptr = action.getNextIntent();
 
     // Check an intent was returned (the pointer is not null)
     EXPECT_TRUE(intent_ptr);
@@ -75,14 +70,9 @@
     Ball ball({-0.05, -0.2}, robot.position().toVector(), Timestamp::fromSeconds(0));
     ChipAction action = ChipAction();
 
-<<<<<<< HEAD
-    action.updateWorldParams(ball);
-    action.updateControlParams(robot, ball.position(), Angle::ofDegrees(255), 3.0);
-    auto intent_ptr = action.getNextIntent();
-=======
-    auto intent_ptr = action.updateStateAndGetNextIntent(robot, ball, ball.position(),
-                                                         Angle::fromDegrees(255), 3.0);
->>>>>>> 1657739c
+    action.updateWorldParams(ball);
+    action.updateControlParams(robot, ball.position(), Angle::fromDegrees(255), 3.0);
+    auto intent_ptr = action.getNextIntent();
 
     // Check an intent was returned (the pointer is not null)
     EXPECT_TRUE(intent_ptr);
@@ -109,14 +99,9 @@
     Ball ball({0, 0}, robot.position().toVector(), Timestamp::fromSeconds(0));
     ChipAction action = ChipAction();
 
-<<<<<<< HEAD
-    action.updateWorldParams(ball);
-    action.updateControlParams(robot, ball.position(), Angle::ofDegrees(306), 5.0);
-    auto intent_ptr = action.getNextIntent();
-=======
-    auto intent_ptr = action.updateStateAndGetNextIntent(robot, ball, ball.position(),
-                                                         Angle::fromDegrees(306), 5.0);
->>>>>>> 1657739c
+    action.updateWorldParams(ball);
+    action.updateControlParams(robot, ball.position(), Angle::fromDegrees(306), 5.0);
+    auto intent_ptr = action.getNextIntent();
 
     // Check an intent was returned (the pointer is not null)
     EXPECT_TRUE(intent_ptr);
@@ -173,14 +158,9 @@
     Ball ball({-2.5, 2.5}, robot.position().toVector(), Timestamp::fromSeconds(0));
     ChipAction action = ChipAction();
 
-<<<<<<< HEAD
-    action.updateWorldParams(ball);
-    action.updateControlParams(robot, ball.position(), Angle::ofDegrees(105), 5.0);
-    auto intent_ptr = action.getNextIntent();
-=======
-    auto intent_ptr = action.updateStateAndGetNextIntent(robot, ball, ball.position(),
-                                                         Angle::fromDegrees(105), 5.0);
->>>>>>> 1657739c
+    action.updateWorldParams(ball);
+    action.updateControlParams(robot, ball.position(), Angle::fromDegrees(105), 5.0);
+    auto intent_ptr = action.getNextIntent();
 
     // Check an intent was returned (the pointer is not null)
     EXPECT_TRUE(intent_ptr);
@@ -208,14 +188,9 @@
     Ball ball({-1, -4}, robot.position().toVector(), Timestamp::fromSeconds(0));
     ChipAction action = ChipAction();
 
-<<<<<<< HEAD
-    action.updateWorldParams(ball);
-    action.updateControlParams(robot, ball.position(), Angle::ofDegrees(255), 3.0);
-    auto intent_ptr = action.getNextIntent();
-=======
-    auto intent_ptr = action.updateStateAndGetNextIntent(robot, ball, ball.position(),
-                                                         Angle::fromDegrees(255), 3.0);
->>>>>>> 1657739c
+    action.updateWorldParams(ball);
+    action.updateControlParams(robot, ball.position(), Angle::fromDegrees(255), 3.0);
+    auto intent_ptr = action.getNextIntent();
 
     // Check an intent was returned (the pointer is not null)
     EXPECT_TRUE(intent_ptr);
@@ -243,14 +218,9 @@
     Ball ball({0, 0}, robot.position().toVector(), Timestamp::fromSeconds(0));
     ChipAction action = ChipAction();
 
-<<<<<<< HEAD
-    action.updateWorldParams(ball);
-    action.updateControlParams(robot, ball.position(), Angle::ofDegrees(306), 5.0);
-    auto intent_ptr = action.getNextIntent();
-=======
-    auto intent_ptr = action.updateStateAndGetNextIntent(robot, ball, ball.position(),
-                                                         Angle::fromDegrees(306), 5.0);
->>>>>>> 1657739c
+    action.updateWorldParams(ball);
+    action.updateControlParams(robot, ball.position(), Angle::fromDegrees(306), 5.0);
+    auto intent_ptr = action.getNextIntent();
 
     // Check an intent was returned (the pointer is not null)
     EXPECT_TRUE(intent_ptr);
