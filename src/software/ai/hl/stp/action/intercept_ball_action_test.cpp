--- conflicted
+++ resolved
@@ -3,8 +3,8 @@
 #include <gtest/gtest.h>
 
 #include "software/ai/intent/move_intent.h"
-#include "software/new_geom/segment.h"
-#include "software/new_geom/util/distance.h"
+#include "software/geom/segment.h"
+#include "software/geom/algorithms/distance.h"
 #include "software/test_util/test_util.h"
 #include "software/world/ball.h"
 
@@ -28,20 +28,12 @@
     {
         // The robot should move to some point ahead of the ball
         MoveIntent move_intent = dynamic_cast<MoveIntent &>(*intent_ptr);
-<<<<<<< HEAD
         Segment ball_trajectory(Point(-1, 0), Point(4, 0));
         EXPECT_LT(distance(move_intent.getDestination(), ball_trajectory), 0.01);
 
         // The robot should immediately try facing the direction the ball is coming from
         EXPECT_EQ((-ball.velocity()).orientation(), move_intent.getFinalAngle());
-        EXPECT_EQ(AutokickType::NONE, move_intent.getAutoKickType());
-=======
-        EXPECT_TRUE(TestUtil::equalWithinTolerance(Point(3, 0),
-                                                   move_intent.getDestination(), 0.01));
-        Angle angle_facing_ball = (ball.position() - robot.position()).orientation();
-        EXPECT_EQ(angle_facing_ball, move_intent.getFinalAngle());
         EXPECT_EQ(AutochickType::NONE, move_intent.getAutochickType());
->>>>>>> 03f48606
     }
     catch (std::bad_cast)
     {
@@ -68,20 +60,12 @@
     try
     {
         MoveIntent move_intent = dynamic_cast<MoveIntent &>(*intent_ptr);
-<<<<<<< HEAD
         // The robot should move to approximately where the ball will leave the field
         EXPECT_TRUE(TestUtil::equalWithinTolerance(field.friendlyGoalCenter(),
                                                    move_intent.getDestination(), 0.15));
 
         EXPECT_EQ((-ball.velocity()).orientation(), move_intent.getFinalAngle());
-        EXPECT_EQ(AutokickType::NONE, move_intent.getAutoKickType());
-=======
-        EXPECT_TRUE(TestUtil::equalWithinTolerance(field.enemyGoalCenter(),
-                                                   move_intent.getDestination(), 0.01));
-        Angle angle_facing_ball = (ball.position() - robot.position()).orientation();
-        EXPECT_EQ(angle_facing_ball, move_intent.getFinalAngle());
         EXPECT_EQ(AutochickType::NONE, move_intent.getAutochickType());
->>>>>>> 03f48606
     }
     catch (std::bad_cast)
     {
