#include "software/ai/hl/stp/action/kick_action.h"

#include "shared/constants.h"
#include "software/ai/intent/kick_intent.h"
#include "software/ai/intent/move_intent.h"
#include "software/geom/algorithms/contains.h"
#include "software/geom/polygon.h"
#include "software/world/ball.h"

KickAction::KickAction() : Action(true), ball({0, 0}, {0, 0}, Timestamp::fromSeconds(0))
{
}

void KickAction::updateWorldParams(const Ball &ball)
{
    this->ball = ball;
}

void KickAction::updateControlParams(const Robot &robot, Point kick_origin,
                                     Point kick_target,
                                     double kick_speed_meters_per_second)
{
    updateControlParams(robot, kick_origin, (kick_target - kick_origin).orientation(),
                        kick_speed_meters_per_second);
}

void KickAction::updateControlParams(const Robot &robot, Point kick_origin,
                                     Angle kick_direction,
                                     double kick_speed_meters_per_second)
{
    this->robot                        = robot;
    this->kick_origin                  = kick_origin;
    this->kick_direction               = kick_direction;
    this->kick_speed_meters_per_second = kick_speed_meters_per_second;
}

Angle KickAction::getKickDirection()
{
    return kick_direction;
}

Point KickAction::getKickOrigin()
{
    return kick_origin;
}

double KickAction::getKickSpeed()
{
    return kick_speed_meters_per_second;
}

void KickAction::accept(MutableActionVisitor &visitor)
{
    visitor.visit(*this);
}

void KickAction::calculateNextIntent(IntentCoroutine::push_type &yield)
{
    // How large the triangle is that defines the region where the robot is
    // behind the ball and ready to kick.
    // We want to keep the region small enough that we won't use the KickIntent from too
    // far away (since the KickIntent doesn't avoid obstacles and we risk colliding
    // with something), but large enough we can reasonably get in the region and kick the
    // ball successfully.
    // This value is 'X' in the ASCII art below
    double size_of_region_behind_ball = 4 * ROBOT_MAX_RADIUS_METERS;

    // ASCII art showing the region behind the ball
    // Diagram not to scale
    //
    //                             X
    //                      v-------------v
    //
    //                   >  B-------------C
    //                   |   \           /
    //                   |    \         /
    //                   |     \       /       <- Region considered "behind ball"
    //                 X |      \     /
    //                   |       \   /
    //                   |        \ /
    //    The ball is    >         A
    //    at A
    //                             |
    //                             V
    //                     direction of kick

    // A vector in the direction opposite the kick (behind the ball)
    Vector behind_ball = Vector::createFromAngle(this->kick_direction + Angle::half());


    // The points below make up the triangle that defines the region we treat as
    // "behind the ball". They correspond to the vertices labeled 'A', 'B', and 'C'
    // in the ASCII diagram

    // We make the region close enough to the ball so that the robot will still be
    // inside it when taking the kick.
    Point behind_ball_vertex_A = kick_origin;
    Point behind_ball_vertex_B =
        behind_ball_vertex_A + behind_ball.normalize(size_of_region_behind_ball) +
        behind_ball.perpendicular().normalize(size_of_region_behind_ball / 2);
    Point behind_ball_vertex_C =
        behind_ball_vertex_A + behind_ball.normalize(size_of_region_behind_ball) -
        (behind_ball.perpendicular().normalize(size_of_region_behind_ball / 2));

    Polygon behind_ball_region =
        Polygon({behind_ball_vertex_A, behind_ball_vertex_B, behind_ball_vertex_C});

<<<<<<< HEAD
    bool robot_behind_ball = behind_ball_region.contains(robot->position());
=======
    bool robot_behind_ball = contains(behind_ball_region, robot->position());
>>>>>>> 438f6021
    // The point in the middle of the region behind the ball
    Point point_behind_ball =
        kick_origin + behind_ball.normalize(size_of_region_behind_ball * 3 / 4);

    // If we're not in position to kick, move into position
    if (!robot_behind_ball)
    {
<<<<<<< HEAD
        yield(std::make_unique<MoveIntent>(robot->id(), point_behind_ball, kick_direction,
                                           0.0, 0, DribblerEnable::OFF, MoveType::NORMAL,
                                           AutokickType::NONE, BallCollisionType::ALLOW));
=======
        yield(std::make_unique<MoveIntent>(
            robot->id(), point_behind_ball, kick_direction, 0.0, 0, DribblerEnable::OFF,
            MoveType::NORMAL, AutochickType::NONE, BallCollisionType::AVOID));
>>>>>>> 438f6021
    }
    else
    {
        yield(std::make_unique<KickIntent>(robot->id(), kick_origin, kick_direction,
                                           kick_speed_meters_per_second, 0));
    }
}<|MERGE_RESOLUTION|>--- conflicted
+++ resolved
@@ -105,11 +105,7 @@
     Polygon behind_ball_region =
         Polygon({behind_ball_vertex_A, behind_ball_vertex_B, behind_ball_vertex_C});
 
-<<<<<<< HEAD
-    bool robot_behind_ball = behind_ball_region.contains(robot->position());
-=======
     bool robot_behind_ball = contains(behind_ball_region, robot->position());
->>>>>>> 438f6021
     // The point in the middle of the region behind the ball
     Point point_behind_ball =
         kick_origin + behind_ball.normalize(size_of_region_behind_ball * 3 / 4);
@@ -117,15 +113,10 @@
     // If we're not in position to kick, move into position
     if (!robot_behind_ball)
     {
-<<<<<<< HEAD
-        yield(std::make_unique<MoveIntent>(robot->id(), point_behind_ball, kick_direction,
-                                           0.0, 0, DribblerEnable::OFF, MoveType::NORMAL,
-                                           AutokickType::NONE, BallCollisionType::ALLOW));
-=======
+
         yield(std::make_unique<MoveIntent>(
             robot->id(), point_behind_ball, kick_direction, 0.0, 0, DribblerEnable::OFF,
             MoveType::NORMAL, AutochickType::NONE, BallCollisionType::AVOID));
->>>>>>> 438f6021
     }
     else
     {
