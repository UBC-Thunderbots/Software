--- conflicted
+++ resolved
@@ -7,19 +7,12 @@
 #include "software/ai/intent/move_intent.h"
 #include "software/geom/algorithms/acute_angle.h"
 #include "software/geom/algorithms/closest_point.h"
+#include "software/geom/algorithms/contains.h"
 #include "software/geom/algorithms/distance.h"
 #include "software/geom/algorithms/intersection.h"
 #include "software/geom/ray.h"
 #include "software/logger/logger.h"
-<<<<<<< HEAD
 #include "software/new_geom/ray.h"
-#include "software/new_geom/util/acute_angle.h"
-#include "software/new_geom/util/closest_point.h"
-#include "software/new_geom/util/contains.h"
-#include "software/new_geom/util/distance.h"
-#include "software/new_geom/util/intersection.h"
-=======
->>>>>>> 03f48606
 
 InterceptBallAction::InterceptBallAction(const Field& field, const Ball& ball,
                                          bool loop_forever)
@@ -85,20 +78,12 @@
     // Stop while keeping the ball in the dribbler
     do
     {
-<<<<<<< HEAD
         auto face_ball_orientation = (ball.position() - robot->position()).orientation();
-=======
-        Point closest_point = closestPoint(
-            robot->position(), Line(ball.position(), ball.position() + ball.velocity()));
-        bool point_in_front_of_ball =
-            acuteAngle(ball.velocity(), closest_point - ball.position()) <
-            Angle::quarter();
->>>>>>> 03f48606
 
         yield(std::make_unique<MoveIntent>(robot->id(), robot->position(),
                                            face_ball_orientation, 0, 0,
                                            DribblerEnable::ON, MoveType::NORMAL,
-                                           AutokickType::NONE, BallCollisionType::ALLOW));
+                                           AutochickType::NONE, BallCollisionType::ALLOW));
     } while (robot->velocity().length() > 0.03);
 }
 
@@ -122,7 +107,6 @@
         intercept_position += ball.velocity().normalize(0.1);
     }
 
-<<<<<<< HEAD
     // Move to the intercept position and stop while avoiding the ball
     bool robot_in_intercept_position = false;
     do
@@ -130,36 +114,11 @@
         yield(std::make_unique<MoveIntent>(robot->id(), intercept_position,
                                            (-ball.velocity()).orientation(), 0, 0,
                                            DribblerEnable::ON, MoveType::NORMAL,
-                                           AutokickType::NONE, BallCollisionType::AVOID));
+                                           AutochickType::NONE, BallCollisionType::AVOID));
 
         if (ball.velocity().length() < BALL_MOVING_SLOW_SPEED_THRESHOLD / 2.0)
         {
             restart();
-=======
-        auto point_ball_leaves_field = getPointBallLeavesField(field, ball);
-        if (intercept_pos)
-        {
-            while (point_in_front_of_ball)
-            {
-                moveToInterceptPosition(yield, closest_point);
-
-                closest_point = closestPoint(
-                    robot->position(),
-                    Line(ball.position(), ball.position() + ball.velocity()));
-                point_in_front_of_ball =
-                    acuteAngle(ball.velocity(), closest_point - ball.position()) <
-                    Angle::quarter();
-            }
-        }
-        else if (point_ball_leaves_field)
-        {
-            LOG(DEBUG) << "ball leaving field" << std::endl;
-            yield(std::make_unique<MoveIntent>(
-                robot->id(), point_ball_leaves_field.value(),
-                (ball.position() - robot->position()).orientation(), 0, 0,
-                DribblerEnable::ON, MoveType::NORMAL, AutochickType::NONE,
-                BallCollisionType::ALLOW));
->>>>>>> 03f48606
         }
 
         bool intercept_point_in_front_of_ball =
@@ -179,24 +138,12 @@
         yield(std::make_unique<MoveIntent>(robot->id(), intercept_position,
                                            (-ball.velocity()).orientation(), 0, 0,
                                            DribblerEnable::ON, MoveType::NORMAL,
-                                           AutokickType::NONE, BallCollisionType::ALLOW));
+                                           AutochickType::NONE, BallCollisionType::ALLOW));
 
         if (!intercept_done &&
             ball.velocity().length() < BALL_MOVING_SLOW_SPEED_THRESHOLD / 2.0)
         {
-<<<<<<< HEAD
             restart();
-=======
-            // This is a fallback case that ideally should never be reached. We will only
-            // enter this case if the robot is not in front of the ball, and the ball is
-            // not within the field.
-            LOG(DEBUG) << "Moving to ball backup case" << std::endl;
-            yield(std::make_unique<MoveIntent>(
-                robot->id(), ball.position(),
-                (ball.position() - robot->position()).orientation(), 0, 0,
-                DribblerEnable::ON, MoveType::NORMAL, AutochickType::NONE,
-                BallCollisionType::ALLOW));
->>>>>>> 03f48606
         }
         bool ball_very_close_to_robot_dribbler =
             distance(ball.position(),
@@ -211,39 +158,10 @@
 {
     if (ball.velocity().length() < BALL_MOVING_SLOW_SPEED_THRESHOLD)
     {
-<<<<<<< HEAD
         interceptSlowBall(yield);
     }
     else
     {
         interceptFastBall(yield);
-=======
-        LOG(DEBUG) << "moving to ball slow" << std::endl;
-        yield(std::make_unique<MoveIntent>(
-            robot->id(), ball.position(),
-            (ball.position() - robot->position()).orientation(), FINAL_SPEED_AT_SLOW_BALL,
-            0, DribblerEnable::ON, MoveType::NORMAL, AutochickType::NONE,
-            BallCollisionType::ALLOW));
-    }
-    else if (robot_on_ball_line)
-    {
-        Vector ball_to_robot = robot->position() - ball.position();
-        double dist_to_ball  = distance(robot->position(), ball.position());
-        double dist_in_front_of_ball_to_intercept =
-            std::max<double>(dist_to_ball - 1.0, 0.0);
-        Point point_to_meet_ball =
-            ball.position() + ball_to_robot.normalize(dist_in_front_of_ball_to_intercept);
-        yield(std::make_unique<MoveIntent>(
-            robot->id(), point_to_meet_ball,
-            (ball.position() - robot->position()).orientation(), 0, 0, DribblerEnable::ON,
-            MoveType::NORMAL, AutochickType::NONE, BallCollisionType::ALLOW));
-    }
-    else
-    {
-        yield(std::make_unique<MoveIntent>(
-            robot->id(), closest_point_on_ball_trajectory,
-            (ball.position() - robot->position()).orientation(), 0, 0, DribblerEnable::ON,
-            MoveType::NORMAL, AutochickType::NONE, BallCollisionType::ALLOW));
->>>>>>> 03f48606
     }
 }