--- conflicted
+++ resolved
@@ -56,7 +56,6 @@
     void updateControlParams(const Robot& robot, Point chip_origin, Point chip_target,
                              double chip_distance_meters);
 
-<<<<<<< HEAD
     /**
      * Get the state of the ball
      *
@@ -85,10 +84,7 @@
      */
     double getChipDistanceMeters();
 
-    void accept(ActionVisitor& visitor) const override;
-=======
     void accept(MutableActionVisitor& visitor) override;
->>>>>>> efa227f3
 
    private:
     void calculateNextIntent(IntentCoroutine::push_type& yield) override;
