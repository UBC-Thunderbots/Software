--- conflicted
+++ resolved
@@ -108,11 +108,7 @@
     Triangle behind_ball_region =
         Triangle(behind_ball_vertex_A, behind_ball_vertex_B, behind_ball_vertex_C);
 
-<<<<<<< HEAD
-    bool robot_behind_ball = behind_ball_region.contains(robot->position());
-=======
     bool robot_behind_ball = contains(behind_ball_region, robot->position());
->>>>>>> 438f6021
     // The point in the middle of the region behind the ball
     Point point_behind_ball =
         chip_origin + behind_ball.normalize(size_of_region_behind_ball * 3 / 4);
@@ -120,15 +116,9 @@
     // If we're not in position to chip, move into position
     if (!robot_behind_ball)
     {
-<<<<<<< HEAD
-        yield(std::make_unique<MoveIntent>(robot->id(), point_behind_ball, chip_direction,
-                                           0.0, 0, DribblerEnable::OFF, MoveType::NORMAL,
-                                           AutokickType::NONE, BallCollisionType::ALLOW));
-=======
         yield(std::make_unique<MoveIntent>(
             robot->id(), point_behind_ball, chip_direction, 0.0, 0, DribblerEnable::OFF,
             MoveType::NORMAL, AutochickType::NONE, BallCollisionType::ALLOW));
->>>>>>> 438f6021
     }
     else
     {
