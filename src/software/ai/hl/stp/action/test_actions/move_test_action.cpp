#include "software/ai/hl/stp/action/test_actions/move_test_action.h"

#include "software/ai/intent/move_intent.h"

MoveTestAction::MoveTestAction(double close_to_dest_threshold)
    : Action(), close_to_dest_threshold(close_to_dest_threshold)
{
}

std::unique_ptr<Intent> MoveTestAction::updateStateAndGetNextIntent(const Robot& robot,
                                                                    Point destination)
{
    // Update the parameters stored by this Action
    this->robot       = robot;
    this->destination = destination;

    return getNextIntent();
}

void MoveTestAction::calculateNextIntent(IntentCoroutine::push_type& yield)
{
    // We use a do-while loop so that we return the Intent at least once. If the robot was
    // already moving somewhere else, but was told to run the MoveTestAction to a
    // destination while it happened to be crossing that point, we want to make sure we
    // send the Intent so we don't report the Action as done while still moving to a
    // different location
    do
    {
        yield(std::make_unique<MoveIntent>(robot->id(), destination, Angle::zero(), 0.0,
                                           0, DribblerEnable::OFF, MoveType::NORMAL,
<<<<<<< HEAD
                                           AutokickType::NONE, BallCollisionType::AVOID));
    } while ((robot->position() - destination).len() > close_to_dest_threshold);
=======
                                           AutokickType::NONE));
    } while ((robot->position() - destination).length() > close_to_dest_threshold);
>>>>>>> e961b1d9
}<|MERGE_RESOLUTION|>--- conflicted
+++ resolved
@@ -28,11 +28,6 @@
     {
         yield(std::make_unique<MoveIntent>(robot->id(), destination, Angle::zero(), 0.0,
                                            0, DribblerEnable::OFF, MoveType::NORMAL,
-<<<<<<< HEAD
                                            AutokickType::NONE, BallCollisionType::AVOID));
-    } while ((robot->position() - destination).len() > close_to_dest_threshold);
-=======
-                                           AutokickType::NONE));
     } while ((robot->position() - destination).length() > close_to_dest_threshold);
->>>>>>> e961b1d9
 }