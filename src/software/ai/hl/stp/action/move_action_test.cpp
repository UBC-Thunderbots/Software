#include "software/ai/hl/stp/action/move_action.h"

#include <gtest/gtest.h>

#include "software/ai/intent/move_intent.h"

TEST(MoveActionTest, robot_far_from_destination)
{
    Robot robot = Robot(0, Point(), Vector(), Angle::zero(), AngularVelocity::zero(),
                        Timestamp::fromSeconds(0));
    MoveAction action = MoveAction(0.05, Angle(), false);

<<<<<<< HEAD
    action.updateControlParams(robot, Point(1, 0), Angle::quarter(), 1.0,
                               DribblerEnable::OFF, MoveType::NORMAL, AutokickType::NONE);
    auto intent_ptr = action.getNextIntent();
=======
    auto intent_ptr = action.updateStateAndGetNextIntent(
        robot, Point(1, 0), Angle::quarter(), 1.0, DribblerEnable::OFF, MoveType::NORMAL,
        AutokickType::NONE, BallCollisionType::AVOID);
>>>>>>> 1b2e593c

    // Check an intent was returned (the pointer is not null)
    EXPECT_TRUE(intent_ptr);
    EXPECT_FALSE(action.done());

    MoveIntent move_intent = dynamic_cast<MoveIntent &>(*intent_ptr);
    EXPECT_EQ(0, move_intent.getRobotId());
    EXPECT_EQ(Point(1, 0), move_intent.getDestination());
    EXPECT_EQ(Angle::quarter(), move_intent.getFinalAngle());
    EXPECT_EQ(1.0, move_intent.getFinalSpeed());
    EXPECT_FALSE(move_intent.getDribblerEnable() == DribblerEnable::ON);
    EXPECT_EQ(move_intent.getAutoKickType(), NONE);
}

TEST(MoveActionTest, robot_at_destination)
{
    Robot robot = Robot(0, Point(), Vector(0, 0), Angle::zero(), AngularVelocity::zero(),
                        Timestamp::fromSeconds(0));
    MoveAction action = MoveAction(0.02, Angle(), false);

    // We call the action twice. The first time the Intent will always be returned to
    // ensure the Robot is doing the right thing. In all future calls, the action will be
    // done and so will return a null pointer
<<<<<<< HEAD
    action.updateControlParams(robot, Point(0, 0), Angle::zero(), 0.0,
                               DribblerEnable::OFF, MoveType::NORMAL, AutokickType::NONE);
    action.getNextIntent();
    auto intent_ptr = action.getNextIntent();
=======
    auto intent_ptr = action.updateStateAndGetNextIntent(
        robot, Point(0, 0), Angle::zero(), 0.0, DribblerEnable::OFF, MoveType::NORMAL,
        AutokickType::NONE, BallCollisionType::AVOID);
    intent_ptr = action.updateStateAndGetNextIntent(
        robot, Point(0, 0), Angle::zero(), 0.0, DribblerEnable::OFF, MoveType::NORMAL,
        AutokickType::NONE, BallCollisionType::AVOID);
>>>>>>> 1b2e593c

    EXPECT_TRUE(action.done());
}

TEST(MoveActionTest, test_action_does_not_prematurely_report_done)
{
    Robot robot = Robot(0, Point(), Vector(), Angle::zero(), AngularVelocity::zero(),
                        Timestamp::fromSeconds(0));
    MoveAction action = MoveAction(0.05, Angle(), false);

    // Run the Action several times
    action.updateControlParams(robot, Point(1, 0), Angle::quarter(), 1.0,
                               DribblerEnable::OFF, MoveType::NORMAL, AutokickType::NONE);
    for (int i = 0; i < 10; i++)
    {
<<<<<<< HEAD
        action.getNextIntent();
=======
        intent_ptr = action.updateStateAndGetNextIntent(
            robot, Point(1, 0), Angle::quarter(), 1.0, DribblerEnable::OFF,
            MoveType::NORMAL, AutokickType::NONE, BallCollisionType::AVOID);
>>>>>>> 1b2e593c
    }
    auto intent_ptr = action.getNextIntent();

    // Check an intent was returned (the pointer is not null)
    EXPECT_TRUE(intent_ptr);
    EXPECT_FALSE(action.done());
}

TEST(MoveActionTest, test_action_does_not_prematurely_report_done_angle_threshold)
{
    Robot robot = Robot(0, Point(), Vector(), Angle::zero(), AngularVelocity::zero(),
                        Timestamp::fromSeconds(0));
    MoveAction action = MoveAction(0.05, Angle::fromDegrees(0.01), false);

    // Run the Action several times
    action.updateControlParams(robot, Point(0, 0), Angle::quarter(), 1.0,
                               DribblerEnable::OFF, MoveType::NORMAL, AutokickType::NONE);
    for (int i = 0; i < 10; i++)
    {
<<<<<<< HEAD
        action.getNextIntent();
=======
        intent_ptr = action.updateStateAndGetNextIntent(
            robot, Point(0, 0), Angle::quarter(), 1.0, DribblerEnable::OFF,
            MoveType::NORMAL, AutokickType::NONE, BallCollisionType::AVOID);
>>>>>>> 1b2e593c
    }
    auto intent_ptr = action.getNextIntent();

    // Check an intent was returned (the pointer is not null)
    EXPECT_TRUE(intent_ptr);
    EXPECT_FALSE(action.done());
}
TEST(MoveActionTest, test_action_finishes_within_orientation_threshold)
{
    Robot robot = Robot(0, Point(0, 0), Vector(), Angle::zero(), AngularVelocity::zero(),
                        Timestamp::fromSeconds(0));
    MoveAction action = MoveAction(0.05, Angle::fromDegrees(359), false);

    // Run the Action several times
    action.updateControlParams(robot, Point(0, 0), Angle::quarter(), 1.0,
                               DribblerEnable::OFF, MoveType::NORMAL, AutokickType::NONE);
    for (int i = 0; i < 10; i++)
    {
<<<<<<< HEAD
        action.getNextIntent();
=======
        intent_ptr = action.updateStateAndGetNextIntent(
            robot, Point(0, 0), Angle::quarter(), 1.0, DribblerEnable::OFF,
            MoveType::NORMAL, AutokickType::NONE, BallCollisionType::AVOID);
>>>>>>> 1b2e593c
    }
    auto intent_ptr = action.getNextIntent();

    // Check an intent was returned (the pointer is not null)
    EXPECT_FALSE(intent_ptr);
    EXPECT_TRUE(action.done());
}

TEST(MoveActionTest, robot_far_from_destination_autokick_turned_on)
{
    Robot robot = Robot(0, Point(), Vector(), Angle::zero(), AngularVelocity::zero(),
                        Timestamp::fromSeconds(0));
    MoveAction action = MoveAction(0.05, Angle(), false);

<<<<<<< HEAD
    action.updateControlParams(robot, Point(1, 0), Angle::quarter(), 1.0,
                               DribblerEnable::OFF, MoveType::NORMAL,
                               AutokickType::AUTOKICK);
    auto intent_ptr = action.getNextIntent();
=======
    auto intent_ptr = action.updateStateAndGetNextIntent(
        robot, Point(1, 0), Angle::quarter(), 1.0, DribblerEnable::OFF, MoveType::NORMAL,
        AutokickType::AUTOKICK, BallCollisionType::AVOID);
>>>>>>> 1b2e593c

    // Check an intent was returned (the pointer is not null)
    EXPECT_TRUE(intent_ptr);
    EXPECT_FALSE(action.done());

    MoveIntent move_intent = dynamic_cast<MoveIntent &>(*intent_ptr);
    EXPECT_EQ(0, move_intent.getRobotId());
    EXPECT_EQ(Point(1, 0), move_intent.getDestination());
    EXPECT_EQ(Angle::quarter(), move_intent.getFinalAngle());
    EXPECT_EQ(1.0, move_intent.getFinalSpeed());
    EXPECT_FALSE(move_intent.getDribblerEnable());
    EXPECT_EQ(move_intent.getAutoKickType(), AUTOKICK);
}

TEST(MoveActionTest, robot_far_from_destination_dribble_turned_on)
{
    Robot robot = Robot(0, Point(), Vector(), Angle::zero(), AngularVelocity::zero(),
                        Timestamp::fromSeconds(0));
    MoveAction action = MoveAction(0.05, Angle(), false);

<<<<<<< HEAD
    action.updateControlParams(robot, Point(1, 0), Angle::quarter(), 1.0,
                               DribblerEnable::ON, MoveType::NORMAL, AutokickType::NONE);
    auto intent_ptr = action.getNextIntent();
=======
    auto intent_ptr = action.updateStateAndGetNextIntent(
        robot, Point(1, 0), Angle::quarter(), 1.0, DribblerEnable::ON, MoveType::NORMAL,
        AutokickType::NONE, BallCollisionType::AVOID);
>>>>>>> 1b2e593c

    // Check an intent was returned (the pointer is not null)
    EXPECT_TRUE(intent_ptr);
    EXPECT_FALSE(action.done());

    MoveIntent move_intent = dynamic_cast<MoveIntent &>(*intent_ptr);
    EXPECT_EQ(0, move_intent.getRobotId());
    EXPECT_EQ(Point(1, 0), move_intent.getDestination());
    EXPECT_EQ(Angle::quarter(), move_intent.getFinalAngle());
    EXPECT_EQ(1.0, move_intent.getFinalSpeed());
    EXPECT_TRUE(move_intent.getDribblerEnable() == DribblerEnable::ON);
    EXPECT_EQ(move_intent.getAutoKickType(), NONE);
}<|MERGE_RESOLUTION|>--- conflicted
+++ resolved
@@ -10,15 +10,9 @@
                         Timestamp::fromSeconds(0));
     MoveAction action = MoveAction(0.05, Angle(), false);
 
-<<<<<<< HEAD
     action.updateControlParams(robot, Point(1, 0), Angle::quarter(), 1.0,
-                               DribblerEnable::OFF, MoveType::NORMAL, AutokickType::NONE);
+                               DribblerEnable::OFF, MoveType::NORMAL, AutokickType::NONE, BallCollisionType::AVOID);
     auto intent_ptr = action.getNextIntent();
-=======
-    auto intent_ptr = action.updateStateAndGetNextIntent(
-        robot, Point(1, 0), Angle::quarter(), 1.0, DribblerEnable::OFF, MoveType::NORMAL,
-        AutokickType::NONE, BallCollisionType::AVOID);
->>>>>>> 1b2e593c
 
     // Check an intent was returned (the pointer is not null)
     EXPECT_TRUE(intent_ptr);
@@ -42,19 +36,10 @@
     // We call the action twice. The first time the Intent will always be returned to
     // ensure the Robot is doing the right thing. In all future calls, the action will be
     // done and so will return a null pointer
-<<<<<<< HEAD
     action.updateControlParams(robot, Point(0, 0), Angle::zero(), 0.0,
-                               DribblerEnable::OFF, MoveType::NORMAL, AutokickType::NONE);
+                               DribblerEnable::OFF, MoveType::NORMAL, AutokickType::NONE, BallCollisionType::AVOID);
     action.getNextIntent();
-    auto intent_ptr = action.getNextIntent();
-=======
-    auto intent_ptr = action.updateStateAndGetNextIntent(
-        robot, Point(0, 0), Angle::zero(), 0.0, DribblerEnable::OFF, MoveType::NORMAL,
-        AutokickType::NONE, BallCollisionType::AVOID);
-    intent_ptr = action.updateStateAndGetNextIntent(
-        robot, Point(0, 0), Angle::zero(), 0.0, DribblerEnable::OFF, MoveType::NORMAL,
-        AutokickType::NONE, BallCollisionType::AVOID);
->>>>>>> 1b2e593c
+    action.getNextIntent();
 
     EXPECT_TRUE(action.done());
 }
@@ -67,16 +52,10 @@
 
     // Run the Action several times
     action.updateControlParams(robot, Point(1, 0), Angle::quarter(), 1.0,
-                               DribblerEnable::OFF, MoveType::NORMAL, AutokickType::NONE);
+                               DribblerEnable::OFF, MoveType::NORMAL, AutokickType::NONE, BallCollisionType::AVOID);
     for (int i = 0; i < 10; i++)
     {
-<<<<<<< HEAD
         action.getNextIntent();
-=======
-        intent_ptr = action.updateStateAndGetNextIntent(
-            robot, Point(1, 0), Angle::quarter(), 1.0, DribblerEnable::OFF,
-            MoveType::NORMAL, AutokickType::NONE, BallCollisionType::AVOID);
->>>>>>> 1b2e593c
     }
     auto intent_ptr = action.getNextIntent();
 
@@ -93,16 +72,10 @@
 
     // Run the Action several times
     action.updateControlParams(robot, Point(0, 0), Angle::quarter(), 1.0,
-                               DribblerEnable::OFF, MoveType::NORMAL, AutokickType::NONE);
+                               DribblerEnable::OFF, MoveType::NORMAL, AutokickType::NONE, BallCollisionType::AVOID);
     for (int i = 0; i < 10; i++)
     {
-<<<<<<< HEAD
         action.getNextIntent();
-=======
-        intent_ptr = action.updateStateAndGetNextIntent(
-            robot, Point(0, 0), Angle::quarter(), 1.0, DribblerEnable::OFF,
-            MoveType::NORMAL, AutokickType::NONE, BallCollisionType::AVOID);
->>>>>>> 1b2e593c
     }
     auto intent_ptr = action.getNextIntent();
 
@@ -118,16 +91,10 @@
 
     // Run the Action several times
     action.updateControlParams(robot, Point(0, 0), Angle::quarter(), 1.0,
-                               DribblerEnable::OFF, MoveType::NORMAL, AutokickType::NONE);
+                               DribblerEnable::OFF, MoveType::NORMAL, AutokickType::NONE, BallCollisionType::AVOID);
     for (int i = 0; i < 10; i++)
     {
-<<<<<<< HEAD
         action.getNextIntent();
-=======
-        intent_ptr = action.updateStateAndGetNextIntent(
-            robot, Point(0, 0), Angle::quarter(), 1.0, DribblerEnable::OFF,
-            MoveType::NORMAL, AutokickType::NONE, BallCollisionType::AVOID);
->>>>>>> 1b2e593c
     }
     auto intent_ptr = action.getNextIntent();
 
@@ -142,16 +109,10 @@
                         Timestamp::fromSeconds(0));
     MoveAction action = MoveAction(0.05, Angle(), false);
 
-<<<<<<< HEAD
     action.updateControlParams(robot, Point(1, 0), Angle::quarter(), 1.0,
                                DribblerEnable::OFF, MoveType::NORMAL,
-                               AutokickType::AUTOKICK);
+                               AutokickType::AUTOKICK, BallCollisionType::AVOID);
     auto intent_ptr = action.getNextIntent();
-=======
-    auto intent_ptr = action.updateStateAndGetNextIntent(
-        robot, Point(1, 0), Angle::quarter(), 1.0, DribblerEnable::OFF, MoveType::NORMAL,
-        AutokickType::AUTOKICK, BallCollisionType::AVOID);
->>>>>>> 1b2e593c
 
     // Check an intent was returned (the pointer is not null)
     EXPECT_TRUE(intent_ptr);
@@ -172,15 +133,9 @@
                         Timestamp::fromSeconds(0));
     MoveAction action = MoveAction(0.05, Angle(), false);
 
-<<<<<<< HEAD
     action.updateControlParams(robot, Point(1, 0), Angle::quarter(), 1.0,
-                               DribblerEnable::ON, MoveType::NORMAL, AutokickType::NONE);
+                               DribblerEnable::ON, MoveType::NORMAL, AutokickType::NONE, BallCollisionType::AVOID);
     auto intent_ptr = action.getNextIntent();
-=======
-    auto intent_ptr = action.updateStateAndGetNextIntent(
-        robot, Point(1, 0), Angle::quarter(), 1.0, DribblerEnable::ON, MoveType::NORMAL,
-        AutokickType::NONE, BallCollisionType::AVOID);
->>>>>>> 1b2e593c
 
     // Check an intent was returned (the pointer is not null)
     EXPECT_TRUE(intent_ptr);
