--- conflicted
+++ resolved
@@ -39,23 +39,12 @@
      * @param slow Whether or not to move slow
      * @param autokick This will enable the "break-beam" on the robot, that will
      * trigger the kicker or chippper to fire as soon as the ball is in front of it
-<<<<<<< HEAD
+     * @param ball_collision_type how to navigate around the ball
      */
     void updateControlParams(const Robot& robot, Point destination,
                              Angle final_orientation, double final_speed,
                              DribblerEnable enable_dribbler, MoveType move_type,
-                             AutokickType autokick);
-=======
-     * @param ball_collision_type how to navigate around the ball
-     *
-     * @return A unique pointer to the Intent the MoveAction wants to run. If the
-     * MoveAction is done, returns an empty/null pointer
-     */
-    std::unique_ptr<Intent> updateStateAndGetNextIntent(
-        const Robot& robot, Point destination, Angle final_orientation,
-        double final_speed, DribblerEnable enable_dribbler, MoveType move_type,
-        AutokickType autokick, BallCollisionType ball_collision_type);
->>>>>>> 1b2e593c
+                             AutokickType autokick, BallCollisionType ball_collision_type);
 
    private:
     void calculateNextIntent(IntentCoroutine::push_type& yield) override;
