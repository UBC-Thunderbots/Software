#include <gtest/gtest.h>

#include <algorithm>
#include <unordered_set>

#include "software/ai/hl/stp/play/halt_play.h"
#include "software/ai/hl/stp/stp.h"
#include "software/ai/hl/stp/tactic/all_tactics.h"
#include "software/ai/hl/stp/tactic/stop/stop_tactic.h"
#include "software/ai/hl/stp/tactic/test_tactics/goalie_test_tactic.h"
#include "software/ai/hl/stp/tactic/test_tactics/move_test_tactic.h"
#include "software/ai/hl/stp/tactic/test_tactics/stop_test_tactic.h"
#include "software/test_util/test_util.h"

/**
 * This file contains unit tests for the assignRobotsToTactics function
 * of the STP module. It is in a separate file because there are so many tests, and it
 * is cleaner to keep separate from the rest of the STP tests
 */

class STPTacticAssignmentTest : public ::testing::Test
{
   public:
    STPTacticAssignmentTest()
        : thunderbots_config(std::make_shared<const ThunderbotsConfig>()),
          stp([]() { return nullptr; }, thunderbots_config->getAiControlConfig(),
              thunderbots_config->getPlayConfig(), 0)
    {
    }

   protected:
    void SetUp() override
    {
        thunderbots_config            = std::make_shared<const ThunderbotsConfig>();
        auto default_play_constructor = [this]() -> std::unique_ptr<Play> {
            return std::make_unique<HaltPlay>(thunderbots_config->getPlayConfig());
        };
        // Give an explicit seed to STP so that our tests are deterministic
        stp   = STP(default_play_constructor, thunderbots_config->getAiControlConfig(),
                  thunderbots_config->getPlayConfig(), 0);
        world = ::TestUtil::createBlankTestingWorld();
    }

    /**
     * Check that all the given tactics have a robot assigned to them
     * @param tactics The tactics to check
     * @return True if all the given tactics have a robot assigned to them, false
     *         otherwise
     */
    bool allTacticsAssigned(
        ConstTacticVector tactics,
        std::map<std::shared_ptr<const Tactic>, Robot> robot_tactic_assignment)
    {
        bool all_tactics_have_robot_assigned = true;

        for (auto tactic : tactics)
        {
            auto iter = robot_tactic_assignment.find(tactic);
            if (iter == robot_tactic_assignment.end())
            {
                all_tactics_have_robot_assigned = false;
                break;
            }
        }

        return all_tactics_have_robot_assigned;
    }

    std::shared_ptr<const ThunderbotsConfig> thunderbots_config;
    STP stp;
    World world = ::TestUtil::createBlankTestingWorld();
};

TEST_F(STPTacticAssignmentTest,
       test_correct_number_of_tactics_returned_when_equal_number_of_robots_and_tactics)
{
    Team friendly_team(Duration::fromSeconds(0));
    Robot robot_0(0, Point(-1, 1), Vector(), Angle::zero(), AngularVelocity::zero(),
                  Timestamp::fromSeconds(0));
    Robot robot_1(1, Point(1, 1), Vector(), Angle::zero(), AngularVelocity::zero(),
                  Timestamp::fromSeconds(0));
    friendly_team.updateRobots({robot_0, robot_1});
    world.updateFriendlyTeamState(friendly_team);

    auto move_tactic_1 = std::make_shared<MoveTestTactic>();
    auto move_tactic_2 = std::make_shared<MoveTestTactic>();

    move_tactic_1->updateControlParams(Point(-1, 0));
    move_tactic_2->updateControlParams(Point(1, 0));

    ConstTacticVector tactics = {move_tactic_1, move_tactic_2};

    auto asst = stp.assignRobotsToTactics({tactics}, world, true);

    EXPECT_TRUE(allTacticsAssigned(tactics, asst));
}

TEST_F(STPTacticAssignmentTest,
       test_correct_number_of_tactics_returned_when_more_tactics_than_robots)
{
    Team friendly_team(Duration::fromSeconds(0));
    Robot robot_0(0, Point(-1, 1), Vector(), Angle::zero(), AngularVelocity::zero(),
                  Timestamp::fromSeconds(0));
    friendly_team.updateRobots({robot_0});
    world.updateFriendlyTeamState(friendly_team);

    auto move_tactic_1 = std::make_shared<MoveTestTactic>();
    auto move_tactic_2 = std::make_shared<MoveTestTactic>();

    move_tactic_1->updateControlParams(Point(-1, 0));
    move_tactic_2->updateControlParams(Point(1, 0));

    ConstTacticVector tactics = {move_tactic_1, move_tactic_2};

    auto asst = stp.assignRobotsToTactics({tactics}, world, false);

    EXPECT_TRUE(asst.find(move_tactic_1) != asst.end());
    EXPECT_FALSE(asst.find(move_tactic_2) != asst.end());
}

TEST_F(STPTacticAssignmentTest,
       test_correct_number_of_tactics_returned_when_more_robots_than_tactics)
{
    Team friendly_team(Duration::fromSeconds(0));
    Robot robot_0(0, Point(-1, 1), Vector(), Angle::zero(), AngularVelocity::zero(),
                  Timestamp::fromSeconds(0));
    Robot robot_1(1, Point(1, 1), Vector(), Angle::zero(), AngularVelocity::zero(),
                  Timestamp::fromSeconds(0));
    friendly_team.updateRobots({robot_0, robot_1});
    world.updateFriendlyTeamState(friendly_team);

    auto move_tactic_1 = std::make_shared<MoveTestTactic>();

    move_tactic_1->updateControlParams(Point(-1, 0));

    ConstTacticVector tactics = {move_tactic_1};

    auto asst = stp.assignRobotsToTactics({tactics}, world, false);

    EXPECT_TRUE(asst.find(move_tactic_1) != asst.end());
}

TEST_F(STPTacticAssignmentTest, test_0_tactics_returned_when_there_are_no_robots)
{
    Team friendly_team(Duration::fromSeconds(0));
    friendly_team.updateRobots({});
    world.updateFriendlyTeamState(friendly_team);

    auto move_tactic_1 = std::make_shared<MoveTestTactic>();

    move_tactic_1->updateControlParams(Point(-1, 0));

    ConstTacticVector tactics = {move_tactic_1};

    auto asst = stp.assignRobotsToTactics({tactics}, world, false);

    EXPECT_FALSE(asst.find(move_tactic_1) != asst.end());
}

TEST_F(STPTacticAssignmentTest,
       test_correct_tactics_removed_when_more_tactics_than_robots)
{
    Team friendly_team(Duration::fromSeconds(0));
    Robot robot_0(0, Point(-1, 1), Vector(), Angle::zero(), AngularVelocity::zero(),
                  Timestamp::fromSeconds(0));
    friendly_team.updateRobots({robot_0});
    world.updateFriendlyTeamState(friendly_team);

    auto move_tactic_1 = std::make_shared<MoveTestTactic>();
    auto stop_tactic_1 = std::make_shared<StopTestTactic>();

    move_tactic_1->updateControlParams(Point(-1, 0));

    ConstTacticVector tactics = {move_tactic_1, stop_tactic_1};

    // Both robots are now closest to move_tactic_1's destination. We do NOT want
    // robot_0 to be assigned to move_tactic_1, because then robot_1 has to move all the
    // way around to move_tactic_2. What we expect is that robot_0 will be assigned to
    // move_tactic_2 and "slide over" to make room for robot_1

    auto asst = stp.assignRobotsToTactics({tactics}, world, false);


    // move_tactic_1 should be the only Tactic assigned a robot, since stop_tactic_1 is a
    // lower priority than move_tactic_1 so it should be dropped since there's only 1
    // robot
    EXPECT_TRUE(asst.find(move_tactic_1) != asst.end());
    EXPECT_FALSE(asst.find(stop_tactic_1) != asst.end());
}


TEST_F(STPTacticAssignmentTest, test_assigning_1_tactic_to_1_robot)
{
    Team friendly_team(Duration::fromSeconds(0));
    Robot robot_0(0, Point(-1, 1), Vector(), Angle::zero(), AngularVelocity::zero(),
                  Timestamp::fromSeconds(0));
    friendly_team.updateRobots({robot_0});
    world.updateFriendlyTeamState(friendly_team);

    auto move_tactic_1 = std::make_shared<MoveTestTactic>();

    move_tactic_1->updateControlParams(Point(2, -3.2));

    ConstTacticVector tactics = {move_tactic_1};

    auto asst = stp.assignRobotsToTactics({tactics}, world, false);

    ASSERT_TRUE(asst.find(move_tactic_1) != asst.end());
    EXPECT_EQ(asst.find(move_tactic_1)->second, robot_0);
}

// Test the case where it is "obvious" which robots should be assigned to each tactic
// Each robot is already close to one of the tactic's destinations, so it is trivial to
// see the optimal assignment is for each robot to be assigned to the tactic whose
// destination it's closest to
TEST_F(STPTacticAssignmentTest, test_assigning_2_robots_to_2_tactics_no_overlap)
{
    Team friendly_team(Duration::fromSeconds(0));
    Robot robot_0(0, Point(-1, 1), Vector(), Angle::zero(), AngularVelocity::zero(),
                  Timestamp::fromSeconds(0));
    Robot robot_1(1, Point(1, 1), Vector(), Angle::zero(), AngularVelocity::zero(),
                  Timestamp::fromSeconds(0));
    friendly_team.updateRobots({robot_0, robot_1});
    world.updateFriendlyTeamState(friendly_team);

    auto move_tactic_1 = std::make_shared<MoveTestTactic>();
    auto move_tactic_2 = std::make_shared<MoveTestTactic>();

    move_tactic_1->updateControlParams(Point(-1, 0));
    move_tactic_2->updateControlParams(Point(1, 0));

    ConstTacticVector tactics = {move_tactic_1, move_tactic_2};

    // Each robot is close to separate tactic destinations. They should each be trivially
    // assigned to the tactic with the destination closest to their position

    auto asst = stp.assignRobotsToTactics({tactics}, world, false);

    ASSERT_TRUE(asst.find(move_tactic_1) != asst.end());
    ASSERT_TRUE(asst.find(move_tactic_2) != asst.end());

    EXPECT_EQ(asst.find(move_tactic_1)->second, robot_0);
    EXPECT_EQ(asst.find(move_tactic_2)->second, robot_1);
}

// Test a more complex case where each robot is closest to the same tactic destination.
// If robot0 were to be assigned to the tactic with dest1, robot1 would be forced to go
// all the way to dest2. This is what happened in our previous system that used greedy
// tactic assignment, and cause the robots to "overlap"
//
//     robot1
//                     robot0
//
//
//                     dest1             dest2
TEST_F(STPTacticAssignmentTest, test_assigning_2_robots_to_2_tactics_with_overlap)
{
    Team friendly_team(Duration::fromSeconds(0));
    Robot robot_0(0, Point(-1, 1), Vector(), Angle::zero(), AngularVelocity::zero(),
                  Timestamp::fromSeconds(0));
    Robot robot_1(1, Point(-3, 1.5), Vector(), Angle::zero(), AngularVelocity::zero(),
                  Timestamp::fromSeconds(0));
    friendly_team.updateRobots({robot_0, robot_1});
    world.updateFriendlyTeamState(friendly_team);

    auto move_tactic_1 = std::make_shared<MoveTestTactic>();
    auto move_tactic_2 = std::make_shared<MoveTestTactic>();

    move_tactic_1->updateControlParams(Point(-1, 0));
    move_tactic_2->updateControlParams(Point(1, 0));

    ConstTacticVector tactics = {move_tactic_1, move_tactic_2};

    // Both robots are now closest to move_tactic_1's destination. We do NOT want
    // robot_0 to be assigned to move_tactic_1, because then robot_1 has to move all the
    // way around to move_tactic_2. What we expect is that robot_0 will be assigned to
    // move_tactic_2 and "slide over" to make room for robot_1

    auto asst = stp.assignRobotsToTactics({tactics}, world, false);

    ASSERT_TRUE(asst.find(move_tactic_1) != asst.end());
    ASSERT_TRUE(asst.find(move_tactic_2) != asst.end());
    EXPECT_EQ(asst.find(move_tactic_1)->second, robot_1);
    EXPECT_EQ(asst.find(move_tactic_2)->second, robot_0);
}

TEST_F(STPTacticAssignmentTest, test_assigning_3_robots_to_2_tactics)
{
    Team friendly_team(Duration::fromSeconds(0));
    Robot robot_0(0, Point(-1.1, 1), Vector(), Angle::zero(), AngularVelocity::zero(),
                  Timestamp::fromSeconds(0));
    Robot robot_1(1, Point(2, 0.81), Vector(), Angle::zero(), AngularVelocity::zero(),
                  Timestamp::fromSeconds(0));
    Robot robot_2(2, Point(0, 5.0), Vector(), Angle::zero(), AngularVelocity::zero(),
                  Timestamp::fromSeconds(0));
    friendly_team.updateRobots({robot_0, robot_1, robot_2});
    world.updateFriendlyTeamState(friendly_team);

    auto move_tactic_1 = std::make_shared<MoveTestTactic>();
    auto move_tactic_2 = std::make_shared<MoveTestTactic>();

    move_tactic_1->updateControlParams(Point(-1, 0));
    move_tactic_2->updateControlParams(Point(1, 0));

    ConstTacticVector tactics = {move_tactic_1, move_tactic_2};

    // robot_2 should not be assigned since both robot_0 and robot_1 are more optimal
    // to assign to the tactics. robot_2 is too far away

    auto asst = stp.assignRobotsToTactics({tactics}, world, false);

    ASSERT_TRUE(asst.find(move_tactic_1) != asst.end());
    ASSERT_TRUE(asst.find(move_tactic_2) != asst.end());
    EXPECT_EQ(asst.find(move_tactic_1)->second, robot_0);
    EXPECT_EQ(asst.find(move_tactic_2)->second, robot_1);
}

TEST_F(STPTacticAssignmentTest,
       test_assigning_3_robots_to_3_tactics_all_with_the_same_cost)
{
    Team friendly_team(Duration::fromSeconds(0));
    Robot robot_0(0, Point(-1.1, 1), Vector(), Angle::zero(), AngularVelocity::zero(),
                  Timestamp::fromSeconds(0));
    Robot robot_1(1, Point(2, 0.81), Vector(), Angle::zero(), AngularVelocity::zero(),
                  Timestamp::fromSeconds(0));
    Robot robot_2(2, Point(0, 5.0), Vector(), Angle::zero(), AngularVelocity::zero(),
                  Timestamp::fromSeconds(0));
    friendly_team.updateRobots({robot_0, robot_1, robot_2});
    world.updateFriendlyTeamState(friendly_team);

    auto stop_tactic_1 = std::make_shared<StopTestTactic>();
    auto stop_tactic_2 = std::make_shared<StopTestTactic>();
    auto stop_tactic_3 = std::make_shared<StopTestTactic>();

    ConstTacticVector tactics = {stop_tactic_1, stop_tactic_2, stop_tactic_3};

    // If all costs are equal, the robots and tactics are simply paired in order
    auto asst = stp.assignRobotsToTactics({tactics}, world, false);

    ASSERT_TRUE(asst.find(stop_tactic_1) != asst.end());
    ASSERT_TRUE(asst.find(stop_tactic_2) != asst.end());
    ASSERT_TRUE(asst.find(stop_tactic_3) != asst.end());
    EXPECT_EQ(asst.find(stop_tactic_1)->second, robot_0);
    EXPECT_EQ(asst.find(stop_tactic_2)->second, robot_1);
    EXPECT_EQ(asst.find(stop_tactic_3)->second, robot_2);
}

TEST_F(STPTacticAssignmentTest,
       test_assigning_3_robots_to_3_tactics_with_2_of_the_same_cost)
{
    Team friendly_team(Duration::fromSeconds(0));
    Robot robot_0(0, Point(-1.1, 1), Vector(), Angle::zero(), AngularVelocity::zero(),
                  Timestamp::fromSeconds(0));
    Robot robot_1(1, Point(2, 0.81), Vector(), Angle::zero(), AngularVelocity::zero(),
                  Timestamp::fromSeconds(0));
    Robot robot_2(2, Point(0, 4.0), Vector(), Angle::zero(), AngularVelocity::zero(),
                  Timestamp::fromSeconds(0));
    friendly_team.updateRobots({robot_0, robot_1, robot_2});
    world.updateFriendlyTeamState(friendly_team);

    auto stop_tactic_1 = std::make_shared<StopTestTactic>();
    auto move_tactic_1 = std::make_shared<MoveTestTactic>();
    auto stop_tactic_2 = std::make_shared<StopTestTactic>();

    // The destination of the move_tactic is relatively close to the robot positions, so
    // the cost of assigning any robot to the move_tactic should be less than the
    // stop_tactics
    move_tactic_1->updateControlParams(Point(0, 0));

    ConstTacticVector tactics = {stop_tactic_1, move_tactic_1, stop_tactic_2};

    auto asst = stp.assignRobotsToTactics({tactics}, world, false);

    ASSERT_TRUE(asst.find(stop_tactic_1) != asst.end());
    ASSERT_TRUE(asst.find(move_tactic_1) != asst.end());
    ASSERT_TRUE(asst.find(stop_tactic_2) != asst.end());
    EXPECT_EQ(asst.find(stop_tactic_1)->second, robot_2);
    EXPECT_EQ(asst.find(move_tactic_1)->second, robot_0);
    EXPECT_EQ(asst.find(stop_tactic_2)->second, robot_1);
}

TEST_F(STPTacticAssignmentTest,
       test_assigning_2_robots_to_1_tactic_unsatisfied_robotcapabilityflags)
{
    // test that the robot that matches capability requirements is selected over the robot
    // that doesn't even though the former has lower cost
    Team friendly_team(Duration::fromSeconds(0));
    // this robot has no capabilities
    Robot robot_0(0, Point(0.1, 0.1), Vector(), Angle::zero(), AngularVelocity::zero(),
                  Timestamp::fromSeconds(0), allRobotCapabilities());
    Robot robot_1(1, Point(-10, -10), Vector(), Angle::zero(), AngularVelocity::zero(),
                  Timestamp::fromSeconds(0));
    friendly_team.updateRobots({robot_0, robot_1});
    world.updateFriendlyTeamState(friendly_team);

    auto move_tactic_1 = std::make_shared<MoveTestTactic>();

    move_tactic_1->updateControlParams(Point(0, 0));

    ConstTacticVector tactics = {move_tactic_1};

    auto asst = stp.assignRobotsToTactics({tactics}, world, false);

    ASSERT_TRUE(asst.find(move_tactic_1) != asst.end());
    EXPECT_EQ(asst.find(move_tactic_1)->second, robot_1);
}

TEST_F(STPTacticAssignmentTest,
       test_assigning_multiple_robots_to_goalie_tactic_goalie_set_on_team)
{
    // Test that only the robot set as the goalie on the team is assigned to the
    // goalie tactic

    // Put two robots right in front of the friendly goal
    Team friendly_team(Duration::fromSeconds(0));
    Robot robot_0(0, Point(-0.5, 0.2), Vector(), Angle::zero(), AngularVelocity::zero(),
                  Timestamp::fromSeconds(0));
    // default is all capabilities, if not specified otherwise
    Robot robot_1(1, Point(-0.5, -0.2), Vector(), Angle::zero(), AngularVelocity::zero(),
                  Timestamp::fromSeconds(0));
    friendly_team.updateRobots({robot_0, robot_1});

    friendly_team.assignGoalie(0);
    world.updateFriendlyTeamState(friendly_team);

    auto asst = stp.assignRobotsToTactics({}, world, true);

    EXPECT_EQ(1, asst.size());
    for (const auto& [tactic, robot] : asst)
    {
        UNUSED(tactic);
        EXPECT_EQ(robot, robot_0);
    }

    // Change the goalie and perform the same check in case we have a fluke bug
    friendly_team.assignGoalie(1);
    world.updateFriendlyTeamState(friendly_team);

    asst = stp.assignRobotsToTactics({}, world, true);

    EXPECT_EQ(1, asst.size());
    for (const auto& [tactic, robot] : asst)
    {
        UNUSED(tactic);
        EXPECT_EQ(robot, robot_1);
    }
}

TEST_F(STPTacticAssignmentTest,
       test_assigning_stop_tactics_to_unassigned_non_goalie_robots)
{
    // Test that StopTactic is assigned to remaining robots without tactics

    Team friendly_team(Duration::fromSeconds(0));
    Robot robot_0(0, Point(-1, 1), Vector(), Angle::zero(), AngularVelocity::zero(),
                  Timestamp::fromSeconds(0));
    Robot robot_1(1, Point(-3, 5), Vector(), Angle::zero(), AngularVelocity::zero(),
                  Timestamp::fromSeconds(0));
    Robot robot_2(2, Point(6, 7), Vector(), Angle::zero(), AngularVelocity::zero(),
                  Timestamp::fromSeconds(0));
    friendly_team.updateRobots({robot_0, robot_1, robot_2});
    world.updateFriendlyTeamState(friendly_team);

    auto move_tactic_1 = std::make_shared<MoveTestTactic>();

    move_tactic_1->updateControlParams(Point(-1, 0));

    ConstTacticVector tactics                   = {move_tactic_1};
    std::vector<Robot> expected_robots_assigned = {robot_0, robot_1, robot_2};

    auto asst = stp.assignRobotsToTactics({tactics}, world, false);

    // Check each tactic is assigned to the intended robot
    for (unsigned int i = 0; i < tactics.size(); i++)
    {
        ASSERT_TRUE(asst.find(tactics[i]) != asst.end());
        EXPECT_EQ(asst.find(tactics[i])->second, expected_robots_assigned[i]);
    }
}

TEST_F(STPTacticAssignmentTest, test_greediness_of_tiered_assignment)
{
    // Assigning {{tactic_1, tactic_2}} should result in the lowest cost
    // assignment for all 2 tactics among the 2 robots.
    //
    // Assigning {{tactic_1}, {tactic_2}} should result in a more greedy
    // assignment, where the cost of assigning tactic_1 will be minimized first,
    // followed by tactic_2.
    //
    // Lets keep this on one axis to make the test easier to visualize
    //
    //              (r0) --- [m0] - (r1) ---- [m1]
    //
    //              -1.5      0      0.5       2
    //              robot0 tactic0  robot1  tactic1
    //
    // {{move_tactic_1, move_tactic_2}} we expect (r2 to m1) and (r1 to m2)
    // {{move_tactic_1}, {move_tactic_2}} we expect (r1 to m1) and (r2 to m2)
    Team friendly_team(Duration::fromSeconds(0));

    Robot robot_0(0, Point(-1.5, 0), Vector(), Angle::zero(), AngularVelocity::zero(),
                  Timestamp::fromSeconds(0));
    Robot robot_1(1, Point(0.5, 5), Vector(), Angle::zero(), AngularVelocity::zero(),
                  Timestamp::fromSeconds(0));

    friendly_team.updateRobots({robot_0, robot_1});
    world.updateFriendlyTeamState(friendly_team);

    auto move_tactic_0 = std::make_shared<MoveTestTactic>();
    auto move_tactic_1 = std::make_shared<MoveTestTactic>();

    move_tactic_0->updateControlParams(Point(0, 0));
    move_tactic_1->updateControlParams(Point(2, 0));

    ConstPriorityTacticVector normal_tactics = {{move_tactic_0, move_tactic_1}};

    auto asst = stp.assignRobotsToTactics(normal_tactics, world, false);

    ASSERT_TRUE(asst.find(move_tactic_0) != asst.end());
    ASSERT_TRUE(asst.find(move_tactic_1) != asst.end());
    EXPECT_EQ(asst.find(move_tactic_0)->second, robot_0);
    EXPECT_EQ(asst.find(move_tactic_1)->second, robot_1);

    ConstPriorityTacticVector greedy_tactics = {{move_tactic_0}, {move_tactic_1}};

    asst = stp.assignRobotsToTactics(greedy_tactics, world, false);

    ASSERT_TRUE(asst.find(move_tactic_0) != asst.end());
    ASSERT_TRUE(asst.find(move_tactic_1) != asst.end());
    EXPECT_EQ(asst.find(move_tactic_0)->second, robot_0);
    EXPECT_EQ(asst.find(move_tactic_1)->second, robot_1);
}

TEST_F(STPTacticAssignmentTest, test_assignment_with_tiered_assignment)
{
    // Regardless of how the play yields the tactics to be assigned,
    // the goalie should always be assigned to the goalie assigned to the team
    Team friendly_team(Duration::fromSeconds(0));
    Robot robot_0(0, Point(-0.5, 0.2), Vector(), Angle::zero(), AngularVelocity::zero(),
                  Timestamp::fromSeconds(0));
    // default is all capabilities, if not specified otherwise
    Robot robot_1(1, Point(-0.5, -0.2), Vector(), Angle::zero(), AngularVelocity::zero(),
                  Timestamp::fromSeconds(0));
    friendly_team.updateRobots({robot_0, robot_1});

    friendly_team.assignGoalie(1);
    world.updateFriendlyTeamState(friendly_team);

    auto move_tactic_0 = std::make_shared<MoveTestTactic>();
    auto move_tactic_1 = std::make_shared<MoveTestTactic>();

    ConstPriorityTacticVector request = {{move_tactic_0, move_tactic_1}};

    auto asst = stp.assignRobotsToTactics(request, world, true);

    EXPECT_EQ(2, asst.size());

    {
        bool has_goalie = false;
        bool has_move_0 = false;
        for (const auto& [tactic, robot] : asst)
        {
            if (objectTypeName(*tactic) == TYPENAME(GoalieTactic))
            {
                has_goalie = true;
                EXPECT_EQ(robot_1, robot);
            }
            if (tactic == move_tactic_0)
            {
                has_move_0 = true;
                EXPECT_EQ(robot_0, robot);
            }
        }
        EXPECT_TRUE(has_goalie);
        EXPECT_TRUE(has_move_0);
    }

    request = {{move_tactic_0}, {move_tactic_1}};
    asst    = stp.assignRobotsToTactics(request, world, true);

    EXPECT_EQ(2, asst.size());

    {
        bool has_goalie = false;
        bool has_move_0 = false;
        for (const auto& [tactic, robot] : asst)
        {
            if (objectTypeName(*tactic) == TYPENAME(GoalieTactic))
            {
                has_goalie = true;
                EXPECT_EQ(robot_1, robot);
            }
            if (tactic == move_tactic_0)
            {
                has_move_0 = true;
                EXPECT_EQ(robot_0, robot);
            }
        }
        EXPECT_TRUE(has_goalie);
        EXPECT_TRUE(has_move_0);
    }

    request = {{move_tactic_1, move_tactic_0}};
    asst    = stp.assignRobotsToTactics(request, world, true);

    EXPECT_EQ(2, asst.size());

    {
        bool has_goalie = false;
        bool has_move_1 = false;
        for (const auto& [tactic, robot] : asst)
        {
            if (objectTypeName(*tactic) == TYPENAME(GoalieTactic))
            {
                has_goalie = true;
                EXPECT_EQ(robot_1, robot);
            }
            if (tactic == move_tactic_1)
            {
                has_move_1 = true;
                EXPECT_EQ(robot_0, robot);
            }
        }
        EXPECT_TRUE(has_goalie);
        EXPECT_TRUE(has_move_1);
    }
}

TEST_F(STPTacticAssignmentTest, test_multi_tier_assignment_with_tiered_assignment)
{
    Team friendly_team;
    friendly_team =
        TestUtil::setRobotPositionsHelper(friendly_team,
                                          {Point(-4, -2), Point(-3, -3), Point(-3.5, 2),
                                           Point(2.2, 3), Point(0.6, 0.3), Point(4.5, 3)},
                                          Timestamp::fromSeconds(323));
    friendly_team.assignGoalie(0);
    world.updateFriendlyTeamState(friendly_team);

    std::array<std::shared_ptr<CreaseDefenderTactic>, 2> crease_defender_tactics = {
        std::make_shared<CreaseDefenderTactic>(
            thunderbots_config->getPlayConfig()->getRobotNavigationObstacleConfig()),
        std::make_shared<CreaseDefenderTactic>(
            thunderbots_config->getPlayConfig()->getRobotNavigationObstacleConfig()),
    };

    Pass passer_pass(Point(2, 3), Point(0.5, 0.3), 2);
    auto attacker =
        std::make_shared<AttackerTactic>(std::make_shared<const AttackerTacticConfig>());
<<<<<<< HEAD
    attacker->updateControlParams(passer_pass);
    auto receiver = std::make_shared<ReceiverTactic>(passer_pass);
=======
    attacker->updateControlParams(passer_pass, true);
    auto receiver = std::make_shared<ReceiverTactic>(world.field(), world.friendlyTeam(),
                                                     world.enemyTeam(), passer_pass,
                                                     world.ball(), false);
>>>>>>> 364f0e29

    auto move_tactic                  = std::make_shared<MoveTestTactic>();
    ConstPriorityTacticVector request = {
        {attacker, receiver},
        {move_tactic, std::get<0>(crease_defender_tactics),
         std::get<1>(crease_defender_tactics)}};
    auto asst = stp.assignRobotsToTactics(request, world, true);
    EXPECT_EQ(6, asst.size());
    std::unordered_set<RobotId> assigned_robot_ids;
    for (const auto& [tactic, robot] : asst)
    {
        UNUSED(tactic);
        assigned_robot_ids.insert(robot.id());
    }
    EXPECT_EQ(6, assigned_robot_ids.size());
    EXPECT_TRUE(allTacticsAssigned(
        {attacker, receiver, move_tactic, std::get<0>(crease_defender_tactics),
         std::get<1>(crease_defender_tactics)},
        asst));
}<|MERGE_RESOLUTION|>--- conflicted
+++ resolved
@@ -647,15 +647,9 @@
     Pass passer_pass(Point(2, 3), Point(0.5, 0.3), 2);
     auto attacker =
         std::make_shared<AttackerTactic>(std::make_shared<const AttackerTacticConfig>());
-<<<<<<< HEAD
-    attacker->updateControlParams(passer_pass);
+
+    attacker->updateControlParams(passer_pass, true);
     auto receiver = std::make_shared<ReceiverTactic>(passer_pass);
-=======
-    attacker->updateControlParams(passer_pass, true);
-    auto receiver = std::make_shared<ReceiverTactic>(world.field(), world.friendlyTeam(),
-                                                     world.enemyTeam(), passer_pass,
-                                                     world.ball(), false);
->>>>>>> 364f0e29
 
     auto move_tactic                  = std::make_shared<MoveTestTactic>();
     ConstPriorityTacticVector request = {
