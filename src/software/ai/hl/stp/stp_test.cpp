#include "software/ai/hl/stp/stp.h"

#include <gtest/gtest.h>

#include <algorithm>
#include <exception>

#include "software/ai/hl/stp/play/test_plays/halt_test_play.h"
#include "software/ai/hl/stp/play/test_plays/move_test_play.h"
#include "software/parameter/dynamic_parameters.h"
#include "software/test_util/test_util.h"
#include "software/util/design_patterns/generic_factory.h"

class STPTest : public ::testing::Test
{
   public:
    STPTest() : stp([]() { return nullptr; }, DynamicParameters->getAIControlConfig(), 0)
    {
    }

   protected:
    void SetUp() override
    {
        auto default_play_constructor = []() -> std::unique_ptr<Play> {
            return std::make_unique<HaltTestPlay>();
        };
        // Give an explicit seed to STP so that our tests are deterministic
        stp   = STP(default_play_constructor, DynamicParameters->getAIControlConfig(), 0);
        world = ::TestUtil::createBlankTestingWorld();
    }

    STP stp;
    World world = ::TestUtil::createBlankTestingWorld();
};

TEST_F(STPTest, test_only_test_plays_are_registered_in_play_factory)
{
    auto play_names = GenericFactory<std::string, Play>::getRegisteredNames();
    EXPECT_EQ(2, play_names.size());
    EXPECT_EQ(std::count(play_names.begin(), play_names.end(), TYPENAME(MoveTestPlay)),
              1);
    EXPECT_EQ(std::count(play_names.begin(), play_names.end(), TYPENAME(HaltTestPlay)),
              1);
}

TEST_F(STPTest, test_exception_thrown_when_no_play_applicable)
{
    // Put the ball where both its x and y coordinates are negative. Neither test Play
    // is applicable in this case
    world = ::TestUtil::setBallPosition(world, Point(-1, -1), Timestamp::fromSeconds(0));
    EXPECT_THROW(stp.calculateNewPlay(world), std::runtime_error);
}

TEST_F(STPTest, test_calculate_new_play_when_one_play_valid)
{
    // Only the HaltTestPlay should be applicable
    world = ::TestUtil::setBallPosition(world, Point(-1, 1), Timestamp::fromSeconds(0));
    auto play = stp.calculateNewPlay(world);
    EXPECT_TRUE(play);
    EXPECT_EQ(TYPENAME(*play), TYPENAME(HaltTestPlay));
}

TEST_F(STPTest, test_calculate_new_play_when_multiple_plays_valid)
{
    // Both HaltTestPlay and MoveTestPlay should be applicable
    world = ::TestUtil::setBallPosition(world, Point(1, 1), Timestamp::fromSeconds(0));

    // We expect a random selection of the plays that are applicable. This test should be
    // deterministic because we have provided a seed for this test (in the setUp function)

    std::unique_ptr<Play> play;
    std::vector<std::string> actual_play_names;

    for (unsigned int i = 0; i < 10; i++)
    {
        play = stp.calculateNewPlay(world);
        actual_play_names.emplace_back(TYPENAME(*play));
    }

    std::vector<std::string> expected_play_names = {
        TYPENAME(MoveTestPlay), TYPENAME(MoveTestPlay), TYPENAME(MoveTestPlay),
        TYPENAME(MoveTestPlay), TYPENAME(MoveTestPlay), TYPENAME(MoveTestPlay),
        TYPENAME(MoveTestPlay), TYPENAME(MoveTestPlay), TYPENAME(HaltTestPlay),
        TYPENAME(MoveTestPlay),
    };

    EXPECT_EQ(expected_play_names, actual_play_names);
}

TEST_F(STPTest, test_current_play_initially_unassigned)
{
    EXPECT_EQ(stp.getCurrentPlayName(), std::nullopt);
}

// Test that we can successfully assign Plays when there is currently no Play assigned
TEST_F(STPTest, test_play_assignment_transition_from_unassigned_to_assigned)
{
    // Only the HaltTestPlay should be applicable
    world = ::TestUtil::setBallPosition(world, Point(-1, 1), Timestamp::fromSeconds(0));
    stp.getIntents(world);
    EXPECT_EQ(*(stp.getCurrentPlayName()), TYPENAME(HaltTestPlay));
}

TEST_F(
    STPTest,
    test_play_assignment_from_one_play_to_another_when_current_play_invariant_no_longer_holds)
{
    // Only the HaltTestPlay should be applicable
    world = ::TestUtil::setBallPosition(world, Point(-1, 1), Timestamp::fromSeconds(0));
    stp.getIntents(world);
    EXPECT_EQ(*(stp.getCurrentPlayName()), TYPENAME(HaltTestPlay));

    // The HaltTestPlays invariant should no longer hold, and the MoveTestPlay should now
    // be applicable
    world = ::TestUtil::setBallPosition(
        world, world.field().enemyCornerNeg() + Vector(1, 0), Timestamp::fromSeconds(0));
    stp.getIntents(world);
    EXPECT_EQ(*(stp.getCurrentPlayName()), TYPENAME(MoveTestPlay));
}

TEST_F(STPTest, test_play_assignment_from_one_play_to_another_when_current_play_is_done)
{
    // Only the MoveTestPlay should be applicable
    world = ::TestUtil::setBallPosition(world, Point(1, -1), Timestamp::fromSeconds(0));
    stp.getIntents(world);
    EXPECT_EQ(*(stp.getCurrentPlayName()), TYPENAME(MoveTestPlay));

    // Now only the HaltTestPlay should be applicable, and the MoveTestPlay's invariant
    // no longer holds, so we expect the current play to become the HaltTestPlay
    world = ::TestUtil::setBallPosition(world, Point(-1, 1), Timestamp::fromSeconds(0));
    stp.getIntents(world);
    EXPECT_EQ(*(stp.getCurrentPlayName()), TYPENAME(HaltTestPlay));
}

TEST_F(STPTest, test_fallback_play_assigned_when_no_new_plays_are_applicable)
{
    // TODO: Update this test when https://github.com/UBC-Thunderbots/Software/issues/396
    // is completed. For now, we just check that the previous play remains assigned

    // Only the HaltTestPlay should be applicable
    world = ::TestUtil::setBallPosition(world, Point(-1, 1), Timestamp::fromSeconds(0));
    stp.getIntents(world);
    EXPECT_EQ(*(stp.getCurrentPlayName()), TYPENAME(HaltTestPlay));

    // Put the ball where both its x and y coordinates are negative. Neither test Play
    // is applicable in this case
    world = ::TestUtil::setBallPosition(world, Point(-1, -1), Timestamp::fromSeconds(0));
    stp.getIntents(world);
    EXPECT_EQ(*(stp.getCurrentPlayName()), TYPENAME(HaltTestPlay));
}

TEST_F(STPTest, test_get_play_info)
{
    // Only the HaltTestPlay should be applicable
    world = ::TestUtil::setBallPosition(world, Point(-1, 1), Timestamp::fromSeconds(0));
    world = ::TestUtil::setFriendlyRobotPositions(world, {Point(0, 0), Point(1, 0)},
                                                  Timestamp::fromSeconds(0));
    world.updateRefereeCommand(RefereeCommand::HALT);
    stp.getIntents(world);
    EXPECT_EQ(*(stp.getCurrentPlayName()), TYPENAME(HaltTestPlay));

    auto play_info = stp.getPlayInfo();
    PlayInfo expected_play_info;
<<<<<<< HEAD
    std::string expected_refbox_game_state, expected_play_name;
    expected_refbox_game_state                                       = "HALT";
    expected_play_name                                               = "HaltTestPlay";
    std::unordered_set<std::string> expected_robot_tactic_assignment = {
        "Robot 0  -  StopTestTactic", "Robot 1  -  StopTestTactic"};
    expected_play_info = PlayInfo(expected_refbox_game_state, expected_play_name,
=======
    std::string expected_referee_command, expected_play_name;
    expected_referee_command                                         = "HALT";
    expected_play_name                                               = "Halt Test Play";
    std::unordered_set<std::string> expected_robot_tactic_assignment = {
        "Robot 0  -  Stop Test Tactic", "Robot 1  -  Stop Test Tactic"};
    expected_play_info = PlayInfo(expected_referee_command, expected_play_name,
>>>>>>> 64e9a220
                                  expected_robot_tactic_assignment);
    EXPECT_EQ(play_info.getRefboxGameStateName(), expected_refbox_game_state);
    EXPECT_EQ(play_info.getPlayName(), expected_play_name);
    EXPECT_EQ(play_info, expected_play_info);
}<|MERGE_RESOLUTION|>--- conflicted
+++ resolved
@@ -161,21 +161,12 @@
 
     auto play_info = stp.getPlayInfo();
     PlayInfo expected_play_info;
-<<<<<<< HEAD
-    std::string expected_refbox_game_state, expected_play_name;
-    expected_refbox_game_state                                       = "HALT";
+    std::string expected_referee_command, expected_play_name;
+    expected_referee_command                                         = "HALT";
     expected_play_name                                               = "HaltTestPlay";
     std::unordered_set<std::string> expected_robot_tactic_assignment = {
         "Robot 0  -  StopTestTactic", "Robot 1  -  StopTestTactic"};
-    expected_play_info = PlayInfo(expected_refbox_game_state, expected_play_name,
-=======
-    std::string expected_referee_command, expected_play_name;
-    expected_referee_command                                         = "HALT";
-    expected_play_name                                               = "Halt Test Play";
-    std::unordered_set<std::string> expected_robot_tactic_assignment = {
-        "Robot 0  -  Stop Test Tactic", "Robot 1  -  Stop Test Tactic"};
     expected_play_info = PlayInfo(expected_referee_command, expected_play_name,
->>>>>>> 64e9a220
                                   expected_robot_tactic_assignment);
     EXPECT_EQ(play_info.getRefboxGameStateName(), expected_refbox_game_state);
     EXPECT_EQ(play_info.getPlayName(), expected_play_name);
