--- conflicted
+++ resolved
@@ -14,15 +14,9 @@
     Robot friendly_robot(0, Point(0, 0), Vector(0, 0), Angle::zero(),
                          AngularVelocity::zero(), Timestamp::fromSeconds(0));
 
-<<<<<<< HEAD
     EnemyThreat enemy_threat{enemy_robot,  false, Angle::zero(), std::nullopt,
                              std::nullopt, 0,     std::nullopt};
-    Field field        = ::Test::TestUtil::createSSLDivBField();
-=======
-    Evaluation::EnemyThreat enemy_threat{enemy_robot,  false, Angle::zero(), std::nullopt,
-                                         std::nullopt, 0,     std::nullopt};
     Field field        = ::TestUtil::createSSLDivBField();
->>>>>>> ad5bb398
     Team enemy_team    = Team({enemy_robot}, Duration::fromSeconds(1));
     Team friendly_team = Team({friendly_robot}, Duration::fromSeconds(1));
     Ball ball(Point(1, 1), Vector(0, 0), Timestamp::fromSeconds(0));
@@ -54,7 +48,6 @@
     Robot friendly_robot(0, Point(0, 0), Vector(0, 0), Angle::zero(),
                          AngularVelocity::zero(), Timestamp::fromSeconds(0));
 
-<<<<<<< HEAD
     EnemyThreat enemy_threat{enemy_robot,
                              false,
                              Angle::zero(),
@@ -62,17 +55,7 @@
                              std::nullopt,
                              1,
                              std::make_optional(enemy_robot_2)};
-    Field field        = ::Test::TestUtil::createSSLDivBField();
-=======
-    Evaluation::EnemyThreat enemy_threat{enemy_robot,
-                                         false,
-                                         Angle::zero(),
-                                         std::nullopt,
-                                         std::nullopt,
-                                         1,
-                                         std::make_optional(enemy_robot_2)};
     Field field        = ::TestUtil::createSSLDivBField();
->>>>>>> ad5bb398
     Team enemy_team    = Team({enemy_robot, enemy_robot_2}, Duration::fromSeconds(1));
     Team friendly_team = Team({friendly_robot}, Duration::fromSeconds(1));
     Ball ball(Point(1, 1), Vector(0, 0), Timestamp::fromSeconds(0));
@@ -104,15 +87,9 @@
     Robot friendly_robot(0, Point(-1, -1), Vector(0, 0), Angle::zero(),
                          AngularVelocity::zero(), Timestamp::fromSeconds(0));
 
-<<<<<<< HEAD
     EnemyThreat enemy_threat{enemy_robot,  false, Angle::zero(), std::nullopt,
                              std::nullopt, 0,     std::nullopt};
-    Field field        = ::Test::TestUtil::createSSLDivBField();
-=======
-    Evaluation::EnemyThreat enemy_threat{enemy_robot,  false, Angle::zero(), std::nullopt,
-                                         std::nullopt, 0,     std::nullopt};
     Field field        = ::TestUtil::createSSLDivBField();
->>>>>>> ad5bb398
     Team enemy_team    = Team({enemy_robot}, Duration::fromSeconds(1));
     Team friendly_team = Team({friendly_robot}, Duration::fromSeconds(1));
     Ball ball(Point(-ROBOT_MAX_RADIUS_METERS, 0), Vector(0, 0),
@@ -146,15 +123,9 @@
     Robot friendly_robot(0, Point(-1, -1), Vector(0, 0), Angle::zero(),
                          AngularVelocity::zero(), Timestamp::fromSeconds(0));
 
-<<<<<<< HEAD
     EnemyThreat enemy_threat{enemy_robot,  false, Angle::zero(), std::nullopt,
                              std::nullopt, 0,     std::nullopt};
-    Field field        = ::Test::TestUtil::createSSLDivBField();
-=======
-    Evaluation::EnemyThreat enemy_threat{enemy_robot,  false, Angle::zero(), std::nullopt,
-                                         std::nullopt, 0,     std::nullopt};
     Field field        = ::TestUtil::createSSLDivBField();
->>>>>>> ad5bb398
     Team enemy_team    = Team({enemy_robot}, Duration::fromSeconds(1));
     Team friendly_team = Team({friendly_robot}, Duration::fromSeconds(1));
     Ball ball(Point(-ROBOT_MAX_RADIUS_METERS, 0), Vector(4, 3),
