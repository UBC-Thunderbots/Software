--- conflicted
+++ resolved
@@ -71,25 +71,16 @@
         move_action.updateControlParams(
             *robot, patrol_points.at(patrol_point_index), orientation_at_patrol_points,
             linear_speed_at_patrol_points, DribblerEnable::OFF, MoveType::NORMAL,
-<<<<<<< HEAD
-            AutokickType::NONE);
+            AutokickType::NONE, BallCollisionType::AVOID);
         auto next_intent = move_action.getNextIntent();
-=======
-            AutokickType::NONE, BallCollisionType::AVOID);
->>>>>>> 1b2e593c
         if (!next_intent || move_action.done())
         {
             patrol_point_index = (patrol_point_index + 1) % patrol_points.size();
             move_action.updateControlParams(
                 *robot, patrol_points.at(patrol_point_index),
                 orientation_at_patrol_points, linear_speed_at_patrol_points,
-<<<<<<< HEAD
-                DribblerEnable::OFF, MoveType::NORMAL, AutokickType::NONE);
+                DribblerEnable::OFF, MoveType::NORMAL, AutokickType::NONE, BallCollisionType::AVOID);
             next_intent = move_action.getNextIntent();
-=======
-                DribblerEnable::OFF, MoveType::NORMAL, AutokickType::NONE,
-                BallCollisionType::AVOID);
->>>>>>> 1b2e593c
         }
 
         yield(std::move(next_intent));
