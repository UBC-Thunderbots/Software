--- conflicted
+++ resolved
@@ -60,15 +60,11 @@
 
 void ShadowEnemyTactic::calculateNextAction(ActionCoroutine::push_type &yield)
 {
-<<<<<<< HEAD
-    MoveAction move_action = MoveAction(0, Angle(), false);
-    StopAction stop_action =
-        StopAction(StopAction::ROBOT_STOPPED_SPEED_THRESHOLD_DEFAULT);
-=======
+
     auto move_action = std::make_shared<MoveAction>(0, Angle(), false);
     auto stop_action = std::make_shared<StopAction>(
         StopAction::ROBOT_STOPPED_SPEED_THRESHOLD_DEFAULT, true);
->>>>>>> 675c1a25
+
     do
     {
         if (!enemy_threat)
