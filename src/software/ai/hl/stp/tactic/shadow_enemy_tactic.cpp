#include "software/ai/hl/stp/tactic/shadow_enemy_tactic.h"

#include "software/ai/evaluation/calc_best_shot.h"
#include "software/ai/evaluation/robot.h"
#include "software/ai/hl/stp/action/move_action.h"
#include "software/ai/hl/stp/action/stop_action.h"
#include "software/ai/hl/stp/tactic/tactic_visitor.h"

ShadowEnemyTactic::ShadowEnemyTactic(const Field &field, const Team &friendly_team,
                                     const Team &enemy_team, bool ignore_goalie,
                                     const Ball &ball, const double ball_steal_speed,
                                     bool enemy_team_can_pass, bool loop_forever)
    : Tactic(loop_forever),
      field(field),
      friendly_team(friendly_team),
      enemy_team(enemy_team),
      shadow_distance(ROBOT_MAX_RADIUS_METERS * 3),
      enemy_team_can_pass(enemy_team_can_pass),
      ignore_goalie(ignore_goalie),
      ball(ball)
{
}

std::string ShadowEnemyTactic::getName() const
{
    return "Shadow Enemy Tactic";
}

void ShadowEnemyTactic::updateWorldParams(const Field &field, const Team &friendly_team,
                                          const Team &enemy_team, const Ball &ball)
{
    this->field         = field;
    this->friendly_team = friendly_team;
    this->enemy_team    = enemy_team;
    this->ball          = ball;
}

void ShadowEnemyTactic::updateControlParams(const Evaluation::EnemyThreat &enemy_threat,
                                            double shadow_distance)
{
    this->enemy_threat    = enemy_threat;
    this->shadow_distance = shadow_distance;
}

double ShadowEnemyTactic::calculateRobotCost(const Robot &robot, const World &world)
{
    if (!enemy_threat)
    {
        return 0;
    }
    // Prefer robots closer to the enemy being shadowed
    // We normalize with the total field length so that robots that are within the field
    // have a cost less than 1
    double cost = (robot.position() - enemy_threat->robot.position()).length() /
                  world.field().totalXLength();
    return std::clamp<double>(cost, 0, 1);
}

void ShadowEnemyTactic::calculateNextIntent(IntentCoroutine::push_type &yield)
{
    MoveAction move_action = MoveAction(0, Angle(), false);
    StopAction stop_action =
        StopAction(StopAction::ROBOT_STOPPED_SPEED_THRESHOLD_DEFAULT, true);
    do
    {
        if (!enemy_threat)
        {
            stop_action.updateControlParams(*robot, false);
            yield(stop_action.getNextIntent());
        }

        Robot enemy_robot = enemy_threat->robot;
        // If we think the enemy team can pass, and if we have identified a robot that can
        // pass to the robot we are shadowing, we block the pass rather than block the
        // net. Otherwise, we just block the net
        if (enemy_team_can_pass && enemy_threat->passer)
        {
            Vector enemy_to_passer_vector =
                enemy_threat->passer->position() - enemy_robot.position();
            Point position_to_block_pass =
                enemy_robot.position() +
<<<<<<< HEAD
                enemy_to_passer_vector.norm(this->shadow_distance);
            move_action.updateControlParams(
=======
                enemy_to_passer_vector.normalize(this->shadow_distance);
            yield(move_action.updateStateAndGetNextIntent(
>>>>>>> 1657739c
                *robot, position_to_block_pass, enemy_to_passer_vector.orientation(), 0,
                DribblerEnable::OFF, MoveType::NORMAL, AutokickType::NONE);
            yield(move_action.getNextIntent());
        }
        else
        {
            std::vector<Robot> robots_to_ignore = {*robot};
            if (ignore_goalie && friendly_team.goalie())
            {
                robots_to_ignore.emplace_back(*friendly_team.goalie());
            }
            auto best_enemy_shot_opt = Evaluation::calcBestShotOnFriendlyGoal(
                field, friendly_team, enemy_team, enemy_robot, ROBOT_MAX_RADIUS_METERS,
                robots_to_ignore);
            Vector enemy_shot_vector = Vector(0, 0);
            if (best_enemy_shot_opt)
            {
                enemy_shot_vector =
                    best_enemy_shot_opt->getPointToShootAt() - enemy_robot.position();
            }
            else
            {
                enemy_shot_vector = field.friendlyGoal() - enemy_robot.position();
            }

            Point position_to_block_shot =
                enemy_robot.position() +
                enemy_shot_vector.normalize(this->shadow_distance);

            // If the enemy robot already had the ball, try steal it and chip it away
            if (*Evaluation::robotHasPossession(ball, enemy_robot) &&
                ball.velocity().length() < ball_steal_speed)
            {
                move_action.updateControlParams(
                    *robot, ball.position(),
                    (ball.position() - robot->position()).orientation(), 0,
                    DribblerEnable::ON, MoveType::NORMAL, AutokickType::AUTOCHIP);
                yield(move_action.getNextIntent());
            }
            else
            {
                move_action.updateControlParams(
                    *robot, position_to_block_shot,
                    enemy_shot_vector.orientation() + Angle::half(), 0,
                    DribblerEnable::OFF, MoveType::NORMAL, AutokickType::NONE);
                yield(move_action.getNextIntent());
            }
        }
    } while (!move_action.done());
}

void ShadowEnemyTactic::accept(TacticVisitor &visitor) const
{
    visitor.visit(*this);
}<|MERGE_RESOLUTION|>--- conflicted
+++ resolved
@@ -79,13 +79,8 @@
                 enemy_threat->passer->position() - enemy_robot.position();
             Point position_to_block_pass =
                 enemy_robot.position() +
-<<<<<<< HEAD
-                enemy_to_passer_vector.norm(this->shadow_distance);
+                enemy_to_passer_vector.normalize(this->shadow_distance);
             move_action.updateControlParams(
-=======
-                enemy_to_passer_vector.normalize(this->shadow_distance);
-            yield(move_action.updateStateAndGetNextIntent(
->>>>>>> 1657739c
                 *robot, position_to_block_pass, enemy_to_passer_vector.orientation(), 0,
                 DribblerEnable::OFF, MoveType::NORMAL, AutokickType::NONE);
             yield(move_action.getNextIntent());
