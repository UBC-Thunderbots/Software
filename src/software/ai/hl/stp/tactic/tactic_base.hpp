#pragma once

#include <Tracy.hpp>

#include "software/ai/hl/stp/tactic/primitive.h"
#include "software/ai/hl/stp/tactic/tactic.h"
#include "software/ai/hl/stp/tactic/tactic_fsm.h"
#include "software/ai/hl/stp/tactic/tactic_visitor.h"
#include "software/ai/hl/stp/tactic/transition_conditions.h"
#include "software/world/world.h"

/**
 * Copies a tactic, the new tactic will be the same besides having a different name
 *
 * @param new_class The new class that will be created
 * @param parent_class The class that is being copied
 */
#define COPY_TACTIC(new_class, parent_class)                                             \
    class new_class : public parent_class                                                \
    {                                                                                    \
        using parent_class::parent_class;                                                \
                                                                                         \
        inline void accept(TacticVisitor &visitor) const                                 \
        {                                                                                \
            visitor.visit(*this);                                                        \
        }                                                                                \
    };

/**
 * A template class to build all other Tactics out of
 *
 * @tparam TacticFsm The TacticBase FSM to base this tactic off of (e.g. AttackerTactic
 * needs AttackerFSM)
 * @tparam TacticSubFsms the sub FSMs this tactic uses (e.g. AttackerTactic needs
 * DribbleFSM as a sub FSM)
 */
template <class TacticFsm, class... TacticSubFsms>
class TacticBase : public Tactic
{
   public:
    /**
     * Creates a new TacticBase. The TacticBase will initially have no Robot assigned to
     * it.
     *
     * @param capability_reqs_ The capability requirements for running this tactic
     */
    explicit TacticBase(const std::set<RobotCapability> &capability_reqs_,
<<<<<<< HEAD
                        std::shared_ptr<TbotsProto::AiConfig> ai_config_ptr)
        : logger(std::optional<RobotId>(0)),
          last_execution_robot(std::nullopt),
=======
                        std::shared_ptr<const TbotsProto::AiConfig> ai_config_ptr)
        : last_execution_robot(std::nullopt),
>>>>>>> 520e6674
          ai_config_ptr(ai_config_ptr),
          fsm_map(),
          control_params(),
          capability_reqs(capability_reqs_)
    {
        for (RobotId id = 0; id < MAX_ROBOT_IDS; id++)
        {
            fsm_map[id] = fsmInit();
        }
    }

    TacticBase() = delete;

    /**
     * Returns true if the Tactic is done and false otherwise.
     *
     * @return true if the Tactic is done and false otherwise
     */
    bool done() const;

    /**
     * Gets the FSM state of the tactic
     *
     * @return the FSM state
     */
    std::string getFSMState() const;

    /**
     * robot hardware capability requirements of the tactic.
     *
     * @return the robot capability requirements
     */
    const std::set<RobotCapability> &robotCapabilityRequirements() const
    {
        return capability_reqs;
    }

    /**
     * Mutable robot hardware capability requirements of the tactic.
     *
     * @return the Mutable robot hardware capability requirements of the tactic
     */
    std::set<RobotCapability> &mutableRobotCapabilityRequirements()
    {
        return capability_reqs;
    }

    /**
     * Updates the last execution robot
     *
     * @param last_execution_robot The robot id of the robot that last executed the
     * primitive for this tactic
     */
    void setLastExecutionRobot(std::optional<RobotId> last_execution_robot)
    {
        this->last_execution_robot = last_execution_robot;
        logger.setRobotId(last_execution_robot);
    }

    /**
     * Updates and returns a set of primitives for all friendly robots from this tactic
     *
     * @param world The updated world
     *
     * @return the next primitive
     */
    std::map<RobotId, std::shared_ptr<Primitive>> get(const WorldPtr &world_ptr);

    /**
     * Accepts a TacticBase Visitor and calls the visit function on itself
     *
     * @param visitor A TacticBase Visitor
     */
    virtual void accept(TacticVisitor &visitor) const = 0;

    virtual ~TacticBase() = default;

   protected:

    FSMLogger logger;

    std::optional<RobotId> last_execution_robot;

    // A shared pointer to the ai configuration to configure ai behaviour, shared by all
    // Plays, Tactics, and FSMs
    std::shared_ptr<const TbotsProto::AiConfig> ai_config_ptr;

    // The mapping of robots to their respective FSMs.
    std::map<RobotId, std::unique_ptr<FSM<TacticFsm>>> fsm_map;

    // The parameters this tactic uses control its FSMs.
    TacticFsm::ControlParams control_params;

    /** Function to initialize the FSM. By default initializes the template FSM and all
     * subFSMs.
     *
     * @return a pointer to the created FSM.
     */
    std::unique_ptr<FSM<TacticFsm>> fsmInit()
    {
        return std::make_unique<FSM<TacticFsm>>(TacticFsm(ai_config_ptr),
                                                TacticSubFsms(ai_config_ptr)...,
                                                logger);
    }

   private:
    std::shared_ptr<Primitive> primitive;

    /**
     * Updates the primitive ptr with the new primitive
     *
     * @param tactic_update The tactic_update struct that contains all the information for
     * updating the primitive
     */
    virtual void updatePrimitive(const TacticUpdate &tactic_update, bool reset_fsm);


    // robot capability requirements
    std::set<RobotCapability> capability_reqs;
};

template <class TacticFsm, class... TacticSubFsms>
bool TacticBase<TacticFsm, TacticSubFsms...>::done() const
{
    bool is_done = false;
    if (last_execution_robot.has_value())
    {
        is_done = fsm_map.at(last_execution_robot.value())->is(boost::sml::X);
    }
    return is_done;
}

template <class TacticFsm, class... TacticSubFsms>
std::string TacticBase<TacticFsm, TacticSubFsms...>::getFSMState() const
{
    std::string state_str = "";
    if (last_execution_robot.has_value())
    {
        state_str = getCurrentFullStateName(*fsm_map.at(last_execution_robot.value()));
    }
    return state_str;
}

template <class TacticFsm, class... TacticSubFsms>
std::map<RobotId, std::shared_ptr<Primitive>>
TacticBase<TacticFsm, TacticSubFsms...>::get(const WorldPtr &world_ptr)
{
    TbotsProto::RobotNavigationObstacleConfig obstacle_config;
    std::map<RobotId, std::shared_ptr<Primitive>> primitives_map;

    {
        ZoneNamedN(_tracy_tactic_set_primitive, "Tactic: Get primitives for each robot",
                   true);

        for (const auto &robot : world_ptr->friendlyTeam().getAllRobots())
        {
            updatePrimitive(TacticUpdate(robot, world_ptr,
                                         [this](std::shared_ptr<Primitive> new_primitive)
                                         { primitive = std::move(new_primitive); }),
                            !last_execution_robot.has_value() ||
                                last_execution_robot.value() != robot.id());

            CHECK(primitive != nullptr)
                << "Primitive for " << objectTypeName(*this) << " in state "
                << getFSMState() << " was not set" << std::endl;
            primitives_map[robot.id()] = std::move(primitive);
        }
    }

    return primitives_map;
}

template <class TacticFsm, class... TacticSubFsms>
void TacticBase<TacticFsm, TacticSubFsms...>::updatePrimitive(
    const TacticUpdate &tactic_update, bool reset_fsm)
{
    if (reset_fsm)
    {
        fsm_map[tactic_update.robot.id()] = fsmInit();
    }
    fsm_map.at(tactic_update.robot.id())
        ->process_event(typename TacticFsm::Update(control_params, tactic_update));
}<|MERGE_RESOLUTION|>--- conflicted
+++ resolved
@@ -45,14 +45,9 @@
      * @param capability_reqs_ The capability requirements for running this tactic
      */
     explicit TacticBase(const std::set<RobotCapability> &capability_reqs_,
-<<<<<<< HEAD
-                        std::shared_ptr<TbotsProto::AiConfig> ai_config_ptr)
+                        std::shared_ptr<const TbotsProto::AiConfig> ai_config_ptr)
         : logger(std::optional<RobotId>(0)),
           last_execution_robot(std::nullopt),
-=======
-                        std::shared_ptr<const TbotsProto::AiConfig> ai_config_ptr)
-        : last_execution_robot(std::nullopt),
->>>>>>> 520e6674
           ai_config_ptr(ai_config_ptr),
           fsm_map(),
           control_params(),
