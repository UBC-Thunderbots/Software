#pragma once

#include <Tracy.hpp>

#include "software/ai/hl/stp/tactic/primitive.h"
#include "software/ai/hl/stp/tactic/tactic.h"
#include "software/ai/hl/stp/tactic/tactic_fsm.h"
#include "software/ai/hl/stp/tactic/tactic_visitor.h"
#include "software/ai/hl/stp/tactic/transition_conditions.h"
#include "software/world/world.h"

/**
 * Copies a tactic, the new tactic will be the same besides having a different name
 *
 * @param new_class The new class that will be created
 * @param parent_class The class that is being copied
 */
#define COPY_TACTIC(new_class, parent_class)                                             \
    class new_class : public parent_class                                                \
    {                                                                                    \
        using parent_class::parent_class;                                                \
                                                                                         \
        inline void accept(TacticVisitor &visitor) const                                 \
        {                                                                                \
            visitor.visit(*this);                                                        \
        }                                                                                \
    };

/**
 * A template class to build all other Tactics out of
 *
 * @tparam TacticFsm The TacticBase FSM to base this tactic off of (e.g. AttackerTactic
 * needs AttackerFSM)
 * @tparam TacticSubFsms the sub FSMs this tactic uses (e.g. AttackerTactic needs
 * DribbleFSM as a sub FSM)
 */
template <class TacticFsm, class... TacticSubFsms>
class TacticBase : public Tactic
{
   public:
    /**
     * Creates a new TacticBase. The TacticBase will initially have no Robot assigned to
     * it.
     *
     * @param capability_reqs_ The capability requirements for running this tactic
     * @param ai_config_ptr shared pointer to ai_config
     */
    explicit TacticBase(const std::set<RobotCapability> &capability_reqs_,
<<<<<<< HEAD
                        std::shared_ptr<const TbotsProto::AiConfig> ai_config_ptr)
        : logger(std::optional<RobotId>(0)),
          last_execution_robot(std::nullopt),
          ai_config_ptr(ai_config_ptr),
          fsm_map(),
          control_params(),
          capability_reqs(capability_reqs_)
    {
        for (RobotId id = 0; id < MAX_ROBOT_IDS; id++)
        {
            fsm_map[id] = fsmInit();
        }
    }
=======
                        std::shared_ptr<const TbotsProto::AiConfig> ai_config_ptr);
>>>>>>> 4cdae627

    TacticBase() = delete;

    /**
     * Returns true if the Tactic is done and false otherwise.
     *
     * @return true if the Tactic is done and false otherwise
     */
    bool done() const;

    /**
     * Gets the FSM state of the tactic
     *
     * @return the FSM state
     */
    std::string getFSMState() const;

    /**
     * robot hardware capability requirements of the tactic.
     *
     * @return the robot capability requirements
     */
    const std::set<RobotCapability> &robotCapabilityRequirements() const;

    /**
     * Mutable robot hardware capability requirements of the tactic.
     *
     * @return the Mutable robot hardware capability requirements of the tactic
     */
    std::set<RobotCapability> &mutableRobotCapabilityRequirements();

    /**
     * Updates the last execution robot
     *
     * @param last_execution_robot The robot id of the robot that last executed the
     * primitive for this tactic
     */
<<<<<<< HEAD
    void setLastExecutionRobot(std::optional<RobotId> last_execution_robot)
    {
        this->last_execution_robot = last_execution_robot;
        logger.setRobotId(last_execution_robot);
    }
=======
    void setLastExecutionRobot(std::optional<RobotId> last_execution_robot);
>>>>>>> 4cdae627

    /**
     * Updates and returns a set of primitives for all friendly robots from this tactic
     *
     * @param world The updated world
     *
     * @return the next primitive
     */
    std::map<RobotId, std::shared_ptr<Primitive>> get(const WorldPtr &world_ptr);

    /**
     * Accepts a TacticBase Visitor and calls the visit function on itself
     *
     * @param visitor A TacticBase Visitor
     */
    virtual void accept(TacticVisitor &visitor) const = 0;

    virtual ~TacticBase() = default;

   protected:

    FSMLogger logger;

    std::optional<RobotId> last_execution_robot;

    // A shared pointer to the ai configuration to configure ai behaviour, shared by all
    // Plays, Tactics, and FSMs
    std::shared_ptr<const TbotsProto::AiConfig> ai_config_ptr;

    // The mapping of robots to their respective FSMs.
    std::map<RobotId, std::unique_ptr<FSM<TacticFsm>>> fsm_map;

    // The parameters this tactic uses control its FSMs.
    TacticFsm::ControlParams control_params;

    /** Function to initialize the FSM. By default initializes the template FSM and all
     * subFSMs.
     *
     * @return a pointer to the created FSM.
     */
<<<<<<< HEAD
    std::unique_ptr<FSM<TacticFsm>> fsmInit()
    {
        return std::make_unique<FSM<TacticFsm>>(TacticFsm(ai_config_ptr),
                                                TacticSubFsms(ai_config_ptr)...,
                                                logger);
    }
=======
    std::unique_ptr<FSM<TacticFsm>> fsmInit();
>>>>>>> 4cdae627

   private:
    std::shared_ptr<Primitive> primitive;

    /**
     * Updates the primitive ptr with the new primitive
     *
     * @param tactic_update The tactic_update struct that contains all the information for
     * updating the primitive
     */
    virtual void updatePrimitive(const TacticUpdate &tactic_update, bool reset_fsm);


    // robot capability requirements
    std::set<RobotCapability> capability_reqs;
};

template <class TacticFsm, class... TacticSubFsms>
TacticBase<TacticFsm, TacticSubFsms...>::TacticBase(
    const std::set<RobotCapability> &capability_reqs_,
    std::shared_ptr<const TbotsProto::AiConfig> ai_config_ptr)
    : last_execution_robot(std::nullopt),
      ai_config_ptr(ai_config_ptr),
      fsm_map(),
      control_params(),
      capability_reqs(capability_reqs_)
{
    for (RobotId id = 0; id < MAX_ROBOT_IDS; id++)
    {
        fsm_map[id] = fsmInit();
    }
}

template <class TacticFsm, class... TacticSubFsms>
bool TacticBase<TacticFsm, TacticSubFsms...>::done() const
{
    bool is_done = false;
    if (last_execution_robot.has_value())
    {
        is_done = fsm_map.at(last_execution_robot.value())->is(boost::sml::X);
    }
    return is_done;
}

template <class TacticFsm, class... TacticSubFsms>
std::string TacticBase<TacticFsm, TacticSubFsms...>::getFSMState() const
{
    std::string state_str = "";
    if (last_execution_robot.has_value())
    {
        state_str = getCurrentFullStateName(*fsm_map.at(last_execution_robot.value()));
    }
    return state_str;
}

template <class TacticFsm, class... TacticSubFsms>
std::map<RobotId, std::shared_ptr<Primitive>>
TacticBase<TacticFsm, TacticSubFsms...>::get(const WorldPtr &world_ptr)
{
    TbotsProto::RobotNavigationObstacleConfig obstacle_config;
    std::map<RobotId, std::shared_ptr<Primitive>> primitives_map;

    {
        ZoneNamedN(_tracy_tactic_set_primitive, "Tactic: Get primitives for each robot",
                   true);

        for (const auto &robot : world_ptr->friendlyTeam().getAllRobots())
        {
            updatePrimitive(TacticUpdate(robot, world_ptr,
                                         [this](std::shared_ptr<Primitive> new_primitive)
                                         { primitive = std::move(new_primitive); }),
                            !last_execution_robot.has_value() ||
                                last_execution_robot.value() != robot.id());

            CHECK(primitive != nullptr)
                << "Primitive for " << objectTypeName(*this) << " in state "
                << getFSMState() << " was not set" << std::endl;
            primitives_map[robot.id()] = std::move(primitive);
        }
    }

    return primitives_map;
}

template <class TacticFsm, class... TacticSubFsms>
void TacticBase<TacticFsm, TacticSubFsms...>::updatePrimitive(
    const TacticUpdate &tactic_update, bool reset_fsm)
{
    if (reset_fsm)
    {
        fsm_map[tactic_update.robot.id()] = fsmInit();
    }
    fsm_map.at(tactic_update.robot.id())
        ->process_event(typename TacticFsm::Update(control_params, tactic_update));
}

template <class TacticFsm, class... TacticSubFsms>
std::unique_ptr<FSM<TacticFsm>> TacticBase<TacticFsm, TacticSubFsms...>::fsmInit()
{
    return std::make_unique<FSM<TacticFsm>>(TacticFsm(ai_config_ptr),
                                            TacticSubFsms(ai_config_ptr)...);
}

template <class TacticFsm, class... TacticSubFsms>
void TacticBase<TacticFsm, TacticSubFsms...>::setLastExecutionRobot(
    std::optional<RobotId> last_execution_robot)
{
    this->last_execution_robot = last_execution_robot;
}

template <class TacticFsm, class... TacticSubFsms>
std::set<RobotCapability>
    &TacticBase<TacticFsm, TacticSubFsms...>::mutableRobotCapabilityRequirements()
{
    return capability_reqs;
}

template <class TacticFsm, class... TacticSubFsms>
const std::set<RobotCapability>
    &TacticBase<TacticFsm, TacticSubFsms...>::robotCapabilityRequirements() const
{
    return capability_reqs;
}<|MERGE_RESOLUTION|>--- conflicted
+++ resolved
@@ -46,23 +46,7 @@
      * @param ai_config_ptr shared pointer to ai_config
      */
     explicit TacticBase(const std::set<RobotCapability> &capability_reqs_,
-<<<<<<< HEAD
-                        std::shared_ptr<const TbotsProto::AiConfig> ai_config_ptr)
-        : logger(std::optional<RobotId>(0)),
-          last_execution_robot(std::nullopt),
-          ai_config_ptr(ai_config_ptr),
-          fsm_map(),
-          control_params(),
-          capability_reqs(capability_reqs_)
-    {
-        for (RobotId id = 0; id < MAX_ROBOT_IDS; id++)
-        {
-            fsm_map[id] = fsmInit();
-        }
-    }
-=======
                         std::shared_ptr<const TbotsProto::AiConfig> ai_config_ptr);
->>>>>>> 4cdae627
 
     TacticBase() = delete;
 
@@ -100,15 +84,7 @@
      * @param last_execution_robot The robot id of the robot that last executed the
      * primitive for this tactic
      */
-<<<<<<< HEAD
-    void setLastExecutionRobot(std::optional<RobotId> last_execution_robot)
-    {
-        this->last_execution_robot = last_execution_robot;
-        logger.setRobotId(last_execution_robot);
-    }
-=======
     void setLastExecutionRobot(std::optional<RobotId> last_execution_robot);
->>>>>>> 4cdae627
 
     /**
      * Updates and returns a set of primitives for all friendly robots from this tactic
@@ -149,16 +125,7 @@
      *
      * @return a pointer to the created FSM.
      */
-<<<<<<< HEAD
-    std::unique_ptr<FSM<TacticFsm>> fsmInit()
-    {
-        return std::make_unique<FSM<TacticFsm>>(TacticFsm(ai_config_ptr),
-                                                TacticSubFsms(ai_config_ptr)...,
-                                                logger);
-    }
-=======
     std::unique_ptr<FSM<TacticFsm>> fsmInit();
->>>>>>> 4cdae627
 
    private:
     std::shared_ptr<Primitive> primitive;
@@ -180,7 +147,8 @@
 TacticBase<TacticFsm, TacticSubFsms...>::TacticBase(
     const std::set<RobotCapability> &capability_reqs_,
     std::shared_ptr<const TbotsProto::AiConfig> ai_config_ptr)
-    : last_execution_robot(std::nullopt),
+    : logger(std::optional<RobotId>(0)),
+      last_execution_robot(std::nullopt),
       ai_config_ptr(ai_config_ptr),
       fsm_map(),
       control_params(),
@@ -259,9 +227,9 @@
 std::unique_ptr<FSM<TacticFsm>> TacticBase<TacticFsm, TacticSubFsms...>::fsmInit()
 {
     return std::make_unique<FSM<TacticFsm>>(TacticFsm(ai_config_ptr),
-                                            TacticSubFsms(ai_config_ptr)...);
-}
-
+                                            TacticSubFsms(ai_config_ptr)...,
+                                            logger);
+}
 template <class TacticFsm, class... TacticSubFsms>
 void TacticBase<TacticFsm, TacticSubFsms...>::setLastExecutionRobot(
     std::optional<RobotId> last_execution_robot)
