--- conflicted
+++ resolved
@@ -104,29 +104,17 @@
         {
             move_action.updateControlParams(
                 *robot, ball.position(), enemy_shot_vector.orientation() + Angle::half(),
-<<<<<<< HEAD
-                0, DribblerEnable::ON, MoveType::NORMAL, AutokickType::AUTOCHIP);
+                0, DribblerEnable::ON, MoveType::NORMAL, AutokickType::AUTOCHIP, BallCollisionType::AVOID);
             yield(move_action.getNextIntent());
-=======
-                0, DribblerEnable::ON, MoveType::NORMAL, AutokickType::AUTOCHIP,
-                BallCollisionType::AVOID));
->>>>>>> 1b2e593c
         }
         else
         {
             Angle facing_enemy_robot =
                 (enemy_robot.position() - robot->position()).orientation();
-<<<<<<< HEAD
             move_action.updateControlParams(*robot, position_to_block_shot,
                                             facing_enemy_robot, 0, DribblerEnable::OFF,
-                                            MoveType::NORMAL, AutokickType::AUTOCHIP);
+                                            MoveType::NORMAL, AutokickType::AUTOCHIP, BallCollisionType::AVOID);
             yield(move_action.getNextIntent());
-=======
-            yield(move_action.updateStateAndGetNextIntent(
-                *robot, position_to_block_shot, facing_enemy_robot, 0,
-                DribblerEnable::OFF, MoveType::NORMAL, AutokickType::AUTOCHIP,
-                BallCollisionType::AVOID));
->>>>>>> 1b2e593c
         }
 
     } while (!move_action.done());
