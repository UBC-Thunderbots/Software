--- conflicted
+++ resolved
@@ -6,21 +6,16 @@
 #include "software/geom/algorithms/convex_angle.h"
 #include "software/logger/logger.h"
 
-<<<<<<< HEAD
 ReceiverTactic::ReceiverTactic(std::shared_ptr<Strategy> strategy)
-=======
-ReceiverTactic::ReceiverTactic(const TbotsProto::ReceiverTacticConfig& receiver_config)
->>>>>>> 0718d478
     : Tactic({RobotCapability::Move}),
       strategy_(strategy),
       fsm_map(),
       control_params({ReceiverFSM::ControlParams{.pass                   = std::nullopt,
-                                                 .disable_one_touch_shot = false}}),
-      receiver_config(receiver_config)
+                                                 .disable_one_touch_shot = false}})
 {
     for (RobotId id = 0; id < MAX_ROBOT_IDS; id++)
     {
-        fsm_map[id] = std::make_unique<FSM<ReceiverFSM>>(ReceiverFSM(receiver_config));
+        fsm_map[id] = std::make_unique<FSM<ReceiverFSM>>(ReceiverFSM(strategy_));
     }
 }
 
@@ -32,17 +27,6 @@
     control_params.disable_one_touch_shot = disable_one_touch_shot;
 }
 
-void ReceiverTactic::prepare()
-{
-    std::optional<PassWithRating> best_pass = strategy_->getBestUncommittedPass();
-
-    if (best_pass)
-    {
-        strategy_->commitPass(*best_pass);
-        updateControlParams(best_pass->pass);
-    }
-}
-
 void ReceiverTactic::accept(TacticVisitor& visitor) const
 {
     visitor.visit(*this);
@@ -50,11 +34,14 @@
 
 void ReceiverTactic::updatePrimitive(const TacticUpdate& tactic_update, bool reset_fsm)
 {
+    updateControlParams(strategy_->getBestPass().pass);
+
     if (reset_fsm)
     {
         fsm_map[tactic_update.robot.id()] =
-            std::make_unique<FSM<ReceiverFSM>>(ReceiverFSM(receiver_config));
+            std::make_unique<FSM<ReceiverFSM>>(ReceiverFSM(strategy_));
     }
+
     fsm_map.at(tactic_update.robot.id())
         ->process_event(ReceiverFSM::Update(control_params, tactic_update));
 }