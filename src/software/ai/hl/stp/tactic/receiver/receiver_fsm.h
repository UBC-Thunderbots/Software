--- conflicted
+++ resolved
@@ -33,13 +33,8 @@
 
     DEFINE_TACTIC_UPDATE_STRUCT_WITH_CONTROL_AND_COMMON_PARAMS
 
-<<<<<<< HEAD
     // The minimum speed required for ball to be considered moving
-    static constexpr double BALL_MIN_MOVEMENT_SPEED = 0.04;
-=======
-    static constexpr double MIN_PASS_START_SPEED_M_PER_SEC    = 0.02;
     static constexpr double BALL_MIN_MOVEMENT_SPEED_M_PER_SEC = 0.04;
->>>>>>> 9f394ec8
 
     // The minimum angle between a ball's trajectory and the ball-receiver_point vector
     // for which we can consider a pass to be stray (i.e it won't make it to the receiver)
