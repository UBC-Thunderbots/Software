#pragma once

#include "shared/constants.h"
#include "software/ai/evaluation/calc_best_shot.h"
#include "software/ai/hl/stp/tactic/dribble/dribble_fsm.h"
#include "software/ai/hl/stp/tactic/kick/kick_fsm.h"
#include "software/ai/hl/stp/tactic/move/move_fsm.h"
#include "software/ai/hl/stp/tactic/tactic.h"
#include "software/ai/passing/pass.h"
#include "software/geom/algorithms/closest_point.h"
#include "software/logger/logger.h"

struct ReceiverFSM
{
    class OneTouchShotState;
    class ReceiveAndDribbleState;
    class WaitingForPassState;

    struct ControlParams
    {
        // The pass to receive
        std::optional<Pass> pass = std::nullopt;

        // If set to true, we will only receive and dribble
        bool disable_one_touch_shot = false;
    };

    DEFINE_TACTIC_UPDATE_STRUCT_WITH_CONTROL_AND_COMMON_PARAMS

    // The minimum proportion of open net we're shooting on vs the entire size of the net
    // that we require before attempting a shot
<<<<<<< HEAD
    static constexpr double MIN_SHOT_NET_PERCENT_OPEN = 0.07;
=======
    static constexpr double MIN_SHOT_NET_PERCENT_OPEN = 0.08;
>>>>>>> f0c4a5ca
    static constexpr double MIN_PASS_START_SPEED      = 0.02;
    static constexpr double BALL_MIN_MOVEMENT_SPEED   = 0.04;

    // The maximum deflection angle that we will attempt a one-touch kick towards the
    // enemy goal with
    // TODO (#2570): try to make it as big as possible when tuning
    static constexpr Angle MAX_DEFLECTION_FOR_ONE_TOUCH_SHOT = Angle::fromDegrees(45);

    // The minimum angle between a ball's trajectory and the ball-receiver_point vector
    // for which we can consider a pass to be stray (i.e it won't make it to the receiver)
    static constexpr Angle MIN_STRAY_PASS_ANGLE = Angle::fromDegrees(60);

    // the minimum speed required for a pass to be considered stray
    static constexpr double MIN_STRAY_PASS_SPEED = 0.3;

    /**
     * Given a shot and the ball, figures out the angle the robot should be facing
     * to perform a one-touch shot.
     *
     * @param shot The shot to take
     * @param ball The ball on the field
     */
    static Angle getOneTouchShotDirection(const Ray& shot, const Ball& ball);

    /**
     * Figures out the location of the one-touch shot and orientation the robot should
     * face
     *
     * @param robot The robot performing the one-touch
     * @param ball The ball on the field
     * @param best_shot_target The point to shoot at
     */
    static Shot getOneTouchShotPositionAndOrientation(const Robot& robot,
                                                      const Ball& ball,
                                                      const Point& best_shot_target);

    /*
     * Finds a shot that is greater than MIN_SHOT_NET_PERCENT_OPEN and
     * respects MAX_DEFLECTION_FOR_ONE_TOUCH_SHOT for the highest chance
     * of scoring with a one-touch shot. If neither of those are true, return a nullopt
     *
     * @param world The world to find a feasible shot on
     * @param assigned_robot The robot that will be performing the one-touch
     */
    static std::optional<Shot> findFeasibleShot(const World& world,
                                                const Robot& assigned_robot);

    /**
     * Checks if a one touch shot is possible
     *
     * @param event ReceiverFSM::Update event
     * @return true if one-touch possible
     */
    bool onetouchPossible(const Update& event);

    /**
     * If we have a shot on net, then update the receiver fsm
     * to setup for a one-touch shot.
     *
     * NOTE: This must be used with the onetouch_possible guard,
     * which checks for one-touch feasibility.
     *
     * @param event ReceiverFSM::Update event
     */
    void updateOnetouch(const Update& event);

    /**
     * One-touch shot is not possible, just receive ball as cleanly as possible.
     *
     * @param event ReceiverFSM::Update event
     */
    void updateReceive(const Update& event);

    /**
     * Constantly adjust the receives position to be directly
     * infront of the ball for better reception. This is especially
     * useful for long passes where the ball might not end up
     * exactly at the pass.receiverPoint()
     *
     * @param event ReceiverFSM::Update event
     */
    void adjustReceive(const Update& event);

    /**
     * Guard that checks if the ball has been kicked
     *
     * @param event PivotKickFSM::Update event
     *
     * @return if the ball has been kicked
     */
    bool passStarted(const Update& event);

    /**
     * Check if the pass has finished by checking if we the robot has
     * a ball near its dribbler.
     *
     * @param event ReceiverFSM::Update event
     * @return true if the ball is near a robots mouth
     */
    bool passFinished(const Update& event);

    /**
     * If the pass is in progress and is deviating more than MIN_STRAY_PASS_ANGLE,
     * return true so that the receiver can react and intercept the ball.
     *
     * @param event ReceiverFSM::Update event
     * @return true if stray pass
     */
    bool strayPass(const Update& event);

    auto operator()()
    {
        using namespace boost::sml;

        DEFINE_SML_STATE(ReceiveAndDribbleState)
        DEFINE_SML_STATE(OneTouchShotState)
        DEFINE_SML_STATE(WaitingForPassState)
        DEFINE_SML_EVENT(Update)

        DEFINE_SML_GUARD(onetouchPossible)
        DEFINE_SML_GUARD(passStarted)
        DEFINE_SML_GUARD(passFinished)
        DEFINE_SML_GUARD(strayPass)

        DEFINE_SML_ACTION(updateOnetouch)
        DEFINE_SML_ACTION(updateReceive)
        DEFINE_SML_ACTION(adjustReceive)

        return make_transition_table(
            // src_state + event [guard] / action = dest_state
            *WaitingForPassState_S + Update_E[!passStarted_G] / updateReceive_A,
            WaitingForPassState_S + Update_E[passStarted_G && onetouchPossible_G] /
                                        updateOnetouch_A = OneTouchShotState_S,
            WaitingForPassState_S + Update_E[passStarted_G && !onetouchPossible_G] /
                                        updateReceive_A = ReceiveAndDribbleState_S,
            ReceiveAndDribbleState_S + Update_E[!passFinished_G] / adjustReceive_A,
            OneTouchShotState_S +
                Update_E[!passFinished_G && !strayPass_G] / updateOnetouch_A,
            OneTouchShotState_S + Update_E[!passFinished_G && strayPass_G] /
                                      adjustReceive_A = ReceiveAndDribbleState_S,
            ReceiveAndDribbleState_S + Update_E[passFinished_G] / adjustReceive_A = X,
            OneTouchShotState_S + Update_E[passFinished_G] / updateOnetouch_A     = X,
            X + Update_E / SET_STOP_PRIMITIVE_ACTION                              = X);
    }
};<|MERGE_RESOLUTION|>--- conflicted
+++ resolved
@@ -29,11 +29,8 @@
 
     // The minimum proportion of open net we're shooting on vs the entire size of the net
     // that we require before attempting a shot
-<<<<<<< HEAD
     static constexpr double MIN_SHOT_NET_PERCENT_OPEN = 0.07;
-=======
     static constexpr double MIN_SHOT_NET_PERCENT_OPEN = 0.08;
->>>>>>> f0c4a5ca
     static constexpr double MIN_PASS_START_SPEED      = 0.02;
     static constexpr double BALL_MIN_MOVEMENT_SPEED   = 0.04;
 
