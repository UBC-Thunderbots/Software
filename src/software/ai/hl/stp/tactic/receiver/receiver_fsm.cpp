#include "software/ai/hl/stp/tactic/receiver/receiver_fsm.h"

#include "software/ai/evaluation/intercept.h"
#include "software/ai/hl/stp/primitive/move_primitive.h"
#include "software/geom/algorithms/convex_angle.h"

ReceiverFSM::ReceiverFSM(std::shared_ptr<Strategy> strategy) : strategy_(strategy) {}

Angle ReceiverFSM::getOneTouchShotDirection(const Ray& shot, const Ball& ball)
{
    Vector shot_vector = shot.toUnitVector();
    Angle shot_dir     = shot.getDirection();

    Vector ball_vel    = ball.velocity();
    Vector lateral_vel = ball_vel.project(shot_vector.perpendicular());

    // The lateral speed is roughly a measure of the lateral velocity we need to
    // "cancel out" in order for our shot to go in the expected direction.
    // The scaling factor of 0.3 is a magic number that was carried over from the old
    // code. It seems to work well on the field.
    // TODO (#2570): tune this
    double lateral_speed = 0.3 * lateral_vel.length();

    // This kick speed is based off of the value used in the firmware `MovePrimitive`
    // when autokick is enabled
    double kick_speed = BALL_MAX_SPEED_METERS_PER_SECOND - 1;
    Angle shot_offset = Angle::asin(lateral_speed / kick_speed);

    // check which direction the ball is going in so we can decide which direction to
    // apply the offset in
    if (lateral_vel.dot(shot_vector.rotate(Angle::quarter())) > 0)
    {
        // need to go clockwise
        shot_offset = -shot_offset;
    }
    return shot_dir + shot_offset;
}

Shot ReceiverFSM::getOneTouchShotPositionAndOrientation(const Robot& robot,
                                                        const Ball& ball,
                                                        const Point& best_shot_target)
{
    double dist_to_ball_in_dribbler =
        DIST_TO_FRONT_OF_ROBOT_METERS + BALL_MAX_RADIUS_METERS;
    Point ball_contact_point =
        robot.position() +
        Vector::createFromAngle(robot.orientation()).normalize(dist_to_ball_in_dribbler);

    // Find the closest point to the ball contact point on the ball's trajectory
    Point closest_ball_pos = ball.position();
    if (ball.velocity().length() >= BALL_MIN_MOVEMENT_SPEED_M_PER_SEC)
    {
        closest_ball_pos = closestPoint(
            ball_contact_point, Line(ball.position(), ball.position() + ball.velocity()));
    }
    Ray shot(closest_ball_pos, best_shot_target - closest_ball_pos);

    Angle ideal_orientation      = getOneTouchShotDirection(shot, ball);
    Vector ideal_orientation_vec = Vector::createFromAngle(ideal_orientation);

    // The best position is determined such that the robot stays in the ideal
    // orientation, but moves the shortest distance possible to put its contact
    // point in the ball's path.
    Point ideal_position =
        closest_ball_pos - ideal_orientation_vec.normalize(dist_to_ball_in_dribbler);

    return Shot(closest_ball_pos, ideal_position, ideal_orientation);
}

std::optional<Shot> ReceiverFSM::findFeasibleShot(const World& world,
                                                  const Robot& assigned_robot)
{
    // Check if we can shoot on the enemy goal from the receiver position
    std::optional<Shot> best_shot_opt =
        calcBestShotOnGoal(world.field(), world.friendlyTeam(), world.enemyTeam(),
                           assigned_robot.position(), TeamType::ENEMY, {assigned_robot});

    // The percentage of open net the robot would shoot on
    if (best_shot_opt)
    {
        TbotsProto::ReceiverTacticConfig receiver_tactic_config =
            strategy_->getAiConfig().receiver_tactic_config();

        Vector robot_to_ball = world.ball().position() - assigned_robot.position();

        // The angle the robot will have to deflect the ball to shoot
        Vector robot_to_shot_target =
            best_shot_opt.value().getPointToShootAt() - assigned_robot.position();
        double abs_angle_deg_between_pass_and_shot_vectors =
            convexAngle(robot_to_ball, robot_to_shot_target).toDegrees();

        double shot_open_angle = best_shot_opt.value().getOpenAngle().toDegrees();
        double min_one_touch_open_angle =
            receiver_tactic_config.min_open_angle_for_one_touch_deg();
        double max_one_touch_deflection_angle =
            receiver_tactic_config.max_deflection_for_one_touch_deg();

        // If we have a shot with a sufficiently large enough opening, and the
        // deflection angle that is reasonable, we should one-touch kick the ball
        // towards the enemy net
        if (shot_open_angle > min_one_touch_open_angle &&
            abs_angle_deg_between_pass_and_shot_vectors < max_one_touch_deflection_angle)
        {
            return best_shot_opt;
        }
    }

    return std::nullopt;
}

bool ReceiverFSM::onetouchPossible(const Update& event)
{
    return event.control_params.enable_one_touch_shot &&
           strategy_->getAiConfig().receiver_tactic_config().enable_one_touch_kick() &&
           (findFeasibleShot(*event.common.world_ptr, event.common.robot) !=
            std::nullopt);
}

void ReceiverFSM::updateOnetouch(const Update& event)
{
    auto best_shot = findFeasibleShot(*event.common.world_ptr, event.common.robot);

    if (best_shot.has_value() && event.control_params.receiving_position)
    {
        auto one_touch = getOneTouchShotPositionAndOrientation(
            event.common.robot, event.common.world_ptr->ball(),
            best_shot->getPointToShootAt());

        event.common.set_primitive(std::make_unique<MovePrimitive>(
            event.common.robot, one_touch.getPointToShootAt(), one_touch.getOpenAngle(),
            TbotsProto::MaxAllowedSpeedMode::PHYSICAL_LIMIT,
            TbotsProto::ObstacleAvoidanceMode::AGGRESSIVE, TbotsProto::DribblerMode::OFF,
            TbotsProto::BallCollisionType::ALLOW,
            AutoChipOrKick{AutoChipOrKickMode::AUTOKICK,
                           BALL_MAX_SPEED_METERS_PER_SECOND - 0.5}));
    }
    else
    {
        event.common.set_primitive(std::make_unique<StopPrimitive>());
    }
}

void ReceiverFSM::updateReceive(const Update& event)
{
    if (event.control_params.receiving_position)
    {
        const Ball& ball               = event.common.world_ptr->ball();
        const Point receiving_position = event.control_params.receiving_position.value();
        const Angle receiver_orientation =
            (ball.position() - receiving_position).orientation();

        event.common.set_primitive(std::make_unique<MovePrimitive>(
            event.common.robot, receiving_position, receiver_orientation,
            TbotsProto::MaxAllowedSpeedMode::PHYSICAL_LIMIT,
            TbotsProto::ObstacleAvoidanceMode::AGGRESSIVE,
            TbotsProto::DribblerMode::MAX_FORCE, TbotsProto::BallCollisionType::ALLOW,
            AutoChipOrKick{AutoChipOrKickMode::OFF, 0}));
    }
}

void ReceiverFSM::adjustReceive(const Update& event)
{
    const Ball& ball   = event.common.world_ptr->ball();
    const Robot& robot = event.common.robot;

    Angle face_ball_orientation = (ball.position() - robot.position()).orientation();

<<<<<<< HEAD
    Point intercept_position = closestPoint(
        robot.position(), Line(ball.position(), ball.position() + ball.velocity()));
=======
        if (ball.velocity().length() > MIN_PASS_START_SPEED_M_PER_SEC)
        {
            ball_receive_pos = closestPoint(
                robot_pos, Line(ball.position(), ball.position() + ball.velocity()));
        }
>>>>>>> 9f394ec8

    event.common.set_primitive(std::make_unique<MovePrimitive>(
        event.common.robot, intercept_position, face_ball_orientation,
        TbotsProto::MaxAllowedSpeedMode::PHYSICAL_LIMIT,
        TbotsProto::ObstacleAvoidanceMode::AGGRESSIVE,
        TbotsProto::DribblerMode::MAX_FORCE, TbotsProto::BallCollisionType::ALLOW,
        AutoChipOrKick{AutoChipOrKickMode::OFF, 0}));
}

void ReceiverFSM::retrieveBall(
    const Update& event, boost::sml::back::process<DribbleSkillFSM::Update> processEvent)
{
    const Ball& ball   = event.common.world_ptr->ball();
    const Robot& robot = event.common.robot;

    DribbleSkillFSM::ControlParams control_params{
        .dribble_destination       = ball.position(),
        .final_dribble_orientation = (ball.position() - robot.position()).orientation(),
        .excessive_dribbling_mode  = TbotsProto::ExcessiveDribblingMode::LOSE_BALL,
    };

    processEvent(DribbleSkillFSM::Update(
        control_params, SkillUpdate(event.common.robot, event.common.world_ptr, strategy_,
                                    event.common.set_primitive)));
}

bool ReceiverFSM::passStarted(const Update& event)
{
    const Ball& ball               = event.common.world_ptr->ball();
    const Point receiving_position = event.control_params.receiving_position.value();

    return ball.hasBallBeenKicked((receiving_position - ball.position()).orientation());
}

bool ReceiverFSM::passReceived(const Update& event)
{
    return event.common.robot.isNearDribbler(event.common.world_ptr->ball().position());
}

bool ReceiverFSM::passReceivedByTeammate(const Update& event)
{
    const double ball_speed = event.common.world_ptr->ball().velocity().length();
    const double ball_is_kicked_threshold =
        strategy_->getAiConfig().ai_parameter_config().ball_is_kicked_m_per_s_threshold();

    if (ball_speed > ball_is_kicked_threshold)
    {
        return false;
    }

    const auto friendly_robots =
        event.common.world_ptr->friendlyTeam().getAllRobotsExcept({event.common.robot});

    return std::any_of(
        friendly_robots.begin(), friendly_robots.end(), [&](const Robot& robot) {
            return robot.isNearDribbler(event.common.world_ptr->ball().position());
        });
}

bool ReceiverFSM::strayPass(const Update& event)
{
    auto ball_position = event.common.world_ptr->ball().position();

    Vector ball_receiver_point_vector(
        event.control_params.receiving_position->x() - ball_position.x(),
        event.control_params.receiving_position->y() - ball_position.y());

    auto orientation_difference =
        event.common.world_ptr->ball().velocity().orientation() -
        ball_receiver_point_vector.orientation();

    // if pass has strayed far from its intended destination (ex it was deflected)
    // we consider the pass finished
    bool stray_pass =
        event.common.world_ptr->ball().velocity().length() > MIN_STRAY_PASS_SPEED &&
        orientation_difference > MIN_STRAY_PASS_ANGLE;

    return stray_pass;
}

bool ReceiverFSM::slowPass(const Update& event)
{
    return event.common.world_ptr->ball().velocity().length() <= MIN_STRAY_PASS_SPEED;
}<|MERGE_RESOLUTION|>--- conflicted
+++ resolved
@@ -165,16 +165,8 @@
 
     Angle face_ball_orientation = (ball.position() - robot.position()).orientation();
 
-<<<<<<< HEAD
     Point intercept_position = closestPoint(
         robot.position(), Line(ball.position(), ball.position() + ball.velocity()));
-=======
-        if (ball.velocity().length() > MIN_PASS_START_SPEED_M_PER_SEC)
-        {
-            ball_receive_pos = closestPoint(
-                robot_pos, Line(ball.position(), ball.position() + ball.velocity()));
-        }
->>>>>>> 9f394ec8
 
     event.common.set_primitive(std::make_unique<MovePrimitive>(
         event.common.robot, intercept_position, face_ball_orientation,
