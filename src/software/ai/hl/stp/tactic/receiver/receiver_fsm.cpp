#include "software/ai/hl/stp/tactic/receiver/receiver_fsm.h"

#include "software/ai/hl/stp/tactic/move_primitive.h"

Angle ReceiverFSM::getOneTouchShotDirection(const Ray& shot, const Ball& ball)
{
    Vector shot_vector = shot.toUnitVector();
    Angle shot_dir     = shot.getDirection();

    Vector ball_vel    = ball.velocity();
    Vector lateral_vel = ball_vel.project(shot_vector.perpendicular());

    // The lateral speed is roughly a measure of the lateral velocity we need to
    // "cancel out" in order for our shot to go in the expected direction.
    // The scaling factor of 0.3 is a magic number that was carried over from the old
    // code. It seems to work well on the field.
    // TODO (#2570): tune this
    double lateral_speed = 0.3 * lateral_vel.length();

    // This kick speed is based off of the value used in the firmware `MovePrimitive`
    // when autokick is enabled
    double kick_speed = BALL_MAX_SPEED_METERS_PER_SECOND - 1;
    Angle shot_offset = Angle::asin(lateral_speed / kick_speed);

    // check which direction the ball is going in so we can decide which direction to
    // apply the offset in
    if (lateral_vel.dot(shot_vector.rotate(Angle::quarter())) > 0)
    {
        // need to go clockwise
        shot_offset = -shot_offset;
    }
    return shot_dir + shot_offset;
}

Shot ReceiverFSM::getOneTouchShotPositionAndOrientation(const Robot& robot,
                                                        const Ball& ball,
                                                        const Point& best_shot_target)
{
    double dist_to_ball_in_dribbler =
        DIST_TO_FRONT_OF_ROBOT_METERS + BALL_MAX_RADIUS_METERS;
    Point ball_contact_point =
        robot.position() +
        Vector::createFromAngle(robot.orientation()).normalize(dist_to_ball_in_dribbler);

    // Find the closest point to the ball contact point on the ball's trajectory
    Point closest_ball_pos = ball.position();
    if (ball.velocity().length() >= BALL_MIN_MOVEMENT_SPEED)
    {
        closest_ball_pos = closestPoint(
            ball_contact_point, Line(ball.position(), ball.position() + ball.velocity()));
    }
    Ray shot(closest_ball_pos, best_shot_target - closest_ball_pos);

    Angle ideal_orientation      = getOneTouchShotDirection(shot, ball);
    Vector ideal_orientation_vec = Vector::createFromAngle(ideal_orientation);

    // The best position is determined such that the robot stays in the ideal
    // orientation, but moves the shortest distance possible to put its contact
    // point in the ball's path.
    Point ideal_position =
        closest_ball_pos - ideal_orientation_vec.normalize(dist_to_ball_in_dribbler);

    return Shot(ideal_position, ideal_orientation);
}

std::optional<Shot> ReceiverFSM::findFeasibleShot(const World& world,
                                                  const Robot& assigned_robot)
{
    // Check if we can shoot on the enemy goal from the receiver position
    std::optional<Shot> best_shot_opt =
        calcBestShotOnGoal(world.field(), world.friendlyTeam(), world.enemyTeam(),
                           assigned_robot.position(), TeamType::ENEMY, {assigned_robot});

    // The percentage of open net the robot would shoot on
    if (best_shot_opt)
    {
        Vector robot_to_ball = world.ball().position() - assigned_robot.position();

        // The angle the robot will have to deflect the ball to shoot
        Vector robot_to_shot_target =
            best_shot_opt.value().getPointToShootAt() - assigned_robot.position();
        double abs_angle_deg_between_pass_and_shot_vectors =
            convexAngle(robot_to_ball, robot_to_shot_target).toDegrees();

        double shot_open_angle = best_shot_opt.value().getOpenAngle().toDegrees();
        double min_one_touch_open_angle =
            receiver_tactic_config.min_open_angle_for_one_touch_deg();
        double max_one_touch_deflection_angle =
            receiver_tactic_config.max_deflection_for_one_touch_deg();

        // If we have a shot with a sufficiently large enough opening, and the
        // deflection angle that is reasonable, we should one-touch kick the ball
        // towards the enemy net
        if (shot_open_angle > min_one_touch_open_angle &&
            abs_angle_deg_between_pass_and_shot_vectors < max_one_touch_deflection_angle)
        {
            return best_shot_opt;
        }
    }

    return std::nullopt;
}

bool ReceiverFSM::onetouchPossible(const Update& event)
{
    return !event.control_params.disable_one_touch_shot &&
<<<<<<< HEAD
           !receiver_tactic_config.disable_one_touch_kick() &&
=======
           receiver_tactic_config.enable_one_touch_kick() &&
>>>>>>> 13f04e4a
           (findFeasibleShot(*event.common.world_ptr, event.common.robot) !=
            std::nullopt);
}

void ReceiverFSM::updateOnetouch(const Update& event)
{
    auto best_shot = findFeasibleShot(*event.common.world_ptr, event.common.robot);

    if (best_shot.has_value() && event.control_params.pass)
    {
        auto one_touch = getOneTouchShotPositionAndOrientation(
            event.common.robot, event.common.world_ptr->ball(),
            best_shot->getPointToShootAt());

        event.common.set_primitive(std::make_unique<MovePrimitive>(
            event.common.robot, one_touch.getPointToShootAt(), one_touch.getOpenAngle(),
            TbotsProto::MaxAllowedSpeedMode::PHYSICAL_LIMIT,
            TbotsProto::ObstacleAvoidanceMode::AGGRESSIVE, TbotsProto::DribblerMode::OFF,
            TbotsProto::BallCollisionType::ALLOW,
            AutoChipOrKick{AutoChipOrKickMode::AUTOKICK,
                           BALL_MAX_SPEED_METERS_PER_SECOND - 0.5}));
    }
    else
    {
        event.common.set_primitive(std::make_unique<StopPrimitive>());
    }
}

void ReceiverFSM::updateReceive(const Update& event)
{
    if (event.control_params.pass)
    {
        event.common.set_primitive(std::make_unique<MovePrimitive>(
            event.common.robot, event.control_params.pass->receiverPoint(),
            event.control_params.pass->receiverOrientation(),
            TbotsProto::MaxAllowedSpeedMode::PHYSICAL_LIMIT,
            TbotsProto::ObstacleAvoidanceMode::AGGRESSIVE,
            TbotsProto::DribblerMode::MAX_FORCE, TbotsProto::BallCollisionType::ALLOW,
            AutoChipOrKick{AutoChipOrKickMode::OFF, 0}));
    }
}

void ReceiverFSM::adjustReceive(const Update& event)
{
    auto ball      = event.common.world_ptr->ball();
    auto robot_pos = event.common.robot.position();

    if ((ball.position() - robot_pos).length() >
        BALL_TO_FRONT_OF_ROBOT_DISTANCE_WHEN_DRIBBLING)
    {
        Point ball_receive_pos = ball.position();

        if (ball.velocity().length() > MIN_PASS_START_SPEED)
        {
            ball_receive_pos = closestPoint(
                robot_pos, Line(ball.position(), ball.position() + ball.velocity()));
        }

        Angle ball_receive_orientation = (ball.position() - robot_pos).orientation();

        event.common.set_primitive(std::make_unique<MovePrimitive>(
            event.common.robot, ball_receive_pos, ball_receive_orientation,
            TbotsProto::MaxAllowedSpeedMode::PHYSICAL_LIMIT,
            TbotsProto::ObstacleAvoidanceMode::AGGRESSIVE,
            TbotsProto::DribblerMode::MAX_FORCE, TbotsProto::BallCollisionType::ALLOW,
            AutoChipOrKick{AutoChipOrKickMode::OFF, 0}));
    }
}

bool ReceiverFSM::passStarted(const Update& event)
{
    return event.common.world_ptr->ball().hasBallBeenKicked(
        event.control_params.pass->passerOrientation());
}

bool ReceiverFSM::passFinished(const Update& event)
{
    // We tolerate imperfect passes that hit the edges of the robot,
    // so that we can quickly transition out and grab the ball.
    return event.common.robot.isNearDribbler(event.common.world_ptr->ball().position());
}

bool ReceiverFSM::strayPass(const Update& event)
{
    auto ball_position = event.common.world_ptr->ball().position();

    Vector ball_receiver_point_vector(
        event.control_params.pass->receiverPoint().x() - ball_position.x(),
        event.control_params.pass->receiverPoint().y() - ball_position.y());

    auto orientation_difference =
        event.common.world_ptr->ball().velocity().orientation() -
        ball_receiver_point_vector.orientation();

    // if pass has strayed far from its intended destination (ex it was deflected)
    // we consider the pass finished
    bool stray_pass =
        event.common.world_ptr->ball().velocity().length() > MIN_STRAY_PASS_SPEED &&
        orientation_difference > MIN_STRAY_PASS_ANGLE;

    return stray_pass;
}<|MERGE_RESOLUTION|>--- conflicted
+++ resolved
@@ -104,11 +104,7 @@
 bool ReceiverFSM::onetouchPossible(const Update& event)
 {
     return !event.control_params.disable_one_touch_shot &&
-<<<<<<< HEAD
-           !receiver_tactic_config.disable_one_touch_kick() &&
-=======
            receiver_tactic_config.enable_one_touch_kick() &&
->>>>>>> 13f04e4a
            (findFeasibleShot(*event.common.world_ptr, event.common.robot) !=
             std::nullopt);
 }
