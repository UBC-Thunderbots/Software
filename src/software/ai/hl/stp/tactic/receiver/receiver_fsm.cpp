--- conflicted
+++ resolved
@@ -76,12 +76,9 @@
     // The percentage of open net the robot would shoot on
     if (best_shot_opt)
     {
-<<<<<<< HEAD
         TbotsProto::ReceiverTacticConfig receiver_tactic_config =
             strategy_->getAiConfig().receiver_tactic_config();
 
-=======
->>>>>>> 13f04e4a
         Vector robot_to_ball = world.ball().position() - assigned_robot.position();
 
         // The angle the robot will have to deflect the ball to shoot
@@ -111,13 +108,8 @@
 
 bool ReceiverFSM::onetouchPossible(const Update& event)
 {
-<<<<<<< HEAD
     return event.control_params.enable_one_touch_shot &&
            strategy_->getAiConfig().receiver_tactic_config().enable_one_touch_kick() &&
-=======
-    return !event.control_params.disable_one_touch_shot &&
-           receiver_tactic_config.enable_one_touch_kick() &&
->>>>>>> 13f04e4a
            (findFeasibleShot(*event.common.world_ptr, event.common.robot) !=
             std::nullopt);
 }
@@ -126,11 +118,7 @@
 {
     auto best_shot = findFeasibleShot(*event.common.world_ptr, event.common.robot);
 
-<<<<<<< HEAD
     if (best_shot.has_value() && event.control_params.receiving_position)
-=======
-    if (best_shot.has_value() && event.control_params.pass)
->>>>>>> 13f04e4a
     {
         auto one_touch = getOneTouchShotPositionAndOrientation(
             event.common.robot, event.common.world_ptr->ball(),
