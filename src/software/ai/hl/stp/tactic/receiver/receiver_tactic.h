--- conflicted
+++ resolved
@@ -15,46 +15,7 @@
 class ReceiverTactic : public Tactic
 {
    public:
-<<<<<<< HEAD
     explicit ReceiverTactic(std::shared_ptr<Strategy> strategy);
-=======
-    explicit ReceiverTactic(const TbotsProto::ReceiverTacticConfig& receiver_config);
-
-    /**
-     * Updates the control parameters for this ReceiverTactic.
-     *
-     * @param updated_pass The pass this tactic should try to receive
-     * @param disable_one_touch_shot If set to true, the receiver will not perform a
-     * one-touch The robot will simply receive and dribble.
-     */
-    void updateControlParams(std::optional<Pass> updated_pass,
-                             bool disable_one_touch_shot = false);
-
-    /**
-     * Calculate the angle the robot should be at in order to perform the given shot
-     *
-     * @param shot A Ray representing the shot we want to take
-     * @param ball The ball we want to shoot
-     *
-     * @return The angle to position the robot at so that it can redirect the ball to
-     *         the shot vector at the position where the shot vector and ball velocity
-     *         vectors intersect
-     */
-    static Angle getOneTimeShotDirection(const Ray& shot, const Ball& ball);
-
-    /**
-     * Get the position the receiver robot should be in, and the orientation it should
-     * have in order to perform a one-time shot when receiving a pass.
-     *
-     * @param robot The receiver robot
-     * @param ball The ball
-     * @param best_shot_target The point the receiver robot should shoot at
-     * @return A Shot that the given robot can perform with the given ball in order to
-     * shoot at the given point
-     */
-    static Shot getOneTimeShotPositionAndOrientation(const Robot& robot, const Ball& ball,
-                                                     const Point& best_shot_target);
->>>>>>> f781fc50
 
     void accept(TacticVisitor& visitor) const override;
 
