--- conflicted
+++ resolved
@@ -15,11 +15,7 @@
 class ReceiverTactic : public Tactic
 {
    public:
-<<<<<<< HEAD
-    ReceiverTactic(std::shared_ptr<Strategy> strategy);
-=======
-    explicit ReceiverTactic(const TbotsProto::ReceiverTacticConfig& receiver_config);
->>>>>>> 0718d478
+    explicit ReceiverTactic(std::shared_ptr<Strategy> strategy);
 
     /**
      * Updates the control parameters for this ReceiverTactic.
@@ -30,8 +26,6 @@
      */
     void updateControlParams(std::optional<Pass> updated_pass,
                              bool disable_one_touch_shot = false);
-
-    void prepare() override;
 
     void accept(TacticVisitor& visitor) const override;
 
@@ -44,5 +38,4 @@
 
     std::map<RobotId, std::unique_ptr<FSM<ReceiverFSM>>> fsm_map;
     ReceiverFSM::ControlParams control_params;
-    TbotsProto::ReceiverTacticConfig receiver_config;
 };