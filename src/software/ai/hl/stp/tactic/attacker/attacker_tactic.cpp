--- conflicted
+++ resolved
@@ -7,12 +7,7 @@
 
 AttackerTactic::AttackerTactic(
     std::shared_ptr<const AttackerTacticConfig> attacker_tactic_config)
-<<<<<<< HEAD
-    : Tactic(false,
-             {RobotCapability::Kick, RobotCapability::Chip, RobotCapability::Move}),
-=======
     : Tactic({RobotCapability::Kick, RobotCapability::Chip, RobotCapability::Move}),
->>>>>>> 0993cd66
       fsm(DribbleFSM()),
       best_pass_so_far(std::nullopt),
       pass_committed(false),
