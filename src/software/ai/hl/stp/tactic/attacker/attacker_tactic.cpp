--- conflicted
+++ resolved
@@ -7,13 +7,7 @@
 
 AttackerTactic::AttackerTactic(std::shared_ptr<const AiConfig> ai_config)
     : Tactic({RobotCapability::Kick, RobotCapability::Chip, RobotCapability::Move}),
-<<<<<<< HEAD
-      fsm(DribbleFSM()),
       fsm_map(),
-=======
-      fsm(DribbleFSM(ai_config->getDribbleTacticConfig()),
-          AttackerFSM(ai_config->getAttackerTacticConfig())),
->>>>>>> 949e1f63
       best_pass_so_far(std::nullopt),
       pass_committed(false),
       chip_target(std::nullopt),
@@ -21,7 +15,9 @@
 {
     for (RobotId id = 0; id < MAX_ROBOT_IDS; id++)
     {
-        fsm_map[id] = std::make_unique<FSM<AttackerFSM>>(DribbleFSM());
+        fsm_map[id] = std::make_unique<FSM<AttackerFSM>>(
+            DribbleFSM(ai_config->getDribbleTacticConfig()),
+            AttackerFSM(ai_config->getAttackerTacticConfig()));
     }
 }
 
