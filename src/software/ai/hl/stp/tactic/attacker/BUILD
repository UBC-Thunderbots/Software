--- conflicted
+++ resolved
@@ -63,13 +63,8 @@
 )
 
 cc_test(
-<<<<<<< HEAD
-    name = "simulated_attacker_tactic_keep_away_test",
-    srcs = ["simulated_attacker_tactic_keep_away_test.cpp"],
-=======
     name = "attacker_tactic_keep_away_test",
     srcs = ["attacker_tactic_keep_away_test.cpp"],
->>>>>>> 0993cd66
     deps = [
         ":attacker_tactic",
         "//shared/test_util:tbots_gtest_main",
