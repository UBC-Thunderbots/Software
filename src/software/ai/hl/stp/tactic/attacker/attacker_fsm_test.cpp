--- conflicted
+++ resolved
@@ -15,19 +15,10 @@
                                             .shot             = std::nullopt,
                                             .chip_target      = std::nullopt};
 
-<<<<<<< HEAD
     FSMLogger logger;
-    FSM<AttackerFSM> fsm{DribbleFSM(std::make_shared<TbotsProto::AiConfig>()),
-                         KeepAwayFSM(std::make_shared<TbotsProto::AiConfig>()),
-                         AttackerFSM(std::make_shared<TbotsProto::AiConfig>()),
-                         PivotKickFSM(std::make_shared<TbotsProto::AiConfig>()),
+    FSM<AttackerFSM> fsm{DribbleFSM(ai_config_ptr), PivotKickFSM(ai_config_ptr),
+                         KeepAwayFSM(ai_config_ptr), AttackerFSM(ai_config_ptr),
                          logger};
-=======
-    std::shared_ptr<TbotsProto::AiConfig> ai_config_ptr =
-        std::make_shared<TbotsProto::AiConfig>();
-    FSM<AttackerFSM> fsm{DribbleFSM(ai_config_ptr), PivotKickFSM(ai_config_ptr),
-                         KeepAwayFSM(ai_config_ptr), AttackerFSM(ai_config_ptr)};
->>>>>>> 93d6b278
     EXPECT_TRUE(fsm.is(boost::sml::state<DribbleFSM>));
 
     // robot far from attacker point
