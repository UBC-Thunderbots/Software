#include <gtest/gtest.h>

#include <utility>

#include "software/ai/hl/stp/tactic/attacker/attacker_tactic.h"
#include "software/ai/hl/stp/tactic/move/move_tactic.h"
#include "software/geom/algorithms/contains.h"
#include "software/simulated_tests/simulated_er_force_sim_play_test_fixture.h"
#include "software/simulated_tests/terminating_validation_functions/ball_kicked_validation.h"
#include "software/simulated_tests/terminating_validation_functions/friendly_scored_validation.h"
#include "software/simulated_tests/terminating_validation_functions/robot_state_validation.h"
#include "software/simulated_tests/validation/validation_function.h"
#include "software/test_util/test_util.h"
#include "software/time/duration.h"
#include "software/world/world.h"

class AttackerTacticShootGoalTest
    : public SimulatedErForceSimPlayTestFixture,
      // Params: initial ball state, initial robot position, enemy team, expected
      // chip/kick direction
      public ::testing::WithParamInterface<
          std::tuple<BallState, Point, std::vector<RobotStateWithId>>>
{
   protected:
    TbotsProto::FieldType field_type = TbotsProto::FieldType::DIV_B;
    Field field                      = Field::createField(field_type);
};

TEST_P(AttackerTacticShootGoalTest, attacker_test_shoot_goal)
{
    BallState ball_state      = std::get<0>(GetParam());
    Point initial_robot_point = std::get<1>(GetParam());
    auto enemy_robots         = std::get<2>(GetParam());

    auto friendly_robots =
        TestUtil::createStationaryRobotStatesWithId({initial_robot_point});
    auto ai_config = std::make_shared<ThunderbotsConfig>()->getAiConfig();
    auto tactic    = std::make_shared<AttackerTactic>(ai_config);
    // Make it very obvious when we decide to chip
    tactic->updateControlParams(Point(0, field.fieldLines().yMin()));
<<<<<<< HEAD
    setTactic(0, tactic);
    setMotionConstraints({TbotsProto::MotionConstraint::FRIENDLY_DEFENSE_AREA});
=======
    setTactic(0, tactic, {TbotsProto::MotionConstraint::FRIENDLY_DEFENSE_AREA});
>>>>>>> 243b01bd

    std::vector<ValidationFunction> terminating_validation_functions = {
        [tactic](std::shared_ptr<World> world_ptr,
                 ValidationCoroutine::push_type& yield) {
            while (!tactic->done())
            {
                yield("Tactic not done");
            }
        },
        friendlyScored};
    std::vector<ValidationFunction> non_terminating_validation_functions = {};

    runTest(field_type, ball_state, friendly_robots, enemy_robots,
            terminating_validation_functions, non_terminating_validation_functions,
            Duration::fromSeconds(10));
}

INSTANTIATE_TEST_CASE_P(
    ShootGoalEnvironment, AttackerTacticShootGoalTest,
    ::testing::Values(
        // enemy goal blocked by enemy robots with enemy threat right
        std::make_tuple(BallState(Point(2, 1), Vector()), Point(1, 1),
                        TestUtil::createStationaryRobotStatesWithId(
                            {Point(2.4, 1), Point(3, 0.4), Point(3, 0.8), Point(3.1, 0.6),
                             Point(3.1, 1), Point(4.2, 1.2)})),
        // enemy goal blocked by enemy robots with enemy threat left
        std::make_tuple(BallState(Point(2, 1), Vector()), Point(1, 1),
                        TestUtil::createStationaryRobotStatesWithId(
                            {Point(1.5, 1), Point(3, 0.4), Point(3, 0.8), Point(3.1, 0.6),
                             Point(3.1, 1), Point(4.2, 1.2)})),
        // small opening in enemy formation
        std::make_tuple(BallState(Point(2, 1), Vector()), Point(1, 1),
                        TestUtil::createStationaryRobotStatesWithId(
                            {Point(1, 0), Point(3, 0.2), Point(3, 0.8), Point(3.1, 0),
                             Point(3.1, 1), Point(4.2, 1.2)})),
        // extreme angle shot
        std::make_tuple(BallState(Point(3.8, -1.9), Vector()), Point(1, 1),
                        TestUtil::createStationaryRobotStatesWithId(
                            {Point(1, 0), Point(3, 1.2), Point(3, 0.8), Point(3.1, 0.6),
                             Point(3.1, 1), Point(4.2, 0.5)})),
        // enemy trying to steal
        std::make_tuple(BallState(Point(2.5, -1), Vector()), Point(1, 1),
                        TestUtil::createStationaryRobotStatesWithId(
                            {Point(2.5, -1.4), Point(3, 0.4), Point(3, 0.8),
                             Point(3.1, 0.6), Point(3.1, 1), Point(4.2, 1.2)}))));<|MERGE_RESOLUTION|>--- conflicted
+++ resolved
@@ -38,12 +38,7 @@
     auto tactic    = std::make_shared<AttackerTactic>(ai_config);
     // Make it very obvious when we decide to chip
     tactic->updateControlParams(Point(0, field.fieldLines().yMin()));
-<<<<<<< HEAD
-    setTactic(0, tactic);
-    setMotionConstraints({TbotsProto::MotionConstraint::FRIENDLY_DEFENSE_AREA});
-=======
     setTactic(0, tactic, {TbotsProto::MotionConstraint::FRIENDLY_DEFENSE_AREA});
->>>>>>> 243b01bd
 
     std::vector<ValidationFunction> terminating_validation_functions = {
         [tactic](std::shared_ptr<World> world_ptr,
