#include <gtest/gtest.h>

#include <utility>

#include "software/ai/hl/stp/tactic/attacker/attacker_tactic.h"
#include "software/ai/hl/stp/tactic/move/move_tactic.h"
#include "software/geom/algorithms/contains.h"
#include "software/simulated_tests/simulated_er_force_sim_play_test_fixture.h"
#include "software/simulated_tests/terminating_validation_functions/ball_kicked_validation.h"
#include "software/simulated_tests/terminating_validation_functions/friendly_scored_validation.h"
#include "software/simulated_tests/terminating_validation_functions/robot_state_validation.h"
#include "software/simulated_tests/validation/validation_function.h"
#include "software/test_util/test_util.h"
#include "software/time/duration.h"
#include "software/world/world.h"

class AttackerTacticShootGoalTest
    : public SimulatedErForceSimPlayTestFixture,
      // Params: initial ball state, initial robot position, enemy team, expected
      // chip/kick direction
      public ::testing::WithParamInterface<
          std::tuple<BallState, Point, std::vector<RobotStateWithId>>>
{
   protected:
    AttackerTacticShootGoalTest()
    {
        ai_config.mutable_passing_config()->set_pass_delay_sec(0.0);
    }

    TbotsProto::AiConfig ai_config;
    TbotsProto::FieldType field_type = TbotsProto::FieldType::DIV_B;
    Field field                      = Field::createField(field_type);
};

TEST_P(AttackerTacticShootGoalTest, attacker_test_shoot_goal)
{
    BallState ball_state      = std::get<0>(GetParam());
    Point initial_robot_point = std::get<1>(GetParam());
    auto enemy_robots         = std::get<2>(GetParam());

    auto friendly_robots =
        TestUtil::createStationaryRobotStatesWithId({initial_robot_point});
    auto tactic = std::make_shared<AttackerTactic>(ai_config);
    // Make it very obvious when we decide to chip
    tactic->updateControlParams(Point(0, field.fieldLines().yMin()));
    setTactic(0, tactic, {TbotsProto::MotionConstraint::FRIENDLY_DEFENSE_AREA});

    std::vector<ValidationFunction> terminating_validation_functions = {
        [tactic](std::shared_ptr<World> world_ptr,
                 ValidationCoroutine::push_type& yield) {
            while (!tactic->done())
            {
                yield("Tactic not done");
            }
        },
        friendlyScored};
    std::vector<ValidationFunction> non_terminating_validation_functions = {};

    runTest(field_type, ball_state, friendly_robots, enemy_robots,
            terminating_validation_functions, non_terminating_validation_functions,
            Duration::fromSeconds(9));
}

INSTANTIATE_TEST_CASE_P(
    ShootGoalEnvironment, AttackerTacticShootGoalTest,
    ::testing::Values(
        // TODO (#2693): Fix Dribble FSM looping endlessly
        // enemy goal blocked by enemy robots with enemy threat right
        // std::make_tuple(BallState(Point(2, 1), Vector()), Point(1, 1),
        //                 TestUtil::createStationaryRobotStatesWithId(
        //                     {Point(2.4, 1), Point(3, 0.4), Point(3, 0.8), Point(3.1,
        //                     0.6),
        //                      Point(3.1, 1), Point(4.2, 1.2)})),
<<<<<<< HEAD
        // enemy goal blocked by enemy robots with enemy threat left
        std::make_tuple(BallState(Point(2, 1), Vector()), Point(1, 1),
                        TestUtil::createStationaryRobotStatesWithId(
                            {Point(1.5, 1), Point(3, 0.4), Point(3, 0.8), Point(3.1, 0.6),
                             Point(4.2, 1.2)})),
=======
>>>>>>> 13f04e4a
        // small opening in enemy formation
        std::make_tuple(BallState(Point(2, 1), Vector()), Point(1, 1),
                        TestUtil::createStationaryRobotStatesWithId(
                            {Point(1, 0), Point(3, 0.2), Point(3, 0.8), Point(3.1, 0),
                             Point(3.1, 1), Point(4.2, 1.2)})),
        // extreme angle shot
        std::make_tuple(BallState(Point(3.8, -1.9), Vector()), Point(1, 1),
                        TestUtil::createStationaryRobotStatesWithId(
                            {Point(1, 0), Point(3, 1.2), Point(3, 0.8), Point(3.1, 0.6),
                             Point(3.1, 1), Point(4.2, 0.5)})),
        // enemy trying to steal
        std::make_tuple(BallState(Point(2.5, -1), Vector()), Point(1, 1),
                        TestUtil::createStationaryRobotStatesWithId(
                            {Point(2.5, -1.4), Point(3, 0.4), Point(3, 0.8),
                             Point(3.1, 0.6), Point(3.1, 1), Point(4.2, 1.2)}))

            ));<|MERGE_RESOLUTION|>--- conflicted
+++ resolved
@@ -71,14 +71,6 @@
         //                     {Point(2.4, 1), Point(3, 0.4), Point(3, 0.8), Point(3.1,
         //                     0.6),
         //                      Point(3.1, 1), Point(4.2, 1.2)})),
-<<<<<<< HEAD
-        // enemy goal blocked by enemy robots with enemy threat left
-        std::make_tuple(BallState(Point(2, 1), Vector()), Point(1, 1),
-                        TestUtil::createStationaryRobotStatesWithId(
-                            {Point(1.5, 1), Point(3, 0.4), Point(3, 0.8), Point(3.1, 0.6),
-                             Point(4.2, 1.2)})),
-=======
->>>>>>> 13f04e4a
         // small opening in enemy formation
         std::make_tuple(BallState(Point(2, 1), Vector()), Point(1, 1),
                         TestUtil::createStationaryRobotStatesWithId(
