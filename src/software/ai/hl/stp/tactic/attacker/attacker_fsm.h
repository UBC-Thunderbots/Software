--- conflicted
+++ resolved
@@ -57,111 +57,6 @@
     bool shouldKick(const Update& event);
 
 
-<<<<<<< HEAD
-            if (event.control_params.shot)
-            {
-                // shoot on net
-                control_params = PivotKickFSM::ControlParams{
-                    .kick_origin = ball_position,
-                    .kick_direction =
-                        (event.control_params.shot->getPointToShootAt() - ball_position)
-                            .orientation(),
-                    .auto_chip_or_kick =
-                        AutoChipOrKick{AutoChipOrKickMode::AUTOKICK,
-                                       BALL_MAX_SPEED_METERS_PER_SECOND - 0.5}};
-            }
-            else if (event.control_params.pass_committed)
-            {
-                // we have committed to passing, execute the pass
-                control_params = PivotKickFSM::ControlParams{
-                    .kick_origin = event.control_params.best_pass_so_far->passerPoint(),
-                    .kick_direction =
-                        event.control_params.best_pass_so_far->passerOrientation(),
-                    .auto_chip_or_kick =
-                        AutoChipOrKick{AutoChipOrKickMode::AUTOKICK,
-                                       event.control_params.best_pass_so_far->speed()}};
-            }
-            processEvent(PivotKickFSM::Update(control_params, event.common));
-        };
-
-        /**
-         * Action that updates the DribbleFSM to keep the ball away
-         *
-         * @param event AttackerFSM::Update event
-         * @param processEvent processes the DribbleFSM::Update
-         */
-        const auto keep_away = [](auto event,
-                                  back::process<DribbleFSM::Update> processEvent) {
-            // ball possession is threatened, get into a better position to take the
-            // best pass so far
-            DribbleFSM::ControlParams control_params;
-
-            auto best_pass_so_far = Pass(event.common.robot.position(),
-                                         event.common.world.field().enemyGoalCenter(),
-                                         BALL_MAX_SPEED_METERS_PER_SECOND);
-
-            if (event.control_params.best_pass_so_far)
-            {
-                best_pass_so_far = *event.control_params.best_pass_so_far;
-            }
-            else
-            {
-                // we didn't get a best_pass_so_far, so we will be using the default pass.
-                LOG(INFO) << "Attacker FSM has no best pass so far, using default pass "
-                          << "to enemy goal center.";
-            }
-
-            auto keepaway_dribble_dest =
-                findKeepAwayTargetPoint(event.common.world, best_pass_so_far);
-
-            const auto& enemy_team = event.common.world.enemyTeam();
-            const auto& ball       = event.common.world.ball();
-
-            auto final_dribble_orientation = best_pass_so_far.passerOrientation();
-
-            if (enemy_team.numRobots() > 0)
-            {
-                // there is a robot on the enemy team, face away from the nearest one
-                auto nearest_enemy_robot =
-                    *enemy_team.getNearestRobot(event.common.robot.position());
-                auto dribble_orientation_vec =
-                    ball.position() - nearest_enemy_robot.position();
-                final_dribble_orientation = dribble_orientation_vec.orientation();
-            }
-
-            control_params = {.dribble_destination       = keepaway_dribble_dest,
-                              .final_dribble_orientation = final_dribble_orientation,
-                              .allow_excessive_dribbling = false};
-
-
-            processEvent(DribbleFSM::Update(control_params, event.common));
-        };
-
-        /**
-         * Guard that checks if the ball should be kicked, which is when there's a nearby
-         * enemy or a good pass/shot
-         *
-         * @param event AttackerFSM::Update event
-         *
-         * @return if the ball should be kicked
-         */
-        const auto should_kick = [](auto event) {
-            // check for enemy threat
-            Circle about_to_steal_danger_zone(event.common.robot.position(),
-                                              event.control_params.attacker_tactic_config
-                                                  ->getEnemyAboutToStealBallRadius()
-                                                  ->value());
-            for (const auto& enemy : event.common.world.enemyTeam().getAllRobots())
-            {
-                if (contains(about_to_steal_danger_zone, enemy.position()))
-                {
-                    return true;
-                }
-            }
-            // otherwise check for shot or pass committed
-            return event.control_params.pass_committed || event.control_params.shot;
-        };
-=======
     auto operator()()
     {
         using namespace boost::sml;
@@ -173,7 +68,6 @@
         DEFINE_SML_GUARD(shouldKick)
         DEFINE_SML_SUB_FSM_UPDATE_ACTION(pivotKick, PivotKickFSM)
         DEFINE_SML_SUB_FSM_UPDATE_ACTION(keepAway, DribbleFSM)
->>>>>>> 0993cd66
 
         return make_transition_table(
             // src_state + event [guard] / action = dest_state
