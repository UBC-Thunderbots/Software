--- conflicted
+++ resolved
@@ -195,14 +195,9 @@
         else
         {
             LOG(WARNING) << "Error updating robot state, stopping";
-<<<<<<< HEAD
-
-            stop_action.updateControlParams(*robot, false);
-            yield(stop_action.getNextIntent());
-=======
+
             stop_action->updateControlParams(*robot, false);
             yield(stop_action);
->>>>>>> 675c1a25
         }
     } while (!move_action->done());
 }
