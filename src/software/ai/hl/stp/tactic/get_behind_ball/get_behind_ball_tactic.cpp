#include "software/ai/hl/stp/tactic/get_behind_ball/get_behind_ball_tactic.h"

#include <algorithm>

<<<<<<< HEAD
GetBehindBallTactic::GetBehindBallTactic(bool loop_forever)
    : Tactic(loop_forever, {RobotCapability::Move}),
=======
GetBehindBallTactic::GetBehindBallTactic()
    : Tactic({RobotCapability::Move}),
>>>>>>> 0993cd66
      fsm{GetBehindBallFSM()},
      control_params({.ball_location = Point(0, 0), .chick_direction = Angle::zero()})
{
}

void GetBehindBallTactic::updateControlParams(const Point &ball_location,
                                              Angle chick_direction)
{
    control_params.ball_location   = ball_location;
    control_params.chick_direction = chick_direction;
}

double GetBehindBallTactic::calculateRobotCost(const Robot &robot,
                                               const World &world) const
{
    // Prefer robots closer to the destination
    // We normalize with the total field length so that robots that are within the
    // field have a cost less than 1
    double cost = (robot.position() - control_params.ball_location).length() /
                  world.field().totalXLength();
    return std::clamp<double>(cost, 0, 1);
}

void GetBehindBallTactic::updateIntent(const TacticUpdate &tactic_update)
{
    fsm.process_event(GetBehindBallFSM::Update(control_params, tactic_update));
}

void GetBehindBallTactic::accept(TacticVisitor &visitor) const
{
    visitor.visit(*this);
}<|MERGE_RESOLUTION|>--- conflicted
+++ resolved
@@ -2,13 +2,8 @@
 
 #include <algorithm>
 
-<<<<<<< HEAD
-GetBehindBallTactic::GetBehindBallTactic(bool loop_forever)
-    : Tactic(loop_forever, {RobotCapability::Move}),
-=======
 GetBehindBallTactic::GetBehindBallTactic()
     : Tactic({RobotCapability::Move}),
->>>>>>> 0993cd66
       fsm{GetBehindBallFSM()},
       control_params({.ball_location = Point(0, 0), .chick_direction = Angle::zero()})
 {
