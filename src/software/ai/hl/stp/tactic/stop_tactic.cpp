#include "software/ai/hl/stp/tactic/stop_tactic.h"

#include <algorithm>

#include "software/ai/hl/stp/action/stop_action.h"
#include "software/ai/hl/stp/tactic/mutable_tactic_visitor.h"


StopTactic::StopTactic(bool coast, bool loop_forever) : Tactic(loop_forever), coast(coast)
{
}

std::string StopTactic::getName() const
{
    return "Stop Tactic";
}

double StopTactic::calculateRobotCost(const Robot &robot, const World &world)
{
    // Prefer all robots equally
    return 0.5;
}

void StopTactic::calculateNextAction(ActionCoroutine::push_type &yield)
{
<<<<<<< HEAD
    StopAction stop_action =
        StopAction(StopAction::ROBOT_STOPPED_SPEED_THRESHOLD_DEFAULT);
=======
    auto stop_action = std::make_shared<StopAction>(
        StopAction::ROBOT_STOPPED_SPEED_THRESHOLD_DEFAULT, false);
>>>>>>> 675c1a25
    do
    {
        stop_action->updateControlParams(*robot, this->coast);
        yield(stop_action);
    } while (!stop_action->done());
}

void StopTactic::accept(MutableTacticVisitor &visitor)
{
    visitor.visit(*this);
}<|MERGE_RESOLUTION|>--- conflicted
+++ resolved
@@ -23,13 +23,10 @@
 
 void StopTactic::calculateNextAction(ActionCoroutine::push_type &yield)
 {
-<<<<<<< HEAD
-    StopAction stop_action =
-        StopAction(StopAction::ROBOT_STOPPED_SPEED_THRESHOLD_DEFAULT);
-=======
+
     auto stop_action = std::make_shared<StopAction>(
         StopAction::ROBOT_STOPPED_SPEED_THRESHOLD_DEFAULT, false);
->>>>>>> 675c1a25
+
     do
     {
         stop_action->updateControlParams(*robot, this->coast);
