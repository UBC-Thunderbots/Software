--- conflicted
+++ resolved
@@ -116,7 +116,6 @@
     }
 
     World world;
-<<<<<<< HEAD
 //clang-format off
     /**                                                                                       ..                                               +
       *
@@ -145,28 +144,6 @@
       *                           0.5*1.05+0.09
       */
 //clang-format on
-=======
-    /**
-     *       Enemy
-     *                       ball
-     *              X
-     *             X X   - -   O - - - - - - - - -  - - - - - - - - - +-----+
-     *              X            .          |
-     *                             .
-     *                             ^ .      |
-     *                             |   .                               Middle line to
-     * friendly robot distance
-     *                +------------+     .  |                            0.09*1.1
-     *   ball to friendly robot distance    +
-     *                                     + +                        +-----+
-     *                            +         +
-     *                            |         | Friendly robot
-     *                            |         |
-     *                            +         +
-     *
-     *                           0.5*1.05+0.09
-     */
->>>>>>> 23666d3d
 
     double ball_to_friendly_robot_distance;
     double ball_to_friendly_robot_distance_abs_error = 0.05;
@@ -184,11 +161,7 @@
     // angle calculated from the vector connecting enemy robot position and ball position
     Angle enemy_to_ball_angle;
     // angle calculated from the vector connecting enemy robot position and move action
-<<<<<<< HEAD
     // destination (friendly robot position)
-=======
-    // destination
->>>>>>> 23666d3d
     Angle enemy_to_dest_angle;
 
     // used when there is no enemy robot
@@ -361,35 +334,6 @@
     EXPECT_GT(enemy_to_dest_angle, enemy_to_ball_angle);
 }
 
-<<<<<<< HEAD
-//clang-format off
-=======
-TEST_F(ShadowFreekickerTacticTest,
-       test_shadow_free_kicker_left_side_with_enemy_robot_at_top_left_on_field)
-{
-    std::vector<Point> enemy_robot_positions = {Point(
-        world.field().friendlyCornerPos().x(), world.field().friendlyCornerPos().y())};
-    Point ball_position(world.field().friendlyCornerPos().x() - 0.09,
-                        world.field().friendlyCornerPos().y() - 0.09);
-    ShadowFreekickerTactic::FreekickShadower left_or_right = ShadowFreekickerTactic::LEFT;
-
-    CreateSceneWithEnemyRobot(ball_position, enemy_robot_positions, left_or_right);
-
-    // The edge of the robot should be slightly more than 0.5m from the ball
-    EXPECT_NEAR(ball_to_friendly_robot_distance, expected_ball_to_friendly_robot_distance,
-                ball_to_friendly_robot_distance_abs_error);
-
-
-    // The robot should be just to the right of the line between the enemy robot and
-    // the ball (from the POV of the enemy robot)
-    EXPECT_NEAR(middle_line_to_friendly_robot_distance,
-                expected_middle_line_to_friendly_robot_distance,
-                middle_line_to_friendly_robot_distance__abs_error);
-
-    EXPECT_LT(enemy_to_dest_angle, enemy_to_ball_angle);
-}
-
->>>>>>> 23666d3d
 /**
  *  The two tests immediate below has the scene shown in the graph below
  *                                                                                                                                         Enemy
