--- conflicted
+++ resolved
@@ -214,14 +214,9 @@
             Point goalie_pos = closestPointOnSeg(
                 (*robot).position(), Segment(ball.position(), *intersection1));
             Angle goalie_orientation = (ball.position() - goalie_pos).orientation();
-<<<<<<< HEAD
-            next_intent              = move_action.updateStateAndGetNextIntent(
-                *robot, goalie_pos, goalie_orientation, goalie_final_speed, AUTOCHIP);
-=======
 
             next_intent = move_action.updateStateAndGetNextIntent(
                 *robot, goalie_pos, goalie_orientation, 0.0, false, false, AUTOCHIP);
->>>>>>> d060ea73
         }
         // case 2: goalie does not need to panic and just needs to chip the ball out
         // of the net
@@ -248,7 +243,6 @@
         // position goalie in best position to block shot
         else
         {
-<<<<<<< HEAD
             // compute angle between two vectors, negative goal post to ball and positive
             // goal post to ball
             Angle block_cone_angle =
@@ -256,27 +250,6 @@
                     .orientation()
                     .minDiff(
                         (ball.position() - field.friendlyGoalpostPos()).orientation());
-=======
-            // block the cone by default
-            float radius =
-                Util::DynamicParameters::GoalieTactic::block_cone_buffer.value() +
-                ROBOT_MAX_RADIUS_METERS;
-            Point goalie_pos =
-                calcBlockCone(field.friendlyGoalpostNeg(), field.friendlyGoalpostPos(),
-                              ball.position(), radius);
-
-            // restrict the goalie to a semicircle inscribed inside the defense area
-            Point goalie_restricted_pos =
-                field.friendlyGoal() - (field.friendlyDefenseArea().yLength() *
-                                        (field.friendlyGoal() - goalie_pos).norm());
-
-            // restrict the point to be within the defense area
-            auto goalie_orientation = (ball.position() - goalie_pos).orientation();
-            next_intent             = move_action.updateStateAndGetNextIntent(
-                *robot, goalie_restricted_pos, goalie_orientation, 0.0, false, false,
-                AUTOCHIP);
-        }
->>>>>>> d060ea73
 
             // compute block cone position, allowing 1 ROBOT_MAX_RADIUS_METERS extra on
             // either side
