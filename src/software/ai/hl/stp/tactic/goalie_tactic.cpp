--- conflicted
+++ resolved
@@ -211,16 +211,10 @@
                 (*robot).position(), Segment(ball.position(), *intersection1));
             Angle goalie_orientation = (ball.position() - goalie_pos).orientation();
 
-<<<<<<< HEAD
             move_action.updateControlParams(*robot, goalie_pos, goalie_orientation, 0.0,
                                             DribblerEnable::OFF, MoveType::NORMAL,
-                                            AutokickType::AUTOCHIP);
+                                            AutokickType::AUTOCHIP, BallCollisionType::ALLOW);
             next_intent = move_action.getNextIntent();
-=======
-            next_intent = move_action.updateStateAndGetNextIntent(
-                *robot, goalie_pos, goalie_orientation, 0.0, DribblerEnable::OFF,
-                MoveType::NORMAL, AutokickType::AUTOCHIP, BallCollisionType::ALLOW);
->>>>>>> 1b2e593c
         }
         // case 2: goalie does not need to panic and just needs to chip the ball out
         // of the net
@@ -267,17 +261,10 @@
 
             // restrict the point to be within the defense area
             auto goalie_orientation = (ball.position() - goalie_pos).orientation();
-<<<<<<< HEAD
             move_action.updateControlParams(*robot, goalie_restricted_pos,
                                             goalie_orientation, 0.0, DribblerEnable::OFF,
-                                            MoveType::NORMAL, AUTOCHIP);
+                                            MoveType::NORMAL, AUTOCHIP, BallCollisionType::ALLOW);
             next_intent = move_action.getNextIntent();
-=======
-            next_intent             = move_action.updateStateAndGetNextIntent(
-                *robot, goalie_restricted_pos, goalie_orientation, 0.0,
-                DribblerEnable::OFF, MoveType::NORMAL, AutokickType::AUTOCHIP,
-                BallCollisionType::ALLOW);
->>>>>>> 1b2e593c
         }
 
         // compute angle between two vectors, negative goal post to ball and positive
@@ -327,17 +314,10 @@
         }
         Angle goalie_orientation = (ball.position() - goalie_pos).orientation();
 
-<<<<<<< HEAD
         move_action.updateControlParams(*robot, goalie_pos, goalie_orientation,
                                         goalie_final_speed, DribblerEnable::OFF,
-                                        MoveType::NORMAL, AUTOCHIP);
+                                        MoveType::NORMAL, AUTOCHIP, BallCollisionType::ALLOW);
         next_intent = move_action.getNextIntent();
-=======
-        next_intent = move_action.updateStateAndGetNextIntent(
-            *robot, goalie_pos, goalie_orientation, goalie_final_speed,
-            DribblerEnable::OFF, MoveType::NORMAL, AutokickType::AUTOCHIP,
-            BallCollisionType::ALLOW);
->>>>>>> 1b2e593c
 
         yield(std::move(next_intent));
     } while (!move_action.done());
