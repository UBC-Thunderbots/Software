--- conflicted
+++ resolved
@@ -242,7 +242,6 @@
         // position goalie in best position to block shot
         else
         {
-<<<<<<< HEAD
             // compute angle between two vectors, negative goal post to ball and positive
             // goal post to ball
             Angle block_cone_angle =
@@ -250,26 +249,6 @@
                     .orientation()
                     .minDiff(
                         (ball.position() - field.friendlyGoalpostPos()).orientation());
-=======
-            // block the cone by default
-            float radius =
-                Util::DynamicParameters::GoalieTactic::block_cone_buffer.value() +
-                ROBOT_MAX_RADIUS_METERS;
-            Point goalie_pos =
-                calcBlockCone(field.friendlyGoalpostNeg(), field.friendlyGoalpostPos(),
-                              ball.position(), radius);
-
-            // restrict the goalie to a semicircle inscribed inside the defense area
-            Point goalie_restricted_pos =
-                field.friendlyGoal() - (field.friendlyDefenseArea().yLength() *
-                                        (field.friendlyGoal() - goalie_pos).norm());
-
-            // restrict the point to be within the defense area
-            auto goalie_orientation = (ball.position() - goalie_pos).orientation();
-            next_intent             = move_action.updateStateAndGetNextIntent(
-                *robot, goalie_restricted_pos, goalie_orientation, 0.0, false, AUTOCHIP);
-        }
->>>>>>> 4edb7d5d
 
             // compute block cone position, allowing 1 ROBOT_MAX_RADIUS_METERS extra on
             // either side
