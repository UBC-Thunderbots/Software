#pragma once

#include "proto/parameters.pb.h"
#include "software/ai/evaluation/keep_away.h"
#include "software/ai/hl/stp/tactic/dribble/dribble_fsm.h"

struct KeepAwayFSM
{
    /**
     * Constructor for KeepAwayFSM
     *
     * @param ai_config The config to fetch parameters from
     */
    explicit KeepAwayFSM(const TbotsProto::AiConfig& ai_config) : ai_config(ai_config){};

    struct ControlParams
    {
        std::optional<Pass> best_pass_so_far;
    };

    DEFINE_TACTIC_UPDATE_STRUCT_WITH_CONTROL_AND_COMMON_PARAMS

    /**
<<<<<<< HEAD
    * Action that updates the DribbleFSM to keep the ball away
    *
    * @param event KeepAwayFSM::Update event
    * @param processEvent processes the DribbleFSM::Update
    */
=======
     * Action that updates the DribbleFSM to keep the ball away
     *
     * @param event AttackerFSM::Update event
     * @param processEvent processes the DribbleFSM::Update
     */
>>>>>>> a24a2d17
    void keepAway(const Update& event,
                  boost::sml::back::process<DribbleFSM::Update> processEvent);

    auto operator()()
    {
        using namespace boost::sml;
        DEFINE_SML_EVENT(Update)
        DEFINE_SML_STATE(DribbleFSM)
        DEFINE_SML_SUB_FSM_UPDATE_ACTION(keepAway, DribbleFSM)

        return make_transition_table(*DribbleFSM_S + Update_E / keepAway_A,
                                     DribbleFSM_S                             = X,
                                     X + Update_E / SET_STOP_PRIMITIVE_ACTION = X);
    }

   private:
    TbotsProto::AiConfig ai_config;
};<|MERGE_RESOLUTION|>--- conflicted
+++ resolved
@@ -21,19 +21,11 @@
     DEFINE_TACTIC_UPDATE_STRUCT_WITH_CONTROL_AND_COMMON_PARAMS
 
     /**
-<<<<<<< HEAD
     * Action that updates the DribbleFSM to keep the ball away
     *
     * @param event KeepAwayFSM::Update event
     * @param processEvent processes the DribbleFSM::Update
     */
-=======
-     * Action that updates the DribbleFSM to keep the ball away
-     *
-     * @param event AttackerFSM::Update event
-     * @param processEvent processes the DribbleFSM::Update
-     */
->>>>>>> a24a2d17
     void keepAway(const Update& event,
                   boost::sml::back::process<DribbleFSM::Update> processEvent);
 
