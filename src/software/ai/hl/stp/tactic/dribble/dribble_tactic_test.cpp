#include "software/ai/hl/stp/tactic/dribble/dribble_tactic.h"

#include <gtest/gtest.h>

#include <utility>

#include "software/geom/algorithms/contains.h"
#include "software/simulated_tests/non_terminating_validation_functions/robot_not_excessively_dribbling_validation.h"
#include "software/simulated_tests/simulated_er_force_sim_play_test_fixture.h"
#include "software/simulated_tests/terminating_validation_functions/ball_at_point_validation.h"
#include "software/simulated_tests/terminating_validation_functions/robot_received_ball_validation.h"
#include "software/simulated_tests/terminating_validation_functions/robot_state_validation.h"
#include "software/simulated_tests/validation/validation_function.h"
#include "software/test_util/test_util.h"
#include "software/time/duration.h"
#include "software/world/world.h"

class DribbleTacticTest : public SimulatedErForceSimPlayTestFixture
{
   protected:
    void checkPossession(std::shared_ptr<DribbleTactic> tactic,
                         std::shared_ptr<World> world_ptr,
                         ValidationCoroutine::push_type& yield)
    {
        while (!tactic->done())
        {
            yield("Tactic not done");
        }
        robotReceivedBall(world_ptr, yield);
        auto received_ball_time = world_ptr->getMostRecentTimestamp();
        while (world_ptr->getMostRecentTimestamp() <
               received_ball_time + Duration::fromSeconds(1))
        {
            yield("Waiting 1 second to see if possession is maintained");
        }
        robotReceivedBall(world_ptr, yield);
    }

    void SetUp() override
    {
        SimulatedErForceSimPlayTestFixture::SetUp();
    }
    TbotsProto::FieldType field_type = TbotsProto::FieldType::DIV_B;
    Field field                      = Field::createField(field_type);
    std::vector<RobotStateWithId> enemy_robots =
        TestUtil::createStationaryRobotStatesWithId(
            {Point(1, 0), Point(1, 2.5), Point(1, -2.5), field.enemyGoalCenter(),
             field.enemyDefenseArea().negXNegYCorner(),
             field.enemyDefenseArea().negXPosYCorner()});
<<<<<<< HEAD

    TbotsProto::AiConfig ai_config;
=======
    std::shared_ptr<const AiConfig> ai_config =
        std::make_shared<ThunderbotsConfig>()->getAiConfig();
    std::set<TbotsProto::MotionConstraint> motion_constraints = {
        TbotsProto::MotionConstraint::ENEMY_DEFENSE_AREA};
>>>>>>> 243b01bd
};

TEST_F(DribbleTacticTest, test_intercept_ball_behind_enemy_robot)
{
    Point initial_position = Point(-3, 1.5);
    BallState ball_state(Point(3, -2), Vector(-0.5, 1));
    auto friendly_robots =
        TestUtil::createStationaryRobotStatesWithId({Point(-3, 2.5), initial_position});

    auto tactic = std::make_shared<DribbleTactic>(ai_config);
    setTactic(1, tactic, motion_constraints);

    std::vector<ValidationFunction> terminating_validation_functions = {
        [this, tactic](std::shared_ptr<World> world_ptr,
                       ValidationCoroutine::push_type& yield) {
            checkPossession(tactic, world_ptr, yield);
        }};

    std::vector<ValidationFunction> non_terminating_validation_functions = {};

    runTest(field_type, ball_state, friendly_robots, enemy_robots,
            terminating_validation_functions, non_terminating_validation_functions,
            Duration::fromSeconds(10));
}

TEST_F(DribbleTacticTest, test_stopped_ball)
{
    Point initial_position = Point(-3, 1.5);
    BallState ball_state(Point(-1, 1.5), Vector(0, 0));
    auto friendly_robots =
        TestUtil::createStationaryRobotStatesWithId({Point(3, 3), initial_position});

    auto tactic = std::make_shared<DribbleTactic>(ai_config);
    setTactic(1, tactic, motion_constraints);

    std::vector<ValidationFunction> terminating_validation_functions = {
        [this, tactic](std::shared_ptr<World> world_ptr,
                       ValidationCoroutine::push_type& yield) {
            checkPossession(tactic, world_ptr, yield);
        }};

    std::vector<ValidationFunction> non_terminating_validation_functions = {};

    runTest(field_type, ball_state, friendly_robots, enemy_robots,
            terminating_validation_functions, non_terminating_validation_functions,
            Duration::fromSeconds(10));
}

TEST_F(DribbleTacticTest, test_ball_bounce_off_of_enemy_robot)
{
    Point initial_position = Point(-3, 1.5);
    BallState ball_state(Point(0, 0), Vector(2.5, 0));
    auto friendly_robots =
        TestUtil::createStationaryRobotStatesWithId({Point(3, 3), initial_position});

    auto tactic = std::make_shared<DribbleTactic>(ai_config);
    setTactic(1, tactic, motion_constraints);

    std::vector<ValidationFunction> terminating_validation_functions = {
        [this, tactic](std::shared_ptr<World> world_ptr,
                       ValidationCoroutine::push_type& yield) {
            checkPossession(tactic, world_ptr, yield);
        }};

    std::vector<ValidationFunction> non_terminating_validation_functions = {};

    runTest(field_type, ball_state, friendly_robots, enemy_robots,
            terminating_validation_functions, non_terminating_validation_functions,
            Duration::fromSeconds(10));
}

TEST_F(DribbleTacticTest, test_moving_ball_dribble_dest)
{
    Point initial_position    = Point(-3, 1.5);
    Point dribble_destination = Point(-3, 1);
    BallState ball_state(Point(3, -2), Vector(-1, 2));
    auto friendly_robots =
        TestUtil::createStationaryRobotStatesWithId({Point(-3, 2.5), initial_position});

    auto tactic = std::make_shared<DribbleTactic>(ai_config);
    tactic->updateControlParams(dribble_destination, std::nullopt);
    setTactic(1, tactic, motion_constraints);

    std::vector<ValidationFunction> terminating_validation_functions = {
        [this, dribble_destination, tactic](std::shared_ptr<World> world_ptr,
                                            ValidationCoroutine::push_type& yield) {
            checkPossession(tactic, world_ptr, yield);
            ballAtPoint(dribble_destination, world_ptr, yield);
            checkPossession(tactic, world_ptr, yield);
        }};

    std::vector<ValidationFunction> non_terminating_validation_functions = {
        [this](std::shared_ptr<World> world_ptr, ValidationCoroutine::push_type& yield) {
            // TODO (#2514): tune dribbling and re-enable
            // robotNotExcessivelyDribbling(1, world_ptr, yield);
        }};

    runTest(field_type, ball_state, friendly_robots, enemy_robots,
            terminating_validation_functions, non_terminating_validation_functions,
            Duration::fromSeconds(15));
}

TEST_F(DribbleTacticTest, test_moving_ball_dribble_orientation)
{
    Point initial_position    = Point(-3, 1.5);
    Angle dribble_orientation = Angle::quarter();
    BallState ball_state(Point(3, -2), Vector(-1, 2));
    auto friendly_robots =
        TestUtil::createStationaryRobotStatesWithId({Point(-3, 2.5), initial_position});

    auto tactic = std::make_shared<DribbleTactic>(ai_config);
    tactic->updateControlParams(std::nullopt, dribble_orientation);
    setTactic(1, tactic, motion_constraints);

    std::vector<ValidationFunction> terminating_validation_functions = {
        [this, dribble_orientation, tactic](std::shared_ptr<World> world_ptr,
                                            ValidationCoroutine::push_type& yield) {
            checkPossession(tactic, world_ptr, yield);
            robotAtOrientation(1, world_ptr, dribble_orientation, Angle::fromDegrees(5),
                               yield);
            checkPossession(tactic, world_ptr, yield);
        }};

    std::vector<ValidationFunction> non_terminating_validation_functions = {};

    runTest(field_type, ball_state, friendly_robots, enemy_robots,
            terminating_validation_functions, non_terminating_validation_functions,
            Duration::fromSeconds(10));
}

TEST_F(DribbleTacticTest, test_moving_ball_dribble_dest_and_orientation)
{
    Point initial_position    = Point(-2, 1.5);
    Point dribble_destination = Point(-1, 2);
    Angle dribble_orientation = Angle::zero();
    BallState ball_state(Point(2, -2), Vector(1, 2));
    auto friendly_robots =
        TestUtil::createStationaryRobotStatesWithId({Point(-3, 2.5), initial_position});

    auto tactic = std::make_shared<DribbleTactic>(ai_config);
    tactic->updateControlParams(dribble_destination, dribble_orientation);
    setTactic(1, tactic, motion_constraints);

    std::vector<ValidationFunction> terminating_validation_functions = {
        [this, dribble_destination, dribble_orientation, tactic](
            std::shared_ptr<World> world_ptr, ValidationCoroutine::push_type& yield) {
            checkPossession(tactic, world_ptr, yield);
            ballAtPoint(dribble_destination, world_ptr, yield);
            robotAtOrientation(1, world_ptr, dribble_orientation, Angle::fromDegrees(5),
                               yield);
            checkPossession(tactic, world_ptr, yield);
        }};

    std::vector<ValidationFunction> non_terminating_validation_functions = {
        [this](std::shared_ptr<World> world_ptr, ValidationCoroutine::push_type& yield) {
            // TODO (#2514): tune dribbling and re-enable
            // robotNotExcessivelyDribbling(1, world_ptr, yield);
        }};

    runTest(field_type, ball_state, friendly_robots, enemy_robots,
            terminating_validation_functions, non_terminating_validation_functions,
            Duration::fromSeconds(22));
}

// TODO (#2496): robot gets stuck in place
TEST_F(DribbleTacticTest, DISABLED_test_dribble_dest_and_orientation_around_rectangle)
{
    Point initial_position    = Point(3, -3);
    Point dribble_destination = Point(4, 2.5);
    Angle dribble_orientation = Angle::half();
    BallState ball_state(Point(4, -2.5), Vector(0, 0));
    auto friendly_robots =
        TestUtil::createStationaryRobotStatesWithId({Point(-3, 2.5), initial_position});
    auto tactic = std::make_shared<DribbleTactic>(ai_config);
    tactic->updateControlParams(dribble_destination, dribble_orientation);
    setTactic(1, tactic, motion_constraints);

    std::vector<ValidationFunction> terminating_validation_functions = {
        [this, dribble_destination, dribble_orientation, tactic](
            std::shared_ptr<World> world_ptr, ValidationCoroutine::push_type& yield) {
            checkPossession(tactic, world_ptr, yield);
            ballAtPoint(dribble_destination, world_ptr, yield);
            robotAtOrientation(1, world_ptr, dribble_orientation, Angle::fromDegrees(5),
                               yield);
            checkPossession(tactic, world_ptr, yield);
        }};

    std::vector<ValidationFunction> non_terminating_validation_functions = {
        [this](std::shared_ptr<World> world_ptr, ValidationCoroutine::push_type& yield) {
            // TODO (#2514): tune dribbling and re-enable
            // robotNotExcessivelyDribbling(1, world_ptr, yield);
        }};

    runTest(field_type, ball_state, friendly_robots, enemy_robots,
            terminating_validation_functions, non_terminating_validation_functions,
            Duration::fromSeconds(25));
}

// TODO (#2496): robot gets stuck in place
TEST_F(
    DribbleTacticTest,
    DISABLED_test_dribble_dest_and_orientation_around_rectangle_with_excessive_dribbling)
{
    Point initial_position    = Point(3, -3);
    Point dribble_destination = Point(4, 2.5);
    Angle dribble_orientation = Angle::half();
    BallState ball_state(Point(4, -2.5), Vector(0, 0));
    auto friendly_robots =
        TestUtil::createStationaryRobotStatesWithId({Point(-3, 2.5), initial_position});
    auto tactic = std::make_shared<DribbleTactic>(ai_config);
    tactic->updateControlParams(dribble_destination, dribble_orientation, true);
    setTactic(1, tactic, motion_constraints);

    std::vector<ValidationFunction> terminating_validation_functions = {
        [this, dribble_destination, dribble_orientation, tactic](
            std::shared_ptr<World> world_ptr, ValidationCoroutine::push_type& yield) {
            checkPossession(tactic, world_ptr, yield);
            ballAtPoint(dribble_destination, world_ptr, yield);
            robotAtOrientation(1, world_ptr, dribble_orientation, Angle::fromDegrees(5),
                               yield);
            checkPossession(tactic, world_ptr, yield);
        }};

    std::vector<ValidationFunction> non_terminating_validation_functions = {};

    runTest(field_type, ball_state, friendly_robots, enemy_robots,
            terminating_validation_functions, non_terminating_validation_functions,
            Duration::fromSeconds(12));
}

TEST_F(DribbleTacticTest, test_running_into_enemy_robot_knocking_ball_away)
{
    Point initial_position    = Point(-2, 1.5);
    Point dribble_destination = Point(-1, 2);
    Angle dribble_orientation = Angle::half();
    BallState ball_state(Point(2, -2), Vector(1, 2));
    auto friendly_robots =
        TestUtil::createStationaryRobotStatesWithId({Point(-3, 2.5), initial_position});
    enemy_robots.emplace_back(RobotStateWithId{
        .id          = 7,
        .robot_state = RobotState(Point(1, 1.1), Vector(), Angle::fromDegrees(-30),
                                  AngularVelocity::zero())});

    auto tactic = std::make_shared<DribbleTactic>(ai_config);
    tactic->updateControlParams(dribble_destination, dribble_orientation);
    // Don't avoid enemy robots to knock ball away
    setTactic(1, tactic, {});

    std::vector<ValidationFunction> terminating_validation_functions = {
        [this, dribble_destination, dribble_orientation, tactic](
            std::shared_ptr<World> world_ptr, ValidationCoroutine::push_type& yield) {
            checkPossession(tactic, world_ptr, yield);
            ballAtPoint(dribble_destination, world_ptr, yield);
            robotAtOrientation(1, world_ptr, dribble_orientation, Angle::fromDegrees(5),
                               yield);
            checkPossession(tactic, world_ptr, yield);
        }};

    std::vector<ValidationFunction> non_terminating_validation_functions = {
        [this](std::shared_ptr<World> world_ptr, ValidationCoroutine::push_type& yield) {
            // TODO (#2514): tune dribbling and re-enable
            // robotNotExcessivelyDribbling(1, world_ptr, yield);
        }};

    runTest(field_type, ball_state, friendly_robots, enemy_robots,
            terminating_validation_functions, non_terminating_validation_functions,
            Duration::fromSeconds(20));
}<|MERGE_RESOLUTION|>--- conflicted
+++ resolved
@@ -47,15 +47,9 @@
             {Point(1, 0), Point(1, 2.5), Point(1, -2.5), field.enemyGoalCenter(),
              field.enemyDefenseArea().negXNegYCorner(),
              field.enemyDefenseArea().negXPosYCorner()});
-<<<<<<< HEAD
-
     TbotsProto::AiConfig ai_config;
-=======
-    std::shared_ptr<const AiConfig> ai_config =
-        std::make_shared<ThunderbotsConfig>()->getAiConfig();
     std::set<TbotsProto::MotionConstraint> motion_constraints = {
         TbotsProto::MotionConstraint::ENEMY_DEFENSE_AREA};
->>>>>>> 243b01bd
 };
 
 TEST_F(DribbleTacticTest, test_intercept_ball_behind_enemy_robot)
