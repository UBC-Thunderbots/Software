#include "software/ai/hl/stp/tactic/dribble/dribble_tactic.h"

#include <gtest/gtest.h>

#include <utility>

#include "software/geom/algorithms/contains.h"
#include "software/simulated_tests/non_terminating_validation_functions/robot_not_excessively_dribbling_validation.h"
#include "software/simulated_tests/simulated_er_force_sim_play_test_fixture.h"
#include "software/simulated_tests/terminating_validation_functions/ball_at_point_validation.h"
#include "software/simulated_tests/terminating_validation_functions/robot_received_ball_validation.h"
#include "software/simulated_tests/terminating_validation_functions/robot_state_validation.h"
#include "software/simulated_tests/validation/validation_function.h"
#include "software/test_util/test_util.h"
#include "software/time/duration.h"
#include "software/world/world.h"

class DribbleTacticTest : public SimulatedErForceSimPlayTestFixture
{
   protected:
    void checkPossession(std::shared_ptr<DribbleTactic> tactic,
                         std::shared_ptr<World> world_ptr,
                         ValidationCoroutine::push_type& yield)
    {
        while (!tactic->done())
        {
            yield("Tactic not done");
        }
        robotReceivedBall(world_ptr, yield);
        auto received_ball_time = world_ptr->getMostRecentTimestamp();
        while (world_ptr->getMostRecentTimestamp() <
               received_ball_time + Duration::fromSeconds(2))
        {
            yield("Waiting 2 second to see if possession is maintained");
        }
        robotReceivedBall(world_ptr, yield);
    }

    void SetUp() override
    {
        SimulatedErForceSimPlayTestFixture::SetUp();
    }
    TbotsProto::FieldType field_type = TbotsProto::FieldType::DIV_B;
    Field field                      = Field::createField(field_type);
    std::vector<RobotStateWithId> enemy_robots =
        TestUtil::createStationaryRobotStatesWithId(
            {Point(1, 0), Point(1, 2.5), Point(1, -2.5), field.enemyGoalCenter(),
             field.enemyDefenseArea().negXNegYCorner(),
             field.enemyDefenseArea().negXPosYCorner()});
    TbotsProto::AiConfig ai_config;
    std::set<TbotsProto::MotionConstraint> motion_constraints = {
        TbotsProto::MotionConstraint::ENEMY_DEFENSE_AREA};
};

TEST_F(DribbleTacticTest, test_intercept_ball_behind_enemy_robot)
{
    Point initial_position = Point(-3, 1.5);
    BallState ball_state(Point(3, -2), Vector(-0.5, 1));
    auto friendly_robots =
        TestUtil::createStationaryRobotStatesWithId({Point(-3, 2.5), initial_position});

    auto tactic = std::make_shared<DribbleTactic>(ai_config);
    setTactic(1, tactic, motion_constraints);

    std::vector<ValidationFunction> terminating_validation_functions = {
        [this, tactic](std::shared_ptr<World> world_ptr,
                       ValidationCoroutine::push_type& yield) {
            checkPossession(tactic, world_ptr, yield);
        }};

    std::vector<ValidationFunction> non_terminating_validation_functions = {};

    runTest(field_type, ball_state, friendly_robots, enemy_robots,
            terminating_validation_functions, non_terminating_validation_functions,
            Duration::fromSeconds(10));
}

TEST_F(DribbleTacticTest, test_stopped_ball)
{
    Point initial_position = Point(-3, 1.5);
    BallState ball_state(Point(-1, 1.5), Vector(0, 0));
    auto friendly_robots =
        TestUtil::createStationaryRobotStatesWithId({Point(3, 3), initial_position});

    auto tactic = std::make_shared<DribbleTactic>(ai_config);
    setTactic(1, tactic, motion_constraints);

    std::vector<ValidationFunction> terminating_validation_functions = {
        [this, tactic](std::shared_ptr<World> world_ptr,
                       ValidationCoroutine::push_type& yield) {
            checkPossession(tactic, world_ptr, yield);
        }};

    std::vector<ValidationFunction> non_terminating_validation_functions = {};

    runTest(field_type, ball_state, friendly_robots, enemy_robots,
            terminating_validation_functions, non_terminating_validation_functions,
            Duration::fromSeconds(10));
}

TEST_F(DribbleTacticTest, test_ball_bounce_off_of_enemy_robot)
{
    Point initial_position = Point(-3, 1.5);
    BallState ball_state(Point(0, 0), Vector(2.5, 0));
    auto friendly_robots =
        TestUtil::createStationaryRobotStatesWithId({Point(3, 3), initial_position});

    auto tactic = std::make_shared<DribbleTactic>(ai_config);
    setTactic(1, tactic, motion_constraints);

    std::vector<ValidationFunction> terminating_validation_functions = {
        [this, tactic](std::shared_ptr<World> world_ptr,
                       ValidationCoroutine::push_type& yield) {
            checkPossession(tactic, world_ptr, yield);
        }};

    std::vector<ValidationFunction> non_terminating_validation_functions = {};

    runTest(field_type, ball_state, friendly_robots, enemy_robots,
            terminating_validation_functions, non_terminating_validation_functions,
            Duration::fromSeconds(10));
}

TEST_F(DribbleTacticTest, test_moving_ball_dribble_dest)
{
    Point initial_position    = Point(-3, 1.5);
    Point dribble_destination = Point(-3, 1);
    BallState ball_state(Point(3, -2), Vector(-1, 2));
    auto friendly_robots =
        TestUtil::createStationaryRobotStatesWithId({Point(-3, 2.5), initial_position});

    auto tactic = std::make_shared<DribbleTactic>(ai_config);
    tactic->updateControlParams(dribble_destination, std::nullopt);
    setTactic(1, tactic, motion_constraints);

    std::vector<ValidationFunction> terminating_validation_functions = {
        [this, dribble_destination, tactic](std::shared_ptr<World> world_ptr,
                                            ValidationCoroutine::push_type& yield) {
            checkPossession(tactic, world_ptr, yield);
            ballAtPoint(dribble_destination, world_ptr, yield);
            checkPossession(tactic, world_ptr, yield);
        }};

    std::vector<ValidationFunction> non_terminating_validation_functions = {
        [this](std::shared_ptr<World> world_ptr, ValidationCoroutine::push_type& yield) {
            // TODO (#2514): tune dribbling and re-enable
            // robotNotExcessivelyDribbling(1, world_ptr, yield);
        }};

    runTest(field_type, ball_state, friendly_robots, enemy_robots,
            terminating_validation_functions, non_terminating_validation_functions,
            Duration::fromSeconds(15));
}

TEST_F(DribbleTacticTest, test_moving_ball_dribble_orientation)
{
    Point initial_position    = Point(-3, 1.5);
    Angle dribble_orientation = Angle::quarter();
    BallState ball_state(Point(3, -2), Vector(-1, 2));
    auto friendly_robots =
        TestUtil::createStationaryRobotStatesWithId({Point(-3, 2.5), initial_position});

    auto tactic = std::make_shared<DribbleTactic>(ai_config);
    tactic->updateControlParams(std::nullopt, dribble_orientation);
    setTactic(1, tactic, motion_constraints);

    std::vector<ValidationFunction> terminating_validation_functions = {
        [this, dribble_orientation, tactic](std::shared_ptr<World> world_ptr,
                                            ValidationCoroutine::push_type& yield) {
            checkPossession(tactic, world_ptr, yield);
            robotAtOrientation(1, world_ptr, dribble_orientation, Angle::fromDegrees(5),
                               yield);
            checkPossession(tactic, world_ptr, yield);
        }};

    std::vector<ValidationFunction> non_terminating_validation_functions = {};

    runTest(field_type, ball_state, friendly_robots, enemy_robots,
            terminating_validation_functions, non_terminating_validation_functions,
            Duration::fromSeconds(10));
}

TEST_F(DribbleTacticTest, test_moving_ball_dribble_dest_and_orientation)
{
    Point initial_position    = Point(-2, 1.5);
    Point dribble_destination = Point(-1, 2);
    Angle dribble_orientation = Angle::zero();
    BallState ball_state(Point(1, 0), Vector(1, 2));
    auto friendly_robots =
        TestUtil::createStationaryRobotStatesWithId({Point(-3, 2.5), initial_position});

    auto tactic = std::make_shared<DribbleTactic>(ai_config);
    tactic->updateControlParams(dribble_destination, dribble_orientation);
    setTactic(1, tactic, motion_constraints);

    std::vector<ValidationFunction> terminating_validation_functions = {
        [this, dribble_destination, dribble_orientation, tactic](
            std::shared_ptr<World> world_ptr, ValidationCoroutine::push_type& yield) {
            checkPossession(tactic, world_ptr, yield);
            ballAtPoint(dribble_destination, world_ptr, yield);
            robotAtOrientation(1, world_ptr, dribble_orientation, Angle::fromDegrees(5),
                               yield);
            checkPossession(tactic, world_ptr, yield);
        }};

    std::vector<ValidationFunction> non_terminating_validation_functions = {
        [this](std::shared_ptr<World> world_ptr, ValidationCoroutine::push_type& yield) {
            // TODO (#2514): tune dribbling and re-enable
            // robotNotExcessivelyDribbling(1, world_ptr, yield);
        }};

    runTest(field_type, ball_state, friendly_robots, enemy_robots,
            terminating_validation_functions, non_terminating_validation_functions,
            Duration::fromSeconds(22));
}

TEST_F(DribbleTacticTest, test_dribble_dest_and_orientation_around_rectangle)
{
    Point initial_position    = Point(3, -3);
    Point dribble_destination = Point(4, 2.5);
    Angle dribble_orientation = Angle::half();
    BallState ball_state(Point(4, -2.5), Vector(0, 0));
    auto friendly_robots =
        TestUtil::createStationaryRobotStatesWithId({Point(-3, 2.5), initial_position});
    auto tactic = std::make_shared<DribbleTactic>(ai_config);
    tactic->updateControlParams(dribble_destination, dribble_orientation);
    setTactic(1, tactic, motion_constraints);

    std::vector<ValidationFunction> terminating_validation_functions = {
        [this, dribble_destination, dribble_orientation, tactic](
            std::shared_ptr<World> world_ptr, ValidationCoroutine::push_type& yield) {
            checkPossession(tactic, world_ptr, yield);
            ballAtPoint(dribble_destination, world_ptr, yield);
            robotAtOrientation(1, world_ptr, dribble_orientation, Angle::fromDegrees(5),
                               yield);
            checkPossession(tactic, world_ptr, yield);
        }};

    std::vector<ValidationFunction> non_terminating_validation_functions = {
        [this](std::shared_ptr<World> world_ptr, ValidationCoroutine::push_type& yield) {
            // TODO (#2514): tune dribbling and re-enable
            // robotNotExcessivelyDribbling(1, world_ptr, yield);
        }};

    runTest(field_type, ball_state, friendly_robots, enemy_robots,
            terminating_validation_functions, non_terminating_validation_functions,
            Duration::fromSeconds(25));
}

<<<<<<< HEAD
TEST_F(DribbleTacticTest,
       test_dribble_dest_and_orientation_around_rectangle_with_excessive_dribbling)
=======
// TODO (#2690): robot gets stuck in the corner of the defense area
TEST_F(
    DribbleTacticTest,
    DISABLED_test_dribble_dest_and_orientation_around_rectangle_with_excessive_dribbling)
>>>>>>> 75f8032d
{
    Point initial_position    = Point(3, -3);
    Point dribble_destination = Point(4, 2.5);
    Angle dribble_orientation = Angle::half();
    BallState ball_state(Point(4, -2.5), Vector(0, 0));
    auto friendly_robots =
        TestUtil::createStationaryRobotStatesWithId({Point(-3, 2.5), initial_position});
    auto tactic = std::make_shared<DribbleTactic>(ai_config);
    tactic->updateControlParams(dribble_destination, dribble_orientation, true);
    setTactic(1, tactic, motion_constraints);

    std::vector<ValidationFunction> terminating_validation_functions = {
        [this, dribble_destination, dribble_orientation, tactic](
            std::shared_ptr<World> world_ptr, ValidationCoroutine::push_type& yield) {
            checkPossession(tactic, world_ptr, yield);
            ballAtPoint(dribble_destination, world_ptr, yield);
            robotAtOrientation(1, world_ptr, dribble_orientation, Angle::fromDegrees(5),
                               yield);
            checkPossession(tactic, world_ptr, yield);
        }};

    std::vector<ValidationFunction> non_terminating_validation_functions = {};

    runTest(field_type, ball_state, friendly_robots, enemy_robots,
            terminating_validation_functions, non_terminating_validation_functions,
            Duration::fromSeconds(12));
}

TEST_F(DribbleTacticTest, test_running_into_enemy_robot_knocking_ball_away)
{
    Point initial_position    = Point(-2, 1.5);
    Point dribble_destination = Point(-1, 2);
    Angle dribble_orientation = Angle::half();
    BallState ball_state(Point(2, -2), Vector(2, 4));
    auto friendly_robots =
        TestUtil::createStationaryRobotStatesWithId({Point(-3, 2.5), initial_position});
    enemy_robots.emplace_back(RobotStateWithId{
        .id          = 7,
        .robot_state = RobotState(Point(1, 1.1), Vector(), Angle::fromDegrees(-30),
                                  AngularVelocity::zero())});

    auto tactic = std::make_shared<DribbleTactic>(ai_config);
    tactic->updateControlParams(dribble_destination, dribble_orientation);
    // Don't avoid enemy robots to knock ball away
    setTactic(1, tactic, {});

    std::vector<ValidationFunction> terminating_validation_functions = {
        [this, dribble_destination, dribble_orientation, tactic](
            std::shared_ptr<World> world_ptr, ValidationCoroutine::push_type& yield) {
            checkPossession(tactic, world_ptr, yield);
            ballAtPoint(dribble_destination, world_ptr, yield);
            robotAtOrientation(1, world_ptr, dribble_orientation, Angle::fromDegrees(5),
                               yield);
            checkPossession(tactic, world_ptr, yield);
        }};

    std::vector<ValidationFunction> non_terminating_validation_functions = {
        [this](std::shared_ptr<World> world_ptr, ValidationCoroutine::push_type& yield) {
            // TODO (#2514): tune dribbling and re-enable
            // robotNotExcessivelyDribbling(1, world_ptr, yield);
        }};

    runTest(field_type, ball_state, friendly_robots, enemy_robots,
            terminating_validation_functions, non_terminating_validation_functions,
            Duration::fromSeconds(20));
}<|MERGE_RESOLUTION|>--- conflicted
+++ resolved
@@ -247,15 +247,8 @@
             Duration::fromSeconds(25));
 }
 
-<<<<<<< HEAD
 TEST_F(DribbleTacticTest,
        test_dribble_dest_and_orientation_around_rectangle_with_excessive_dribbling)
-=======
-// TODO (#2690): robot gets stuck in the corner of the defense area
-TEST_F(
-    DribbleTacticTest,
-    DISABLED_test_dribble_dest_and_orientation_around_rectangle_with_excessive_dribbling)
->>>>>>> 75f8032d
 {
     Point initial_position    = Point(3, -3);
     Point dribble_destination = Point(4, 2.5);
