#include "software/ai/hl/stp/tactic/dribble/dribble_fsm.h"
#include "software//ai/evaluation/intercept.h"

Point DribbleFSM::robotPositionToFaceBall(const Point &ball_position,
                              const Angle &face_ball_angle,
                              double additional_offset)
{
    return ball_position - Vector::createFromAngle(face_ball_angle)
            .normalize(DIST_TO_FRONT_OF_ROBOT_METERS +
                       BALL_MAX_RADIUS_METERS + additional_offset);
}

Point DribbleFSM::getDribbleBallDestination(const Point &ball_position,
                                            std::optional<Point> dribble_destination)
{
    // Default is the current ball position
    Point target_dest = ball_position;
    if (dribble_destination)
    {
        target_dest = dribble_destination.value();
    }
    return target_dest;
}

Angle DribbleFSM::getFinalDribbleOrientation(
    const Point &ball_position, const Point &robot_position,
    std::optional<Angle> final_dribble_orientation)
{
    // Default is face ball direction
    Angle target_orientation = (ball_position - robot_position).orientation();
    if (final_dribble_orientation)
    {
        target_orientation = final_dribble_orientation.value();
    }
    return target_orientation;
}

std::tuple<Point, Angle> DribbleFSM::calculateNextDribbleDestinationAndOrientation(
    const Ball &ball, const Robot &robot, std::optional<Point> dribble_destination_opt,
    std::optional<Angle> final_dribble_orientation_opt)
{
    Point dribble_destination =
        getDribbleBallDestination(ball.position(), dribble_destination_opt);

    // Default destination and orientation assume ball is at the destination
    // pivot to final face ball destination
    Angle target_orientation = getFinalDribbleOrientation(
        ball.position(), robot.position(), final_dribble_orientation_opt);
    if((dribble_destination-ball.position()).length()>0.5)
    {
        target_orientation = (ball.position()-dribble_destination).orientation();
    }


    Point target_destination =
        robotPositionToFaceBall(dribble_destination, target_orientation);

    return std::make_tuple(target_destination, target_orientation);
}

void DribbleFSM::getPossession(const Update &event)
{
    auto ball_position = event.common.world.ball().position();
    auto face_ball_orientation =
        (ball_position - event.common.robot.position()).orientation();
    auto result = findBestInterceptForBall(
        event.common.world.ball(), event.common.world.field(), event.common.robot, true).value_or(InterceptionResult(event.common.world.ball().position(), Duration(), 0.0));

    Point intercept_position =
        result.point + Vector::createFromAngle(face_ball_orientation).normalize(0.05);

<<<<<<< HEAD
    event.common.set_primitive(createMovePrimitive(
        CREATE_MOTION_CONTROL(intercept_position), face_ball_orientation,
        result.final_speed, TbotsProto::DribblerMode::MAX_FORCE,
        TbotsProto::BallCollisionType::ALLOW, AutoChipOrKick{AutoChipOrKickMode::OFF, 0},
        TbotsProto::MaxAllowedSpeedMode::PHYSICAL_LIMIT, 0.0,
        event.common.robot.robotConstants()));
=======
    {
        event.common.set_primitive(createMovePrimitive(
            CREATE_MOTION_CONTROL(intercept_position), face_ball_orientation, 0,
            TbotsProto::DribblerMode::MAX_FORCE, TbotsProto::BallCollisionType::ALLOW,
            AutoChipOrKick{AutoChipOrKickMode::OFF, 0},
            TbotsProto::MaxAllowedSpeedMode::PHYSICAL_LIMIT, 0.0,
            event.common.robot.robotConstants()));
    }
>>>>>>> 125b5ef1
}

void DribbleFSM::dribble(const Update &event)
{
    auto [target_destination, target_orientation] =
        calculateNextDribbleDestinationAndOrientation(
            event.common.world.ball(), event.common.robot,
            event.control_params.dribble_destination,
            event.control_params.final_dribble_orientation);

    event.common.set_primitive(createMovePrimitive(
        CREATE_MOTION_CONTROL(target_destination), target_orientation, 0,
        TbotsProto::DribblerMode::MAX_FORCE, TbotsProto::BallCollisionType::ALLOW,
        AutoChipOrKick{AutoChipOrKickMode::OFF, 0},
        TbotsProto::MaxAllowedSpeedMode::DRIBBLE_DRIBBLING, 0.0,
        event.common.robot.robotConstants(), 0.0));
}

void DribbleFSM::loseBall(const Update &event)
{
    Point ball_position = event.common.world.ball().position();
    auto face_ball_orientation =
        (ball_position - event.common.robot.position()).orientation();
    Point away_from_ball_position = robotPositionToFaceBall(
        ball_position, face_ball_orientation,
        dribble_tactic_config.lose_ball_possession_threshold() * 2);

    event.common.set_primitive(createMovePrimitive(
        CREATE_MOTION_CONTROL(away_from_ball_position), face_ball_orientation, 0,
        TbotsProto::DribblerMode::OFF, TbotsProto::BallCollisionType::AVOID,
        AutoChipOrKick{AutoChipOrKickMode::AUTOKICK, 0.5},
        TbotsProto::MaxAllowedSpeedMode::PHYSICAL_LIMIT, 0.0,
        event.common.robot.robotConstants(), 0.0));
}

void DribbleFSM::startDribble(const Update &event)
{
    // update continuous_dribbling_start_point once we start dribbling
    continuous_dribbling_start_point = event.common.world.ball().position();
    dribble(event);
}

bool DribbleFSM::havePossession(const Update &event)
{
    return event.common.robot.isNearDribbler(event.common.world.ball().position(), -0.01);
}

bool DribbleFSM::lostPossession(const Update &event)
{
    return !event.common.robot.isNearDribbler(
        // avoid cases where ball is exactly on the edge of the robot
        event.common.world.ball().position(),
        dribble_tactic_config.lose_ball_possession_threshold());
};

bool DribbleFSM::dribblingDone(const Update &event)
{
    return comparePoints(
               event.common.world.ball().position(),
               getDribbleBallDestination(event.common.world.ball().position(),
                                         event.control_params.dribble_destination),
               dribble_tactic_config.ball_close_to_dest_threshold()) &&
           compareAngles(
               event.common.robot.orientation(),
               getFinalDribbleOrientation(event.common.world.ball().position(),
                                          event.common.robot.position(),
                                          event.control_params.final_dribble_orientation),
               Angle::fromDegrees(
                   dribble_tactic_config.final_destination_close_threshold())) &&
           havePossession(event) &&
           robotStopped(event.common.robot,
                        dribble_tactic_config.robot_dribbling_done_speed());
}

bool DribbleFSM::shouldLoseBall(const Update &event)
{
    Point ball_position = event.common.world.ball().position();
    return (!event.control_params.allow_excessive_dribbling &&
            !comparePoints(ball_position, continuous_dribbling_start_point,
                           dribble_tactic_config.max_continuous_dribbling_distance()));
}<|MERGE_RESOLUTION|>--- conflicted
+++ resolved
@@ -69,23 +69,12 @@
     Point intercept_position =
         result.point + Vector::createFromAngle(face_ball_orientation).normalize(0.05);
 
-<<<<<<< HEAD
     event.common.set_primitive(createMovePrimitive(
         CREATE_MOTION_CONTROL(intercept_position), face_ball_orientation,
         result.final_speed, TbotsProto::DribblerMode::MAX_FORCE,
         TbotsProto::BallCollisionType::ALLOW, AutoChipOrKick{AutoChipOrKickMode::OFF, 0},
         TbotsProto::MaxAllowedSpeedMode::PHYSICAL_LIMIT, 0.0,
         event.common.robot.robotConstants()));
-=======
-    {
-        event.common.set_primitive(createMovePrimitive(
-            CREATE_MOTION_CONTROL(intercept_position), face_ball_orientation, 0,
-            TbotsProto::DribblerMode::MAX_FORCE, TbotsProto::BallCollisionType::ALLOW,
-            AutoChipOrKick{AutoChipOrKickMode::OFF, 0},
-            TbotsProto::MaxAllowedSpeedMode::PHYSICAL_LIMIT, 0.0,
-            event.common.robot.robotConstants()));
-    }
->>>>>>> 125b5ef1
 }
 
 void DribbleFSM::dribble(const Update &event)
