--- conflicted
+++ resolved
@@ -125,9 +125,8 @@
 
     event.common.set_intent(std::make_unique<MoveIntent>(
         event.common.robot.id(), target_destination, target_orientation, 0,
-<<<<<<< HEAD
-        DribblerMode::MAX_FORCE, BallCollisionType::ALLOW,
-        AutoChipOrKick{AutoChipOrKickMode::OFF, 0}, MaxAllowedSpeedMode::PHYSICAL_LIMIT,
+        TbotsProto::DribblerMode::MAX_FORCE, TbotsProto::BallCollisionType::ALLOW,
+        AutoChipOrKick{AutoChipOrKickMode::OFF, 0}, TbotsProto::MaxAllowedSpeedMode::PHYSICAL_LIMIT,
         0.0, event.common.robot.robotConstants()));
 }
 
@@ -141,14 +140,9 @@
 
     event.common.set_intent(std::make_unique<MoveIntent>(
         event.common.robot.id(), away_from_ball_position, face_ball_orientation, 0,
-        DribblerMode::OFF, BallCollisionType::AVOID,
+        TbotsProto::DribblerMode::OFF, TbotsProto::BallCollisionType::AVOID,
         AutoChipOrKick{AutoChipOrKickMode::AUTOKICK, 0.5},
-        MaxAllowedSpeedMode::PHYSICAL_LIMIT, 0.0, event.common.robot.robotConstants()));
-=======
-        TbotsProto::DribblerMode::MAX_FORCE, TbotsProto::BallCollisionType::ALLOW,
-        auto_chip_or_kick, TbotsProto::MaxAllowedSpeedMode::PHYSICAL_LIMIT, 0.0,
-        event.common.robot.robotConstants()));
->>>>>>> 26fd6d36
+        TbotsProto::MaxAllowedSpeedMode::PHYSICAL_LIMIT, 0.0, event.common.robot.robotConstants()));
 }
 
 void DribbleFSM::startDribble(const Update &event)
