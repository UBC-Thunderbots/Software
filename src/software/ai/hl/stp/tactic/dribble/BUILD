package(default_visibility = ["//visibility:public"])

cc_library(
    name = "dribble_tactic",
    srcs = [
        "dribble_fsm.cpp",
        "dribble_tactic.cpp",
    ],
    hdrs = [
        "dribble_fsm.h",
        "dribble_tactic.h",
    ],
    deps = [
        "//shared:constants",
<<<<<<< HEAD
        "//shared/parameter:cpp_configs",
        "//software/ai/evaluation:time_to_travel",
=======
        "//software/ai/evaluation:pass",
>>>>>>> 149275a6
        "//software/ai/hl/stp/tactic",
        "//software/ai/hl/stp/tactic/move:move_tactic",
        "//software/logger",
    ],
)

cc_test(
    name = "dribble_fsm_test",
    srcs = ["dribble_fsm_test.cpp"],
    deps = [
        ":dribble_tactic",
        "//shared/test_util:tbots_gtest_main",
        "//software/test_util",
    ],
)

cc_test(
    name = "dribble_tactic_test",
    srcs = ["dribble_tactic_test.cpp"],
    deps = [
        ":dribble_tactic",
        "//shared/test_util:tbots_gtest_main",
        "//software/simulated_tests:simulated_er_force_sim_play_test_fixture",
        "//software/simulated_tests/non_terminating_validation_functions",
        "//software/simulated_tests/terminating_validation_functions",
        "//software/simulated_tests/validation:validation_function",
        "//software/test_util",
        "//software/time:duration",
        "//software/world",
    ],
)

cc_test(
    name = "dribble_tactic_push_enemy_test",
    srcs = ["dribble_tactic_push_enemy_test.cpp"],
    deps = [
        ":dribble_tactic",
        "//shared/test_util:tbots_gtest_main",
        "//software/simulated_tests:simulated_er_force_sim_play_test_fixture",
        "//software/simulated_tests/non_terminating_validation_functions",
        "//software/simulated_tests/terminating_validation_functions",
        "//software/simulated_tests/validation:validation_function",
        "//software/test_util",
        "//software/time:duration",
        "//software/world",
    ],
)<|MERGE_RESOLUTION|>--- conflicted
+++ resolved
@@ -12,12 +12,7 @@
     ],
     deps = [
         "//shared:constants",
-<<<<<<< HEAD
-        "//shared/parameter:cpp_configs",
         "//software/ai/evaluation:time_to_travel",
-=======
-        "//software/ai/evaluation:pass",
->>>>>>> 149275a6
         "//software/ai/hl/stp/tactic",
         "//software/ai/hl/stp/tactic/move:move_tactic",
         "//software/logger",
