#include "software/ai/hl/stp/tactic/dribble/dribble_tactic.h"

#include <algorithm>

DribbleTactic::DribbleTactic()
<<<<<<< HEAD
    : Tactic(false,
             {RobotCapability::Move, RobotCapability::Dribble, RobotCapability::Kick}),
=======
    : Tactic({RobotCapability::Move, RobotCapability::Dribble, RobotCapability::Kick}),
>>>>>>> 0993cd66
      fsm(DribbleFSM()),
      control_params{DribbleFSM::ControlParams{.dribble_destination       = std::nullopt,
                                               .final_dribble_orientation = std::nullopt,
                                               .allow_excessive_dribbling = false}}
{
}

void DribbleTactic::updateControlParams(std::optional<Point> dribble_destination,
                                        std::optional<Angle> final_dribble_orientation,
                                        bool allow_excessive_dribbling)
{
    control_params.dribble_destination       = dribble_destination;
    control_params.final_dribble_orientation = final_dribble_orientation;
    control_params.allow_excessive_dribbling = allow_excessive_dribbling;
}

double DribbleTactic::calculateRobotCost(const Robot &robot, const World &world) const
{
    // Default 0 cost assuming ball is in dribbler
    double cost = 0.0;
    if (!robot.isNearDribbler(world.ball().position()))
    {
        // Prefer robots closer to the interception point
        // We normalize with the total field length so that robots that are within the
        // field have a cost less than 1
        cost = (robot.position() -
                DribbleFSM::findInterceptionPoint(robot, world.ball(), world.field()))
                   .length() /
               world.field().totalXLength();
    }
    return std::clamp<double>(cost, 0, 1);
}

void DribbleTactic::updateIntent(const TacticUpdate &tactic_update)
{
    fsm.process_event(DribbleFSM::Update(control_params, tactic_update));
}

void DribbleTactic::accept(TacticVisitor &visitor) const
{
    visitor.visit(*this);
}<|MERGE_RESOLUTION|>--- conflicted
+++ resolved
@@ -3,12 +3,7 @@
 #include <algorithm>
 
 DribbleTactic::DribbleTactic()
-<<<<<<< HEAD
-    : Tactic(false,
-             {RobotCapability::Move, RobotCapability::Dribble, RobotCapability::Kick}),
-=======
     : Tactic({RobotCapability::Move, RobotCapability::Dribble, RobotCapability::Kick}),
->>>>>>> 0993cd66
       fsm(DribbleFSM()),
       control_params{DribbleFSM::ControlParams{.dribble_destination       = std::nullopt,
                                                .final_dribble_orientation = std::nullopt,
