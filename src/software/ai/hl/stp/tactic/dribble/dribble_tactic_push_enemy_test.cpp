--- conflicted
+++ resolved
@@ -39,10 +39,6 @@
     void SetUp() override
     {
         SimulatedErForceSimPlayTestFixture::SetUp();
-<<<<<<< HEAD
-        setMotionConstraints({TbotsProto::MotionConstraint::ENEMY_DEFENSE_AREA});
-=======
->>>>>>> 243b01bd
     }
     TbotsProto::FieldType field_type = TbotsProto::FieldType::DIV_B;
     Field field                      = Field::createField(field_type);
@@ -67,11 +63,7 @@
 
     auto tactic = std::make_shared<DribbleTactic>(ai_config);
     tactic->updateControlParams(dribble_destination, dribble_orientation);
-<<<<<<< HEAD
-    setTactic(1, tactic);
-=======
     setTactic(1, tactic, {TbotsProto::MotionConstraint::ENEMY_DEFENSE_AREA});
->>>>>>> 243b01bd
 
     std::vector<ValidationFunction> terminating_validation_functions = {
         [this, tactic](std::shared_ptr<World> world_ptr,
