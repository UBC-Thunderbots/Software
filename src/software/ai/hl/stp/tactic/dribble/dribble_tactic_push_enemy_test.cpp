--- conflicted
+++ resolved
@@ -38,21 +38,7 @@
 
     void SetUp() override
     {
-<<<<<<< HEAD
-        SimulatedErForceSimTacticTestFixture::SetUp();
-        setMotionConstraints({MotionConstraint::ENEMY_DEFENSE_AREA});
-
-        ai_config.mutable_dribble_tactic_config()->set_lose_ball_possession_threshold(
-            1.0);
-        ai_config.mutable_dribble_tactic_config()->set_ball_close_to_dest_threshold(0.1);
-        ai_config.mutable_dribble_tactic_config()->set_final_destination_close_threshold(
-            1.0);
-        ai_config.mutable_dribble_tactic_config()->set_max_continuous_dribbling_distance(
-            0.78);
-        ai_config.mutable_dribble_tactic_config()->set_robot_dribbling_done_speed(1.0);
-=======
         SimulatedErForceSimPlayTestFixture::SetUp();
->>>>>>> 243b01bd
     }
     TbotsProto::FieldType field_type = TbotsProto::FieldType::DIV_B;
     Field field                      = Field::createField(field_type);
