#pragma once

#include "shared/constants.h"
#include "software/ai/evaluation/intercept.h"
#include "software/ai/evaluation/pass.h"
#include "software/ai/hl/stp/tactic/move/move_fsm.h"
#include "software/ai/hl/stp/tactic/tactic.h"
#include "software/ai/hl/stp/tactic/transition_conditions.h"
#include "software/ai/intent/move_intent.h"
#include "software/geom/algorithms/acute_angle.h"
#include "software/geom/algorithms/contains.h"
#include "software/geom/algorithms/distance.h"

struct DribbleFSM
{
   public:
    class GetPossessionState;
    class DribbleState;

    /**
     * Constructor for DribbleFSM
     *
     * @param continuous_dribbling_start_point A pointer to a Point to track the
     * continuous dribbling start point
     */
    explicit DribbleFSM(const std::shared_ptr<Point> &continuous_dribbling_start_point)
        : continuous_dribbling_start_point(continuous_dribbling_start_point)
    {
    }

    struct ControlParams
    {
        // The destination for dribbling the ball
        std::optional<Point> dribble_destination;
        // The final orientation to face the ball when finishing dribbling
        std::optional<Angle> final_dribble_orientation;
        // whether to allow excessive dribbling, i.e. more than 1 metre at a time
        bool allow_excessive_dribbling;
    };

    DEFINE_UPDATE_STRUCT_WITH_CONTROL_AND_COMMON_PARAMS

    // Threshold to determine if the ball is at the destination determined experimentally
    static constexpr double BALL_CLOSE_TO_DEST_THRESHOLD = 0.1;
    // Threshold to determine if the robot has the expected orientation when dribbling the
    // ball
    static constexpr Angle FACE_DESTINATION_CLOSE_THRESHOLD = Angle::fromDegrees(5);
    // Threshold to determine if the robot has the expected orientation when completing
    // the dribble
    static constexpr Angle FINAL_DESTINATION_CLOSE_THRESHOLD = Angle::fromDegrees(1);
    // Kick speed when breaking up continuous dribbling
    static constexpr double DRIBBLE_KICK_SPEED = 0.05;
    // Maximum distance to continuously dribble the ball, slightly conservative to not
    // break the 1 meter rule
    static constexpr double MAX_CONTINUOUS_DRIBBLING_DISTANCE = 0.9;
    // robot speed at which the robot is done dribbling
    static constexpr double ROBOT_DRIBBLING_DONE_SPEED = 0.2;  // m/s

    /**
     * Converts the ball position to the robot's position given the direction that the
     * robot faces the ball
     *
     * @param ball_position The ball position
     * @param face_ball_angle The angle to face the ball
     *
     * @return the point that the robot should be positioned to face the ball and dribble
     * the ball
     */
    static Point robotPositionToFaceBall(const Point &ball_position,
                                         const Angle &face_ball_angle)
    {
        return ball_position -
               Vector::createFromAngle(face_ball_angle)
                   .normalize(DIST_TO_FRONT_OF_ROBOT_METERS + BALL_MAX_RADIUS_METERS);
    }

    /**
<<<<<<< HEAD
     * Calculates the interception point for intercepting balls
     *
     * @param robot The robot to do the interception
     * @param ball The ball to intercept
     * @field The field to intercept on
     *
     * @return the best interception point
     */
    // TODO (#1968): Merge this functionality with findBestInterceptForBall in the
    // evaluation folder
    static Point findInterceptionPoint(const Robot &robot, const Ball &ball,
                                       const Field &field)
    {
        static constexpr double BALL_MOVING_SLOW_SPEED_THRESHOLD   = 0.3;
        static constexpr double INTERCEPT_POSITION_SEARCH_INTERVAL = 0.1;
        if (ball.velocity().length() < BALL_MOVING_SLOW_SPEED_THRESHOLD)
        {
            auto face_ball_vector = (ball.position() - robot.position());
            auto point_in_front_of_ball =
                robotPositionToFaceBall(ball.position(), face_ball_vector.orientation());
            return point_in_front_of_ball;
        }
        Point intercept_position = ball.position();
        while (contains(field.fieldLines(), intercept_position))
        {
            Duration ball_time_to_position = Duration::fromSeconds(
                distance(intercept_position, ball.position()) / ball.velocity().length());
            Duration robot_time_to_pos = getTimeToPositionForRobot(
                robot.position(), intercept_position,
                robot.robotConstants().robot_max_speed_m_per_s,
                robot.robotConstants().robot_max_acceleration_m_per_s_2);

            if (robot_time_to_pos < ball_time_to_position)
            {
                break;
            }
            intercept_position +=
                ball.velocity().normalize(INTERCEPT_POSITION_SEARCH_INTERVAL);
        }
        return intercept_position;
    }

    /**
=======
>>>>>>> 3d6629d0
     * Gets the destination to dribble the ball to from the update event
     *
     * @param event DribbleFSM::Update
     *
     * @return the destination to dribble the ball to
     */
    static Point getDribbleBallDestination(const Point &ball_position,
                                           std::optional<Point> dribble_destination)
    {
        // Default is the current ball position
        Point target_dest = ball_position;
        if (dribble_destination)
        {
            target_dest = dribble_destination.value();
        }
        return target_dest;
    }

    /**
     * Gets the final dribble orientation from the update event
     *
     * @param event DribbleFSM::Update
     *
     * @return the final orientation to finish dribbling facing
     */
    static Angle getFinalDribbleOrientation(
        const Point &ball_position, const Point &robot_position,
        std::optional<Angle> final_dribble_orientation)
    {
        // Default is face ball direction
        Angle target_orientation = (ball_position - robot_position).orientation();
        if (final_dribble_orientation)
        {
            target_orientation = final_dribble_orientation.value();
        }
        return target_orientation;
    }

    /**
     * Calculates the next dribble destination and orientation
     *
     * @param ball The ball
     * @param robot The robot
     * @param dribble_destination_opt The dribble destination
     * @param final_dribble_orientation_opt The final dribble orientation
     *
     * @return the next dribble destination and orientation
     */
    static std::tuple<Point, Angle> calculateNextDribbleDestinationAndOrientation(
        const Ball &ball, const Robot &robot,
        std::optional<Point> dribble_destination_opt,
        std::optional<Angle> final_dribble_orientation_opt)
    {
        Point dribble_destination =
            getDribbleBallDestination(ball.position(), dribble_destination_opt);

        // Default destination and orientation assume ball is at the destination
        // pivot to final face ball destination
        Angle target_orientation = getFinalDribbleOrientation(
            ball.position(), robot.position(), final_dribble_orientation_opt);
        Point target_destination =
            robotPositionToFaceBall(dribble_destination, target_orientation);

        return std::make_tuple(target_destination, target_orientation);
    }

    auto operator()()
    {
        using namespace boost::sml;

        const auto get_possession_s = state<GetPossessionState>;
        const auto dribble_s        = state<DribbleState>;

        const auto update_e = event<Update>;

        /**
         * Guard that checks if the robot has possession of the ball
         *
         * @param event DribbleFSM::Update
         *
         * @return if the ball has been have_possession
         */
        const auto have_possession = [](auto event) {
            return event.common.robot.isNearDribbler(
                event.common.world.ball().position());
        };

        /**
         * Guard that checks if the ball is at the dribble_destination and robot is facing
         * the right direction with possession of the ball
         *
         * @param event DribbleFSM::Update
         *
         * @return if the ball is at the dribble_destination, robot is facing the correct
         * direction and ahs possession of the ball
         */
        const auto dribbling_done = [have_possession](auto event) {
            return comparePoints(event.common.world.ball().position(),
                                 getDribbleBallDestination(
                                     event.common.world.ball().position(),
                                     event.control_params.dribble_destination),
                                 BALL_CLOSE_TO_DEST_THRESHOLD) &&
                   compareAngles(event.common.robot.orientation(),
                                 getFinalDribbleOrientation(
                                     event.common.world.ball().position(),
                                     event.common.robot.position(),
                                     event.control_params.final_dribble_orientation),
                                 FINAL_DESTINATION_CLOSE_THRESHOLD) &&
                   have_possession(event) &&
                   robotStopped(event.common.robot, ROBOT_DRIBBLING_DONE_SPEED);
        };

        /**
         * Action to get possession of the ball
         *
         * If the ball is moving quickly, then move in front of the ball
         * If the ball is moving slowly, then chase the ball
         *
         * @param event DribbleFSM::Update
         */
        const auto get_possession = [this](auto event) {
            auto face_ball_orientation =
                (event.common.world.ball().position() - event.common.robot.position())
                    .orientation();

            auto intercept_result =
                findBestInterceptForBall(event.common.world.ball(),
                                         event.common.world.field(), event.common.robot)
                    .value_or(
                        std::make_pair(event.common.world.ball().position(), Duration()));

            event.common.set_intent(std::make_unique<MoveIntent>(
                event.common.robot.id(), intercept_result.first, face_ball_orientation, 0,
                DribblerMode::MAX_FORCE, BallCollisionType::ALLOW,
                AutoChipOrKick{AutoChipOrKickMode::OFF, 0},
                MaxAllowedSpeedMode::PHYSICAL_LIMIT, 0.0,
                event.common.robot.robotConstants()));
        };

        /**
         * Action to dribble the ball
         *
         * This action will orient the robot towards the destination, dribble to the
         * destination, and then pivot to face the expected orientation
         *
         * @param event DribbleFSM::Update
         */
        const auto dribble = [this](auto event) {
            Point ball_position = event.common.world.ball().position();
            auto [target_destination, target_orientation] =
                calculateNextDribbleDestinationAndOrientation(
                    event.common.world.ball(), event.common.robot,
                    event.control_params.dribble_destination,
                    event.control_params.final_dribble_orientation);
            AutoChipOrKick auto_chip_or_kick = AutoChipOrKick{AutoChipOrKickMode::OFF, 0};

            if (!event.control_params.allow_excessive_dribbling &&
                !comparePoints(ball_position, *continuous_dribbling_start_point,
                               MAX_CONTINUOUS_DRIBBLING_DISTANCE))
            {
                // give the ball a little kick
                auto_chip_or_kick =
                    AutoChipOrKick{AutoChipOrKickMode::AUTOKICK, DRIBBLE_KICK_SPEED};
            }

            event.common.set_intent(std::make_unique<MoveIntent>(
                event.common.robot.id(), target_destination, target_orientation, 0,
                DribblerMode::MAX_FORCE, BallCollisionType::ALLOW, auto_chip_or_kick,
                MaxAllowedSpeedMode::PHYSICAL_LIMIT, 0.0,
                event.common.robot.robotConstants()));
        };

        /**
         * Start dribbling
         *
         * @param event DribbleFSM::Update
         */
        const auto start_dribble = [this, dribble](auto event) {
            // update continuous_dribbling_start_point once we start dribbling
            *continuous_dribbling_start_point = event.common.world.ball().position();
            dribble(event);
        };

        return make_transition_table(
            // src_state + event [guard] / action = dest_state
            *get_possession_s + update_e[have_possession] / start_dribble = dribble_s,
            get_possession_s + update_e[!have_possession] / get_possession,
            dribble_s + update_e[!have_possession] / get_possession = get_possession_s,
            dribble_s + update_e[!dribbling_done] / dribble,
            dribble_s + update_e[dribbling_done] / dribble  = X,
            X + update_e[!have_possession] / get_possession = get_possession_s,
            X + update_e[!dribbling_done] / dribble = dribble_s, X + update_e / dribble);
    }

   private:
    std::shared_ptr<Point> continuous_dribbling_start_point;
};<|MERGE_RESOLUTION|>--- conflicted
+++ resolved
@@ -75,52 +75,6 @@
     }
 
     /**
-<<<<<<< HEAD
-     * Calculates the interception point for intercepting balls
-     *
-     * @param robot The robot to do the interception
-     * @param ball The ball to intercept
-     * @field The field to intercept on
-     *
-     * @return the best interception point
-     */
-    // TODO (#1968): Merge this functionality with findBestInterceptForBall in the
-    // evaluation folder
-    static Point findInterceptionPoint(const Robot &robot, const Ball &ball,
-                                       const Field &field)
-    {
-        static constexpr double BALL_MOVING_SLOW_SPEED_THRESHOLD   = 0.3;
-        static constexpr double INTERCEPT_POSITION_SEARCH_INTERVAL = 0.1;
-        if (ball.velocity().length() < BALL_MOVING_SLOW_SPEED_THRESHOLD)
-        {
-            auto face_ball_vector = (ball.position() - robot.position());
-            auto point_in_front_of_ball =
-                robotPositionToFaceBall(ball.position(), face_ball_vector.orientation());
-            return point_in_front_of_ball;
-        }
-        Point intercept_position = ball.position();
-        while (contains(field.fieldLines(), intercept_position))
-        {
-            Duration ball_time_to_position = Duration::fromSeconds(
-                distance(intercept_position, ball.position()) / ball.velocity().length());
-            Duration robot_time_to_pos = getTimeToPositionForRobot(
-                robot.position(), intercept_position,
-                robot.robotConstants().robot_max_speed_m_per_s,
-                robot.robotConstants().robot_max_acceleration_m_per_s_2);
-
-            if (robot_time_to_pos < ball_time_to_position)
-            {
-                break;
-            }
-            intercept_position +=
-                ball.velocity().normalize(INTERCEPT_POSITION_SEARCH_INTERVAL);
-        }
-        return intercept_position;
-    }
-
-    /**
-=======
->>>>>>> 3d6629d0
      * Gets the destination to dribble the ball to from the update event
      *
      * @param event DribbleFSM::Update
