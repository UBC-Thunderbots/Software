--- conflicted
+++ resolved
@@ -94,7 +94,7 @@
 								   const Robot &robot)
 	{
 		double distance_robot_ball = (ball_position - robot.position()).length();
-		return distance_robot_ball >= (ROBOT_MAX_RADIUS_METERS + 0.01);
+		return distance_robot_ball >= LOSE_BALL_POSSESSION_THRESHOLD;
 	}
 
     /**
@@ -275,11 +275,8 @@
          * @param event DribbleFSM::Update
          */
         const auto get_possession = [this](auto event) {
-<<<<<<< HEAD
             auto ball_position = event.common.world.ball().position();
 			double robot_ball_distance = (ball_position - event.common.robot.position()).length();
-=======
->>>>>>> 844b3625
             auto face_ball_orientation =
                 (event.common.world.ball().position() - event.common.robot.position())
                     .orientation();
@@ -287,7 +284,6 @@
             Point intercept_position =
                 findInterceptionPoint(event.common.robot, event.common.world.ball(),
                                       event.common.world.field());
-<<<<<<< HEAD
 			if (isRobotFarFromBall(ball_position, event.common.robot))
 			{
 				continuous_dribbling_start_point = nullptr;
@@ -298,7 +294,6 @@
 			{
 				continuous_dribbling_start_point = std::make_shared<Point>(ball_position);
 			}
-=======
 
             auto speed_mode = MaxAllowedSpeedMode::PHYSICAL_LIMIT;
 
@@ -310,7 +305,6 @@
                 intercept_position = event.common.world.ball().position();
             }
 
->>>>>>> 844b3625
             event.common.set_intent(std::make_unique<MoveIntent>(
                 event.common.robot.id(), intercept_position, face_ball_orientation, 0,
                 DribblerMode::MAX_FORCE, BallCollisionType::ALLOW,
