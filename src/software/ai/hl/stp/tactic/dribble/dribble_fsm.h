--- conflicted
+++ resolved
@@ -236,13 +236,8 @@
             double robot_ball_distance =
                 (ball_position - event.common.robot.position()).length();
             auto face_ball_orientation =
-                (ball_position - event.common.robot.position())
-                    .orientation();
-<<<<<<< HEAD
-
-            Point intercept_position =
-                findInterceptionPoint(event.common.robot, event.common.world.ball(),
-                                      event.common.world.field());
+                (ball_position - event.common.robot.position()).orientation();
+
             if (isRobotFarFromBall(ball_position, event.common.robot))
             {
                 continuous_dribbling_start_point = nullptr;
@@ -253,23 +248,6 @@
             {
                 continuous_dribbling_start_point = std::make_shared<Point>(ball_position);
             }
-
-            auto speed_mode = MaxAllowedSpeedMode::PHYSICAL_LIMIT;
-
-            if ((event.common.world.ball().position() - event.common.robot.position())
-                    .length() < INTERCEPT_BALL_RADIUS)
-            {
-=======
-			if (isRobotFarFromBall(ball_position, event.common.robot))
-			{
-				continuous_dribbling_start_point = nullptr;
-			}
-			
-			bool is_close_to_ball = robot_ball_distance <= ROBOT_MAX_RADIUS_METERS;
-			if (continuous_dribbling_start_point == nullptr && is_close_to_ball)
-			{
-				continuous_dribbling_start_point = std::make_shared<Point>(ball_position);
-			}
 
             auto speed_mode = MaxAllowedSpeedMode::PHYSICAL_LIMIT;
 
@@ -280,10 +258,9 @@
                         std::make_pair(event.common.world.ball().position(), Duration()));
             auto intercept_position = intercept_result.first;
 
-             if ((event.common.world.ball().position() - event.common.robot.position()).length() <
-                     INTERCEPT_BALL_RADIUS)
-             {
->>>>>>> 8b85d673
+            if ((event.common.world.ball().position() - event.common.robot.position())
+                    .length() < INTERCEPT_BALL_RADIUS)
+            {
                 // we are near the ball but not behind it, move slower
                 speed_mode         = MaxAllowedSpeedMode::STOP_COMMAND;
                 intercept_position = event.common.world.ball().position();
