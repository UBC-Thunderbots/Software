#pragma once

#include "software/ai/hl/stp/tactic/goalie/goalie_fsm.h"
#include "software/ai/hl/stp/tactic/tactic.h"

/**
 * This tactic is used to defend the ball from going into the goal. The tactic
 * is assigned to the robot that is selected using a DynamicParameter, and stays
 * that way throughout all the plays that require a goalie.
 *
 * If the ball is moving faster than a threshold towards the net, moves to intercept
 * the ball. If not, returns intents that position the robot in a cone between the ball
 * and the two goal posts, in such a way that the robot would have to move a minimal
 * distance either way to intercept a potential straight shot into the net.
 *
 */
class GoalieTactic : public Tactic
{
   public:
    /**
     * Creates a new GoalieTactic
     *
     * @param ai_config The AI configuration
     * @param max_allowed_speed_mode The maximum allowed speed mode
     */
    explicit GoalieTactic(std::shared_ptr<const AiConfig> ai_config,
                          TbotsProto::MaxAllowedSpeedMode max_allowed_speed_mode =
                              TbotsProto::MaxAllowedSpeedMode::PHYSICAL_LIMIT);

    GoalieTactic() = delete;

    void updateControlParams(bool should_move_to_goal_line);

    double calculateRobotCost(const Robot &robot, const World &world) const override;

    void accept(TacticVisitor &visitor) const override;

    DEFINE_TACTIC_DONE_AND_GET_FSM_STATE

   private:
    void updatePrimitive(const TacticUpdate &tactic_update, bool reset_fsm) override;

    FSM<GoalieFSM> fsm;
<<<<<<< HEAD
    std::map<RobotId, std::unique_ptr<FSM<GoalieFSM>>> fsm_map;

    std::shared_ptr<const GoalieTacticConfig> goalie_tactic_config;
    TbotsProto::MaxAllowedSpeedMode max_allowed_speed_mode;

    GoalieFSM::ControlParams control_params;
=======
>>>>>>> 949e1f63
};<|MERGE_RESOLUTION|>--- conflicted
+++ resolved
@@ -40,14 +40,10 @@
    private:
     void updatePrimitive(const TacticUpdate &tactic_update, bool reset_fsm) override;
 
-    FSM<GoalieFSM> fsm;
-<<<<<<< HEAD
     std::map<RobotId, std::unique_ptr<FSM<GoalieFSM>>> fsm_map;
 
     std::shared_ptr<const GoalieTacticConfig> goalie_tactic_config;
     TbotsProto::MaxAllowedSpeedMode max_allowed_speed_mode;
 
     GoalieFSM::ControlParams control_params;
-=======
->>>>>>> 949e1f63
 };