#pragma once

#include "software/ai/hl/stp/tactic/goalie/goalie_fsm.h"
#include "software/ai/hl/stp/tactic/tactic.h"

/**
 * This tactic is used to defend the ball from going into the goal. The tactic
 * is assigned to the robot that is selected using a DynamicParameter, and stays
 * that way throughout all the plays that require a goalie.
 *
 * If the ball is moving faster than a threshold towards the net, moves to intercept
 * the ball. If not, returns intents that position the robot in a cone between the ball
 * and the two goal posts, in such a way that the robot would have to move a minimal
 * distance either way to intercept a potential straight shot into the net.
 *
 */
class GoalieTactic : public Tactic
{
   public:
    /**
     * Creates a new GoalieTactic
     *
     * @param goalie_tactic_config The config to fetch parameters from
     * @param max_allowed_speed_mode The maximum allowed speed mode
     */
    explicit GoalieTactic(
        std::shared_ptr<const GoalieTacticConfig> goalie_tactic_config,
        MaxAllowedSpeedMode max_allowed_speed_mode = MaxAllowedSpeedMode::PHYSICAL_LIMIT);

    GoalieTactic() = delete;

    double calculateRobotCost(const Robot &robot, const World &world) const override;

    void accept(TacticVisitor &visitor) const override;
<<<<<<< HEAD
    bool done() const override;
=======

    DEFINE_TACTIC_DONE_AND_GET_FSM_STATE
>>>>>>> c36decb6

   private:
    void updateIntent(const TacticUpdate &tactic_update) override;

    FSM<GoalieFSM> fsm;
    std::shared_ptr<const GoalieTacticConfig> goalie_tactic_config;
};<|MERGE_RESOLUTION|>--- conflicted
+++ resolved
@@ -32,12 +32,8 @@
     double calculateRobotCost(const Robot &robot, const World &world) const override;
 
     void accept(TacticVisitor &visitor) const override;
-<<<<<<< HEAD
-    bool done() const override;
-=======
 
     DEFINE_TACTIC_DONE_AND_GET_FSM_STATE
->>>>>>> c36decb6
 
    private:
     void updateIntent(const TacticUpdate &tactic_update) override;
