--- conflicted
+++ resolved
@@ -118,14 +118,11 @@
      */
     void panic(const Update &event);
 
-<<<<<<< HEAD
-=======
     /**
      * Move the robot to the goal line
      *
      * @param event GoalieFSM::Update event
      */
->>>>>>> 243b01bd
     void moveToGoalLine(const Update &event);
 
     /**
