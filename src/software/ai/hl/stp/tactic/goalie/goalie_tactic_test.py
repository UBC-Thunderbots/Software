import sys

import pytest

import software.python_bindings as tbots
from software.simulated_tests.robot_enters_region import *
from software.simulated_tests.ball_enters_region import *
from software.simulated_tests.ball_moves_forward import *
from software.simulated_tests.friendly_has_ball_possession import *
from software.simulated_tests.ball_speed_threshold import *
from software.simulated_tests.robot_speed_threshold import *
from software.simulated_tests.excessive_dribbling import *
from software.simulated_tests.simulated_test_fixture import simulated_test_runner
from proto.message_translation.tbots_protobuf import create_world_state
from proto.ssl_gc_common_pb2 import Team


@pytest.mark.parametrize(
    "ball_initial_position,ball_initial_velocity,robot_initial_position",
    [
        # test panic ball very fast in straight line
        (tbots.Point(0, 0), tbots.Vector(-5, 0), tbots.Point(-4, 0)),
        # test panic ball very_fast in diagonal line
        (
            tbots.Point(0, 0),
            tbots.Vector(-5.5, 0.25),
            tbots.Field.createSSLDivisionBField().friendlyGoalCenter()
            + tbots.Vector(0, -0.5),
        ),
        # test ball very fast misses net
        (tbots.Point(0, 0), tbots.Vector(-5, 1), tbots.Point(-4.5, 0)),
        # test slow ball at sharp angle to friendly goal
        # ball slow inside friendly defense area
        (tbots.Point(-4, 0.8), tbots.Vector(-0.2, 0), tbots.Point(0, 0)),
        # ball slow inside friendly defense area
        (tbots.Point(-4, 0.8), tbots.Vector(-0.2, 0), tbots.Point(0, 2)),
        # ball slow inside friendly defense area
        (tbots.Point(-4, 0.8), tbots.Vector(-0.2, 0), tbots.Point(0, 2)),
        # ball slow inside friendly defense area
        (tbots.Point(-4, 0.8), tbots.Vector(-0.2, 0), tbots.Point(-4, 0),),
        # ball stationary inside friendly defense area
        (
            tbots.Point(-4, 0.0),
            tbots.Vector(0.0, 0),
            tbots.Field.createSSLDivisionBField().friendlyGoalpostPos(),
        ),
        # ball stationary inside no-chip rectangle
        (
            tbots.Field.createSSLDivisionBField().friendlyGoalCenter()
            + tbots.Vector(0.1, 0.1),
            tbots.Vector(-0.2, 0),
            tbots.Point(-4, -1),
        ),
        # ball fast inside no-chip rectangle but no intersection with goal
        (
            tbots.Field.createSSLDivisionBField().friendlyGoalCenter()
            + tbots.Vector(0.1, 0),
            tbots.Vector(0, -0.5),
            tbots.Point(-3.5, 1),
        ),
        # ball moving out from inside defense area
        (
            tbots.Field.createSSLDivisionBField().friendlyGoalCenter()
            + tbots.Vector(0.5, 0),
            tbots.Vector(0.5, 0),
            tbots.Point(-3.5, 0),
        ),
        # ball slow inside no-chip rectangle
        (
            tbots.Field.createSSLDivisionBField().friendlyGoalCenter()
            + tbots.Vector(0.1, 0),
            tbots.Vector(0.1, -0.1),
            tbots.Point(-3.5, 1),
        ),
        # TODO (#2167): This test fails so disabling for Robocup
        # ball moving into goal from inside defense area
        (
            tbots.Field.createSSLDivisionBField().friendlyGoalCenter()
            + tbots.Vector(0.5, 0),
            tbots.Vector(-0.5, 0),
            tbots.Point(-3.5, 0),
        ),
        # TODO (#2167): This test fails so disabling for Robocup
        # ball moving up and out of defense area
        (
            tbots.Field.createSSLDivisionBField().friendlyGoalCenter()
            + tbots.Vector(0.3, 0),
            tbots.Vector(0, 1),
            tbots.Point(-3.5, 0),
        ),
        # TODO (#2167): This test fails so disabling for Robocup
        # ball moving down and out goal from defense area
        (
            tbots.Field.createSSLDivisionBField().friendlyGoalCenter()
            + tbots.Vector(0.3, 0),
            tbots.Vector(0, -0.7),
            tbots.Point(-3.5, 0),
        ),
    ],
)
def test_goalie_blocks_shot(
    ball_initial_position,
    ball_initial_velocity,
    robot_initial_position,
    simulated_test_runner,
):
    # Setup Robot
    simulated_test_runner.simulator_proto_unix_io.send_proto(
        WorldState,
        create_world_state(
            [],
            blue_robot_locations=[robot_initial_position],
            ball_location=ball_initial_position,
            ball_velocity=ball_initial_velocity,
        ),
    )

    # These aren't necessary for this test, but this is just an example
    # of how to send commands to the simulator.
    #
    # NOTE: The gamecontroller responses are automatically handled by
    # the gamecontroller context manager class
    simulated_test_runner.gamecontroller.send_ci_input(
        gc_command=Command.Type.STOP, team=Team.UNKNOWN
    )
    simulated_test_runner.gamecontroller.send_ci_input(
        gc_command=Command.Type.FORCE_START, team=Team.BLUE
    )

    # Setup Tactic
    params = AssignedTacticPlayControlParams()
    params.assigned_tactics[0].goalie.CopyFrom(
        GoalieTactic(max_allowed_speed_mode=MaxAllowedSpeedMode.PHYSICAL_LIMIT)
    )
    simulated_test_runner.blue_full_system_proto_unix_io.send_proto(
        AssignedTacticPlayControlParams, params
<<<<<<< HEAD
=======
    )

    # Setup no tactics on the enemy side
    params = AssignedTacticPlayControlParams()
    simulated_test_runner.yellow_full_system_proto_unix_io.send_proto(
        AssignedTacticPlayControlParams, params
>>>>>>> dd3dee6e
    )

    # Always Validation
    always_validation_sequence_set = [
        [
            RobotNeverEntersRegion(
                regions=[tbots.Field.createSSLDivisionBField().enemyDefenseArea()]
            ),
            BallNeverEntersRegion(
                regions=[tbots.Field.createSSLDivisionBField().friendlyGoal()]
            ),
            NeverExcessivelyDribbles(),
        ]
    ]

    # Eventually Validation
    eventually_validation_sequence_set = [
        [
            # Goalie should be in the defense area
            RobotEventuallyEntersRegion(
                regions=[tbots.Field.createSSLDivisionBField().friendlyDefenseArea()]
            ),
        ]
    ]

    simulated_test_runner.run_test(
        eventually_validation_sequence_set=eventually_validation_sequence_set,
        always_validation_sequence_set=always_validation_sequence_set,
    )


if __name__ == "__main__":
    # Run the test, -s disables all capturing at -vv increases verbosity
    sys.exit(pytest.main([__file__, "-svv"]))<|MERGE_RESOLUTION|>--- conflicted
+++ resolved
@@ -134,15 +134,11 @@
     )
     simulated_test_runner.blue_full_system_proto_unix_io.send_proto(
         AssignedTacticPlayControlParams, params
-<<<<<<< HEAD
-=======
-    )
 
     # Setup no tactics on the enemy side
     params = AssignedTacticPlayControlParams()
     simulated_test_runner.yellow_full_system_proto_unix_io.send_proto(
         AssignedTacticPlayControlParams, params
->>>>>>> dd3dee6e
     )
 
     # Always Validation
