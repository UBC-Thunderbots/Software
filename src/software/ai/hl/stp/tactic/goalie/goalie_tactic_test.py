import pytest

import software.python_bindings as tbots
from software.simulated_tests.robot_enters_region import *
from software.simulated_tests.ball_enters_region import *
from software.simulated_tests.ball_moves_forward import *
from software.simulated_tests.friendly_has_ball_possession import *
from software.simulated_tests.excessive_dribbling import *
from software.simulated_tests.simulated_test_fixture import simulated_test_runner
from software.simulated_tests.pytest_main import pytest_main
from proto.message_translation.tbots_protobuf import create_world_state
from proto.ssl_gc_common_pb2 import Team


#target 0 = pos post
#target 1 = center
#target 2 = neg post

pos_post = tbots.Point((tbots.Field.createSSLDivisionBField().friendlyGoalpostPos() - tbots.Point(0,0.2)).x(), (tbots.Field.createSSLDivisionBField().friendlyGoalpostPos() - tbots.Point(0,0.2)).y())
neg_post = tbots.Point((tbots.Field.createSSLDivisionBField().friendlyGoalpostNeg() - tbots.Point(0, -0.2)).x(), (tbots.Field.createSSLDivisionBField().friendlyGoalpostNeg() - tbots.Point(0,-0.2)).y())
center_goal = tbots.Field.createSSLDivisionBField().friendlyGoalCenter()


def gen_test_case(ball_pos, ball_speeds, target, rob_pos):

    test_cases = []
    for ball_speed in ball_speeds:

        if target == 0:
            vel = (pos_post - ball_pos).normalize(ball_speed)
        elif target == 1:
            vel = (center_goal - ball_pos).normalize(ball_speed)
        elif target == 2:
            vel = (neg_post - ball_pos).normalize(ball_speed)

        test_cases.append((ball_pos, vel, rob_pos))

    return test_cases

# @pytest.mark.parametrize(
#     "ball_initial_position,ball_initial_velocity,robot_initial_position",
#     [
#         # test panic ball very fast in straight line
#         # (tbots.Point(-2, 0), tbots.Vector(-5, 0.75), tbots.Point(-4, 0)),
#
#         #from center shoot down
#         # *gen_test_case(tbots.Point(-2.5,0), [3,4,5], 2, center_goal),
#
#         #from up shoot near post
#         *gen_test_case(tbots.Point(-2.8, 2), [3,4,5], 0, center_goal),
#
#         # #from up shoot far post
#         # *gen_test_case(tbots.Point(-2.5,-2), [3,4,5], 2, center_goal),
#
#         # test panic ball very_fast in diagonal line
#         # TODO (#2609): failing tests when thunderscope is off
#         # (
#         #     tbots.Point(0, 0),
#         #     tbots.Vector(-5.5, 0.25),
#         #     tbots.Field.createSSLDivisionBField().friendlyGoalCenter()
#         #     + tbots.Vector(0, -0.5),
#         # ),
#         # test ball very fast misses net
#         # (tbots.Point(0, 0), tbots.Vector(-5, 1), tbots.Point(-4.5, 0)),
#         # test slow ball at sharp angle to friendly goal
#         # TODO (#2609): failing tests when thunderscope is off
#         # ball slow inside friendly defense area
#         # (tbots.Point(-4, 0.8), tbots.Vector(-0.2, 0), tbots.Point(0, 0)),
#         # # ball slow inside friendly defense area
#         # (tbots.Point(-4, 0.8), tbots.Vector(-0.2, 0), tbots.Point(0, 2)),
#         # # ball slow inside friendly defense area
#         # (tbots.Point(-4, 0.8), tbots.Vector(-0.2, 0), tbots.Point(0, 2)),
#         # ball slow inside friendly defense area
#         # (tbots.Point(-4, 0.8), tbots.Vector(-0.2, 0), tbots.Point(-4, 0),),
#         # # ball stationary inside friendly defense area
#         # (
#         #     tbots.Point(-4, 0.0),
#         #     tbots.Vector(0.0, 0),
#         #     tbots.Field.createSSLDivisionBField().friendlyGoalpostPos(),
#         # ),
#         # # ball stationary inside no-chip rectangle
#         # (
#         #     tbots.Field.createSSLDivisionBField().friendlyGoalCenter()
#         #     + tbots.Vector(0.1, 0.1),
#         #     tbots.Vector(-0.2, 0),
#         #     tbots.Point(-4, -1),
#         # ),
#         # # ball fast inside no-chip rectangle but no intersection with goal
#         # (
#         #     tbots.Field.createSSLDivisionBField().friendlyGoalCenter()
#         #     + tbots.Vector(0.1, 0),
#         #     tbots.Vector(0, -0.5),
#         #     tbots.Point(-3.5, 1),
#         # ),
#         # # ball moving out from inside defense area
#         # (
#         #     tbots.Field.createSSLDivisionBField().friendlyGoalCenter()
#         #     + tbots.Vector(0.5, 0),
#         #     tbots.Vector(0.5, 0),
#         #     tbots.Point(-3.5, 0),
#         # ),
#         # # ball slow inside no-chip rectangle
#         # (
#         #     tbots.Field.createSSLDivisionBField().friendlyGoalCenter()
#         #     + tbots.Vector(0.1, 0),
#         #     tbots.Vector(0.1, -0.1),
#         #     tbots.Point(-3.5, 1),
#         # ),
#         # # ball moving into goal from inside defense area
#         # (
#         #     tbots.Field.createSSLDivisionBField().friendlyGoalCenter()
#         #     + tbots.Vector(0.5, 0),
#         #     tbots.Vector(-0.5, 0),
#         #     tbots.Point(-3.5, 0),
#         # ),
#         # # ball moving up and out of defense area
#         # (
#         #     tbots.Field.createSSLDivisionBField().friendlyGoalCenter()
#         #     + tbots.Vector(0.3, 0),
#         #     tbots.Vector(0, 1),
#         #     tbots.Point(-3.5, 0),
#         # ),
#         # # ball moving down and out goal from defense area
#         # (
#         #     tbots.Field.createSSLDivisionBField().friendlyGoalCenter()
#         #     + tbots.Vector(0.3, 0),
#         #     tbots.Vector(0, -0.7),
#         #     tbots.Point(-3.5, 0),
#         # ),
#     ],
# )
# def test_goalie_blocks_shot(
#     ball_initial_position,
#     ball_initial_velocity,
#     robot_initial_position,
#     simulated_test_runner,
# ):
#     # Setup Robot
#     simulated_test_runner.simulator_proto_unix_io.send_proto(
#         WorldState,
#         create_world_state(
#             [],
#             blue_robot_locations=[robot_initial_position],
#             ball_location=ball_initial_position,
#             ball_velocity=ball_initial_velocity,
#         ),
#     )
#
#     # These aren't necessary for this test, but this is just an example
#     # of how to send commands to the simulator.
#     #
#     # NOTE: The gamecontroller responses are automatically handled by
#     # the gamecontroller context manager class
#     simulated_test_runner.gamecontroller.send_ci_input(
#         gc_command=Command.Type.STOP, team=Team.UNKNOWN
#     )
#     simulated_test_runner.gamecontroller.send_ci_input(
#         gc_command=Command.Type.FORCE_START, team=Team.BLUE
#     )
#
#     # Setup Tactic
#     params = AssignedTacticPlayControlParams()
#     params.assigned_tactics[0].goalie.CopyFrom(
#         GoalieTactic(max_allowed_speed_mode=MaxAllowedSpeedMode.PHYSICAL_LIMIT)
#     )
#     simulated_test_runner.blue_full_system_proto_unix_io.send_proto(
#         AssignedTacticPlayControlParams, params
#     )
#
#     # Setup no tactics on the enemy side
#     params = AssignedTacticPlayControlParams()
#     simulated_test_runner.yellow_full_system_proto_unix_io.send_proto(
#         AssignedTacticPlayControlParams, params
#     )
#
#     # Always Validation
#     always_validation_sequence_set = [
#         [
#             RobotNeverEntersRegion(
#                 regions=[tbots.Field.createSSLDivisionBField().enemyDefenseArea()]
#             ),
#             # BallNeverEntersRegion(
#             #     regions=[tbots.Field.createSSLDivisionBField().friendlyGoal()]
#             # ),
#             NeverExcessivelyDribbles(),
#         ]
#     ]
#
#     # Eventually Validation
#     eventually_validation_sequence_set = [
#         [
#             # Goalie should be in the defense area
#             RobotEventuallyEntersRegion(
#                 regions=[tbots.Field.createSSLDivisionBField().friendlyDefenseArea()]
#             ),
#         ]
#     ]
#
#     simulated_test_runner.run_test(
#         eventually_validation_sequence_set=eventually_validation_sequence_set,
#         always_validation_sequence_set=always_validation_sequence_set,
#     )


def test_goalie_blocks_onetouch_shot(
        simulated_test_runner,
):

    print("in test")
    # Setup Robot
    simulated_test_runner.set_worldState(
        create_world_state(
            blue_robot_locations=[center_goal],
            yellow_robot_locations=[tbots.Point(-2.8,-1)],
            ball_location=tbots.Point(-2.8,2),
            ball_velocity=tbots.Vector(0,-4),
        ),
    )

<<<<<<< HEAD
=======
    # These aren't necessary for this test, but this is just an example
    # of how to send commands to the simulator.
    #
    # NOTE: The gamecontroller responses are automatically handled by
    # the gamecontroller context manager class
    simulated_test_runner.send_gamecontroller_command(
        gc_command=Command.Type.STOP, team=proto.ssl_gc_common_pb2.Team.UNKNOWN
    )
    simulated_test_runner.send_gamecontroller_command(
        gc_command=Command.Type.FORCE_START, team=proto.ssl_gc_common_pb2.Team.BLUE
    )

>>>>>>> 125b5ef1
    # Setup Tactic
    params = AssignedTacticPlayControlParams()
    params.assigned_tactics[0].goalie.CopyFrom(
        GoalieTactic(max_allowed_speed_mode=MaxAllowedSpeedMode.PHYSICAL_LIMIT)
    )
    simulated_test_runner.set_tactics(params, Team.BLUE)

    # Setup no tactics on the enemy side
<<<<<<< HEAD
    params = AssignedTacticPlayControlParams()
    ppoint = Point(x_meters=-2.5, y_meters=3)
    rpoint = Point(x_meters=-2.5, y_meters=-3)

    p = Pass(passer_point=ppoint, receiver_point=rpoint, pass_speed_m_per_s=3)

    params.assigned_tactics[0].receiver.CopyFrom(
        ReceiverTactic(r_pass=p, disable_one_touch_shot=False)
    )
    simulated_test_runner.yellow_full_system_proto_unix_io.send_proto(
        AssignedTacticPlayControlParams, params
    )
=======
    params = ()
    simulated_test_runner.set_tactics(params, proto.ssl_gc_common_pb2.Team.YELLOW)
>>>>>>> 125b5ef1

    # Always Validation
    always_validation_sequence_set = [
        [
            RobotNeverEntersRegion(
                regions=[tbots.Field.createSSLDivisionBField().enemyDefenseArea()]
            ),
            # BallNeverEntersRegion(
            #     regions=[tbots.Field.createSSLDivisionBField().friendlyGoal()]
            # ),
            NeverExcessivelyDribbles(),
        ]
    ]

    # Eventually Validation
    eventually_validation_sequence_set = [
        [
            # Goalie should be in the defense area
            RobotEventuallyEntersRegion(
                regions=[tbots.Field.createSSLDivisionBField().friendlyDefenseArea()]
            ),
        ]
    ]

    simulated_test_runner.run_test(
        eventually_validation_sequence_set=eventually_validation_sequence_set,
        always_validation_sequence_set=always_validation_sequence_set,
        test_timeout_s=7,
    )


if __name__ == "__main__":
    pytest_main(__file__)<|MERGE_RESOLUTION|>--- conflicted
+++ resolved
@@ -21,21 +21,21 @@
 center_goal = tbots.Field.createSSLDivisionBField().friendlyGoalCenter()
 
 
-def gen_test_case(ball_pos, ball_speeds, target, rob_pos):
-
-    test_cases = []
-    for ball_speed in ball_speeds:
-
-        if target == 0:
-            vel = (pos_post - ball_pos).normalize(ball_speed)
-        elif target == 1:
-            vel = (center_goal - ball_pos).normalize(ball_speed)
-        elif target == 2:
-            vel = (neg_post - ball_pos).normalize(ball_speed)
-
-        test_cases.append((ball_pos, vel, rob_pos))
-
-    return test_cases
+# def gen_test_case(ball_pos, ball_speeds, target, rob_pos):
+#
+#     test_cases = []
+#     for ball_speed in ball_speeds:
+#
+#         if target == 0:
+#             vel = (pos_post - ball_pos).normalize(ball_speed)
+#         elif target == 1:
+#             vel = (center_goal - ball_pos).normalize(ball_speed)
+#         elif target == 2:
+#             vel = (neg_post - ball_pos).normalize(ball_speed)
+#
+#         test_cases.append((ball_pos, vel, rob_pos))
+#
+#     return test_cases
 
 # @pytest.mark.parametrize(
 #     "ball_initial_position,ball_initial_velocity,robot_initial_position",
@@ -202,90 +202,7 @@
 #     )
 
 
-def test_goalie_blocks_onetouch_shot(
-        simulated_test_runner,
-):
-
-    print("in test")
-    # Setup Robot
-    simulated_test_runner.set_worldState(
-        create_world_state(
-            blue_robot_locations=[center_goal],
-            yellow_robot_locations=[tbots.Point(-2.8,-1)],
-            ball_location=tbots.Point(-2.8,2),
-            ball_velocity=tbots.Vector(0,-4),
-        ),
-    )
-
-<<<<<<< HEAD
-=======
-    # These aren't necessary for this test, but this is just an example
-    # of how to send commands to the simulator.
-    #
-    # NOTE: The gamecontroller responses are automatically handled by
-    # the gamecontroller context manager class
-    simulated_test_runner.send_gamecontroller_command(
-        gc_command=Command.Type.STOP, team=proto.ssl_gc_common_pb2.Team.UNKNOWN
-    )
-    simulated_test_runner.send_gamecontroller_command(
-        gc_command=Command.Type.FORCE_START, team=proto.ssl_gc_common_pb2.Team.BLUE
-    )
-
->>>>>>> 125b5ef1
-    # Setup Tactic
-    params = AssignedTacticPlayControlParams()
-    params.assigned_tactics[0].goalie.CopyFrom(
-        GoalieTactic(max_allowed_speed_mode=MaxAllowedSpeedMode.PHYSICAL_LIMIT)
-    )
-    simulated_test_runner.set_tactics(params, Team.BLUE)
-
-    # Setup no tactics on the enemy side
-<<<<<<< HEAD
-    params = AssignedTacticPlayControlParams()
-    ppoint = Point(x_meters=-2.5, y_meters=3)
-    rpoint = Point(x_meters=-2.5, y_meters=-3)
-
-    p = Pass(passer_point=ppoint, receiver_point=rpoint, pass_speed_m_per_s=3)
-
-    params.assigned_tactics[0].receiver.CopyFrom(
-        ReceiverTactic(r_pass=p, disable_one_touch_shot=False)
-    )
-    simulated_test_runner.yellow_full_system_proto_unix_io.send_proto(
-        AssignedTacticPlayControlParams, params
-    )
-=======
-    params = ()
-    simulated_test_runner.set_tactics(params, proto.ssl_gc_common_pb2.Team.YELLOW)
->>>>>>> 125b5ef1
-
-    # Always Validation
-    always_validation_sequence_set = [
-        [
-            RobotNeverEntersRegion(
-                regions=[tbots.Field.createSSLDivisionBField().enemyDefenseArea()]
-            ),
-            # BallNeverEntersRegion(
-            #     regions=[tbots.Field.createSSLDivisionBField().friendlyGoal()]
-            # ),
-            NeverExcessivelyDribbles(),
-        ]
-    ]
-
-    # Eventually Validation
-    eventually_validation_sequence_set = [
-        [
-            # Goalie should be in the defense area
-            RobotEventuallyEntersRegion(
-                regions=[tbots.Field.createSSLDivisionBField().friendlyDefenseArea()]
-            ),
-        ]
-    ]
-
-    simulated_test_runner.run_test(
-        eventually_validation_sequence_set=eventually_validation_sequence_set,
-        always_validation_sequence_set=always_validation_sequence_set,
-        test_timeout_s=7,
-    )
+
 
 
 if __name__ == "__main__":
