#include "software/ai/hl/stp/tactic/goalie/goalie_fsm.h"
#include "software/ai/evaluation/intercept.h"

<<<<<<< HEAD
#include "software/ai/evaluation/find_open_areas.h"

Point GoalieFSM::getGoaliePositionToBlock(
    const Ball &ball, const Field &field,
    TbotsProto::GoalieTacticConfig goalie_tactic_config)
=======
Point GoalieFSM::getGoaliePositionToBlock(const RobotConstants_t robot_constants, const Team &friendly_team,
    const Ball &ball, const Field &field)
>>>>>>> c66e06f4
{

    //strategy: we assign the robot to cover the largest uncovered part of the goal, starting from the center of the goal
    // to find this , we sweep to the positive and negative sides of the goals to find where friendly robots may be covering
    // parts of the goal.
    double INTERSECTION_INCREMENT_INTERVAL = BALL_MAX_RADIUS_METERS;

    Segment ball_to_pos_goal = Segment(ball.position(), field.friendlyGoalpostPos());
    Segment ball_to_neg_goal = Segment(ball.position(), field.friendlyGoalpostNeg());

    Segment positive_sweep = Segment(ball.position(), field.friendlyGoalCenter());
    Segment negative_sweep = Segment(ball.position(), field.friendlyGoalCenter());

    bool pos_intersection_found = false;
    bool neg_intersection_found = false;

    auto robots = friendly_team.getAllRobotsExceptGoalie();

    while((positive_sweep.getEnd().y() < ball_to_pos_goal.getEnd().y() && negative_sweep.getEnd().y() > ball_to_neg_goal.getEnd().y() )){

        if (!pos_intersection_found){

            //check if the current positive sweep will intersect with a friendly robot
            pos_intersection_found = std::any_of(robots.begin(), robots.end(), [=](Robot robot){
                Circle robot_circle = Circle(robot.position(), robot_constants.robot_radius_m);
                return intersects(robot_circle, positive_sweep);
            });

            //if no friendly robot intersects this path to the goal, then we increase the sweep that the goalie needs to cover
            if(!pos_intersection_found){
                Point new_end = Point(positive_sweep.getEnd().x(), positive_sweep.getEnd().y() + INTERSECTION_INCREMENT_INTERVAL);
                positive_sweep.setEnd(new_end);
            }
        }

        if(!neg_intersection_found){
            neg_intersection_found = std::any_of(robots.begin(), robots.end(), [=](Robot robot){
                Circle robot_circle = Circle(robot.position(), robot_constants.robot_radius_m);
                return intersects(robot_circle, negative_sweep);
            });

            if(!neg_intersection_found){
                Point new_end = Point(negative_sweep.getEnd().x(), negative_sweep.getEnd().y() - INTERSECTION_INCREMENT_INTERVAL);
                negative_sweep.setEnd(new_end);
            }
        }

        if(neg_intersection_found && pos_intersection_found){
            break;
        }
    }

    Angle angle_to_cover = acuteAngle(negative_sweep.getEnd(), ball.position(),
                                      positive_sweep.getEnd());

    Point clamped_goalie_pos = field.friendlyGoalCenter() + Vector(0.75, 0);


    if (distanceSquared(field.friendlyGoalpostNeg(), ball.position()) > 0 &&
        distanceSquared(field.friendlyGoalpostPos(), ball.position()) > 0 && angle_to_cover != Angle::zero())
    {

        // compute block cone position
        Point goalie_pos = calculateBlockCone(
                positive_sweep.getEnd(), negative_sweep.getEnd(), ball.position(),
                robot_constants.robot_radius_m);

        //restrain goalie in semi circle
        double speed_factor = std::max(0.0, 1 - (std::abs(ball.velocity().y()) / BALL_MAX_SPEED_METERS_PER_SECOND)) ;
        Circle semi_circle = Circle(field.friendlyGoalCenter(), field.friendlyDefenseArea().yMax() * speed_factor);
        if (!contains(semi_circle, goalie_pos) || goalie_pos.x() < field.friendlyGoalCenter().x()){
            //project on to semi circle
            if(goalie_pos.x() < field.friendlyGoalCenter().x()){
                clamped_goalie_pos = field.friendlyGoalCenter() + ((ball.position() - field.friendlyGoalCenter()) * -1 ).normalize();
            } else {
                clamped_goalie_pos = field.friendlyGoalCenter() + ((ball.position() - field.friendlyGoalCenter()).normalize(semi_circle.radius()));
            }
        } else{
            clamped_goalie_pos = goalie_pos;
        }
    }


    return clamped_goalie_pos;

}

std::vector<Point> GoalieFSM::getIntersectionsBetweenBallVelocityAndFullGoalSegment(
    const Ball &ball, const Field &field)
{
    // compute intersection points from ball position and velocity
    Ray ball_ray = Ray(ball.position(), ball.velocity());

    // Create a segment along the goal line, slightly shortened to account for the
    // robot radius so as we move along the segment we don't try to run into the goal
    // posts. This will be used in case 3 as a fallback when we don't have an
    // intersection with the crease lines
    Segment full_goal_segment =
        Segment(field.friendlyGoalpostNeg() + Vector(0, -ROBOT_MAX_RADIUS_METERS),
                field.friendlyGoalpostPos() + Vector(0, ROBOT_MAX_RADIUS_METERS));

    return intersection(ball_ray, full_goal_segment);
}

Rectangle GoalieFSM::getNoChipRectangle(const Field &field)
{
    return Rectangle(
        field.friendlyGoalpostNeg(),
        field.friendlyGoalpostPos() + Vector(2 * ROBOT_MAX_RADIUS_METERS, 0));
}

std::optional<Point> GoalieFSM::restrainGoalieInRectangle(
    const Field &field, Point goalie_desired_position, Rectangle goalie_restricted_area)
{
    //           NW    pos_side   NE
    //            +---------------+
    //            |               |
    //            |               |
    //            |               |
    //       +----+               |
    //       |    |               |
    //       |    |               |
    // goal  |    |               | width
    //       |    |               |
    //       |    |               |
    //       |    |               |
    //       +----+               |
    //            |               |
    //            |               |
    //            |               |
    //           ++---------------+
    //           SW    neg_side   SE
    //
    // Given the goalies desired position and the restricted area,
    // first find the 3 intersections with each side of the restricted area
    // (width, pos_side, neg_side) and the line from the desired position to the
    // center of the friendly goal
    auto width_x_goal =
        intersection(Line(goalie_desired_position, field.friendlyGoalCenter()),
                     Line(goalie_restricted_area.posXPosYCorner(),
                          goalie_restricted_area.posXNegYCorner()));
    auto pos_side_x_goal =
        intersection(Line(goalie_desired_position, field.friendlyGoalCenter()),
                     Line(goalie_restricted_area.posXPosYCorner(),
                          goalie_restricted_area.negXPosYCorner()));
    auto neg_side_x_goal =
        intersection(Line(goalie_desired_position, field.friendlyGoalCenter()),
                     Line(goalie_restricted_area.posXNegYCorner(),
                          goalie_restricted_area.negXNegYCorner()));

    // if the goalie restricted area already contains the point, then we are
    // safe to move there.
    if (contains(goalie_restricted_area, goalie_desired_position))
    {
        return std::make_optional<Point>(goalie_desired_position);
    }
    // Due to the nature of the line intersection, its important to make sure the
    // corners are included, if the goalies desired position intersects with width
    // (see above), use those positions The last comparison is for the edge case when
    // the ball is behind the net
    else if (width_x_goal &&
             width_x_goal->y() <= goalie_restricted_area.posXPosYCorner().y() &&
             width_x_goal->y() >= goalie_restricted_area.posXNegYCorner().y() &&
             field.friendlyGoalCenter().x() <= goalie_desired_position.x())
    {
        return std::make_optional<Point>(*width_x_goal);
    }

    // if either two sides of the goal are intercepted, then use those positions
    else if (pos_side_x_goal &&
             pos_side_x_goal->x() <= goalie_restricted_area.posXPosYCorner().x() &&
             pos_side_x_goal->x() >= goalie_restricted_area.negXPosYCorner().x())
    {
        return std::make_optional<Point>(*pos_side_x_goal);
    }
    else if (neg_side_x_goal &&
             neg_side_x_goal->x() <= goalie_restricted_area.posXNegYCorner().x() &&
             neg_side_x_goal->x() >= goalie_restricted_area.negXNegYCorner().x())
    {
        return std::make_optional<Point>(*neg_side_x_goal);
    }

    // if there are no intersections (ex. ball behind net), then we are out of luck
    else
    {
        return std::nullopt;
    }
}

bool GoalieFSM::shouldPanic(const Update &event)
{
    double ball_speed_panic = goalie_tactic_config.ball_speed_panic();
    std::vector<Point> intersections =
        getIntersectionsBetweenBallVelocityAndFullGoalSegment(event.common.world.ball(),
                                                              event.common.world.field());
    return event.common.world.ball().velocity().length() > ball_speed_panic &&
           !intersections.empty();
}

bool GoalieFSM::shouldPivotChip(const Update &event)
{
    double ball_speed_panic = goalie_tactic_config.ball_speed_panic();
    return event.common.world.ball().velocity().length() <= ball_speed_panic &&
           event.common.world.field().pointInFriendlyDefenseArea(
               event.common.world.ball().position());
}

bool GoalieFSM::panicDone(const Update &event)
{
    double ball_speed_panic = goalie_tactic_config.ball_speed_panic();
    std::vector<Point> intersections =
        getIntersectionsBetweenBallVelocityAndFullGoalSegment(event.common.world.ball(),
                                                              event.common.world.field());

    return event.common.world.ball().velocity().length() <= ball_speed_panic ||
           intersections.empty();
}

void GoalieFSM::panic(const Update &event)
{
    std::vector<Point> intersections =
        getIntersectionsBetweenBallVelocityAndFullGoalSegment(event.common.world.ball(),
                                                              event.common.world.field());
    Point stop_ball_point = intersections[0];
    Point goalie_pos =
        closestPoint(event.common.robot.position(),
                     Segment(event.common.world.ball().position(), stop_ball_point));
    Angle goalie_orientation =
        (event.common.world.ball().position() - goalie_pos).orientation();

    Ball ball = event.common.world.ball();
    Robot robot = event.common.robot;

    event.common.set_primitive(createMovePrimitive(
        CREATE_MOTION_CONTROL(goalie_pos), goalie_orientation,0.0,
        TbotsProto::DribblerMode::OFF, TbotsProto::BallCollisionType::ALLOW,
        AutoChipOrKick{AutoChipOrKickMode::AUTOCHIP, MAX_CHIP_DISTANCE},
        max_allowed_speed_mode, 0.0, event.common.robot.robotConstants()));
}

void GoalieFSM::updatePivotKick(
    const Update &event, boost::sml::back::process<PivotKickFSM::Update> processEvent)
{
    double clear_origin_x =
        getNoChipRectangle(event.common.world.field()).xMax() + ROBOT_MAX_RADIUS_METERS;
    Point clear_origin = Point(clear_origin_x, event.common.world.ball().position().y());

    Point goalie_pos = event.common.robot.position();

    double clear_area_width =
        1.8;  // intersect between circle with radius of max chip distance and
              // straight line 1 meter away perpendicular to chip direction

    Point clear_corner_1 =
        Point(goalie_pos.x() + MAX_CHIP_DISTANCE - 1, clear_area_width / 2);
    Point clear_corner_2 =
        Point(goalie_pos.x() + MAX_CHIP_DISTANCE, -clear_area_width / 2);
    auto clear_area = std::make_optional<Rectangle>(clear_corner_1, clear_corner_2);

    std::vector<Circle> chip_targets =
        findGoodChipTargets(event.common.world, clear_area);

    Point clear_target;

    if (chip_targets.empty())
    {
        clear_target = event.common.world.field().centerPoint();
    }
    else
    {
        clear_target = chip_targets[0].origin();
    }

    Angle clear_direction =
        (clear_target - event.common.world.ball().position()).orientation();

    PivotKickFSM::ControlParams control_params{
        .kick_origin    = clear_origin,
        .kick_direction = clear_direction,
        .auto_chip_or_kick =
            AutoChipOrKick{AutoChipOrKickMode::AUTOCHIP, MAX_CHIP_DISTANCE},
    };

    // update the pivotkick fsm
    processEvent(PivotKickFSM::Update(control_params, event.common));
}

void GoalieFSM::positionToBlock(const Update &event)
{
    Point goalie_pos = getGoaliePositionToBlock(event.common.robot.robotConstants(), event.common.world.friendlyTeam(),
        event.common.world.ball(), event.common.world.field());
    Angle goalie_orientation =
        (event.common.world.ball().position() - goalie_pos).orientation();

    // what should the final goalie speed be, so that the goalie accelerates
    // faster
    auto goalie_final_speed = goalie_tactic_config.goalie_final_speed();

    event.common.set_primitive(createMovePrimitive(
        CREATE_MOTION_CONTROL(goalie_pos), goalie_orientation, goalie_final_speed,
        TbotsProto::DribblerMode::OFF, TbotsProto::BallCollisionType::ALLOW,
        AutoChipOrKick{AutoChipOrKickMode::AUTOCHIP, MAX_CHIP_DISTANCE},
        max_allowed_speed_mode, 0.0, event.common.robot.robotConstants()));
}

bool GoalieFSM::ballInDefenseArea(const Update &event)
{
    return contains(event.common.world.field().friendlyDefenseArea(),
                    event.common.world.ball().position());
}

bool GoalieFSM::shouldMoveToGoalLine(const Update &event)
{
    return event.control_params.should_move_to_goal_line;
}

void GoalieFSM::moveToGoalLine(const Update &event)
{
    event.common.set_primitive(createMovePrimitive(
        CREATE_MOTION_CONTROL(event.common.world.field().friendlyGoalCenter()),
        Angle::zero(), 10, TbotsProto::DribblerMode::OFF,
        TbotsProto::BallCollisionType::AVOID,
        AutoChipOrKick{AutoChipOrKickMode::OFF, 0.0}, max_allowed_speed_mode, 0.0,
        event.common.robot.robotConstants()));
}<|MERGE_RESOLUTION|>--- conflicted
+++ resolved
@@ -1,16 +1,9 @@
 #include "software/ai/hl/stp/tactic/goalie/goalie_fsm.h"
 #include "software/ai/evaluation/intercept.h"
-
-<<<<<<< HEAD
 #include "software/ai/evaluation/find_open_areas.h"
 
-Point GoalieFSM::getGoaliePositionToBlock(
-    const Ball &ball, const Field &field,
-    TbotsProto::GoalieTacticConfig goalie_tactic_config)
-=======
 Point GoalieFSM::getGoaliePositionToBlock(const RobotConstants_t robot_constants, const Team &friendly_team,
     const Ball &ball, const Field &field)
->>>>>>> c66e06f4
 {
 
     //strategy: we assign the robot to cover the largest uncovered part of the goal, starting from the center of the goal
