--- conflicted
+++ resolved
@@ -1,11 +1,8 @@
 #include "software/ai/hl/stp/tactic/goalie/goalie_fsm.h"
 
 #include "software/ai/evaluation/find_open_areas.h"
-<<<<<<< HEAD
+#include "software/ai/hl/stp/tactic/move_primitive.h"
 #include "software/geom/algorithms/closest_point.h"
-=======
-#include "software/ai/hl/stp/tactic/move_primitive.h"
->>>>>>> 7b73536a
 #include "software/math/math_functions.h"
 
 Point GoalieFSM::getGoaliePositionToBlock(
@@ -267,9 +264,7 @@
         event.common.robot, event.common.world.field().friendlyGoalCenter(),
         Angle::zero(), max_allowed_speed_mode, TbotsProto::DribblerMode::OFF,
         TbotsProto::BallCollisionType::AVOID,
-<<<<<<< HEAD
-        AutoChipOrKick{AutoChipOrKickMode::OFF, 0.0}, max_allowed_speed_mode, 0.0,
-        event.common.robot.robotConstants(), std::optional<double>()));
+        AutoChipOrKick{AutoChipOrKickMode::OFF, 0.0}));
 }
 
 bool GoalieFSM::retrieveDone(const Update &event)
@@ -295,7 +290,4 @@
 
     // update the dribble fsm
     processEvent(DribbleFSM::Update(control_params, event.common));
-=======
-        AutoChipOrKick{AutoChipOrKickMode::OFF, 0.0}));
->>>>>>> 7b73536a
 }