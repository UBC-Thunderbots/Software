--- conflicted
+++ resolved
@@ -214,14 +214,9 @@
 void GoalieFSM::moveToGoalLine(const Update &event)
 {
     event.common.set_primitive(std::make_unique<MovePrimitive>(
-<<<<<<< HEAD
-        event.common.robot, event.common.world.field().friendlyGoalCenter(),
+        event.common.robot, event.common.world_ptr->field().friendlyGoalCenter(),
         Angle::zero(), max_allowed_speed_mode,
         TbotsProto::ObstacleAvoidanceMode::AGGRESSIVE, TbotsProto::DribblerMode::OFF,
-=======
-        event.common.robot, event.common.world_ptr->field().friendlyGoalCenter(),
-        Angle::zero(), max_allowed_speed_mode, TbotsProto::DribblerMode::OFF,
->>>>>>> dadec2ed
         TbotsProto::BallCollisionType::AVOID,
         AutoChipOrKick{AutoChipOrKickMode::OFF, 0.0}));
 }