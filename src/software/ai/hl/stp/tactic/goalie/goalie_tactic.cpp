#include "software/ai/hl/stp/tactic/goalie/goalie_tactic.h"

#include "software/ai/evaluation/calc_best_shot.h"
#include "software/geom/algorithms/contains.h"
#include "software/geom/point.h"

GoalieTactic::GoalieTactic(std::shared_ptr<const AiConfig> ai_config,
                           TbotsProto::MaxAllowedSpeedMode max_allowed_speed_mode)
    : Tactic({RobotCapability::Move, RobotCapability::Dribble, RobotCapability::Chip}),
<<<<<<< HEAD
      fsm(DribbleFSM(), GoalieFSM(goalie_tactic_config, max_allowed_speed_mode)),
      fsm_map(),
      goalie_tactic_config(goalie_tactic_config),
      max_allowed_speed_mode(max_allowed_speed_mode),
      control_params{.should_move_to_goal_line = false}
=======
      fsm(DribbleFSM(ai_config->getDribbleTacticConfig()),
          GoalieFSM(ai_config->getGoalieTacticConfig(), max_allowed_speed_mode))
>>>>>>> 949e1f63
{
    for (RobotId id = 0; id < MAX_ROBOT_IDS; id++)
    {
        fsm_map[id] = std::make_unique<FSM<GoalieFSM>>(
            DribbleFSM(), GoalieFSM(goalie_tactic_config, max_allowed_speed_mode));
    }
}

void GoalieTactic::updateControlParams(bool should_move_to_goal_line)
{
    control_params.should_move_to_goal_line = should_move_to_goal_line;
}


double GoalieTactic::calculateRobotCost(const Robot &robot, const World &world) const
{
    if (world.friendlyTeam().getGoalieId() == robot.id())
    {
        return 0.0;
    }
    else
    {
        return 1.0;
    }
}

void GoalieTactic::accept(TacticVisitor &visitor) const
{
    visitor.visit(*this);
}

void GoalieTactic::updatePrimitive(const TacticUpdate &tactic_update, bool reset_fsm)
{
    if (reset_fsm)
    {
        fsm_map[tactic_update.robot.id()] = std::make_unique<FSM<GoalieFSM>>(
            DribbleFSM(), GoalieFSM(goalie_tactic_config, max_allowed_speed_mode));
    }
    fsm.process_event(GoalieFSM::Update(control_params, tactic_update));
}<|MERGE_RESOLUTION|>--- conflicted
+++ resolved
@@ -7,16 +7,10 @@
 GoalieTactic::GoalieTactic(std::shared_ptr<const AiConfig> ai_config,
                            TbotsProto::MaxAllowedSpeedMode max_allowed_speed_mode)
     : Tactic({RobotCapability::Move, RobotCapability::Dribble, RobotCapability::Chip}),
-<<<<<<< HEAD
-      fsm(DribbleFSM(), GoalieFSM(goalie_tactic_config, max_allowed_speed_mode)),
       fsm_map(),
       goalie_tactic_config(goalie_tactic_config),
       max_allowed_speed_mode(max_allowed_speed_mode),
       control_params{.should_move_to_goal_line = false}
-=======
-      fsm(DribbleFSM(ai_config->getDribbleTacticConfig()),
-          GoalieFSM(ai_config->getGoalieTacticConfig(), max_allowed_speed_mode))
->>>>>>> 949e1f63
 {
     for (RobotId id = 0; id < MAX_ROBOT_IDS; id++)
     {
