#include "software/ai/hl/stp/tactic/goalie/goalie_tactic.h"

#include "software/ai/evaluation/calc_best_shot.h"
#include "software/geom/algorithms/contains.h"
#include "software/geom/point.h"

GoalieTactic::GoalieTactic(std::shared_ptr<const GoalieTacticConfig> goalie_tactic_config,
                           MaxAllowedSpeedMode max_allowed_speed_mode)
    : Tactic({RobotCapability::Move, RobotCapability::Dribble, RobotCapability::Chip}),
      fsm(DribbleFSM(), GoalieFSM(goalie_tactic_config, max_allowed_speed_mode)),
      goalie_tactic_config(goalie_tactic_config)
{
}

double GoalieTactic::calculateRobotCost(const Robot &robot, const World &world) const
{
    if (world.friendlyTeam().getGoalieId() == robot.id())
    {
        return 0.0;
    }
    else
    {
        return 1.0;
    }
}

<<<<<<< HEAD
bool GoalieTactic::done() const
{
    return fsm.is(boost::sml::X);
}

=======
>>>>>>> c36decb6
void GoalieTactic::updateIntent(const TacticUpdate &tactic_update)
{
    fsm.process_event(GoalieFSM::Update({}, tactic_update));
}

void GoalieTactic::accept(TacticVisitor &visitor) const
{
    visitor.visit(*this);
}<|MERGE_RESOLUTION|>--- conflicted
+++ resolved
@@ -24,14 +24,6 @@
     }
 }
 
-<<<<<<< HEAD
-bool GoalieTactic::done() const
-{
-    return fsm.is(boost::sml::X);
-}
-
-=======
->>>>>>> c36decb6
 void GoalieTactic::updateIntent(const TacticUpdate &tactic_update)
 {
     fsm.process_event(GoalieFSM::Update({}, tactic_update));
