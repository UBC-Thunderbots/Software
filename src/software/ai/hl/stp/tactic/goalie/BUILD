package(default_visibility = ["//visibility:public"])

load("@simulated_tests_deps//:requirements.bzl", "requirement")

cc_library(
    name = "goalie_tactic",
    srcs = [
        "goalie_fsm.cpp",
        "goalie_tactic.cpp",
    ],
    hdrs = [
        "goalie_fsm.h",
        "goalie_tactic.h",
    ],
    deps = [
        "//shared:constants",
        "//shared/parameter:cpp_configs",
        "//software/ai/evaluation:enemy_threat",
        "//software/ai/hl/stp/tactic",
        "//software/ai/hl/stp/tactic/chip:chip_tactic",
        "//software/ai/hl/stp/tactic/dribble:dribble_tactic",
        "//software/ai/hl/stp/tactic/pivot_kick:pivot_kick_tactic",
        "//software/geom:line",
        "//software/geom/algorithms",
        "//software/logger",
    ],
)

cc_test(
    name = "goalie_fsm_test",
    srcs = ["goalie_fsm_test.cpp"],
    deps = [
        ":goalie_tactic",
        "//shared/test_util:tbots_gtest_main",
        "//software/test_util",
    ],
)

py_test(
    name = "goalie_tactic_test",
    srcs = [
        "goalie_tactic_test.py",
    ],
    deps = [
        "//software/simulated_tests:simulated_test_fixture",
        "//software/simulated_tests:validation",
        requirement("pytest"),
    ],
<<<<<<< HEAD
)

cc_test(
    name = "goalie_tactic_test_old",
    srcs = ["goalie_tactic_test.cpp"],
    deps = [
        ":goalie_tactic",
        "//shared/test_util:tbots_gtest_main",
        "//software/simulated_tests:simulated_er_force_sim_play_test_fixture",
        "//software/simulated_tests/non_terminating_validation_functions",
        "//software/simulated_tests/terminating_validation_functions",
        "//software/simulated_tests/validation:validation_function",
        "//software/test_util",
        "//software/time:duration",
        "//software/world",
    ],
=======
>>>>>>> 243b01bd
)<|MERGE_RESOLUTION|>--- conflicted
+++ resolved
@@ -46,23 +46,4 @@
         "//software/simulated_tests:validation",
         requirement("pytest"),
     ],
-<<<<<<< HEAD
-)
-
-cc_test(
-    name = "goalie_tactic_test_old",
-    srcs = ["goalie_tactic_test.cpp"],
-    deps = [
-        ":goalie_tactic",
-        "//shared/test_util:tbots_gtest_main",
-        "//software/simulated_tests:simulated_er_force_sim_play_test_fixture",
-        "//software/simulated_tests/non_terminating_validation_functions",
-        "//software/simulated_tests/terminating_validation_functions",
-        "//software/simulated_tests/validation:validation_function",
-        "//software/test_util",
-        "//software/time:duration",
-        "//software/world",
-    ],
-=======
->>>>>>> 243b01bd
 )