#include "software/ai/hl/stp/tactic/goalie/goalie_fsm.h"

#include <gtest/gtest.h>

#include "software/geom/algorithms/contains.h"
#include "software/test_util/test_util.h"
#include "software/ai/hl/stp/tactic/crease_defender/crease_defender_fsm.h"

TEST(GoalieFSMTest, test_get_goalie_position_to_block)
{
    Field field = Field::createSSLDivisionBField();
    TbotsProto::GoalieTacticConfig goalie_tactic_config;
    RobotConstants_t robot_constants = create2021RobotConstants();
    Team friendly_team;

    // ball at center field, goalie should position itself at conservative depth
    // in line with the ball
    Ball ball = Ball(Point(0, 0), Vector(0, 0), Timestamp::fromSeconds(123));
    Point goalie_pos =
        GoalieFSM::getGoaliePositionToBlock(robot_constants, friendly_team, ball, field);
    EXPECT_TRUE(contains(field.friendlyDefenseArea(), goalie_pos));
    EXPECT_EQ(Point(field.friendlyDefenseArea().xMin() +
                        goalie_tactic_config.conservative_depth_meters(),
                    0),
              goalie_pos);

    // ball at positive friendly corner, goalie should snap to centre of goal
    ball.updateState(BallState(field.friendlyCornerPos(), Vector(0, 0)),
                     Timestamp::fromSeconds(123));
    Point goalie_pos_corner_positive =
        GoalieFSM::getGoaliePositionToBlock(robot_constants, friendly_team, ball, field);
    EXPECT_TRUE(contains(field.friendlyDefenseArea(), goalie_pos_corner_positive));
<<<<<<< HEAD
    EXPECT_EQ(field.friendlyGoalCenter() + Vector(robot_constants.robot_radius_m, 0),
=======
    EXPECT_EQ(field.friendlyGoalpostPos() + Vector(ROBOT_MAX_RADIUS_METERS, 0),
>>>>>>> c280fd5c
              goalie_pos_corner_positive);

    // ball at negative friendly corner, goalie should snap to centre of goal
    ball.updateState(BallState(field.friendlyGoalpostNeg(), Vector(0, 0)),
                     Timestamp::fromSeconds(123));
    Point goalie_pos_corner_negative =
        GoalieFSM::getGoaliePositionToBlock(robot_constants, friendly_team, ball, field);
    EXPECT_TRUE(contains(field.friendlyDefenseArea(), goalie_pos_corner_negative));
<<<<<<< HEAD
    EXPECT_EQ(field.friendlyGoalCenter() + Vector(robot_constants.robot_radius_m, 0),
=======
    EXPECT_EQ(field.friendlyGoalpostNeg() + Vector(ROBOT_MAX_RADIUS_METERS, 0),
>>>>>>> c280fd5c
              goalie_pos_corner_negative);

    // ball in friendly defense area
    ball.updateState(BallState(Point(-4, 0), Vector(0, 0)), Timestamp::fromSeconds(123));
    EXPECT_TRUE(
        contains(field.friendlyDefenseArea(),
                 GoalieFSM::getGoaliePositionToBlock(robot_constants, friendly_team,ball, field)));

    // ball on positive-y side of field
    ball.updateState(BallState(Point(-4, 2), Vector(0, 0)), Timestamp::fromSeconds(123));
    EXPECT_TRUE(
        contains(field.friendlyDefenseArea(),
                 GoalieFSM::getGoaliePositionToBlock(robot_constants, friendly_team,ball, field)));

    // ball on negative-y side of field
    ball.updateState(BallState(Point(-4, -2), Vector(0, 0)), Timestamp::fromSeconds(123));
    EXPECT_TRUE(
        contains(field.friendlyDefenseArea(),
                 GoalieFSM::getGoaliePositionToBlock(robot_constants, friendly_team,ball, field)));

}

TEST(GoalieFSMTest, test_get_intersections_between_ball_velocity_and_full_goal_segment)
{
    Field field = Field::createSSLDivisionBField();

    // ball has intersection with friendly goal
    Ball ball = Ball(Point(0, 0), Vector(-1, 0), Timestamp::fromSeconds(123));
    std::vector<Point> intersections =
        GoalieFSM::getIntersectionsBetweenBallVelocityAndFullGoalSegment(ball, field);
    EXPECT_TRUE(contains(field.friendlyGoal(), intersections[0]));
    EXPECT_EQ(field.friendlyGoalCenter(), intersections[0]);

    // ball has no intersection with friendly goal
    ball.updateState(BallState(Point(0, 0), Vector(1, 0)), Timestamp::fromSeconds(123));
    intersections =
        GoalieFSM::getIntersectionsBetweenBallVelocityAndFullGoalSegment(ball, field);
    EXPECT_TRUE(intersections.empty());
}

TEST(GoalieFSMTest, test_transitions)
{
    Robot goalie = ::TestUtil::createRobotAtPos(Point(-4.5, 0));
    World world  = ::TestUtil::createBlankTestingWorld();

    world = ::TestUtil::setBallPosition(world, Point(0, 0), Timestamp::fromSeconds(123));
    world = ::TestUtil::setBallVelocity(world, Vector(0, 0), Timestamp::fromSeconds(123));
    Point clear_ball_origin =
        Point(GoalieFSM::getNoChipRectangle(world.field()).xMax(), 0);
    Angle clear_ball_direction = Angle::zero();

    TbotsProto::AiConfig ai_config;
    FSM<GoalieFSM> fsm(DribbleFSM(ai_config.dribble_tactic_config()),
                       GoalieFSM(ai_config.goalie_tactic_config(),
                                 TbotsProto::MaxAllowedSpeedMode::PHYSICAL_LIMIT));

    // goalie starts in PositionToBlock
    EXPECT_TRUE(fsm.is(boost::sml::state<GoalieFSM::PositionToBlock>));

    // ball is now moving slowly towards the friendly goal
    world =
        ::TestUtil::setBallVelocity(world, Vector(-0.1, 0), Timestamp::fromSeconds(123));

    // goalie should remain in PositionToBlock
    fsm.process_event(GoalieFSM::Update(
        {}, TacticUpdate(
                goalie, world, [](std::unique_ptr<TbotsProto::Primitive>) {},
                TEST_UTIL_CREATE_MOTION_CONTROL_NO_DEST)));
    EXPECT_TRUE(fsm.is(boost::sml::state<GoalieFSM::PositionToBlock>));

    // ball is now moving quickly towards the friendly goal
    world =
        ::TestUtil::setBallVelocity(world, Vector(-1, 0), Timestamp::fromSeconds(123));

    // goalie should transition to Panic
    fsm.process_event(GoalieFSM::Update(
        {}, TacticUpdate(
                goalie, world, [](std::unique_ptr<TbotsProto::Primitive>) {},
                TEST_UTIL_CREATE_MOTION_CONTROL_NO_DEST)));
    EXPECT_TRUE(fsm.is(boost::sml::state<GoalieFSM::Panic>));

    // ball is now out of danger
    world = ::TestUtil::setBallVelocity(world, Vector(1, 0), Timestamp::fromSeconds(123));

    // process event again to reset goalie to PositionToBlock
    fsm.process_event(GoalieFSM::Update(
        {}, TacticUpdate(
                goalie, world, [](std::unique_ptr<TbotsProto::Primitive>) {},
                TEST_UTIL_CREATE_MOTION_CONTROL_NO_DEST)));
    EXPECT_TRUE(fsm.is(boost::sml::state<GoalieFSM::PositionToBlock>));

    // ball is now stationary in the "no-chip" rectangle
    world = ::TestUtil::setBallPosition(world, world.field().friendlyGoalCenter(),
                                        Timestamp::fromSeconds(123));
    world = ::TestUtil::setBallVelocity(world, Vector(0, 0), Timestamp::fromSeconds(123));

    // goalie should transition to DribbleFSM
    fsm.process_event(GoalieFSM::Update(
        {}, TacticUpdate(
                goalie, world, [](std::unique_ptr<TbotsProto::Primitive>) {},
                TEST_UTIL_CREATE_MOTION_CONTROL_NO_DEST)));
    EXPECT_TRUE(fsm.is(boost::sml::state<PivotKickFSM>));

    // goalie has ball, at the correct position and orientation to clear the ball
    world = ::TestUtil::setBallPosition(world, clear_ball_origin,
                                        Timestamp::fromSeconds(123));
    goalie.updateState(RobotState(clear_ball_origin, Vector(0, 0), clear_ball_direction,
                                  AngularVelocity::zero()),
                       Timestamp::fromSeconds(123));

    // goalie should stay in PivotKickFSM but be ready to chip
    fsm.process_event(GoalieFSM::Update(
        {}, TacticUpdate(
                goalie, world, [](std::unique_ptr<TbotsProto::Primitive>) {},
                TEST_UTIL_CREATE_MOTION_CONTROL_NO_DEST)));
    EXPECT_TRUE(fsm.is(boost::sml::state<PivotKickFSM>));

    goalie = ::TestUtil::createRobotAtPos(clear_ball_origin + Vector(-0.2, 0));
    world  = ::TestUtil::setBallPosition(world, clear_ball_origin,
                                        Timestamp::fromSeconds(123));
    // ball is now chipped
    world = ::TestUtil::setBallVelocity(world, Vector(1, 0), Timestamp::fromSeconds(123));
    EXPECT_TRUE(world.ball().hasBallBeenKicked(clear_ball_direction));

    // ball is out of defense area
    world = ::TestUtil::setBallPosition(world, Point(-2, 0), Timestamp::fromSeconds(123));
    fsm.process_event(GoalieFSM::Update(
        {}, TacticUpdate(
                goalie, world, [](std::unique_ptr<TbotsProto::Primitive>) {},
                TEST_UTIL_CREATE_MOTION_CONTROL_NO_DEST)));

    // process event once to reset goalie to PositionToBlock
    fsm.process_event(GoalieFSM::Update(
        {}, TacticUpdate(
                goalie, world, [](std::unique_ptr<TbotsProto::Primitive>) {},
                TEST_UTIL_CREATE_MOTION_CONTROL_NO_DEST)));
    EXPECT_TRUE(fsm.is(boost::sml::state<GoalieFSM::PositionToBlock>));

    // ball is now moving slowly inside the friendly defense area
    world =
        ::TestUtil::setBallPosition(world, Point(-3.5, 1), Timestamp::fromSeconds(124));
    world =
        ::TestUtil::setBallVelocity(world, Vector(0, -0.1), Timestamp::fromSeconds(124));

    // goalie should transition to PivotKickFSM
    fsm.process_event(GoalieFSM::Update(
        {}, TacticUpdate(
                goalie, world, [](std::unique_ptr<TbotsProto::Primitive>) {},
                TEST_UTIL_CREATE_MOTION_CONTROL_NO_DEST)));
    EXPECT_TRUE(fsm.is(boost::sml::state<PivotKickFSM>));
}<|MERGE_RESOLUTION|>--- conflicted
+++ resolved
@@ -4,70 +4,58 @@
 
 #include "software/geom/algorithms/contains.h"
 #include "software/test_util/test_util.h"
-#include "software/ai/hl/stp/tactic/crease_defender/crease_defender_fsm.h"
 
 TEST(GoalieFSMTest, test_get_goalie_position_to_block)
 {
     Field field = Field::createSSLDivisionBField();
     TbotsProto::GoalieTacticConfig goalie_tactic_config;
-    RobotConstants_t robot_constants = create2021RobotConstants();
-    Team friendly_team;
 
     // ball at center field, goalie should position itself at conservative depth
     // in line with the ball
     Ball ball = Ball(Point(0, 0), Vector(0, 0), Timestamp::fromSeconds(123));
     Point goalie_pos =
-        GoalieFSM::getGoaliePositionToBlock(robot_constants, friendly_team, ball, field);
+        GoalieFSM::getGoaliePositionToBlock(ball, field, goalie_tactic_config);
     EXPECT_TRUE(contains(field.friendlyDefenseArea(), goalie_pos));
     EXPECT_EQ(Point(field.friendlyDefenseArea().xMin() +
                         goalie_tactic_config.conservative_depth_meters(),
                     0),
               goalie_pos);
 
-    // ball at positive friendly corner, goalie should snap to centre of goal
+    // ball at positive friendly corner, goalie should snap to positive goal post
     ball.updateState(BallState(field.friendlyCornerPos(), Vector(0, 0)),
                      Timestamp::fromSeconds(123));
     Point goalie_pos_corner_positive =
-        GoalieFSM::getGoaliePositionToBlock(robot_constants, friendly_team, ball, field);
+        GoalieFSM::getGoaliePositionToBlock(ball, field, goalie_tactic_config);
     EXPECT_TRUE(contains(field.friendlyDefenseArea(), goalie_pos_corner_positive));
-<<<<<<< HEAD
-    EXPECT_EQ(field.friendlyGoalCenter() + Vector(robot_constants.robot_radius_m, 0),
-=======
     EXPECT_EQ(field.friendlyGoalpostPos() + Vector(ROBOT_MAX_RADIUS_METERS, 0),
->>>>>>> c280fd5c
               goalie_pos_corner_positive);
 
-    // ball at negative friendly corner, goalie should snap to centre of goal
+    // ball at negative friendly corner, goalie should snap to negative goal post
     ball.updateState(BallState(field.friendlyGoalpostNeg(), Vector(0, 0)),
                      Timestamp::fromSeconds(123));
     Point goalie_pos_corner_negative =
-        GoalieFSM::getGoaliePositionToBlock(robot_constants, friendly_team, ball, field);
+        GoalieFSM::getGoaliePositionToBlock(ball, field, goalie_tactic_config);
     EXPECT_TRUE(contains(field.friendlyDefenseArea(), goalie_pos_corner_negative));
-<<<<<<< HEAD
-    EXPECT_EQ(field.friendlyGoalCenter() + Vector(robot_constants.robot_radius_m, 0),
-=======
     EXPECT_EQ(field.friendlyGoalpostNeg() + Vector(ROBOT_MAX_RADIUS_METERS, 0),
->>>>>>> c280fd5c
               goalie_pos_corner_negative);
 
     // ball in friendly defense area
     ball.updateState(BallState(Point(-4, 0), Vector(0, 0)), Timestamp::fromSeconds(123));
     EXPECT_TRUE(
         contains(field.friendlyDefenseArea(),
-                 GoalieFSM::getGoaliePositionToBlock(robot_constants, friendly_team,ball, field)));
+                 GoalieFSM::getGoaliePositionToBlock(ball, field, goalie_tactic_config)));
 
     // ball on positive-y side of field
     ball.updateState(BallState(Point(-4, 2), Vector(0, 0)), Timestamp::fromSeconds(123));
     EXPECT_TRUE(
         contains(field.friendlyDefenseArea(),
-                 GoalieFSM::getGoaliePositionToBlock(robot_constants, friendly_team,ball, field)));
+                 GoalieFSM::getGoaliePositionToBlock(ball, field, goalie_tactic_config)));
 
     // ball on negative-y side of field
     ball.updateState(BallState(Point(-4, -2), Vector(0, 0)), Timestamp::fromSeconds(123));
     EXPECT_TRUE(
         contains(field.friendlyDefenseArea(),
-                 GoalieFSM::getGoaliePositionToBlock(robot_constants, friendly_team,ball, field)));
-
+                 GoalieFSM::getGoaliePositionToBlock(ball, field, goalie_tactic_config)));
 }
 
 TEST(GoalieFSMTest, test_get_intersections_between_ball_velocity_and_full_goal_segment)
@@ -198,4 +186,10 @@
                 goalie, world, [](std::unique_ptr<TbotsProto::Primitive>) {},
                 TEST_UTIL_CREATE_MOTION_CONTROL_NO_DEST)));
     EXPECT_TRUE(fsm.is(boost::sml::state<PivotKickFSM>));
+
+    // ball is now moving quickly towards the friendly goal
+    world =
+        ::TestUtil::setBallPosition(world, Point(-3.5, 1), Timestamp::fromSeconds(124));
+    world =
+        ::TestUtil::setBallVelocity(world, Vector(-2, -1), Timestamp::fromSeconds(124));
 }