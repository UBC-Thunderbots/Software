--- conflicted
+++ resolved
@@ -79,12 +79,12 @@
 TEST(GoalieFSMTest, test_transitions)
 {
     Robot goalie                 = ::TestUtil::createRobotAtPos(Point(-4.5, 0));
-    std::shared_ptr<World> world = ::TestUtil::createBlankTestingWorld();
+    std::shared_ptr<World> world_ptr = ::TestUtil::createBlankTestingWorld();
 
-    ::TestUtil::setBallPosition(world, Point(0, 0), Timestamp::fromSeconds(123));
-    ::TestUtil::setBallVelocity(world, Vector(0, 0), Timestamp::fromSeconds(123));
+    ::TestUtil::setBallPosition(world_ptr, Point(0, 0), Timestamp::fromSeconds(123));
+    ::TestUtil::setBallVelocity(world_ptr, Vector(0, 0), Timestamp::fromSeconds(123));
     Point clear_ball_origin =
-        Point(GoalieFSM::getNoChipRectangle(world->field()).xMax(), 0);
+        Point(GoalieFSM::getNoChipRectangle(world_ptr->field()).xMax(), 0);
     Angle clear_ball_direction = Angle::zero();
 
     TbotsProto::AiConfig ai_config;
@@ -97,106 +97,98 @@
     EXPECT_TRUE(fsm.is(boost::sml::state<GoalieFSM::PositionToBlock>));
 
     // ball is now moving slowly towards the friendly goal
-    ::TestUtil::setBallVelocity(world, Vector(-0.1, 0), Timestamp::fromSeconds(123));
+    ::TestUtil::setBallVelocity(world_ptr, Vector(-0.1, 0), Timestamp::fromSeconds(123));
 
     // goalie should remain in PositionToBlock
     fsm.process_event(GoalieFSM::Update(
-        {}, TacticUpdate(goalie, world, [](std::shared_ptr<Primitive>) {})));
+        {}, TacticUpdate(goalie, world_ptr, [](std::shared_ptr<Primitive>) {})));
     EXPECT_TRUE(fsm.is(boost::sml::state<GoalieFSM::PositionToBlock>));
 
     // ball is now moving quickly towards the friendly goal
-    ::TestUtil::setBallVelocity(world, Vector(-1, 0), Timestamp::fromSeconds(123));
+    ::TestUtil::setBallVelocity(world_ptr, Vector(-1, 0), Timestamp::fromSeconds(123));
 
     // goalie should transition to Panic
     fsm.process_event(GoalieFSM::Update(
-        {}, TacticUpdate(goalie, world, [](std::shared_ptr<Primitive>) {})));
+        {}, TacticUpdate(goalie, world_ptr, [](std::shared_ptr<Primitive>) {})));
     EXPECT_TRUE(fsm.is(boost::sml::state<GoalieFSM::Panic>));
 
     // ball is now out of danger
-    ::TestUtil::setBallVelocity(world, Vector(1, 0), Timestamp::fromSeconds(123));
+    ::TestUtil::setBallVelocity(world_ptr, Vector(1, 0), Timestamp::fromSeconds(123));
 
     // process event again to reset goalie to PositionToBlock
     fsm.process_event(GoalieFSM::Update(
-        {}, TacticUpdate(goalie, world, [](std::shared_ptr<Primitive>) {})));
+        {}, TacticUpdate(goalie, world_ptr, [](std::shared_ptr<Primitive>) {})));
     EXPECT_TRUE(fsm.is(boost::sml::state<GoalieFSM::PositionToBlock>));
 
     // ball is now stationary in the "no-chip" rectangle
-    ::TestUtil::setBallPosition(world, world->field().friendlyGoalCenter(),
+    ::TestUtil::setBallPosition(world_ptr, world_ptr->field().friendlyGoalCenter(),
                                 Timestamp::fromSeconds(123));
-    ::TestUtil::setBallVelocity(world, Vector(0, 0), Timestamp::fromSeconds(123));
+    ::TestUtil::setBallVelocity(world_ptr, Vector(0, 0), Timestamp::fromSeconds(123));
 
     // goalie should transition to DribbleFSM
     fsm.process_event(GoalieFSM::Update(
-        {}, TacticUpdate(goalie, world, [](std::shared_ptr<Primitive>) {})));
+        {}, TacticUpdate(goalie, world_ptr, [](std::shared_ptr<Primitive>) {})));
     EXPECT_TRUE(fsm.is(boost::sml::state<PivotKickFSM>));
 
     // goalie has ball, at the correct position and orientation to clear the ball
-    ::TestUtil::setBallPosition(world, clear_ball_origin, Timestamp::fromSeconds(123));
+    ::TestUtil::setBallPosition(world_ptr, clear_ball_origin, Timestamp::fromSeconds(123));
     goalie.updateState(RobotState(clear_ball_origin, Vector(0, 0), clear_ball_direction,
                                   AngularVelocity::zero()),
                        Timestamp::fromSeconds(123));
 
     // goalie should stay in PivotKickFSM but be ready to chip
     fsm.process_event(GoalieFSM::Update(
-        {}, TacticUpdate(goalie, world, [](std::shared_ptr<Primitive>) {})));
+        {}, TacticUpdate(goalie, world_ptr, [](std::shared_ptr<Primitive>) {})));
     EXPECT_TRUE(fsm.is(boost::sml::state<PivotKickFSM>));
 
     goalie = ::TestUtil::createRobotAtPos(clear_ball_origin + Vector(-0.2, 0));
-    ::TestUtil::setBallPosition(world, clear_ball_origin, Timestamp::fromSeconds(123));
+    ::TestUtil::setBallPosition(world_ptr, clear_ball_origin, Timestamp::fromSeconds(123));
     // ball is now chipped
-    ::TestUtil::setBallVelocity(world, Vector(1, 0), Timestamp::fromSeconds(123));
-    EXPECT_TRUE(world->ball().hasBallBeenKicked(clear_ball_direction));
+    ::TestUtil::setBallVelocity(world_ptr, Vector(1, 0), Timestamp::fromSeconds(123));
+    EXPECT_TRUE(world_ptr->ball().hasBallBeenKicked(clear_ball_direction));
 
     // ball is out of defense area
-    ::TestUtil::setBallPosition(world, Point(-2, 0), Timestamp::fromSeconds(123));
+    ::TestUtil::setBallPosition(world_ptr, Point(-2, 0), Timestamp::fromSeconds(123));
     fsm.process_event(GoalieFSM::Update(
-        {}, TacticUpdate(goalie, world, [](std::shared_ptr<Primitive>) {})));
+        {}, TacticUpdate(goalie, world_ptr, [](std::shared_ptr<Primitive>) {})));
 
     // process event once to reset goalie to PositionToBlock
     fsm.process_event(GoalieFSM::Update(
-        {}, TacticUpdate(goalie, world, [](std::shared_ptr<Primitive>) {})));
+        {}, TacticUpdate(goalie, world_ptr, [](std::shared_ptr<Primitive>) {})));
     EXPECT_TRUE(fsm.is(boost::sml::state<GoalieFSM::PositionToBlock>));
 
     // ball is now moving slowly inside the friendly defense area
-    ::TestUtil::setBallPosition(world, Point(-3.5, 1), Timestamp::fromSeconds(124));
-    ::TestUtil::setBallVelocity(world, Vector(0, -0.1), Timestamp::fromSeconds(124));
+    ::TestUtil::setBallPosition(world_ptr, Point(-3.5, 1), Timestamp::fromSeconds(124));
+    ::TestUtil::setBallVelocity(world_ptr, Vector(0, -0.1), Timestamp::fromSeconds(124));
 
     // goalie should transition to PivotKickFSM
     fsm.process_event(GoalieFSM::Update(
-        {}, TacticUpdate(goalie, world, [](std::shared_ptr<Primitive>) {})));
+        {}, TacticUpdate(goalie, world_ptr, [](std::shared_ptr<Primitive>) {})));
     EXPECT_TRUE(fsm.is(boost::sml::state<PivotKickFSM>));
 
-<<<<<<< HEAD
-    world = ::TestUtil::setBallPosition(world, Point(0, 0), Timestamp::fromSeconds(124));
-    world = ::TestUtil::setBallVelocity(world, Vector(0, 0), Timestamp::fromSeconds(124));
+    // ball is stationary at the center of the field
+    ::TestUtil::setBallPosition(world_ptr, Point(0, 0), Timestamp::fromSeconds(124));
+    ::TestUtil::setBallVelocity(world_ptr, Vector(0, 0), Timestamp::fromSeconds(124));
 
     // goalie should return to PositionToBlock
     fsm.process_event(GoalieFSM::Update(
         {}, TacticUpdate(
-                goalie, world, [](std::unique_ptr<TbotsProto::Primitive>) {},
-                TEST_UTIL_CREATE_MOTION_CONTROL_NO_DEST)));
+                goalie, world_ptr, [](std::shared_ptr<Primitive>) {})));
     EXPECT_TRUE(fsm.is(boost::sml::state<GoalieFSM::PositionToBlock>));
 
     TbotsProto::GoalieTacticConfig goalie_tactic_config;
     goalie_tactic_config.set_safe_distance_multiplier(5.0);
 
-    // ball is far away from the defense area
+    // ball is inside inflated defense area
     Point point_in_dead_zone =
-        Point(world.field().friendlyDefenseArea().xMax() + BALL_MAX_RADIUS_METERS * 2, 0);
-    world = ::TestUtil::setBallPosition(world, point_in_dead_zone,
+        Point(world_ptr->field().friendlyDefenseArea().xMax() + BALL_MAX_RADIUS_METERS, 0);
+    ::TestUtil::setBallPosition(world_ptr, point_in_dead_zone,
                                         Timestamp::fromSeconds(125));
-    world =
-        ::TestUtil::setBallVelocity(world, Vector(0, -0), Timestamp::fromSeconds(125));
+    ::TestUtil::setBallVelocity(world_ptr, Vector(0, -0), Timestamp::fromSeconds(125));
 
     // goalie should enter PivotKickFSM
     fsm.process_event(GoalieFSM::Update(
         {}, TacticUpdate(
-                goalie, world, [](std::unique_ptr<TbotsProto::Primitive>) {},
-                TEST_UTIL_CREATE_MOTION_CONTROL_NO_DEST)));
-    EXPECT_TRUE(fsm.is(boost::sml::state<PivotKickFSM>));
-=======
-    // ball is now moving quickly towards the friendly goal
-    ::TestUtil::setBallPosition(world, Point(-3.5, 1), Timestamp::fromSeconds(124));
-    ::TestUtil::setBallVelocity(world, Vector(-2, -1), Timestamp::fromSeconds(124));
->>>>>>> c5a70993
+                goalie, world_ptr, [](std::shared_ptr<Primitive>) {})));
+    EXPECT_TRUE(fsm.is(boost::sml::state<DribbleFSM>));
 }