--- conflicted
+++ resolved
@@ -47,24 +47,14 @@
     }
 }
 
-<<<<<<< HEAD
 std::pair<std::optional<TrajectoryPath>, std::unique_ptr<TbotsProto::Primitive>>
 MovePrimitive::generatePrimitiveProtoMessage(
-    const World &world, const std::set<TbotsProto::MotionConstraint> &motion_constraints,
+    const WorldPtr &world_ptr, const std::set<TbotsProto::MotionConstraint> &motion_constraints,
     const std::map<RobotId, TrajectoryPath> &robot_trajectories,
     const RobotNavigationObstacleFactory &obstacle_factory)
 {
     // Generate obstacle avoiding trajectory
-    updateObstacles(world, motion_constraints, robot_trajectories, obstacle_factory);
-=======
-std::unique_ptr<TbotsProto::Primitive> MovePrimitive::generatePrimitiveProtoMessage(
-    const WorldPtr &world_ptr,
-    const std::set<TbotsProto::MotionConstraint> &motion_constraints,
-    const RobotNavigationObstacleFactory &obstacle_factory)
-{
-    // Generate obstacle avoiding trajectory
-    generateObstacles(world_ptr, motion_constraints, obstacle_factory);
->>>>>>> dadec2ed
+    updateObstacles(world_ptr, motion_constraints, robot_trajectories, obstacle_factory);
 
     double max_speed = convertMaxAllowedSpeedModeToMaxAllowedSpeed(
         max_allowed_speed_mode, robot.robotConstants());
@@ -74,8 +64,7 @@
 
     // TODO (#3104): The fieldBounary should be shrunk by the robot radius before being
     //  passed to the planner.
-<<<<<<< HEAD
-    Rectangle navigable_area = world.field().fieldBoundary();
+    Rectangle navigable_area = world_ptr->field().fieldBoundary();
 
     // If the robot is in a static obstacle, then we should first move to the nearest
     // point out
@@ -109,11 +98,6 @@
 
     // TODO (NIMA): If there's a dangerous collision ahead, we should consider returning a
     // STOP primitive
-=======
-    traj_path = planner.findTrajectory(robot.position(), destination, robot.velocity(),
-                                       constraints, obstacles,
-                                       world_ptr->field().fieldBoundary());
->>>>>>> dadec2ed
 
     if (!traj_path.has_value())
     {
@@ -179,30 +163,18 @@
     return std::make_pair(traj_path, std::move(primitive_proto));
 }
 
-<<<<<<< HEAD
 void MovePrimitive::updateObstacles(
-    const World &world, const std::set<TbotsProto::MotionConstraint> &motion_constraints,
+    const WorldPtr &world_ptr, const std::set<TbotsProto::MotionConstraint> &motion_constraints,
     const std::map<RobotId, TrajectoryPath> &robot_trajectories,
     const RobotNavigationObstacleFactory &obstacle_factory)
 {
     // Separately store the non-robot + non-ball obstacles
     field_obstacles =
-        obstacle_factory.createObstaclesFromMotionConstraints(motion_constraints, world);
+        obstacle_factory.createObstaclesFromMotionConstraints(motion_constraints, world_ptr);
 
     obstacles = field_obstacles;
 
-    for (const Robot &enemy : world.enemyTeam().getAllRobots())
-=======
-void MovePrimitive::generateObstacles(
-    const WorldPtr &world_ptr,
-    const std::set<TbotsProto::MotionConstraint> &motion_constraints,
-    const RobotNavigationObstacleFactory &obstacle_factory)
-{
-    obstacles = obstacle_factory.createObstaclesFromMotionConstraints(motion_constraints,
-                                                                      world_ptr);
-
     for (const Robot &enemy : world_ptr->enemyTeam().getAllRobots())
->>>>>>> dadec2ed
     {
         if (obstacle_avoidance_mode == TbotsProto::SAFE)
         {
