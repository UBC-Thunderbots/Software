#include "software/ai/hl/stp/tactic/receiver_tactic.h"

#include <g3log/g3log.hpp>

#include "shared/constants.h"
#include "software/ai/evaluation/calc_best_shot.h"
#include "software/ai/hl/stp/action/move_action.h"
#include "software/ai/hl/stp/tactic/tactic_visitor.h"
#include "software/geom/util.h"

using namespace Passing;
using namespace Evaluation;

ReceiverTactic::ReceiverTactic(const Field& field, const Team& friendly_team,
                               const Team& enemy_team, const Passing::Pass pass,
                               const Ball& ball, bool loop_forever)
    : Tactic(loop_forever),
      field(field),
      pass(pass),
      ball(ball),
      friendly_team(friendly_team),
      enemy_team(enemy_team)
{
}

std::string ReceiverTactic::getName() const
{
    return "Receiver Tactic";
}

void ReceiverTactic::updateWorldParams(const Team& updated_friendly_team,
                                       const Team& updated_enemy_team,
                                       const Ball& updated_ball)
{
    this->friendly_team = updated_friendly_team;
    this->enemy_team    = updated_enemy_team;
    this->ball          = updated_ball;
}

void ReceiverTactic::updateControlParams(const Passing::Pass& updated_pass)
{
    this->pass = updated_pass;
}

double ReceiverTactic::calculateRobotCost(const Robot& robot, const World& world)
{
    // Prefer robots closer to the pass receive position
    // We normalize with the total field length so that robots that are within the field
    // have a cost less than 1
    double cost =
        (robot.position() - pass.receiverPoint()).length() / world.field().totalXLength();
    return std::clamp<double>(cost, 0, 1);
}

void ReceiverTactic::calculateNextIntent(IntentCoroutine::push_type& yield)
{
    MoveAction move_action =
        MoveAction(MoveAction::ROBOT_CLOSE_TO_DEST_THRESHOLD,
                   MoveAction::ROBOT_CLOSE_TO_ORIENTATION_THRESHOLD, true);

    // Setup for the pass. We want to use any free time before the pass starts putting
    // ourselves in the best position possible to take the pass
    // We wait for the ball to start moving at least a bit to make sure the passer
    // has actually started the pass
    while (ball.lastUpdateTimestamp() < pass.startTime() ||
           ball.velocity().length() < 0.5)
    {
        // If there is a feasible shot we can take, we want to wait for the pass at the
        // halfway point between the angle required to receive the ball and the angle
        // for a one-time shot
        std::optional<Shot> shot = findFeasibleShot();
        Angle desired_angle      = pass.receiverOrientation();
        if (shot)
        {
            Point target_position = shot->getPointToShootAt();

            Angle shot_angle = (target_position - robot->position()).orientation();

            // If we do have a valid shot on net, orient the robot to face in between
            // the pass vector and shot vector, so the robot can quickly orient itself
            // to either receive the pass, or take the shot. Also, not directly facing
            // where we plan on kicking may throw off the enemy AI
            desired_angle = (shot_angle + pass.receiverOrientation()) / 2;
        }
        // We want the robot to move to the receiving position for the shot and also
        // rotate to the correct orientation
<<<<<<< HEAD
        move_action.updateControlParams(*robot, pass.receiverPoint(), desired_angle, 0,
                                        DribblerEnable::OFF, MoveType::NORMAL,
                                        AutokickType::NONE);
        yield(move_action.getNextIntent());
=======
        yield(move_action.updateStateAndGetNextIntent(
            *robot, pass.receiverPoint(), desired_angle, 0, DribblerEnable::OFF,
            MoveType::NORMAL, AutokickType::NONE, BallCollisionType::ALLOW));
>>>>>>> 1b2e593c
    }

    // Vector from the ball to the robot
    Vector ball_to_robot_vector   = ball.position() - robot->position();
    std::optional<Shot> best_shot = findFeasibleShot();
    if (best_shot)
    {
        LOG(DEBUG) << "Taking one-touch shot";
        auto best_shot_target = best_shot->getPointToShootAt();

        // The angle between the ball velocity and a vector from the ball to the robot
        Vector ball_velocity = ball.velocity();
        ball_to_robot_vector = robot->position() - ball.position();
        Angle ball_robot_angle =
            ball_velocity.orientation().minDiff(ball_to_robot_vector.orientation());

        // Keep trying to shoot the ball while it's traveling roughly towards the robot
        // (or moving slowly because we can't be certain of the velocity vector if it is)
        while (ball_robot_angle.abs() < Angle::fromDegrees(90) ||
               ball_velocity.length() < 0.5)
        {
            Shot shot =
                getOneTimeShotPositionAndOrientation(*robot, ball, best_shot_target);
            Point ideal_position    = shot.getPointToShootAt();
            Angle ideal_orientation = shot.getOpenAngle();

<<<<<<< HEAD
            move_action.updateControlParams(*robot, ideal_position, ideal_orientation, 0,
                                            DribblerEnable::OFF, MoveType::NORMAL,
                                            AUTOKICK);
            yield(move_action.getNextIntent());
=======
            yield(move_action.updateStateAndGetNextIntent(
                *robot, ideal_position, ideal_orientation, 0, DribblerEnable::OFF,
                MoveType::NORMAL, AutokickType::AUTOKICK, BallCollisionType::ALLOW));
>>>>>>> 1b2e593c

            // Calculations to check for termination conditions
            ball_to_robot_vector = robot->position() - ball.position();
            ball_robot_angle =
                ball_velocity.orientation().minDiff(ball_to_robot_vector.orientation());
        }
    }
    // If we can't shoot on the enemy goal, just try to receive the pass as cleanly as
    // possible
    else
    {
        LOG(DEBUG) << "Receiving and dribbling";
        while ((ball.position() - robot->position()).length() >
               DIST_TO_FRONT_OF_ROBOT_METERS + 2 * BALL_MAX_RADIUS_METERS)
        {
            Point ball_receive_pos = closestPointOnLine(
                robot->position(), ball.position(), ball.position() + ball.velocity());
            Angle ball_receive_orientation =
                (ball.position() - robot->position()).orientation();

            // Move into position with the dribbler on
            move_action.updateControlParams(
                *robot, ball_receive_pos, ball_receive_orientation, 0, DribblerEnable::ON,
<<<<<<< HEAD
                MoveType::NORMAL, AutokickType::NONE);
            yield(move_action.getNextIntent());
=======
                MoveType::NORMAL, AutokickType::NONE, BallCollisionType::ALLOW));
>>>>>>> 1b2e593c
        }
    }
    LOG(DEBUG) << "Finished";
}

Angle ReceiverTactic::getOneTimeShotDirection(const Ray& shot, const Ball& ball)
{
    Vector shot_vector = shot.getDirection();
    Angle shot_dir     = shot.getDirection().orientation();

    Vector ball_vel    = ball.velocity();
    Vector lateral_vel = ball_vel.project(shot_vector.normalize().perpendicular());
    // The lateral speed is roughly a measure of the lateral velocity we need to
    // "cancel out" in order for our shot to go in the expected direction.
    // The scaling factor of 0.3 is a magic number that was carried over from the old
    // code. It seems to work well on the field.
    double lateral_speed = 0.3 * lateral_vel.length();
    // This kick speed is based off of the value used in the firmware `MovePrimitive` when
    // autokick is enabled
    double kick_speed = BALL_MAX_SPEED_METERS_PER_SECOND - 1;
    Angle shot_offset = Angle::asin(lateral_speed / kick_speed);

    // check which direction the ball is going in so we can decide which direction to
    // apply the offset in
    if (lateral_vel.dot(shot_vector.rotate(Angle::quarter())) > 0)
    {
        // need to go clockwise
        shot_offset = -shot_offset;
    }
    return shot_dir + shot_offset;
}

std::optional<Shot> ReceiverTactic::findFeasibleShot()
{
    // Check if we can shoot on the enemy goal from the receiver position
    std::optional<Shot> best_shot_opt =
        calcBestShotOnEnemyGoal(field, friendly_team, enemy_team, *robot);

    // Vector from the ball to the robot
    Vector robot_to_ball = ball.position() - robot->position();

    // The angle the robot will have to deflect the ball to shoot
    Angle abs_angle_between_pass_and_shot_vectors;
    // The percentage of open net the robot would shoot on
    double net_percent_open;
    if (best_shot_opt)
    {
        Vector robot_to_shot_target =
            best_shot_opt->getPointToShootAt() - robot->position();
        abs_angle_between_pass_and_shot_vectors =
            (robot_to_ball.orientation() - robot_to_shot_target.orientation())
                .angleMod()
                .abs();

        Angle goal_angle =
            acuteVertexAngle(field.friendlyGoalpostPos(), robot->position(),
                             field.friendlyGoalpostNeg())
                .abs();
        net_percent_open =
            best_shot_opt->getOpenAngle().toDegrees() / goal_angle.toDegrees();
    }

    // If we have a shot with a sufficiently large enough opening, and the deflection
    // angle that is reasonable, we should one-touch kick the ball towards the enemy net
    if (best_shot_opt && net_percent_open > MIN_SHOT_NET_PERCENT_OPEN &&
        abs_angle_between_pass_and_shot_vectors < MAX_DEFLECTION_FOR_ONE_TOUCH_SHOT)
    {
        return best_shot_opt;
    }
    return std::nullopt;
}

Shot ReceiverTactic::getOneTimeShotPositionAndOrientation(const Robot& robot,
                                                          const Ball& ball,
                                                          const Point& best_shot_target)
{
    double dist_to_ball_in_dribbler =
        DIST_TO_FRONT_OF_ROBOT_METERS + BALL_MAX_RADIUS_METERS;
    Point ball_contact_point =
        robot.position() +
        Vector::createFromAngle(robot.orientation()).normalize(dist_to_ball_in_dribbler);

    // Find the closest point to the ball contact point on the ball's trajectory
    Point closest_ball_pos = closestPointOnLine(ball_contact_point, ball.position(),
                                                ball.position() + ball.velocity());
    Ray shot(closest_ball_pos, best_shot_target - closest_ball_pos);

    Angle ideal_orientation      = getOneTimeShotDirection(shot, ball);
    Vector ideal_orientation_vec = Vector::createFromAngle(ideal_orientation);

    // The best position is determined such that the robot stays in the ideal
    // orientation, but moves the shortest distance possible to put its contact point
    // in the ball's path.
    Point ideal_position =
        closest_ball_pos - ideal_orientation_vec.normalize(dist_to_ball_in_dribbler);

    return Shot(ideal_position, ideal_orientation);
}

void ReceiverTactic::accept(TacticVisitor& visitor) const
{
    visitor.visit(*this);
}<|MERGE_RESOLUTION|>--- conflicted
+++ resolved
@@ -84,16 +84,10 @@
         }
         // We want the robot to move to the receiving position for the shot and also
         // rotate to the correct orientation
-<<<<<<< HEAD
         move_action.updateControlParams(*robot, pass.receiverPoint(), desired_angle, 0,
                                         DribblerEnable::OFF, MoveType::NORMAL,
-                                        AutokickType::NONE);
+                                        AutokickType::NONE, BallCollisionType::ALLOW);
         yield(move_action.getNextIntent());
-=======
-        yield(move_action.updateStateAndGetNextIntent(
-            *robot, pass.receiverPoint(), desired_angle, 0, DribblerEnable::OFF,
-            MoveType::NORMAL, AutokickType::NONE, BallCollisionType::ALLOW));
->>>>>>> 1b2e593c
     }
 
     // Vector from the ball to the robot
@@ -120,16 +114,10 @@
             Point ideal_position    = shot.getPointToShootAt();
             Angle ideal_orientation = shot.getOpenAngle();
 
-<<<<<<< HEAD
             move_action.updateControlParams(*robot, ideal_position, ideal_orientation, 0,
                                             DribblerEnable::OFF, MoveType::NORMAL,
-                                            AUTOKICK);
+                                            AUTOKICK, BallCollisionType::ALLOW);
             yield(move_action.getNextIntent());
-=======
-            yield(move_action.updateStateAndGetNextIntent(
-                *robot, ideal_position, ideal_orientation, 0, DribblerEnable::OFF,
-                MoveType::NORMAL, AutokickType::AUTOKICK, BallCollisionType::ALLOW));
->>>>>>> 1b2e593c
 
             // Calculations to check for termination conditions
             ball_to_robot_vector = robot->position() - ball.position();
@@ -153,12 +141,8 @@
             // Move into position with the dribbler on
             move_action.updateControlParams(
                 *robot, ball_receive_pos, ball_receive_orientation, 0, DribblerEnable::ON,
-<<<<<<< HEAD
-                MoveType::NORMAL, AutokickType::NONE);
+                MoveType::NORMAL, AutokickType::NONE, BallCollisionType::ALLOW);
             yield(move_action.getNextIntent());
-=======
-                MoveType::NORMAL, AutokickType::NONE, BallCollisionType::ALLOW));
->>>>>>> 1b2e593c
         }
     }
     LOG(DEBUG) << "Finished";
