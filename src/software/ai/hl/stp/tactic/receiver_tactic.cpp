#include "software/ai/hl/stp/tactic/receiver_tactic.h"

#include "shared/constants.h"
#include "software/ai/evaluation/calc_best_shot.h"
#include "software/ai/hl/stp/action/move_action.h"
#include "software/geom/algorithms/acute_angle.h"
#include "software/geom/algorithms/closest_point.h"
#include "software/logger/logger.h"

ReceiverTactic::ReceiverTactic(const Field& field, const Team& friendly_team,
                               const Team& enemy_team, const Pass pass, const Ball& ball,
                               bool loop_forever)
    : Tactic(loop_forever),
      field(field),
      pass(pass),
      ball(ball),
      friendly_team(friendly_team),
      enemy_team(enemy_team)
{
}

std::string ReceiverTactic::getName() const
{
    return "Receiver Tactic";
}

void ReceiverTactic::updateWorldParams(const Team& updated_friendly_team,
                                       const Team& updated_enemy_team,
                                       const Ball& updated_ball)
{
    this->friendly_team = updated_friendly_team;
    this->enemy_team    = updated_enemy_team;
    this->ball          = updated_ball;
}

void ReceiverTactic::updateControlParams(const Pass& updated_pass)
{
    this->pass = updated_pass;
}

double ReceiverTactic::calculateRobotCost(const Robot& robot, const World& world)
{
    // Prefer robots closer to the pass receive position
    // We normalize with the total field length so that robots that are within the field
    // have a cost less than 1
    double cost =
        (robot.position() - pass.receiverPoint()).length() / world.field().totalXLength();
    return std::clamp<double>(cost, 0, 1);
}

void ReceiverTactic::calculateNextAction(ActionCoroutine::push_type& yield)
{
    auto move_action = std::make_shared<MoveAction>(true);

    // Setup for the pass. We want to use any free time before the pass starts putting
    // ourselves in the best position possible to take the pass
    // We wait for the ball to start moving at least a bit to make sure the passer
    // has actually started the pass
    while (ball.lastUpdateTimestamp() < pass.startTime() ||
           ball.velocity().length() < 0.5)
    {
        // If there is a feasible shot we can take, we want to wait for the pass at the
        // halfway point between the angle required to receive the ball and the angle
        // for a one-time shot
        std::optional<Shot> shot = findFeasibleShot();
        Angle desired_angle      = pass.receiverOrientation();
        if (shot)
        {
            Point target_position = shot->getPointToShootAt();

            Angle shot_angle = (target_position - robot->position()).orientation();

            // If we do have a valid shot on net, orient the robot to face in-between
            // the pass vector and shot vector, so the robot can quickly orient itself
            // to either receive the pass, or take the shot. Also, not directly facing
            // where we plan on kicking may throw off the enemy AI
            desired_angle = (shot_angle + pass.receiverOrientation()) / 2;
        }
        // We want the robot to move to the receiving position for the shot and also
        // rotate to the correct orientation
        move_action->updateControlParams(*robot, pass.receiverPoint(), desired_angle, 0,
                                         DribblerEnable::OFF, MoveType::NORMAL,
                                         AutochickType::NONE, BallCollisionType::ALLOW);
        yield(move_action);
    }

    // Vector from the ball to the robot
    Vector ball_to_robot_vector   = ball.position() - robot->position();
    std::optional<Shot> best_shot = findFeasibleShot();
    if (best_shot)
    {
        LOG(DEBUG) << "Taking one-touch shot";
        auto best_shot_target = best_shot->getPointToShootAt();

        // The angle between the ball velocity and a vector from the ball to the robot
        Vector ball_velocity = ball.velocity();
        ball_to_robot_vector = robot->position() - ball.position();
        Angle ball_robot_angle =
            ball_velocity.orientation().minDiff(ball_to_robot_vector.orientation());

        // Keep trying to shoot the ball while it's traveling roughly towards the robot
        // (or moving slowly because we can't be certain of the velocity vector if it is)
        while (ball_robot_angle.abs() < Angle::fromDegrees(90) ||
               ball_velocity.length() < 0.5)
        {
            Shot shot =
                getOneTimeShotPositionAndOrientation(*robot, ball, best_shot_target);
            Point ideal_position    = shot.getPointToShootAt();
            Angle ideal_orientation = shot.getOpenAngle();

            move_action->updateControlParams(
                *robot, ideal_position, ideal_orientation, 0, DribblerEnable::OFF,
                MoveType::NORMAL, AutochickType::AUTOKICK, BallCollisionType::ALLOW);
            yield(move_action);

            // Calculations to check for termination conditions
            ball_to_robot_vector = robot->position() - ball.position();
            ball_robot_angle =
                ball_velocity.orientation().minDiff(ball_to_robot_vector.orientation());
        }
    }
    // If we can't shoot on the enemy goal, just try to receive the pass as cleanly as
    // possible
    else
    {
        LOG(DEBUG) << "Receiving and dribbling";
        while ((ball.position() - robot->position()).length() >
               DIST_TO_FRONT_OF_ROBOT_METERS + 2 * BALL_MAX_RADIUS_METERS)
        {
<<<<<<< HEAD
            Point ball_receive_pos = ball.position();
            if (ball.velocity().length() != 0)
            {
                ball_receive_pos = closestPointOnLine(
                    robot->position(),
                    Line(ball.position(), ball.position() + ball.velocity()));
            }
=======
            Point ball_receive_pos =
                closestPoint(robot->position(),
                             Line(ball.position(), ball.position() + ball.velocity()));
>>>>>>> 03f48606
            Angle ball_receive_orientation =
                (ball.position() - robot->position()).orientation();

            // Move into position with the dribbler on
            move_action->updateControlParams(
                *robot, ball_receive_pos, ball_receive_orientation, 0, DribblerEnable::ON,
                MoveType::NORMAL, AutochickType::NONE, BallCollisionType::ALLOW);
            yield(move_action);
        }
    }
    LOG(DEBUG) << "Finished";
}

Angle ReceiverTactic::getOneTimeShotDirection(const Ray& shot, const Ball& ball)
{
    Vector shot_vector = shot.toUnitVector();
    Angle shot_dir     = shot.getDirection();

    Vector ball_vel    = ball.velocity();
    Vector lateral_vel = ball_vel.project(shot_vector.perpendicular());
    // The lateral speed is roughly a measure of the lateral velocity we need to
    // "cancel out" in order for our shot to go in the expected direction.
    // The scaling factor of 0.3 is a magic number that was carried over from the old
    // code. It seems to work well on the field.
    double lateral_speed = 0.3 * lateral_vel.length();
    // This kick speed is based off of the value used in the firmware `MovePrimitive` when
    // autokick is enabled
    double kick_speed = BALL_MAX_SPEED_METERS_PER_SECOND - 1;
    Angle shot_offset = Angle::asin(lateral_speed / kick_speed);

    // check which direction the ball is going in so we can decide which direction to
    // apply the offset in
    if (lateral_vel.dot(shot_vector.rotate(Angle::quarter())) > 0)
    {
        // need to go clockwise
        shot_offset = -shot_offset;
    }
    return shot_dir + shot_offset;
}

std::optional<Shot> ReceiverTactic::findFeasibleShot()
{
    // Check if we can shoot on the enemy goal from the receiver position
    std::optional<Shot> best_shot_opt =
        calcBestShotOnEnemyGoal(field, friendly_team, enemy_team, *robot);

    // Vector from the ball to the robot
    Vector robot_to_ball = ball.position() - robot->position();

    // The angle the robot will have to deflect the ball to shoot
    Angle abs_angle_between_pass_and_shot_vectors;
    // The percentage of open net the robot would shoot on
    double net_percent_open;
    if (best_shot_opt)
    {
        Vector robot_to_shot_target =
            best_shot_opt->getPointToShootAt() - robot->position();
        abs_angle_between_pass_and_shot_vectors =
            (robot_to_ball.orientation() - robot_to_shot_target.orientation())
                .clamp()
                .abs();

        Angle goal_angle = acuteAngle(field.friendlyGoalpostPos(), robot->position(),
                                      field.friendlyGoalpostNeg())
                               .abs();
        net_percent_open =
            best_shot_opt->getOpenAngle().toDegrees() / goal_angle.toDegrees();
    }

    // If we have a shot with a sufficiently large enough opening, and the deflection
    // angle that is reasonable, we should one-touch kick the ball towards the enemy net
    if (best_shot_opt && net_percent_open > MIN_SHOT_NET_PERCENT_OPEN &&
        abs_angle_between_pass_and_shot_vectors < MAX_DEFLECTION_FOR_ONE_TOUCH_SHOT)
    {
        return best_shot_opt;
    }
    return std::nullopt;
}

Shot ReceiverTactic::getOneTimeShotPositionAndOrientation(const Robot& robot,
                                                          const Ball& ball,
                                                          const Point& best_shot_target)
{
    double dist_to_ball_in_dribbler =
        DIST_TO_FRONT_OF_ROBOT_METERS + BALL_MAX_RADIUS_METERS;
    Point ball_contact_point =
        robot.position() +
        Vector::createFromAngle(robot.orientation()).normalize(dist_to_ball_in_dribbler);

    // Find the closest point to the ball contact point on the ball's trajectory
<<<<<<< HEAD
    Point closest_ball_pos = ball.position();
    if (ball.velocity().length() != 0)
    {
        closest_ball_pos = closestPointOnLine(
            ball_contact_point, Line(ball.position(), ball.position() + ball.velocity()));
    }
=======
    Point closest_ball_pos = closestPoint(
        ball_contact_point, Line(ball.position(), ball.position() + ball.velocity()));
>>>>>>> 03f48606
    Ray shot(closest_ball_pos, best_shot_target - closest_ball_pos);

    Angle ideal_orientation      = getOneTimeShotDirection(shot, ball);
    Vector ideal_orientation_vec = Vector::createFromAngle(ideal_orientation);

    // The best position is determined such that the robot stays in the ideal
    // orientation, but moves the shortest distance possible to put its contact point
    // in the ball's path.
    Point ideal_position =
        closest_ball_pos - ideal_orientation_vec.normalize(dist_to_ball_in_dribbler);

    return Shot(ideal_position, ideal_orientation);
}

void ReceiverTactic::accept(MutableTacticVisitor& visitor)
{
    visitor.visit(*this);
}

Ball ReceiverTactic::getBall() const
{
    return this->ball;
}

Field ReceiverTactic::getField() const
{
    return this->field;
}

Team ReceiverTactic::getEnemyTeam() const
{
    return this->enemy_team;
}

Team ReceiverTactic::getFriendlyTeam() const
{
    return this->friendly_team;
}<|MERGE_RESOLUTION|>--- conflicted
+++ resolved
@@ -127,19 +127,13 @@
         while ((ball.position() - robot->position()).length() >
                DIST_TO_FRONT_OF_ROBOT_METERS + 2 * BALL_MAX_RADIUS_METERS)
         {
-<<<<<<< HEAD
             Point ball_receive_pos = ball.position();
             if (ball.velocity().length() != 0)
             {
-                ball_receive_pos = closestPointOnLine(
+                ball_receive_pos = closestPoint(
                     robot->position(),
                     Line(ball.position(), ball.position() + ball.velocity()));
             }
-=======
-            Point ball_receive_pos =
-                closestPoint(robot->position(),
-                             Line(ball.position(), ball.position() + ball.velocity()));
->>>>>>> 03f48606
             Angle ball_receive_orientation =
                 (ball.position() - robot->position()).orientation();
 
@@ -230,17 +224,12 @@
         Vector::createFromAngle(robot.orientation()).normalize(dist_to_ball_in_dribbler);
 
     // Find the closest point to the ball contact point on the ball's trajectory
-<<<<<<< HEAD
     Point closest_ball_pos = ball.position();
     if (ball.velocity().length() != 0)
     {
-        closest_ball_pos = closestPointOnLine(
+        closest_ball_pos = closestPoint(
             ball_contact_point, Line(ball.position(), ball.position() + ball.velocity()));
     }
-=======
-    Point closest_ball_pos = closestPoint(
-        ball_contact_point, Line(ball.position(), ball.position() + ball.velocity()));
->>>>>>> 03f48606
     Ray shot(closest_ball_pos, best_shot_target - closest_ball_pos);
 
     Angle ideal_orientation      = getOneTimeShotDirection(shot, ball);
