--- conflicted
+++ resolved
@@ -68,14 +68,10 @@
         Angle desired_angle      = pass.receiverOrientation();
         if (shot)
         {
-<<<<<<< HEAD
             Point target_position = shot->getPointToShootAt();
 
             Angle shot_angle = (target_position - robot->position()).orientation();
-=======
-            auto target_position = shot->getPointToShootAt();
-            Angle shot_angle     = (target_position - robot->position()).orientation();
->>>>>>> 4edb7d5d
+          
             // If we do have a valid shot on net, orient the robot to face in between
             // the pass vector and shot vector, so the robot can quickly orient itself
             // to either receive the pass, or take the shot. Also, not directly facing
