#include "software/ai/hl/stp/tactic/pivot_kick/pivot_kick_fsm.h"


void PivotKickFSM::getPossessionAndPivot(
    const Update& event, boost::sml::back::process<DribbleFSM::Update> processEvent)
{
    DribbleFSM::ControlParams control_params{
        .dribble_destination       = event.control_params.kick_origin,
        .final_dribble_orientation = event.control_params.kick_direction,
        .allow_excessive_dribbling = false};

    processEvent(DribbleFSM::Update(control_params, event.common));
}

void PivotKickFSM::kickBall(const Update& event)
{
    auto constants = event.common.robot.robotConstants();
    constants.robot_max_ang_speed_rad_per_s =constants.robot_max_ang_speed_rad_per_s  / 2.0f;
    constants.robot_max_ang_acceleration_rad_per_s_2 =constants.robot_max_ang_acceleration_rad_per_s_2/ 2.0f;

    event.common.set_primitive(createMovePrimitive(
<<<<<<< HEAD
            CREATE_MOTION_CONTROL(event.control_params.kick_origin),
            event.control_params.kick_direction, 0, TbotsProto::DribblerMode::OFF,
            TbotsProto::BallCollisionType::ALLOW, event.control_params.auto_chip_or_kick,
            TbotsProto::MaxAllowedSpeedMode::PHYSICAL_LIMIT, 0.0,
            event.common.robot.robotConstants(), std::optional<double>(), true));
=======
                CREATE_MOTION_CONTROL(event.control_params.kick_origin),
                event.control_params.kick_direction, 0, TbotsProto::DribblerMode::OFF,
            TbotsProto::BallCollisionType::ALLOW, event.control_params.auto_chip_or_kick,
            TbotsProto::MaxAllowedSpeedMode::PHYSICAL_LIMIT, 0.0,
            constants, std::optional<double>(), true));
>>>>>>> f3cfd42c
}

bool PivotKickFSM::ballKicked(const Update& event)
{
    if (event.control_params.auto_chip_or_kick.auto_chip_kick_mode ==
        AutoChipOrKickMode::AUTOKICK)
    {
        return event.common.world.ball().hasBallBeenKicked(
            event.control_params.kick_direction);
    }
    else
    {
        // check for separation for chipping since kick angle is not reliable
        return !event.common.robot.isNearDribbler(event.common.world.ball().position(),
                                                  ROBOT_MAX_RADIUS_METERS);
    }
}<|MERGE_RESOLUTION|>--- conflicted
+++ resolved
@@ -19,19 +19,11 @@
     constants.robot_max_ang_acceleration_rad_per_s_2 =constants.robot_max_ang_acceleration_rad_per_s_2/ 2.0f;
 
     event.common.set_primitive(createMovePrimitive(
-<<<<<<< HEAD
-            CREATE_MOTION_CONTROL(event.control_params.kick_origin),
-            event.control_params.kick_direction, 0, TbotsProto::DribblerMode::OFF,
-            TbotsProto::BallCollisionType::ALLOW, event.control_params.auto_chip_or_kick,
-            TbotsProto::MaxAllowedSpeedMode::PHYSICAL_LIMIT, 0.0,
-            event.common.robot.robotConstants(), std::optional<double>(), true));
-=======
                 CREATE_MOTION_CONTROL(event.control_params.kick_origin),
                 event.control_params.kick_direction, 0, TbotsProto::DribblerMode::OFF,
             TbotsProto::BallCollisionType::ALLOW, event.control_params.auto_chip_or_kick,
             TbotsProto::MaxAllowedSpeedMode::PHYSICAL_LIMIT, 0.0,
             constants, std::optional<double>(), true));
->>>>>>> f3cfd42c
 }
 
 bool PivotKickFSM::ballKicked(const Update& event)
