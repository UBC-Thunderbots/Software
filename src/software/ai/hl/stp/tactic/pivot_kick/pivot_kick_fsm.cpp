#include "software/ai/hl/stp/tactic/pivot_kick/pivot_kick_fsm.h"


void PivotKickFSM::getPossessionAndPivot(
    const Update& event, boost::sml::back::process<DribbleFSM::Update> processEvent)
{
    DribbleFSM::ControlParams control_params{
        .dribble_destination       = event.control_params.kick_origin,
        .final_dribble_orientation = event.control_params.kick_direction,
        .allow_excessive_dribbling = false};

    processEvent(DribbleFSM::Update(control_params, event.common));
}

void PivotKickFSM::kickBall(const Update& event)
{
    event.common.set_intent(std::make_unique<MoveIntent>(
        event.common.robot.id(), event.control_params.kick_origin,
<<<<<<< HEAD
        event.control_params.kick_direction, 0, DribblerMode::OFF,
        BallCollisionType::ALLOW, event.control_params.auto_chip_or_kick,
        MaxAllowedSpeedMode::PHYSICAL_LIMIT, 0.0, event.common.robot.robotConstants()));

    event.common.set_primitive(createMovePrimitive(
        event.control_params.kick_origin, event.control_params.kick_direction, 0,
        DribblerMode::OFF, BallCollisionType::ALLOW,
        event.control_params.auto_chip_or_kick, MaxAllowedSpeedMode::PHYSICAL_LIMIT, 0.0,
=======
        event.control_params.kick_direction, 0, TbotsProto::DribblerMode::OFF,
        TbotsProto::BallCollisionType::ALLOW, event.control_params.auto_chip_or_kick,
        TbotsProto::MaxAllowedSpeedMode::PHYSICAL_LIMIT, 0.0,
>>>>>>> 5d89a851
        event.common.robot.robotConstants()));
}

bool PivotKickFSM::ballKicked(const Update& event)
{
    return event.common.world.ball().hasBallBeenKicked(
        event.control_params.kick_direction);
}<|MERGE_RESOLUTION|>--- conflicted
+++ resolved
@@ -16,20 +16,14 @@
 {
     event.common.set_intent(std::make_unique<MoveIntent>(
         event.common.robot.id(), event.control_params.kick_origin,
-<<<<<<< HEAD
-        event.control_params.kick_direction, 0, DribblerMode::OFF,
-        BallCollisionType::ALLOW, event.control_params.auto_chip_or_kick,
-        MaxAllowedSpeedMode::PHYSICAL_LIMIT, 0.0, event.common.robot.robotConstants()));
+        event.control_params.kick_direction, 0, TbotsProto::DribblerMode::OFF,
+        TbotsProto::BallCollisionType::ALLOW, event.control_params.auto_chip_or_kick,
+        TbotsProto::MaxAllowedSpeedMode::PHYSICAL_LIMIT, 0.0, event.common.robot.robotConstants()));
 
     event.common.set_primitive(createMovePrimitive(
         event.control_params.kick_origin, event.control_params.kick_direction, 0,
-        DribblerMode::OFF, BallCollisionType::ALLOW,
-        event.control_params.auto_chip_or_kick, MaxAllowedSpeedMode::PHYSICAL_LIMIT, 0.0,
-=======
-        event.control_params.kick_direction, 0, TbotsProto::DribblerMode::OFF,
-        TbotsProto::BallCollisionType::ALLOW, event.control_params.auto_chip_or_kick,
-        TbotsProto::MaxAllowedSpeedMode::PHYSICAL_LIMIT, 0.0,
->>>>>>> 5d89a851
+        TbotsProto::DribblerMode::OFF, BallCollisionType::ALLOW,
+        event.control_params.auto_chip_or_kick, TbotsProto::MaxAllowedSpeedMode::PHYSICAL_LIMIT, 0.0,
         event.common.robot.robotConstants()));
 }
 
