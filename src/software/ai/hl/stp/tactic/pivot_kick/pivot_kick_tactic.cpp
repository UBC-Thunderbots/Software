#include "software/ai/hl/stp/tactic/pivot_kick/pivot_kick_tactic.h"

#include "shared/constants.h"
#include "shared/parameter/cpp_dynamic_parameters.h"
#include "software/ai/evaluation/calc_best_shot.h"
#include "software/geom/algorithms/intersection.h"
#include "software/geom/point.h"
#include "software/geom/ray.h"
#include "software/geom/segment.h"
#include "software/logger/logger.h"

PivotKickTactic::PivotKickTactic(std::shared_ptr<const AiConfig> ai_config)
    : Tactic({RobotCapability::Move, RobotCapability::Kick, RobotCapability::Chip,
              RobotCapability::Dribble}),
<<<<<<< HEAD
      fsm(DribbleFSM()),
      fsm_map(),
=======
      fsm(DribbleFSM(ai_config->getDribbleTacticConfig())),
>>>>>>> 949e1f63
      control_params(PivotKickFSM::ControlParams())
{
    for (RobotId id = 0; id < MAX_ROBOT_IDS; id++)
    {
        fsm_map[id] = std::make_unique<FSM<PivotKickFSM>>(DribbleFSM());
    }
}

double PivotKickTactic::calculateRobotCost(const Robot &robot, const World &world) const
{
    {
        // the closer the robot is to a ball, the cheaper it is to perform the kick
        double cost = (robot.position() - world.ball().position()).length() /
                      world.field().totalXLength();

        return std::clamp<double>(cost, 0, 1);
    }
}

void PivotKickTactic::accept(TacticVisitor &visitor) const
{
    visitor.visit(*this);
}

void PivotKickTactic::updateControlParams(const Point &kick_origin,
                                          const Angle &kick_direction,
                                          AutoChipOrKick auto_chip_or_kick)
{
    control_params.kick_origin       = kick_origin;
    control_params.kick_direction    = kick_direction;
    control_params.auto_chip_or_kick = auto_chip_or_kick;
}

void PivotKickTactic::updatePrimitive(const TacticUpdate &tactic_update, bool reset_fsm)
{
    if (reset_fsm)
    {
        fsm_map[tactic_update.robot.id()] =
            std::make_unique<FSM<PivotKickFSM>>(DribbleFSM());
    }
    fsm.process_event(PivotKickFSM::Update(control_params, tactic_update));
}<|MERGE_RESOLUTION|>--- conflicted
+++ resolved
@@ -12,17 +12,13 @@
 PivotKickTactic::PivotKickTactic(std::shared_ptr<const AiConfig> ai_config)
     : Tactic({RobotCapability::Move, RobotCapability::Kick, RobotCapability::Chip,
               RobotCapability::Dribble}),
-<<<<<<< HEAD
-      fsm(DribbleFSM()),
       fsm_map(),
-=======
-      fsm(DribbleFSM(ai_config->getDribbleTacticConfig())),
->>>>>>> 949e1f63
       control_params(PivotKickFSM::ControlParams())
 {
     for (RobotId id = 0; id < MAX_ROBOT_IDS; id++)
     {
-        fsm_map[id] = std::make_unique<FSM<PivotKickFSM>>(DribbleFSM());
+        fsm_map[id] = std::make_unique<FSM<PivotKickFSM>>(
+            DribbleFSM(ai_config->getDribbleTacticConfig()));
     }
 }
 
