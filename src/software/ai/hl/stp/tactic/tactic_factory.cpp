--- conflicted
+++ resolved
@@ -105,18 +105,7 @@
 std::shared_ptr<Tactic> createTactic(const TbotsProto::ReceiverTactic &tactic_proto,
                                      std::shared_ptr<Strategy> strategy)
 {
-<<<<<<< HEAD
-    auto tactic              = std::make_shared<ReceiverTactic>(strategy);
-=======
-    auto tactic = std::make_shared<ReceiverTactic>(ai_config.receiver_tactic_config());
-    std::optional<Pass> pass = std::nullopt;
-    if (tactic_proto.has_pass())
-    {
-        pass = createPass(tactic_proto.pass());
-    }
-
-    tactic->updateControlParams(pass, tactic_proto.disable_one_touch_shot());
->>>>>>> f781fc50
+    auto tactic = std::make_shared<ReceiverTactic>(strategy);
     return tactic;
 }
 
