#include "software/ai/hl/stp/tactic/passer_tactic.h"

#include "shared/constants.h"
#include "software/ai/hl/stp/action/intercept_ball_action.h"
#include "software/ai/hl/stp/action/kick_action.h"
#include "software/ai/hl/stp/action/move_action.h"
#include "software/logger/logger.h"

PasserTactic::PasserTactic(Pass pass, const Ball& ball, const Field& field,
                           bool loop_forever)
    : Tactic(loop_forever, {RobotCapability::Kick, RobotCapability::Move}),
      pass(std::move(pass)),
      ball(ball),
      field(field)
{
}

<<<<<<< HEAD
void PasserTactic::updateWorldParams(const Ball& updated_ball)
=======
std::string PasserTactic::getName() const
{
    return "Passer Tactic";
}

void PasserTactic::updateWorldParams(const Ball& updated_ball, const Field& updated_field)
>>>>>>> 28cbdc8f
{
    this->ball  = updated_ball;
    this->field = updated_field;
}

void PasserTactic::updateControlParams(const Pass& updated_pass)
{
    this->pass = updated_pass;
}

double PasserTactic::calculateRobotCost(const Robot& robot, const World& world)
{
    // Prefer robots closer to the pass start position
    // We normalize with the total field length so that robots that are within the field
    // have a cost less than 1
    double cost =
        (robot.position() - pass.passerPoint()).length() / world.field().totalXLength();
    return std::clamp<double>(cost, 0, 1);
}

void PasserTactic::calculateNextAction(ActionCoroutine::push_type& yield)
{
    // Collect the ball
    auto intercept_action = std::make_shared<InterceptBallAction>(field, ball, false);
    do
    {
        intercept_action->updateControlParams(*robot);
        yield(intercept_action);
    } while (!intercept_action->done());

    // Move to a position just behind the ball (in the direction of the pass)
    // until it's time to perform the pass
    auto move_action = std::make_shared<MoveAction>(
        true, MoveAction::ROBOT_CLOSE_TO_DEST_THRESHOLD, Angle());
    while (ball.lastUpdateTimestamp() < pass.startTime())
    {
        // We want to wait just behind where the pass is supposed to start, so that the
        // ball is *almost* touching the kicker
        Vector ball_offset =
            Vector::createFromAngle(pass.passerOrientation())
                .normalize(DIST_TO_FRONT_OF_ROBOT_METERS + BALL_MAX_RADIUS_METERS * 2);
        Point wait_position = pass.passerPoint() - ball_offset;

        move_action->updateControlParams(*robot, wait_position, pass.passerOrientation(),
                                         0, DribblerEnable::OFF, MoveType::NORMAL,
                                         AutochickType::NONE, BallCollisionType::ALLOW);
        yield(move_action);
    }

    // The angle between the ball velocity vector and a vector from the passer
    // point to the receiver point
    Angle ball_velocity_to_pass_orientation;

    auto kick_action = std::make_shared<KickAction>();
    do
    {
        // We want the robot to move to the starting position for the shot and also
        // rotate to the correct orientation to face the shot
        kick_action->updateControlParams(*robot, ball.position(), pass.receiverPoint(),
                                         pass.speed());
        yield(kick_action);

        // We want to keep trying to kick until the ball is moving along the pass
        // vector with sufficient velocity
        Angle passer_to_receiver_angle =
            (pass.receiverPoint() - pass.passerPoint()).orientation();
        ball_velocity_to_pass_orientation =
            ball.velocity().orientation().minDiff(passer_to_receiver_angle);
    } while (ball_velocity_to_pass_orientation.abs() > Angle::fromDegrees(20) ||
             ball.velocity().length() < 0.5);
}

void PasserTactic::accept(MutableTacticVisitor& visitor)
{
    visitor.visit(*this);
}

Ball PasserTactic::getBall() const
{
    return this->ball;
}<|MERGE_RESOLUTION|>--- conflicted
+++ resolved
@@ -15,16 +15,7 @@
 {
 }
 
-<<<<<<< HEAD
-void PasserTactic::updateWorldParams(const Ball& updated_ball)
-=======
-std::string PasserTactic::getName() const
-{
-    return "Passer Tactic";
-}
-
 void PasserTactic::updateWorldParams(const Ball& updated_ball, const Field& updated_field)
->>>>>>> 28cbdc8f
 {
     this->ball  = updated_ball;
     this->field = updated_field;
