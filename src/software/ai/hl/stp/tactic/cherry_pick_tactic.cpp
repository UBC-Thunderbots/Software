/**
 * Definition for the CherryPickTactic class
 */

#include "software/ai/hl/stp/tactic/cherry_pick_tactic.h"

#include "software/ai/hl/stp/action/move_action.h"
#include "software/ai/hl/stp/tactic/tactic_visitor.h"
#include "software/geom/util.h"

CherryPickTactic::CherryPickTactic(const World& world, const Rectangle& target_region)
    : Tactic(true),
      pass_generator(world, world.ball().position(), Passing::PassType::ONE_TOUCH_SHOT),
      world(world),
      target_region(target_region)
{
    pass_generator.setTargetRegion(target_region);
}

std::string CherryPickTactic::getName() const
{
    return "Cherry Pick Tactic";
}

void CherryPickTactic::updateWorldParams(const World& world)
{
    this->world = world;
}

double CherryPickTactic::calculateRobotCost(const Robot& robot, const World& world)
{
    // Prefer robots closer to the target region
    return dist(robot.position(), target_region);
}

void CherryPickTactic::calculateNextIntent(IntentCoroutine::push_type& yield)
{
    MoveAction move_action =
        MoveAction(MoveAction::ROBOT_CLOSE_TO_DEST_THRESHOLD, Angle(), true);
    auto best_pass_and_score = pass_generator.getBestPassSoFar();
    do
    {
        pass_generator.setWorld(world);
        // Move the robot to be the best possible receiver for the best pass we can
        // find (within the target region)
        Pass pass = pass_generator.getBestPassSoFar().pass;
        move_action.updateControlParams(
            *robot, pass.receiverPoint(), pass.receiverOrientation(), 0,
<<<<<<< HEAD
            DribblerEnable::OFF, MoveType::NORMAL, AutokickType::NONE);
        yield(move_action.getNextIntent());
=======
            DribblerEnable::OFF, MoveType::NORMAL, AutokickType::NONE,
            BallCollisionType::AVOID));
>>>>>>> 1b2e593c
    } while (true);
}

void CherryPickTactic::accept(TacticVisitor& visitor) const
{
    visitor.visit(*this);
}<|MERGE_RESOLUTION|>--- conflicted
+++ resolved
@@ -46,13 +46,8 @@
         Pass pass = pass_generator.getBestPassSoFar().pass;
         move_action.updateControlParams(
             *robot, pass.receiverPoint(), pass.receiverOrientation(), 0,
-<<<<<<< HEAD
-            DribblerEnable::OFF, MoveType::NORMAL, AutokickType::NONE);
+            DribblerEnable::OFF, MoveType::NORMAL, AutokickType::NONE, BallCollisionType::AVOID);
         yield(move_action.getNextIntent());
-=======
-            DribblerEnable::OFF, MoveType::NORMAL, AutokickType::NONE,
-            BallCollisionType::AVOID));
->>>>>>> 1b2e593c
     } while (true);
 }
 
