#include "software/ai/hl/stp/tactic/defense_shadow_enemy_tactic.h"

#include <gtest/gtest.h>

#include "shared/constants.h"
#include "software/ai/evaluation/enemy_threat.h"
#include "software/ai/hl/stp/action/move_action.h"
#include "software/test_util/test_util.h"

TEST(DefenseShadowEnemyTacticTest, test_shadower_blocks_net_when_enemy_cannot_pass)
{
    Robot enemy_robot(1, Point(0, 0), Vector(0, 0), Angle::zero(),
                      AngularVelocity::zero(), Timestamp::fromSeconds(0));
    Robot friendly_robot(0, Point(0, 0), Vector(0, 0), Angle::zero(),
                         AngularVelocity::zero(), Timestamp::fromSeconds(0));

<<<<<<< HEAD
    EnemyThreat enemy_threat{enemy_robot,  false, Angle::zero(), std::nullopt,
                             std::nullopt, 0,     std::nullopt};
    Field field        = ::Test::TestUtil::createSSLDivBField();
=======
    Evaluation::EnemyThreat enemy_threat{enemy_robot,  false, Angle::zero(), std::nullopt,
                                         std::nullopt, 0,     std::nullopt};
    Field field        = ::TestUtil::createSSLDivBField();
>>>>>>> ad5bb398
    Team enemy_team    = Team({enemy_robot}, Duration::fromSeconds(1));
    Team friendly_team = Team({friendly_robot}, Duration::fromSeconds(1));
    Ball ball(Point(1, 1), Vector(0, 0), Timestamp::fromSeconds(0));

    DefenseShadowEnemyTactic tactic =
        DefenseShadowEnemyTactic(field, friendly_team, enemy_team, ball, true, 0.5);
    tactic.updateRobot(friendly_robot);
    tactic.updateWorldParams(field, friendly_team, enemy_team, ball);
    tactic.updateControlParams(enemy_threat);

    auto action_ptr = tactic.getNextAction();

    ASSERT_TRUE(action_ptr);

    auto move_action = std::dynamic_pointer_cast<MoveAction>(action_ptr);
    ASSERT_NE(move_action, nullptr);
    EXPECT_TRUE(move_action->getDestination().isClose(Point(-0.5, 0), 0.01));
    EXPECT_LT(move_action->getFinalOrientation().minDiff(Angle::zero()),
              Angle::fromDegrees(1));
    EXPECT_TRUE(move_action->getAutoKickType() == AutokickType::AUTOCHIP);
}

TEST(DefenseShadowEnemyTacticTest,
     test_shadower_steals_ball_if_the_enemy_has_possession_and_ball_is_moving_slow_enough)
{
    Robot enemy_robot(1, Point(0, 0), Vector(0, 0), Angle::half(),
                      AngularVelocity::zero(), Timestamp::fromSeconds(0));
    Robot friendly_robot(0, Point(-1, -1), Vector(0, 0), Angle::zero(),
                         AngularVelocity::zero(), Timestamp::fromSeconds(0));

<<<<<<< HEAD
    EnemyThreat enemy_threat{enemy_robot,  false, Angle::zero(), std::nullopt,
                             std::nullopt, 0,     std::nullopt};
    Field field        = ::Test::TestUtil::createSSLDivBField();
=======
    Evaluation::EnemyThreat enemy_threat{enemy_robot,  false, Angle::zero(), std::nullopt,
                                         std::nullopt, 0,     std::nullopt};
    Field field        = ::TestUtil::createSSLDivBField();
>>>>>>> ad5bb398
    Team enemy_team    = Team({enemy_robot}, Duration::fromSeconds(1));
    Team friendly_team = Team({friendly_robot}, Duration::fromSeconds(1));
    Ball ball(Point(-ROBOT_MAX_RADIUS_METERS, 0), Vector(0, 0),
              Timestamp::fromSeconds(0));

    DefenseShadowEnemyTactic tactic =
        DefenseShadowEnemyTactic(field, friendly_team, enemy_team, ball, true, 0.5);
    tactic.updateRobot(friendly_robot);
    tactic.updateWorldParams(field, friendly_team, enemy_team, ball);
    tactic.updateControlParams(enemy_threat);

    auto action_ptr = tactic.getNextAction();

    ASSERT_TRUE(action_ptr);

    auto move_action = std::dynamic_pointer_cast<MoveAction>(action_ptr);
    ASSERT_NE(move_action, nullptr);
    EXPECT_TRUE(move_action->getDestination().isClose(ball.position(), 0.01));
    EXPECT_LT(move_action->getFinalOrientation().minDiff(
                  (enemy_robot.position() - field.friendlyGoalCenter()).orientation()),
              Angle::fromDegrees(1));
    EXPECT_TRUE(move_action->getAutoKickType() == AUTOCHIP);
}


TEST(
    DefenseShadowEnemyTacticTest,
    test_shadower_does_not_steal_ball_if_the_enemy_has_possession_but_the_ball_is_moving_quickly)
{
    Robot enemy_robot(1, Point(0, 0), Vector(0, 0), Angle::half(),
                      AngularVelocity::zero(), Timestamp::fromSeconds(0));
    Robot friendly_robot(0, Point(-1, -1), Vector(0, 0), Angle::zero(),
                         AngularVelocity::zero(), Timestamp::fromSeconds(0));

<<<<<<< HEAD
    EnemyThreat enemy_threat{enemy_robot,  false, Angle::zero(), std::nullopt,
                             std::nullopt, 0,     std::nullopt};
    Field field        = ::Test::TestUtil::createSSLDivBField();
=======
    Evaluation::EnemyThreat enemy_threat{enemy_robot,  false, Angle::zero(), std::nullopt,
                                         std::nullopt, 0,     std::nullopt};
    Field field        = ::TestUtil::createSSLDivBField();
>>>>>>> ad5bb398
    Team enemy_team    = Team({enemy_robot}, Duration::fromSeconds(1));
    Team friendly_team = Team({friendly_robot}, Duration::fromSeconds(1));
    Ball ball(Point(-ROBOT_MAX_RADIUS_METERS, 0), Vector(4, 3),
              Timestamp::fromSeconds(0));

    DefenseShadowEnemyTactic tactic =
        DefenseShadowEnemyTactic(field, friendly_team, enemy_team, ball, true, 0.5);
    tactic.updateRobot(friendly_robot);
    tactic.updateWorldParams(field, friendly_team, enemy_team, ball);
    tactic.updateControlParams(enemy_threat);

    auto action_ptr = tactic.getNextAction();

    ASSERT_TRUE(action_ptr);

    auto move_action = std::dynamic_pointer_cast<MoveAction>(action_ptr);
    ASSERT_NE(move_action, nullptr);
    EXPECT_TRUE(move_action->getDestination().isClose(Point(-0.5, 0), 0.01));
    EXPECT_LT(move_action->getFinalOrientation().minDiff(
                  (enemy_robot.position() - friendly_robot.position()).orientation()),
              Angle::fromDegrees(1));
    EXPECT_TRUE(move_action->getAutoKickType() == AUTOCHIP);
}<|MERGE_RESOLUTION|>--- conflicted
+++ resolved
@@ -14,15 +14,9 @@
     Robot friendly_robot(0, Point(0, 0), Vector(0, 0), Angle::zero(),
                          AngularVelocity::zero(), Timestamp::fromSeconds(0));
 
-<<<<<<< HEAD
     EnemyThreat enemy_threat{enemy_robot,  false, Angle::zero(), std::nullopt,
                              std::nullopt, 0,     std::nullopt};
-    Field field        = ::Test::TestUtil::createSSLDivBField();
-=======
-    Evaluation::EnemyThreat enemy_threat{enemy_robot,  false, Angle::zero(), std::nullopt,
-                                         std::nullopt, 0,     std::nullopt};
     Field field        = ::TestUtil::createSSLDivBField();
->>>>>>> ad5bb398
     Team enemy_team    = Team({enemy_robot}, Duration::fromSeconds(1));
     Team friendly_team = Team({friendly_robot}, Duration::fromSeconds(1));
     Ball ball(Point(1, 1), Vector(0, 0), Timestamp::fromSeconds(0));
@@ -53,15 +47,9 @@
     Robot friendly_robot(0, Point(-1, -1), Vector(0, 0), Angle::zero(),
                          AngularVelocity::zero(), Timestamp::fromSeconds(0));
 
-<<<<<<< HEAD
     EnemyThreat enemy_threat{enemy_robot,  false, Angle::zero(), std::nullopt,
                              std::nullopt, 0,     std::nullopt};
-    Field field        = ::Test::TestUtil::createSSLDivBField();
-=======
-    Evaluation::EnemyThreat enemy_threat{enemy_robot,  false, Angle::zero(), std::nullopt,
-                                         std::nullopt, 0,     std::nullopt};
     Field field        = ::TestUtil::createSSLDivBField();
->>>>>>> ad5bb398
     Team enemy_team    = Team({enemy_robot}, Duration::fromSeconds(1));
     Team friendly_team = Team({friendly_robot}, Duration::fromSeconds(1));
     Ball ball(Point(-ROBOT_MAX_RADIUS_METERS, 0), Vector(0, 0),
@@ -96,15 +84,9 @@
     Robot friendly_robot(0, Point(-1, -1), Vector(0, 0), Angle::zero(),
                          AngularVelocity::zero(), Timestamp::fromSeconds(0));
 
-<<<<<<< HEAD
     EnemyThreat enemy_threat{enemy_robot,  false, Angle::zero(), std::nullopt,
                              std::nullopt, 0,     std::nullopt};
-    Field field        = ::Test::TestUtil::createSSLDivBField();
-=======
-    Evaluation::EnemyThreat enemy_threat{enemy_robot,  false, Angle::zero(), std::nullopt,
-                                         std::nullopt, 0,     std::nullopt};
     Field field        = ::TestUtil::createSSLDivBField();
->>>>>>> ad5bb398
     Team enemy_team    = Team({enemy_robot}, Duration::fromSeconds(1));
     Team friendly_team = Team({friendly_robot}, Duration::fromSeconds(1));
     Ball ball(Point(-ROBOT_MAX_RADIUS_METERS, 0), Vector(4, 3),
