--- conflicted
+++ resolved
@@ -18,12 +18,8 @@
         "//software/ai/hl/stp/primitive:move_primitive",
         "//software/ai/hl/stp/skill",
         "//software/ai/hl/stp/tactic",
-<<<<<<< HEAD
-=======
-        "//software/ai/hl/stp/tactic:move_primitive",
         "//software/ai/hl/stp/tactic/defender:defender_fsm_base",
-        "//software/ai/hl/stp/tactic/dribble:dribble_tactic",
->>>>>>> 4f16f7ca
+        "//software/ai/hl/stp/skill/dribble:dribble_skill",
         "//software/geom/algorithms",
         "//software/logger",
     ],
