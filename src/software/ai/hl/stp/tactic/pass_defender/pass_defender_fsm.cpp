#include "software/ai/hl/stp/tactic/pass_defender/pass_defender_fsm.h"

#include "software/ai/hl/stp/tactic/move_primitive.h"
#include "software/geom/algorithms/closest_point.h"

bool PassDefenderFSM::passStarted(const Update& event)
{
    auto ball_position = event.common.world.ball().position();
    Vector ball_receiver_point_vector(
        event.control_params.position_to_block_from.x() - ball_position.x(),
        event.control_params.position_to_block_from.y() - ball_position.y());

    bool pass_started = event.common.world.ball().hasBallBeenKicked(
        ball_receiver_point_vector.orientation(), MIN_PASS_SPEED,
        MAX_PASS_ANGLE_DIFFERENCE);

    if (pass_started)
    {
        // We want to keep track of the initial trajectory of the pass
        // so that we can later tell whether the ball strays from
        // this trajectory
        pass_orientation = event.common.world.ball().velocity().orientation();
    }

    return pass_started;
}

bool PassDefenderFSM::ballDeflected(const Update& event)
{
    auto orientation_difference =
        event.common.world.ball().velocity().orientation().minDiff(pass_orientation);

    // If the ball strays from the initial trajectory of the pass,
    // it was likely deflected off course by another robot or chipped
    // away by the pass defender
    return orientation_difference.abs() > MIN_DEFLECTION_ANGLE;
}

void PassDefenderFSM::blockPass(const Update& event)
{
    auto position_to_block_from = event.control_params.position_to_block_from;
    auto ball_position          = event.common.world.ball().position();
    auto face_ball_orientation =
        (ball_position - event.common.robot.position()).orientation();

    // Face the ball and move to position_to_block_from, which should be a location
    // on the field that blocks a passing lane between two enemy robots
    event.common.set_primitive(std::make_unique<MovePrimitive>(
        event.common.robot, position_to_block_from, face_ball_orientation,
        TbotsProto::MaxAllowedSpeedMode::PHYSICAL_LIMIT, TbotsProto::DribblerMode::OFF,
        TbotsProto::BallCollisionType::ALLOW,
        AutoChipOrKick{AutoChipOrKickMode::OFF, 0}));
}

void PassDefenderFSM::interceptBall(const Update& event)
{
    auto ball           = event.common.world.ball();
    auto robot_position = event.common.robot.position();

    if ((ball.position() - robot_position).length() >
        BALL_TO_FRONT_OF_ROBOT_DISTANCE_WHEN_DRIBBLING)
    {
        Point intercept_position = ball.position();
        if (ball.velocity().length() != 0)
        {
            // Find the closest point on the line of the ball's current trajectory
            // that the defender can move to and intercept the pass
            intercept_position = closestPoint(
                robot_position, Line(ball.position(), ball.position() + ball.velocity()));
        }

        auto face_ball_orientation = (ball.position() - robot_position).orientation();

        // Move to intercept the pass by positioning defender in front of the
        // ball's current trajectory
        event.common.set_primitive(std::make_unique<MovePrimitive>(
            event.common.robot, intercept_position, face_ball_orientation,
            TbotsProto::MaxAllowedSpeedMode::PHYSICAL_LIMIT,
            TbotsProto::DribblerMode::MAX_FORCE, TbotsProto::BallCollisionType::ALLOW,
<<<<<<< HEAD
            AutoChipOrKick{AutoChipOrKickMode::OFF, 0},
            TbotsProto::MaxAllowedSpeedMode::PHYSICAL_LIMIT, 0.0,
            event.common.robot.robotConstants(), std::optional<double>()));

        return;
    }
    // something is wrong when this happens,
    // in this special case, the robot should move away from the ball
    // as to not violate the rule about covering more than 80% of the ball

    // to avoid dividing by 0
    Angle face_ball_orientation;
    if ((ball.position() - robot_position).length() == 0)
    {
        face_ball_orientation = Angle().zero();
    }
    else
    {
        face_ball_orientation = (ball.position() - robot_position).orientation();
=======
            AutoChipOrKick{AutoChipOrKickMode::OFF, 0}));
>>>>>>> dfb13b53
    }

    // backup by the length of the ball
    Point backup_position =
        robot_position + ball.velocity().normalize(ROBOT_MAX_RADIUS_METERS);
    event.common.set_primitive(createMovePrimitive(
        CREATE_MOTION_CONTROL(backup_position), face_ball_orientation, 0, false,
        TbotsProto::DribblerMode::MAX_FORCE, TbotsProto::BallCollisionType::ALLOW,
        AutoChipOrKick{AutoChipOrKickMode::OFF, 0},
        TbotsProto::MaxAllowedSpeedMode::PHYSICAL_LIMIT, 0.0,
        event.common.robot.robotConstants(), std::optional<double>()));
}<|MERGE_RESOLUTION|>--- conflicted
+++ resolved
@@ -77,11 +77,7 @@
             event.common.robot, intercept_position, face_ball_orientation,
             TbotsProto::MaxAllowedSpeedMode::PHYSICAL_LIMIT,
             TbotsProto::DribblerMode::MAX_FORCE, TbotsProto::BallCollisionType::ALLOW,
-<<<<<<< HEAD
-            AutoChipOrKick{AutoChipOrKickMode::OFF, 0},
-            TbotsProto::MaxAllowedSpeedMode::PHYSICAL_LIMIT, 0.0,
-            event.common.robot.robotConstants(), std::optional<double>()));
-
+            AutoChipOrKick{AutoChipOrKickMode::OFF, 0}));
         return;
     }
     // something is wrong when this happens,
@@ -97,9 +93,6 @@
     else
     {
         face_ball_orientation = (ball.position() - robot_position).orientation();
-=======
-            AutoChipOrKick{AutoChipOrKickMode::OFF, 0}));
->>>>>>> dfb13b53
     }
 
     // backup by the length of the ball
