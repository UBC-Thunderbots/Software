--- conflicted
+++ resolved
@@ -4,16 +4,8 @@
 #include "software/ai/hl/stp/tactic/move_primitive.h"
 #include "software/geom/algorithms/closest_point.h"
 #include "software/ai/evaluation/intercept.h"
-<<<<<<< HEAD
-=======
-    == == ==
-    =
-#include "software/logger/logger.h"
-        >>>>>>> 8ddf5a82227b62f2766ee93b6bd59b0169058248
->>>>>>> b919d0f7
 
-        bool
-        PassDefenderFSM::passStarted(const Update& event)
+bool PassDefenderFSM::passStarted(const Update& event)
 {
     auto ball_position = event.common.world_ptr->ball().position();
     Vector ball_receiver_point_vector(
