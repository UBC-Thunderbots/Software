--- conflicted
+++ resolved
@@ -143,11 +143,7 @@
     // Initialized when a pass is started and used when a pass is deflected
     // Assumption is that a pass has to start before it can be deflected
     Angle pass_orientation;
-<<<<<<< HEAD
-=======
     // The step amount between speeds we check that the defender is observed to
     // go at during the interception
     static constexpr double DEFENDER_STEP_SPEED_M_PER_S = 0.2;
-    TbotsProto::PassDefenderConfig pass_defender_config;
->>>>>>> 9b4aa325
 };