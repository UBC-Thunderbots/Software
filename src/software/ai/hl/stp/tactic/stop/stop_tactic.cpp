#include "software/ai/hl/stp/tactic/stop/stop_tactic.h"

#include <algorithm>

StopTactic::StopTactic(bool coast)
    : Tactic(std::set<RobotCapability>()), fsm(StopFSM(coast))
{
}

double StopTactic::calculateRobotCost(const Robot &robot, const World &world) const
{
    // Prefer all robots equally
    return 0.5;
}

<<<<<<< HEAD
bool StopTactic::done() const
{
    return fsm.is(boost::sml::X);
}

=======
>>>>>>> c36decb6
void StopTactic::updateIntent(const TacticUpdate &tactic_update)
{
    fsm.process_event(StopFSM::Update({}, tactic_update));
}

void StopTactic::accept(TacticVisitor &visitor) const
{
    visitor.visit(*this);
}<|MERGE_RESOLUTION|>--- conflicted
+++ resolved
@@ -13,14 +13,6 @@
     return 0.5;
 }
 
-<<<<<<< HEAD
-bool StopTactic::done() const
-{
-    return fsm.is(boost::sml::X);
-}
-
-=======
->>>>>>> c36decb6
 void StopTactic::updateIntent(const TacticUpdate &tactic_update)
 {
     fsm.process_event(StopFSM::Update({}, tactic_update));
