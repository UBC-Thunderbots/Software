#pragma once

#include "software/ai/hl/stp/tactic/stop/stop_fsm.h"
#include "software/ai/hl/stp/tactic/tactic.h"
#include "software/ai/intent/stop_intent.h"

/**
 * The StopTactic will stop the robot from moving. The robot will actively try and brake
 * to come to a halt unless is it told to coast, in which case it will coast to a stop.
 */
class StopTactic : public Tactic
{
   public:
    /**
     * Creates a new StopTactic
     t
     * @param coast whether the robot should coast once it's stopped
     */
    explicit StopTactic(bool coast);

    StopTactic() = delete;

    /**
     * Calculates the cost of assigning the given robot to this Tactic. Prefers all robots
     * equally
     *
     * @param robot The robot to evaluate the cost for
     * @param world The state of the world with which to perform the evaluation
     * @return A cost in the range [0,1] indicating the cost of assigning the given robot
     * to this tactic. Lower cost values indicate a more preferred robot.
     */
    double calculateRobotCost(const Robot& robot, const World& world) const override;

    void accept(TacticVisitor& visitor) const override;

<<<<<<< HEAD
=======
    DEFINE_TACTIC_DONE_AND_GET_FSM_STATE

>>>>>>> c36decb6
   private:
    void updateIntent(const TacticUpdate& tactic_update) override;

    FSM<StopFSM> fsm;
};<|MERGE_RESOLUTION|>--- conflicted
+++ resolved
@@ -33,11 +33,8 @@
 
     void accept(TacticVisitor& visitor) const override;
 
-<<<<<<< HEAD
-=======
     DEFINE_TACTIC_DONE_AND_GET_FSM_STATE
 
->>>>>>> c36decb6
    private:
     void updateIntent(const TacticUpdate& tactic_update) override;
 
