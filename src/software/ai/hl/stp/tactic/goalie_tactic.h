#pragma once

#include <geom/point.h>
#include <geom/rectangle.h>
#include <geom/segment.h>

#include "ai/hl/stp/evaluation/enemy_threat.h"
#include "ai/hl/stp/tactic/tactic.h"

/**
 * This tactic is used to defend the ball from going into the goal. The tactic
 * is assigned to the robot that is selected using a DynamicParameter, and stays
 * that way throughout all the plays that require a goalie.
 *
 * If the ball is moving faster than a threshold torwards the net, moves to intercept
 * the ball. If not, returns intents that position the robot in a cone between the ball
 * and the two goal posts, in such a way that the robot would have to move a minimal
 * distance either way to intercept a potential straight shot into the net.
 *
 */
class GoalieTactic : public Tactic
{
   public:
    /**
     * Creates a new GoalieTactic
     */
    explicit GoalieTactic(const Ball &ball, const Field &field, const Team &friendly_team,
                          const Team &enemy_team);

    std::string getName() const override;

    /**
     * Updates the world parameters for this GoalieTactic.
     *
<<<<<<< HEAD
     * @param ball The const reference to the ball on the field
     * @param field The const reference to the field this tactic will run
     * @param friendly_team The friendly team
     * @param enemy_team The enemy team
=======
     * @param ball
     * @param field
     * @param friendly_team
     * @param enemy_team
>>>>>>> d060ea73
     */
    void updateWorldParams(const Ball &ball, const Field &field,
                           const Team &friendly_team, const Team &enemy_team);

    /**
     * Calculates the cost of assigning the given robot to this Tactic. The goalie
     * assigned through the dynamic parameter will be prioritized by setting the cost
     * very high, so only the robot assigned to be the goalie will be the cheapest to
     * do so.
     *
     * @return A cost in the range [0,1] indicating the cost of assigning the given robot
     * to this tactic. Lower cost values indicate a more preferred robot.
     */
    double calculateRobotCost(const Robot &robot, const World &world) override;

    /*
     * Restrains the goalie to a rectangle, with the prefered point being the one
     * that intersects the point the goalie wants to move to and the center of the
     * goal
     *
     * @param goalie_desired_position The point the goalie would like to go to
     * @param goalie_restricted_area The rectangle that the goalie is to stay in
     * @returns goalie_suggested_position That the goalie should go to
     */
    std::optional<Point> restrainGoalieInRectangle(Point goalie_desired_position,
                                                   Rectangle goalie_restricted_area);
    /**
     * Accepts a Tactic Visitor and calls the visit function on itself
     *
     * @param visitor A Tactic Visitor
     */
    void accept(TacticVisitor &visitor) const override;

   private:
    void calculateNextIntent(IntentCoroutine::push_type &yield) override;

    // Tactic parameters
    Ball ball;
    Field field;
    Team friendly_team;
    Team enemy_team;
};<|MERGE_RESOLUTION|>--- conflicted
+++ resolved
@@ -32,17 +32,10 @@
     /**
      * Updates the world parameters for this GoalieTactic.
      *
-<<<<<<< HEAD
-     * @param ball The const reference to the ball on the field
-     * @param field The const reference to the field this tactic will run
-     * @param friendly_team The friendly team
-     * @param enemy_team The enemy team
-=======
      * @param ball
      * @param field
      * @param friendly_team
      * @param enemy_team
->>>>>>> d060ea73
      */
     void updateWorldParams(const Ball &ball, const Field &field,
                            const Team &friendly_team, const Team &enemy_team);
