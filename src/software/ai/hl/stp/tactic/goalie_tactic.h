#pragma once

#include <geom/point.h>
#include <geom/rectangle.h>
#include <geom/segment.h>

#include "ai/hl/stp/evaluation/enemy_threat.h"
#include "ai/hl/stp/tactic/tactic.h"

/**
 * This tactic is used to defend the ball from going into the goal. The tactic
 * is assigned to the robot that is selected using a DynamicParameter, and stays
 * that way throughout all the plays that require a goalie.
 *
 * If the ball is moving faster than a threshold torwards the net, moves to intercept
 * the ball. If not, returns intents that position the robot in a cone between the ball
 * and the two goal posts, in such a way that the robot would have to move a minimal
 * distance either way to intercept a potential straight shot into the net.
 *
 */
class GoalieTactic : public Tactic
{
   public:
    /**
     * Creates a new GoalieTactic
     */
    explicit GoalieTactic(const Ball &ball, const Field &field, const Team &friendly_team,
                          const Team &enemy_team);

    std::string getName() const override;

    /**
     * Updates the parameters for this GoalieTactic.
     *
     * @param ball The const reference to the ball on the field
     * @param field The const reference to the field this tactic will run
     * @param friendly_team The friendly team
     * @param enemy_team The enemy team
     */
    void updateParams(const Ball &ball, const Field &field, const Team &friendly_team,
                      const Team &enemy_team);

    /**
     * Calculates the cost of assigning the given robot to this Tactic. The goalie
     * assigned through the dynamic parameter will be prioritized by setting the cost
     * very high, so only the robot assigned to be the goalie will be the cheapest to
     * do so.
     *
     * @return A cost in the range [0,1] indicating the cost of assigning the given robot
     * to this tactic. Lower cost values indicate a more preferred robot.
     */
    double calculateRobotCost(const Robot &robot, const World &world) override;

<<<<<<< HEAD
    /*
     * Restrains the goalie to a rectangle, with the prefered point being the one
     * that intersects the point the goalie wants to move to and the center of the
     * goal
     *
     * @param goalie_desired_position The point the goalie would like to go to
     * @param goalie_restricted_area The rectangle that the goalie is to stay in
     * @returns goalie_suggested_position That the goalie should go to
     */
    std::optional<Point> restrainGoalieInRectangle(Point goalie_desired_position,
                                                   Rectangle goalie_restricted_area);
=======
    /**
     * Accepts a Tactic Visitor and calls the visit function on itself
     *
     * @param visitor A Tactic Visitor
     */
    void accept(TacticVisitor &visitor) const override;
>>>>>>> 4edb7d5d

   private:
    void calculateNextIntent(IntentCoroutine::push_type &yield) override;

    // Tactic parameters
    Ball ball;
    Field field;
    Team friendly_team;
    Team enemy_team;
};<|MERGE_RESOLUTION|>--- conflicted
+++ resolved
@@ -51,7 +51,6 @@
      */
     double calculateRobotCost(const Robot &robot, const World &world) override;
 
-<<<<<<< HEAD
     /*
      * Restrains the goalie to a rectangle, with the prefered point being the one
      * that intersects the point the goalie wants to move to and the center of the
@@ -63,14 +62,12 @@
      */
     std::optional<Point> restrainGoalieInRectangle(Point goalie_desired_position,
                                                    Rectangle goalie_restricted_area);
-=======
     /**
      * Accepts a Tactic Visitor and calls the visit function on itself
      *
      * @param visitor A Tactic Visitor
      */
     void accept(TacticVisitor &visitor) const override;
->>>>>>> 4edb7d5d
 
    private:
     void calculateNextIntent(IntentCoroutine::push_type &yield) override;
