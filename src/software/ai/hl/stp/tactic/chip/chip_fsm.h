--- conflicted
+++ resolved
@@ -21,11 +21,7 @@
     DEFINE_TACTIC_UPDATE_STRUCT_WITH_CONTROL_AND_COMMON_PARAMS
 
     /**
-<<<<<<< HEAD
-     * Action that updates the ChipPrimitive
-=======
      * Action that updates the MovePrimitive
->>>>>>> 243b01bd
      *
      * @param event ChipFSM::Update event
      */
