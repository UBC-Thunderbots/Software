#include "software/ai/hl/stp/tactic/offense_support_tactics/receiver/receiver_tactic.h"

#include "shared/constants.h"
#include "software/ai/evaluation/calc_best_shot.h"
#include "software/geom/algorithms/closest_point.h"
#include "software/geom/algorithms/convex_angle.h"
#include "software/logger/logger.h"

ReceiverTactic::ReceiverTactic(std::shared_ptr<Strategy> strategy)
    : OffenseSupportTactic({RobotCapability::Move}, strategy),
      fsm_map(),
      control_params({ReceiverFSM::ControlParams{.pass                   = std::nullopt,
                                                 .disable_one_touch_shot = false}})
{
    for (RobotId id = 0; id < MAX_ROBOT_IDS; id++)
    {
        fsm_map[id] = std::make_unique<FSM<ReceiverFSM>>(ReceiverFSM());
    }
}

OffenseSupportType ReceiverTactic::getOffenseSupportType() const
{
    return OffenseSupportType::PASS_RECEIVER;
}

void ReceiverTactic::commit()
{
    OffenseSupportTactic::commit();

<<<<<<< HEAD
    committed_pass_ = (*strategy_)->getBestUncommittedPass();
    (*strategy_)->commit(commit_pass.pass);
=======
    PassWithRating best_pass = (*strategy_)->getBestUncommittedPass();

    control_params.pass = best_pass.pass;
    control_params.disable_one_touch_shot = true;

    (*strategy_)->commit(best_pass.pass);
>>>>>>> 03c1c5c1
}

void ReceiverTactic::updateControlParams(std::optional<Pass> updated_pass,
                                         bool disable_one_touch_shot)
{
    // Update the control parameters stored by this Tactic
    control_params.disable_one_touch_shot = disable_one_touch_shot;
}

void ReceiverTactic::accept(TacticVisitor& visitor) const
{
    visitor.visit(*this);
}

void ReceiverTactic::updatePrimitive(const TacticUpdate& tactic_update, bool reset_fsm)
{
    if (reset_fsm)
    {
        fsm_map[tactic_update.robot.id()] =
            std::make_unique<FSM<ReceiverFSM>>(ReceiverFSM());
    }
    fsm_map.at(tactic_update.robot.id())
        ->process_event(ReceiverFSM::Update(control_params, tactic_update));
}<|MERGE_RESOLUTION|>--- conflicted
+++ resolved
@@ -27,17 +27,12 @@
 {
     OffenseSupportTactic::commit();
 
-<<<<<<< HEAD
-    committed_pass_ = (*strategy_)->getBestUncommittedPass();
-    (*strategy_)->commit(commit_pass.pass);
-=======
     PassWithRating best_pass = (*strategy_)->getBestUncommittedPass();
 
     control_params.pass = best_pass.pass;
     control_params.disable_one_touch_shot = true;
 
     (*strategy_)->commit(best_pass.pass);
->>>>>>> 03c1c5c1
 }
 
 void ReceiverTactic::updateControlParams(std::optional<Pass> updated_pass,
