#include "software/ai/hl/stp/tactic/shadow_enemy/shadow_enemy_fsm.h"

#include <gtest/gtest.h>

#include "software/logger/logger.h"
#include "software/test_util/test_util.h"

TEST(ShadowEnemyFSMTest, test_findBlockPassPoint)
{
    Point ball_position    = Point(0, 2);
    Robot shadowee         = Robot(0, Point(0, -2), Vector(0, 0), Angle::half(),
                                   AngularVelocity::zero(), Timestamp::fromSeconds(0));
    double shadow_distance = 2;
    Point block_pass_point =
        ShadowEnemyFSM::findBlockPassPoint(ball_position, shadowee, shadow_distance);
    EXPECT_EQ(block_pass_point, Point(0, 0));

    ball_position = Point(0, 2);
    shadowee = Robot(0, Point(2, 0), Vector(0, 0), Angle::half(), AngularVelocity::zero(),
                     Timestamp::fromSeconds(0));
    shadow_distance = 1;
    block_pass_point =
        ShadowEnemyFSM::findBlockPassPoint(ball_position, shadowee, shadow_distance);
    EXPECT_EQ(block_pass_point, Point(2 - 1 / std::sqrt(2), 1 / std::sqrt(2)));


    ball_position   = Point(2, 0);
    shadowee        = Robot(0, Point(-2, 0), Vector(0, 0), Angle::half(),
                            AngularVelocity::zero(), Timestamp::fromSeconds(0));
    shadow_distance = 0.25;
    block_pass_point =
        ShadowEnemyFSM::findBlockPassPoint(ball_position, shadowee, shadow_distance);
    EXPECT_EQ(block_pass_point, Point(-1.75, 0));
}

TEST(ShadowEnemyFSMTest, test_findBlockShotPoint)
{
    Robot shadower    = Robot(0, Point(0, 1), Vector(0, 0), Angle::half(),
                              AngularVelocity::zero(), Timestamp::fromSeconds(0));
    Robot shadowee    = Robot(0, Point(2, 0), Vector(0, 0), Angle::half(),
                              AngularVelocity::zero(), Timestamp::fromSeconds(0));
    Field field       = Field::createSSLDivisionBField();
    Team friendlyTeam = Team(Duration::fromSeconds(1));
    friendlyTeam.updateRobots({shadower});
    Team enemyTeam = Team(Duration::fromSeconds(1));
    enemyTeam.updateRobots({shadowee});
    double shadow_distance = 2;


    Point block_shot_point = ShadowEnemyFSM::findBlockShotPoint(
        shadower, field, friendlyTeam, enemyTeam, shadowee, shadow_distance);
    EXPECT_EQ(block_shot_point, Point(0, 0));

    shadower = Robot(0, Point(0, 1), Vector(0, 0), Angle::half(), AngularVelocity::zero(),
                     Timestamp::fromSeconds(0));
    shadowee = Robot(0, Point(1, 2), Vector(0, 0), Angle::half(), AngularVelocity::zero(),
                     Timestamp::fromSeconds(0));
    friendlyTeam.updateRobots({shadower});
    enemyTeam.updateRobots({shadowee});

    block_shot_point = ShadowEnemyFSM::findBlockShotPoint(
        shadower, field, friendlyTeam, enemyTeam, shadowee, shadow_distance);
    auto enemy_shot = field.friendlyGoalCenter() - shadowee.position();
    EXPECT_EQ(block_shot_point,
              shadowee.position() + enemy_shot.normalize(shadow_distance));
}


TEST(ShadowEnemyFSMTest, test_transitions)
{
    Robot enemy                  = ::TestUtil::createRobotAtPos(Point(1, 0));
    Robot shadowee               = ::TestUtil::createRobotAtPos(Point(2, 0));
    Robot shadower               = ::TestUtil::createRobotAtPos(Point(-2, 0));
    std::shared_ptr<World> world = ::TestUtil::createBlankTestingWorld();
<<<<<<< HEAD

    ::TestUtil::setBallPosition(world, Point(1, 0), Timestamp::fromSeconds(0));
    EnemyThreat enemy_threat{shadowee,     true, Angle::zero(), std::nullopt,
                             std::nullopt, 1,    enemy};

    FSM<ShadowEnemyFSM> fsm{ShadowEnemyFSM(std::make_shared<TbotsProto::AiConfig>()),
                            MoveFSM(std::make_shared<TbotsProto::AiConfig>()),
                            logger};
=======
    ::TestUtil::setBallPosition(world, Point(1, 0), Timestamp::fromSeconds(0));
    EnemyThreat enemy_threat{shadowee,     true, Angle::zero(), std::nullopt,
                             std::nullopt, 1,    enemy};
    FSM<ShadowEnemyFSM> fsm;
>>>>>>> da152fa1

    // Start in MoveFSM
    EXPECT_TRUE(fsm.is(boost::sml::state<MoveFSM>));

    // Enemy has the ball but not the shadowee
    // Robot should be trying to block possible pass to the shadowee
    fsm.process_event(ShadowEnemyFSM::Update(
        {enemy_threat, 0.5},
        TacticUpdate(shadower, world, [](std::shared_ptr<Primitive>) {})));


    EXPECT_TRUE(fsm.is(boost::sml::state<ShadowEnemyFSM::BlockPassState>));

    // Shadowee now has the ball, our robot should move to block the shot
    // Robot should be trying to block possible shot on our net
    enemy_threat.has_ball = true;
    ::TestUtil::setBallPosition(world, Point(2, 0), Timestamp::fromSeconds(0));
    fsm.process_event(ShadowEnemyFSM::Update(
        {enemy_threat, 0.5},
        TacticUpdate(shadower, world, [](std::shared_ptr<Primitive>) {})));
    EXPECT_TRUE(fsm.is(boost::sml::state<MoveFSM>));

    // Shadowee now has the ball
    // Robot should still be in block shot state if not in correct
    // shot block position
    fsm.process_event(ShadowEnemyFSM::Update(
        {enemy_threat, 0.5},
        TacticUpdate(shadower, world, [](std::shared_ptr<Primitive>) {})));
    EXPECT_TRUE(fsm.is(boost::sml::state<MoveFSM>));

    // Shadowee still has possession of the ball and robot has arrived at block shot
    // position, robot should try to steal the ball
    Point position_to_block = ShadowEnemyFSM::findBlockShotPoint(
        shadower, world->field(), world->friendlyTeam(), world->enemyTeam(), shadowee,
        0.5);
    shadower.updateState(
        RobotState(position_to_block, Vector(),
                   (world->ball().position() - position_to_block).orientation(),
                   AngularVelocity::zero()),
        Timestamp::fromSeconds(0));
    fsm.process_event(ShadowEnemyFSM::Update(
        {enemy_threat, 0.5},
        TacticUpdate(shadower, world, [](std::shared_ptr<Primitive>) {})));

    EXPECT_TRUE(fsm.is(boost::sml::state<ShadowEnemyFSM::GoAndStealState>));
    // Shadower is now has the breakbeam tripped
    // Robot should try and steal and pull the ball
    shadower = Robot(2, Point(0, -1.97), Vector(), Angle(), AngularVelocity::zero(),
                     Timestamp::fromSeconds(0), true);


    fsm.process_event(ShadowEnemyFSM::Update(
        {enemy_threat, 0.5},
        TacticUpdate(shadower, world, [](std::shared_ptr<Primitive>) {})));
    EXPECT_TRUE(fsm.is(boost::sml::state<ShadowEnemyFSM::StealAndPullState>));

    // Either the ball has been stolen by our robot or at least the
    // enemy threat has kicked the ball
    // Tactic is done
    enemy_threat.has_ball = false;
    ::TestUtil::setBallPosition(world, Point(0, 2), Timestamp::fromSeconds(0));
    fsm.process_event(ShadowEnemyFSM::Update(
        {enemy_threat, 0.5},
        TacticUpdate(shadower, world, [](std::shared_ptr<Primitive>) {})));
    EXPECT_TRUE(fsm.is(boost::sml::X));

    // Enemy has the ball but not the shadowee (same as first transition)
    // Robot should be trying to block possible pass to the shadowee
    fsm.process_event(ShadowEnemyFSM::Update(
        {enemy_threat, 0.5},
        TacticUpdate(shadower, world, [](std::shared_ptr<Primitive>) {})));
    EXPECT_TRUE(fsm.is(boost::sml::state<ShadowEnemyFSM::BlockPassState>));
}<|MERGE_RESOLUTION|>--- conflicted
+++ resolved
@@ -72,21 +72,15 @@
     Robot shadowee               = ::TestUtil::createRobotAtPos(Point(2, 0));
     Robot shadower               = ::TestUtil::createRobotAtPos(Point(-2, 0));
     std::shared_ptr<World> world = ::TestUtil::createBlankTestingWorld();
-<<<<<<< HEAD
 
     ::TestUtil::setBallPosition(world, Point(1, 0), Timestamp::fromSeconds(0));
     EnemyThreat enemy_threat{shadowee,     true, Angle::zero(), std::nullopt,
                              std::nullopt, 1,    enemy};
 
+    FSMLogger logger;
     FSM<ShadowEnemyFSM> fsm{ShadowEnemyFSM(std::make_shared<TbotsProto::AiConfig>()),
                             MoveFSM(std::make_shared<TbotsProto::AiConfig>()),
                             logger};
-=======
-    ::TestUtil::setBallPosition(world, Point(1, 0), Timestamp::fromSeconds(0));
-    EnemyThreat enemy_threat{shadowee,     true, Angle::zero(), std::nullopt,
-                             std::nullopt, 1,    enemy};
-    FSM<ShadowEnemyFSM> fsm;
->>>>>>> da152fa1
 
     // Start in MoveFSM
     EXPECT_TRUE(fsm.is(boost::sml::state<MoveFSM>));
