--- conflicted
+++ resolved
@@ -43,19 +43,6 @@
     };
 
     DEFINE_TACTIC_UPDATE_STRUCT_WITH_CONTROL_AND_COMMON_PARAMS
-
-<<<<<<< HEAD
-=======
-    // Here we define roughly how close the enemy needs to be to the ball to be considered
-    // as possessing the ball, this was determined experimentally in the simulator where
-    // it was determined that vision often mistake the ball to be further away from the
-    // enemy than it actually is, leading the robot to overcommit to stealing the ball
-    const double ENEMY_NEAR_BALL_DIST = 0.22;
-
-    // This is just checking whether it the defender is within a reasonable distance
-    // to start pressing the robot
-    const double NEAR_PRESS = 0.5;
->>>>>>> cdcdd77a
 
     /**
      * Calculates the point to block the pass to the robot we are shadowing
