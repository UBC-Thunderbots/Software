--- conflicted
+++ resolved
@@ -10,23 +10,6 @@
 
 struct ShadowEnemyFSM
 {
-<<<<<<< HEAD
-=======
-   private:
-    // Here we define roughly how close the enemy needs to be to the ball to be considered
-    // as possessing the ball, this was determined experimentally in the simulator where
-    // it was determined that vision often mistake the ball to be further away from the
-    // enemy than it actually is, leading the robot to overcommit to stealing the ball
-    static constexpr double ENEMY_NEAR_BALL_DIST_M = 0.22;
-
-    // This is just checking whether it the defender is within a reasonable distance
-    // to start pressing the robot
-    static constexpr double NEAR_PRESS_M = 0.8;
-
-    // Angle that enemy has to be facing the net within to consider going for the ball
-    static constexpr double ENEMY_FACE_RADIANS = M_PI / 4.0;
-
->>>>>>> 6d96ec73
    public:
     class BlockPassState;
     class GoAndStealState;
@@ -173,7 +156,6 @@
             X + Update_E[enemyThreatHasBall_G] / blockShot_A  = MoveFSM_S,
             X + Update_E / SET_STOP_PRIMITIVE_ACTION          = X);
     }
-<<<<<<< HEAD
 
    private:
     //Here we define roughly how close the enemy needs to be to the ball to be considered
@@ -188,8 +170,4 @@
 
     //Angle that enemy has to be facing the net within to consider going for the ball
     static constexpr double ENEMY_FACE_RADIANS = M_PI / 4.0; 
-};
-    
-=======
-};
->>>>>>> 6d96ec73
+};