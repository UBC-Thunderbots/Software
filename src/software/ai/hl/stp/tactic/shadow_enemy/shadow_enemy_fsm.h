#pragma once

#include "software/ai/evaluation/calc_best_shot.h"
#include "software/ai/evaluation/enemy_threat.h"
#include "software/ai/hl/stp/tactic/move/move_fsm.h"
#include "software/ai/hl/stp/tactic/tactic.h"
#include "software/ai/intent/move_intent.h"
#include "software/geom/algorithms/distance.h"
#include "software/logger/logger.h"

struct ShadowEnemyFSM
{
   public:
    class BlockPassState;
    class StealAndChipState;

    // this struct defines the unique control parameters that the ShadowEnemyFSM requires
    // in its update
    struct ControlParams
    {
        // The Enemy Threat indicating which enemy to shadow
        std::optional<EnemyThreat> enemy_threat;

        // How far from the enemy the robot will position itself to shadow. If the enemy
        // threat has the ball, it will position itself to block the shot on goal.
        // Otherwise it will try to block the pass to the enemy threat.
        double shadow_distance;
    };

    DEFINE_TACTIC_UPDATE_STRUCT_WITH_CONTROL_AND_COMMON_PARAMS


    // Distance to chip the ball when trying to yeet it
    // TODO (#1878): Replace this with a more intelligent chip distance system
    static constexpr double YEET_CHIP_DISTANCE_METERS = 2.0;


    /**
     * Calculates the point to block the pass to the robot we are shadowing
     *
     * @param ball_position The position of the ball
     * @param shadowee The enemy robot we are shadowing
     * @param shadow_distance The distance our friendly robot will position itself away
     * from the shadowee
     */
    static Point findBlockPassPoint(const Point &ball_position, const Robot &shadowee,
                                    const double &shadow_distance);

    /**
     * Calculates the point to block the shot from the robot we are shadowing
     *
     * @param robot The robot that is shadowing
     * @param field The field to shadow on
     * @param friendlyTeam The friendly team
     * @param enemyTeam The enemy team
     * @param shadowee The enemy robot we are shadowing
     * @param shadow_distance The distance our friendly robot will position itself away
     * from the shadowee
     */
    static Point findBlockShotPoint(const Robot &robot, const Field &field,
                                    const Team &friendlyTeam, const Team &enemyTeam,
<<<<<<< HEAD
                                    const Robot &shadowee, const double &shadow_distance)
    {
        std::vector<Robot> robots_to_ignore = {robot};
        if (friendlyTeam.goalie().has_value())
        {
            robots_to_ignore.emplace_back(friendlyTeam.goalie().value());
        }

        auto best_enemy_shot_opt =
            calcBestShotOnGoal(field, friendlyTeam, enemyTeam, shadowee.position(),
                               TeamType::FRIENDLY, robots_to_ignore);

        Vector enemy_shot_vector = field.friendlyGoalCenter() - shadowee.position();
        if (best_enemy_shot_opt)
        {
            enemy_shot_vector =
                best_enemy_shot_opt.value().getPointToShootAt() - shadowee.position();
        }
        return shadowee.position() + enemy_shot_vector.normalize(shadow_distance);
    }
=======
                                    const Robot &shadowee, const double &shadow_distance);

    /**
     * Guard that checks if the enemy threat has ball
     *
     * @param event ShadowEnemyFSM::Update
     *
     * @return if the ball has been have_possession
     */
    bool enemyThreatHasBall(const Update &event);

    /**
     * Action to block the pass to our shadowee
     *
     *
     * @param event ShadowEnemyFSM::Update
     */
    void blockPass(const Update &event);

    /**
     * Action to block the shot from our shadowee
     *
     *
     * @param event ShadowEnemyFSM::Update
     */
    void blockShot(const Update &event,
                   boost::sml::back::process<MoveFSM::Update> processEvent);

    /**
     * Action to steal and chip the ball
     *
     * Steal the ball if enemy threat is close enough and chip the ball away
     *
     * @param event ShadowEnemyFSM::Update
     */
    void stealAndChip(const Update &event);
>>>>>>> c52f0824

    auto operator()()
    {
        using namespace boost::sml;

        DEFINE_SML_STATE(MoveFSM)
        DEFINE_SML_STATE(BlockPassState)
        DEFINE_SML_STATE(StealAndChipState)
        DEFINE_SML_EVENT(Update)

        DEFINE_SML_GUARD(enemyThreatHasBall)
        DEFINE_SML_ACTION(blockPass)
        DEFINE_SML_ACTION(stealAndChip)
        DEFINE_SML_SUB_FSM_UPDATE_ACTION(blockShot, MoveFSM)

        return make_transition_table(
            // src_state + event [guard] / action = dest_state
            *MoveFSM_S + Update_E[!enemyThreatHasBall_G] / blockPass_A = BlockPassState_S,
            MoveFSM_S + Update_E / blockShot_A, MoveFSM_S = StealAndChipState_S,
            BlockPassState_S + Update_E[!enemyThreatHasBall_G] / blockPass_A,
            BlockPassState_S + Update_E[enemyThreatHasBall_G] / blockShot_A = MoveFSM_S,
            StealAndChipState_S + Update_E[enemyThreatHasBall_G] / stealAndChip_A,
            StealAndChipState_S + Update_E[!enemyThreatHasBall_G] / blockPass_A = X,
            X + Update_E[!enemyThreatHasBall_G] / blockPass_A = BlockPassState_S,
            X + Update_E[enemyThreatHasBall_G] / blockShot_A  = MoveFSM_S);
    }
};<|MERGE_RESOLUTION|>--- conflicted
+++ resolved
@@ -59,28 +59,6 @@
      */
     static Point findBlockShotPoint(const Robot &robot, const Field &field,
                                     const Team &friendlyTeam, const Team &enemyTeam,
-<<<<<<< HEAD
-                                    const Robot &shadowee, const double &shadow_distance)
-    {
-        std::vector<Robot> robots_to_ignore = {robot};
-        if (friendlyTeam.goalie().has_value())
-        {
-            robots_to_ignore.emplace_back(friendlyTeam.goalie().value());
-        }
-
-        auto best_enemy_shot_opt =
-            calcBestShotOnGoal(field, friendlyTeam, enemyTeam, shadowee.position(),
-                               TeamType::FRIENDLY, robots_to_ignore);
-
-        Vector enemy_shot_vector = field.friendlyGoalCenter() - shadowee.position();
-        if (best_enemy_shot_opt)
-        {
-            enemy_shot_vector =
-                best_enemy_shot_opt.value().getPointToShootAt() - shadowee.position();
-        }
-        return shadowee.position() + enemy_shot_vector.normalize(shadow_distance);
-    }
-=======
                                     const Robot &shadowee, const double &shadow_distance);
 
     /**
@@ -117,7 +95,6 @@
      * @param event ShadowEnemyFSM::Update
      */
     void stealAndChip(const Update &event);
->>>>>>> c52f0824
 
     auto operator()()
     {
