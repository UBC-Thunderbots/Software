--- conflicted
+++ resolved
@@ -7,16 +7,6 @@
 #include "software/geom/algorithms/distance.h"
 #include "software/geom/algorithms/intersects.h"
 #include "software/logger/logger.h"
-
-<<<<<<< HEAD
-=======
-struct ShadowEnemyFSM
-{
-   public:
-    class BlockPassState;
-    class GoAndStealState;
-    class StealAndPullState;
->>>>>>> da152fa1
 
 
 /**
@@ -32,8 +22,6 @@
     // Otherwise it will try to block the pass to the enemy threat.
     double shadow_distance;
 };
-
-<<<<<<< HEAD
 
 struct ShadowEnemyFSM : TacticFSM<ShadowEnemyFSMControlParams>
 {
@@ -53,8 +41,6 @@
     {
     }
 
-=======
->>>>>>> da152fa1
     /**
      * Calculates the point to block the pass to the robot we are shadowing
      *
@@ -127,7 +113,6 @@
 
     /**
      * Action to go to steal the ball
-<<<<<<< HEAD
      *
      * Go to steal the ball if enemy threat is close enough and chip the ball away
      *
@@ -142,22 +127,6 @@
      *
      * @param event ShadowEnemyFSM::Update
      */
-=======
-     *
-     * Go to steal the ball if enemy threat is close enough and chip the ball away
-     *
-     * @param event ShadowEnemyFSM::Update
-     */
-    void goAndSteal(const Update &event);
-
-    /**
-     * Action to pull the ball
-     *
-     * Attempt to pull the ball away if within roller
-     *
-     * @param event ShadowEnemyFSM::Update
-     */
->>>>>>> da152fa1
     void stealAndPull(const Update &event);
 
     auto operator()()
