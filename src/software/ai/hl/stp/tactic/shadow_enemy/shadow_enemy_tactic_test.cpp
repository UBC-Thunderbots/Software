#include "software/ai/hl/stp/tactic/shadow_enemy/shadow_enemy_tactic.h"

#include <gtest/gtest.h>

#include <utility>

#include "software/geom/triangle.h"
#include "software/simulated_tests/simulated_er_force_sim_tactic_test_fixture.h"
#include "software/simulated_tests/terminating_validation_functions/ball_kicked_validation.h"
#include "software/simulated_tests/terminating_validation_functions/robot_in_polygon_validation.h"
#include "software/simulated_tests/terminating_validation_functions/robot_state_validation.h"
#include "software/test_util/test_util.h"
#include "software/time/duration.h"
#include "software/world/world.h"

class ShadowEnemyTacticTest : public SimulatedErForceSimTacticTestFixture
{
    void SetUp() override
    {
        SimulatedErForceSimTacticTestFixture::SetUp();
        setMotionConstraints({MotionConstraint::ENEMY_DEFENSE_AREA});
    }

   protected:
    TbotsProto::FieldType field_type = TbotsProto::FieldType::DIV_B;
    Field field                      = Field::createField(field_type);
};

<<<<<<< HEAD
// TODO (#2519): Re-enable tests failing due to HRVO integration
=======
>>>>>>> a01222af
TEST_F(ShadowEnemyTacticTest, test_block_pass)
{
    Robot shadower(0, Point(-2, 0), Vector(0, 0), Angle::zero(), AngularVelocity::zero(),
                   Timestamp::fromSeconds(0));
    Robot shadowee(1, Point(0, -2), Vector(0, 0), Angle::quarter(),
                   AngularVelocity::zero(), Timestamp::fromSeconds(0));
    Robot enemy(2, Point(0, 2), Vector(0, 0), Angle::threeQuarter(),
                AngularVelocity::zero(), Timestamp::fromSeconds(0));



    EnemyThreat enemy_threat{shadowee,     false, Angle::zero(), std::nullopt,
                             std::nullopt, 1,     enemy};

    auto friendly_robots = {
        RobotStateWithId{.id = 0, .robot_state = shadower.currentState()}};
    auto enemy_robots = {
        RobotStateWithId{.id          = 0,
                         .robot_state = RobotState(Point(4, 0), Vector(), Angle::zero(),
                                                   AngularVelocity::zero())},
        RobotStateWithId{.id = 1, .robot_state = shadowee.currentState()},
        RobotStateWithId{.id = 2, .robot_state = enemy.currentState()}};


    BallState ball_state(Point(0, 2), Vector(0, 0));
    auto tactic = std::make_shared<ShadowEnemyTactic>();
    tactic->updateControlParams(enemy_threat, 2);
    setTactic(tactic);
    setFriendlyRobotId(0);

    std::vector<ValidationFunction> terminating_validation_functions = {
        [tactic](std::shared_ptr<World> world_ptr,
                 ValidationCoroutine::push_type& yield) {
            // As the shadowee is located at (0,-2) and the enemy robot that
            // has the ball is located at (0,2), we would like to block the pass
            // with a shadow distance of 2
            Point destination = Point(0, 0);
            robotAtPosition(0, world_ptr, destination, 0.01, yield);
        }};

    std::vector<ValidationFunction> non_terminating_validation_functions = {};

    runTest(field_type, ball_state, friendly_robots, enemy_robots,
            terminating_validation_functions, non_terminating_validation_functions,
            Duration::fromSeconds(5));
}

<<<<<<< HEAD
// TODO (#2519): Re-enable tests failing due to HRVO integration
=======
>>>>>>> a01222af
TEST_F(ShadowEnemyTacticTest, test_block_pass_if_enemy_does_not_have_ball)
{
    Robot shadower(0, Point(-2, 0), Vector(0, 0), Angle::zero(), AngularVelocity::zero(),
                   Timestamp::fromSeconds(0));
    Robot shadowee(1, Point(0, -2), Vector(0, 0), Angle::quarter(),
                   AngularVelocity::zero(), Timestamp::fromSeconds(0));
    Robot enemy(2, Point(0, 2), Vector(0, 0), Angle::threeQuarter(),
                AngularVelocity::zero(), Timestamp::fromSeconds(0));



    EnemyThreat enemy_threat{shadowee,     false, Angle::zero(), std::nullopt,
                             std::nullopt, 1,     enemy};

    auto friendly_robots = {
        RobotStateWithId{.id = 0, .robot_state = shadower.currentState()}};
    auto enemy_robots = {
        RobotStateWithId{.id          = 0,
                         .robot_state = RobotState(Point(4, 0), Vector(), Angle::zero(),
                                                   AngularVelocity::zero())},
        RobotStateWithId{.id = 1, .robot_state = shadowee.currentState()},
        RobotStateWithId{.id = 2, .robot_state = enemy.currentState()}};


    BallState ball_state(Point(3, 0), Vector(0, 0));
    auto tactic = std::make_shared<ShadowEnemyTactic>();
    tactic->updateControlParams(enemy_threat, 1.5);
    setTactic(tactic);
    setFriendlyRobotId(0);

    std::vector<ValidationFunction> terminating_validation_functions = {
        [this, tactic, shadowee](std::shared_ptr<World> world_ptr,
                                 ValidationCoroutine::push_type& yield) {
            // As the shadowee is located at (0,-2) and the ball is located at (3,0),
            // we would like to block the pass with a shadow distance of 1.5
            Vector pass       = Point(3, 0) - shadowee.position();
            Point destination = shadowee.position() + pass.normalize(1.5);
            robotAtPosition(0, world_ptr, destination, 0.01, yield);
        }};

    std::vector<ValidationFunction> non_terminating_validation_functions = {};

    runTest(field_type, ball_state, friendly_robots, enemy_robots,
            terminating_validation_functions, non_terminating_validation_functions,
            Duration::fromSeconds(5));
}

<<<<<<< HEAD
// TODO (#2519): Re-enable tests failing due to HRVO integration
=======
>>>>>>> a01222af
TEST_F(ShadowEnemyTacticTest, test_block_net_then_steal_and_chip)
{
    Robot shadower(0, Point(-2, 0), Vector(0, 0), Angle::zero(), AngularVelocity::zero(),
                   Timestamp::fromSeconds(0));
    Robot shadowee(1, Point(0, -2), Vector(0, 0), Angle::fromDegrees(135),
                   AngularVelocity::zero(), Timestamp::fromSeconds(0));
    Robot enemy(2, Point(0, 2), Vector(0, 0), Angle::threeQuarter(),
                AngularVelocity::zero(), Timestamp::fromSeconds(0));


    EnemyThreat enemy_threat{shadowee,     true, Angle::zero(), std::nullopt,
                             std::nullopt, 1,    enemy};

    auto friendly_robots = {
        RobotStateWithId{.id = 0, .robot_state = shadower.currentState()}};
    auto enemy_robots = {
        RobotStateWithId{.id          = 0,
                         .robot_state = RobotState(Point(4, 0), Vector(), Angle::zero(),
                                                   AngularVelocity::zero())},
        RobotStateWithId{.id = 1, .robot_state = shadowee.currentState()},
        RobotStateWithId{.id = 2, .robot_state = enemy.currentState()}};


    BallState ball_state(Point(0, -1.75), Vector(0, 0));
    auto tactic = std::make_shared<ShadowEnemyTactic>();
    tactic->updateControlParams(enemy_threat, 2);
    setTactic(tactic);
    setFriendlyRobotId(0);



    std::vector<ValidationFunction> terminating_validation_functions = {
        [this, tactic](std::shared_ptr<World> world_ptr,
                       ValidationCoroutine::push_type& yield) {
            // We compose a triangle consisting of the friendly goal posts
            // and the ball position. If our robot is in this triangle, then
            // it is blocking a possible shot on net
            Triangle shotTriangle{world_ptr->field().friendlyGoalpostPos(),
                                  world_ptr->field().friendlyGoalpostNeg(),
                                  world_ptr->ball().position()};
            robotInPolygon(shotTriangle, 1, world_ptr, yield);
        },
        [this, tactic](std::shared_ptr<World> world_ptr,
                       ValidationCoroutine::push_type& yield) {
            // As our friendly robot tries to steal and chip the ball,
            // it should chip the ball in the same direction is it
            // heading towards the ball
            Vector chip = world_ptr->ball().position() -
                          world_ptr->friendlyTeam().getRobotById(0).value().position();
            ballKicked(chip.orientation(), world_ptr, yield);
        }};

    std::vector<ValidationFunction> non_terminating_validation_functions = {};

    runTest(field_type, ball_state, friendly_robots, enemy_robots,
            terminating_validation_functions, non_terminating_validation_functions,
            Duration::fromSeconds(5));
}

TEST_F(ShadowEnemyTacticTest, test_block_net_if_enemy_threat_is_null)
{
    Robot shadower(0, Point(-2, 0), Vector(0, 0), Angle::zero(), AngularVelocity::zero(),
                   Timestamp::fromSeconds(0));
    Robot shadowee(1, Point(0, -2), Vector(0, 0), Angle::fromDegrees(135),
                   AngularVelocity::zero(), Timestamp::fromSeconds(0));
    Robot enemy(2, Point(0, 2), Vector(0, 0), Angle::threeQuarter(),
                AngularVelocity::zero(), Timestamp::fromSeconds(0));

    auto friendly_robots = {
        RobotStateWithId{.id = 0, .robot_state = shadower.currentState()}};
    auto enemy_robots = {
        RobotStateWithId{.id          = 0,
                         .robot_state = RobotState(Point(4, 0), Vector(), Angle::zero(),
                                                   AngularVelocity::zero())},
        RobotStateWithId{.id = 1, .robot_state = shadowee.currentState()},
        RobotStateWithId{.id = 2, .robot_state = enemy.currentState()}};


    BallState ball_state(Point(0, -1.75), Vector(0, 0));
    auto tactic = std::make_shared<ShadowEnemyTactic>();
    tactic->updateControlParams(std::nullopt, 2);
    setTactic(tactic);
    setFriendlyRobotId(0);



    std::vector<ValidationFunction> terminating_validation_functions = {
        [tactic](std::shared_ptr<World> world_ptr,
                 ValidationCoroutine::push_type& yield) {
            // We compose a triangle consisting of the friendly goal posts
            // and the ball position. If our robot is in this triangle, then
            // it is blocking a possible shot on net
            Triangle shotTriangle{world_ptr->field().friendlyGoalpostPos(),
                                  world_ptr->field().friendlyGoalpostNeg(),
                                  world_ptr->ball().position()};
            robotInPolygon(shotTriangle, 1, world_ptr, yield);
        }};

    std::vector<ValidationFunction> non_terminating_validation_functions = {};

    runTest(field_type, ball_state, friendly_robots, enemy_robots,
            terminating_validation_functions, non_terminating_validation_functions,
            Duration::fromSeconds(5));
}<|MERGE_RESOLUTION|>--- conflicted
+++ resolved
@@ -26,10 +26,6 @@
     Field field                      = Field::createField(field_type);
 };
 
-<<<<<<< HEAD
-// TODO (#2519): Re-enable tests failing due to HRVO integration
-=======
->>>>>>> a01222af
 TEST_F(ShadowEnemyTacticTest, test_block_pass)
 {
     Robot shadower(0, Point(-2, 0), Vector(0, 0), Angle::zero(), AngularVelocity::zero(),
@@ -77,10 +73,6 @@
             Duration::fromSeconds(5));
 }
 
-<<<<<<< HEAD
-// TODO (#2519): Re-enable tests failing due to HRVO integration
-=======
->>>>>>> a01222af
 TEST_F(ShadowEnemyTacticTest, test_block_pass_if_enemy_does_not_have_ball)
 {
     Robot shadower(0, Point(-2, 0), Vector(0, 0), Angle::zero(), AngularVelocity::zero(),
@@ -128,10 +120,6 @@
             Duration::fromSeconds(5));
 }
 
-<<<<<<< HEAD
-// TODO (#2519): Re-enable tests failing due to HRVO integration
-=======
->>>>>>> a01222af
 TEST_F(ShadowEnemyTacticTest, test_block_net_then_steal_and_chip)
 {
     Robot shadower(0, Point(-2, 0), Vector(0, 0), Angle::zero(), AngularVelocity::zero(),
