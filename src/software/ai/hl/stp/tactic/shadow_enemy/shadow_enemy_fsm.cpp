#include "software/ai/hl/stp/tactic/shadow_enemy/shadow_enemy_fsm.h"

Point ShadowEnemyFSM::findBlockPassPoint(const Point &ball_position,
                                         const Robot &shadowee,
                                         const double &shadow_distance)
{
    Vector enemy_to_shadowee_vector = ball_position - shadowee.position();

    return shadowee.position() + enemy_to_shadowee_vector.normalize(shadow_distance);
}

Point ShadowEnemyFSM::findBlockShotPoint(const Robot &robot, const Field &field,
                                         const Team &friendlyTeam, const Team &enemyTeam,
                                         const Robot &shadowee,
                                         const double &shadow_distance)
{
    std::vector<Robot> robots_to_ignore = {robot};
    if (friendlyTeam.goalie().has_value())
    {
        robots_to_ignore.emplace_back(friendlyTeam.goalie().value());
    }

    auto best_enemy_shot_opt =
        calcBestShotOnGoal(field, friendlyTeam, enemyTeam, shadowee.position(),
                           TeamType::FRIENDLY, robots_to_ignore);

    Vector enemy_shot_vector = field.friendlyGoalCenter() - shadowee.position();
    if (best_enemy_shot_opt)
    {
        enemy_shot_vector =
            best_enemy_shot_opt.value().getPointToShootAt() - shadowee.position();
    }
    return shadowee.position() + enemy_shot_vector.normalize(shadow_distance);
}

bool ShadowEnemyFSM::enemyThreatHasBall(const Update &event)
{
    std::optional<EnemyThreat> enemy_threat_opt = event.control_params.enemy_threat;
    if (enemy_threat_opt.has_value())
    {
        return enemy_threat_opt.value().has_ball;
    };
    LOG(WARNING) << "Enemy threat not initialized for robot " << event.common.robot.id()
                 << "\n";
    return false;
}

void ShadowEnemyFSM::blockPass(const Update &event)
{
    std::optional<EnemyThreat> enemy_threat_opt = event.control_params.enemy_threat;
    auto ball_position                          = event.common.world.ball().position();
    auto face_ball_orientation =
        (ball_position - event.common.robot.position()).orientation();

    // If no enemy_threat is found, the robot will default to blocking
    // the possible shot on net

    Point position_to_block =
        ball_position + (event.common.world.field().friendlyGoalCenter() - ball_position)
                            .normalize(event.control_params.shadow_distance);
    if (enemy_threat_opt.has_value())
    {
        position_to_block =
            findBlockPassPoint(ball_position, enemy_threat_opt.value().robot,
                               event.control_params.shadow_distance);
    };

    event.common.set_intent(std::make_unique<MoveIntent>(
        event.common.robot.id(), position_to_block, face_ball_orientation, 0,
<<<<<<< HEAD
        DribblerMode::OFF, BallCollisionType::AVOID,
        AutoChipOrKick{AutoChipOrKickMode::OFF, 0}, MaxAllowedSpeedMode::PHYSICAL_LIMIT,
        0.0, event.common.robot.robotConstants()));

    event.common.set_primitive(createMovePrimitive(
        position_to_block, face_ball_orientation, 0, DribblerMode::OFF,
        BallCollisionType::AVOID, AutoChipOrKick{AutoChipOrKickMode::OFF, 0},
        MaxAllowedSpeedMode::PHYSICAL_LIMIT, 0.0, event.common.robot.robotConstants()));
=======
        TbotsProto::DribblerMode::OFF, TbotsProto::BallCollisionType::AVOID,
        AutoChipOrKick{AutoChipOrKickMode::OFF, 0},
        TbotsProto::MaxAllowedSpeedMode::PHYSICAL_LIMIT, 0.0,
        event.common.robot.robotConstants()));
>>>>>>> 5d89a851
}

void ShadowEnemyFSM::blockShot(const Update &event,
                               boost::sml::back::process<MoveFSM::Update> processEvent)
{
    std::optional<EnemyThreat> enemy_threat_opt = event.control_params.enemy_threat;
    auto ball_position                          = event.common.world.ball().position();
    auto face_ball_orientation =
        (ball_position - event.common.robot.position()).orientation();

    // If no enemy_threat is found, the robot will default to blocking
    // the possible shot on net

    Point position_to_block =
        ball_position + (event.common.world.field().friendlyGoalCenter() - ball_position)
                            .normalize(event.control_params.shadow_distance);
    if (enemy_threat_opt.has_value())
    {
        position_to_block = findBlockShotPoint(
            event.common.robot, event.common.world.field(),
            event.common.world.friendlyTeam(), event.common.world.enemyTeam(),
            enemy_threat_opt.value().robot, event.control_params.shadow_distance);
    };

    MoveFSM::ControlParams control_params{
        .destination            = position_to_block,
        .final_orientation      = face_ball_orientation,
        .final_speed            = 0.0,
        .dribbler_mode          = TbotsProto::DribblerMode::OFF,
        .ball_collision_type    = TbotsProto::BallCollisionType::AVOID,
        .auto_chip_or_kick      = AutoChipOrKick{AutoChipOrKickMode::OFF, 0},
        .max_allowed_speed_mode = TbotsProto::MaxAllowedSpeedMode::PHYSICAL_LIMIT,
        .target_spin_rev_per_s  = 0.0};

    processEvent(MoveFSM::Update(control_params, event.common));
}

void ShadowEnemyFSM::stealAndChip(const Update &event)
{
    auto ball_position = event.common.world.ball().position();
    auto face_ball_orientation =
        (ball_position - event.common.robot.position()).orientation();
    event.common.set_intent(std::make_unique<MoveIntent>(
        event.common.robot.id(), ball_position, face_ball_orientation, 0,
        TbotsProto::DribblerMode::MAX_FORCE, TbotsProto::BallCollisionType::ALLOW,
        AutoChipOrKick{AutoChipOrKickMode::AUTOCHIP, YEET_CHIP_DISTANCE_METERS},
<<<<<<< HEAD
        MaxAllowedSpeedMode::PHYSICAL_LIMIT, 0.0, event.common.robot.robotConstants()));

    event.common.set_primitive(createMovePrimitive(
        ball_position, face_ball_orientation, 0, DribblerMode::MAX_FORCE,
        BallCollisionType::ALLOW,
        AutoChipOrKick{AutoChipOrKickMode::AUTOCHIP, YEET_CHIP_DISTANCE_METERS},
        MaxAllowedSpeedMode::PHYSICAL_LIMIT, 0.0, event.common.robot.robotConstants()));
=======
        TbotsProto::MaxAllowedSpeedMode::PHYSICAL_LIMIT, 0.0,
        event.common.robot.robotConstants()));
>>>>>>> 5d89a851
}<|MERGE_RESOLUTION|>--- conflicted
+++ resolved
@@ -67,21 +67,14 @@
 
     event.common.set_intent(std::make_unique<MoveIntent>(
         event.common.robot.id(), position_to_block, face_ball_orientation, 0,
-<<<<<<< HEAD
-        DribblerMode::OFF, BallCollisionType::AVOID,
-        AutoChipOrKick{AutoChipOrKickMode::OFF, 0}, MaxAllowedSpeedMode::PHYSICAL_LIMIT,
+        TbotsProto::DribblerMode::OFF, BallCollisionType::AVOID,
+        AutoChipOrKick{AutoChipOrKickMode::OFF, 0}, TbotsProto::MaxAllowedSpeedMode::PHYSICAL_LIMIT,
         0.0, event.common.robot.robotConstants()));
 
     event.common.set_primitive(createMovePrimitive(
-        position_to_block, face_ball_orientation, 0, DribblerMode::OFF,
+        position_to_block, face_ball_orientation, 0, TbotsProto::DribblerMode::OFF,
         BallCollisionType::AVOID, AutoChipOrKick{AutoChipOrKickMode::OFF, 0},
-        MaxAllowedSpeedMode::PHYSICAL_LIMIT, 0.0, event.common.robot.robotConstants()));
-=======
-        TbotsProto::DribblerMode::OFF, TbotsProto::BallCollisionType::AVOID,
-        AutoChipOrKick{AutoChipOrKickMode::OFF, 0},
-        TbotsProto::MaxAllowedSpeedMode::PHYSICAL_LIMIT, 0.0,
-        event.common.robot.robotConstants()));
->>>>>>> 5d89a851
+        TbotsProto::MaxAllowedSpeedMode::PHYSICAL_LIMIT, 0.0, event.common.robot.robotConstants()));
 }
 
 void ShadowEnemyFSM::blockShot(const Update &event,
@@ -128,16 +121,11 @@
         event.common.robot.id(), ball_position, face_ball_orientation, 0,
         TbotsProto::DribblerMode::MAX_FORCE, TbotsProto::BallCollisionType::ALLOW,
         AutoChipOrKick{AutoChipOrKickMode::AUTOCHIP, YEET_CHIP_DISTANCE_METERS},
-<<<<<<< HEAD
-        MaxAllowedSpeedMode::PHYSICAL_LIMIT, 0.0, event.common.robot.robotConstants()));
+        TbotsProto::MaxAllowedSpeedMode::PHYSICAL_LIMIT, 0.0, event.common.robot.robotConstants()));
 
     event.common.set_primitive(createMovePrimitive(
-        ball_position, face_ball_orientation, 0, DribblerMode::MAX_FORCE,
+        ball_position, face_ball_orientation, 0, TbotsProto::DribblerMode::MAX_FORCE,
         BallCollisionType::ALLOW,
         AutoChipOrKick{AutoChipOrKickMode::AUTOCHIP, YEET_CHIP_DISTANCE_METERS},
-        MaxAllowedSpeedMode::PHYSICAL_LIMIT, 0.0, event.common.robot.robotConstants()));
-=======
-        TbotsProto::MaxAllowedSpeedMode::PHYSICAL_LIMIT, 0.0,
-        event.common.robot.robotConstants()));
->>>>>>> 5d89a851
+        TbotsProto::MaxAllowedSpeedMode::PHYSICAL_LIMIT, 0.0, event.common.robot.robotConstants()));
 }