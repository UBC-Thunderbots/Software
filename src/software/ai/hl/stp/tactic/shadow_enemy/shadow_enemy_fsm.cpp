#include "software/ai/hl/stp/tactic/shadow_enemy/shadow_enemy_fsm.h"

Point ShadowEnemyFSM::findBlockPassPoint(const Point &ball_position,
                                         const Robot &shadowee,
                                         const double &shadow_distance)
{
    Vector enemy_to_shadowee_vector = ball_position - shadowee.position();

    return shadowee.position() + enemy_to_shadowee_vector.normalize(shadow_distance);
}

Point ShadowEnemyFSM::findBlockShotPoint(const Robot &robot, const Field &field,
                                         const Team &friendlyTeam, const Team &enemyTeam,
                                         const Robot &shadowee,
                                         const double &shadow_distance)
{
    std::vector<Robot> robots_to_ignore = {robot};
    if (friendlyTeam.goalie().has_value())
    {
        robots_to_ignore.emplace_back(friendlyTeam.goalie().value());
    }

    auto best_enemy_shot_opt =
        calcBestShotOnGoal(field, friendlyTeam, enemyTeam, shadowee.position(),
                           TeamType::FRIENDLY, robots_to_ignore);

    Vector enemy_shot_vector = field.friendlyGoalCenter() - shadowee.position();
    if (best_enemy_shot_opt)
    {
        enemy_shot_vector =
            best_enemy_shot_opt.value().getPointToShootAt() - shadowee.position();
    }
    return shadowee.position() + enemy_shot_vector.normalize(shadow_distance);
}

bool ShadowEnemyFSM::enemyThreatHasBall(const Update &event)
{
    std::optional<EnemyThreat> enemy_threat_opt = event.control_params.enemy_threat;
    if (enemy_threat_opt.has_value())
    {
        return enemy_threat_opt.value().has_ball;
    };
    LOG(WARNING) << "Enemy threat not initialized for robot " << event.common.robot.id()
                 << "\n";
    return false;
}

void ShadowEnemyFSM::blockPass(const Update &event)
{
    std::optional<EnemyThreat> enemy_threat_opt = event.control_params.enemy_threat;
    auto ball_position                          = event.common.world.ball().position();
    auto face_ball_orientation =
        (ball_position - event.common.robot.position()).orientation();

    // If no enemy_threat is found, the robot will default to blocking
    // the possible shot on net

    Point position_to_block =
        ball_position + (event.common.world.field().friendlyGoalCenter() - ball_position)
                            .normalize(event.control_params.shadow_distance);
    if (enemy_threat_opt.has_value())
    {
        position_to_block =
            findBlockPassPoint(ball_position, enemy_threat_opt.value().robot,
                               event.control_params.shadow_distance);
    };

    event.common.set_primitive(createMovePrimitive(
<<<<<<< HEAD
            CREATE_MOTION_CONTROL(position_to_block), face_ball_orientation, 0,
            TbotsProto::DribblerMode::OFF, TbotsProto::BallCollisionType::AVOID,
            AutoChipOrKick{AutoChipOrKickMode::OFF, 0},
            TbotsProto::MaxAllowedSpeedMode::PHYSICAL_LIMIT, 0.0,
            event.common.robot.robotConstants(), std::optional<double>(), true));
=======
        CREATE_MOTION_CONTROL(position_to_block), face_ball_orientation, 0, false,
        TbotsProto::DribblerMode::OFF, TbotsProto::BallCollisionType::AVOID,
        AutoChipOrKick{AutoChipOrKickMode::OFF, 0},
        TbotsProto::MaxAllowedSpeedMode::PHYSICAL_LIMIT, 0.0,
        event.common.robot.robotConstants()));
>>>>>>> c280fd5c
}

void ShadowEnemyFSM::blockShot(const Update &event,
                               boost::sml::back::process<MoveFSM::Update> processEvent)
{
    std::optional<EnemyThreat> enemy_threat_opt = event.control_params.enemy_threat;
    auto ball_position                          = event.common.world.ball().position();
    auto face_ball_orientation =
        (ball_position - event.common.robot.position()).orientation();

    // If no enemy_threat is found, the robot will default to blocking
    // the possible shot on net

    Point position_to_block =
        ball_position + (event.common.world.field().friendlyGoalCenter() - ball_position)
                            .normalize(event.control_params.shadow_distance);
    if (enemy_threat_opt.has_value())
    {
        position_to_block = findBlockShotPoint(
            event.common.robot, event.common.world.field(),
            event.common.world.friendlyTeam(), event.common.world.enemyTeam(),
            enemy_threat_opt.value().robot, event.control_params.shadow_distance);
    };

    MoveFSM::ControlParams control_params{
        .destination            = position_to_block,
        .final_orientation      = face_ball_orientation,
        .final_speed            = 0.0,
        .dribbler_mode          = TbotsProto::DribblerMode::OFF,
        .ball_collision_type    = TbotsProto::BallCollisionType::AVOID,
        .auto_chip_or_kick      = AutoChipOrKick{AutoChipOrKickMode::OFF, 0},
        .max_allowed_speed_mode = TbotsProto::MaxAllowedSpeedMode::PHYSICAL_LIMIT,
        .target_spin_rev_per_s  = 0.0};

    processEvent(MoveFSM::Update(control_params, event.common));
}

void ShadowEnemyFSM::stealAndChip(const Update &event)
{
    auto ball_position = event.common.world.ball().position();
    auto face_ball_orientation =
        (ball_position - event.common.robot.position()).orientation();

    event.common.set_primitive(createMovePrimitive(
<<<<<<< HEAD
            CREATE_MOTION_CONTROL(ball_position), face_ball_orientation, 0,
            TbotsProto::DribblerMode::MAX_FORCE, TbotsProto::BallCollisionType::ALLOW,
            AutoChipOrKick{AutoChipOrKickMode::AUTOCHIP, YEET_CHIP_DISTANCE_METERS},
            TbotsProto::MaxAllowedSpeedMode::PHYSICAL_LIMIT, 0.0,
            event.common.robot.robotConstants(), std::optional<double>(), true));
=======
        CREATE_MOTION_CONTROL(ball_position), face_ball_orientation, 0, false,
        TbotsProto::DribblerMode::MAX_FORCE, TbotsProto::BallCollisionType::ALLOW,
        AutoChipOrKick{AutoChipOrKickMode::AUTOCHIP, YEET_CHIP_DISTANCE_METERS},
        TbotsProto::MaxAllowedSpeedMode::PHYSICAL_LIMIT, 0.0,
        event.common.robot.robotConstants(), std::optional<double>()));
>>>>>>> c280fd5c
}<|MERGE_RESOLUTION|>--- conflicted
+++ resolved
@@ -66,19 +66,11 @@
     };
 
     event.common.set_primitive(createMovePrimitive(
-<<<<<<< HEAD
-            CREATE_MOTION_CONTROL(position_to_block), face_ball_orientation, 0,
-            TbotsProto::DribblerMode::OFF, TbotsProto::BallCollisionType::AVOID,
-            AutoChipOrKick{AutoChipOrKickMode::OFF, 0},
-            TbotsProto::MaxAllowedSpeedMode::PHYSICAL_LIMIT, 0.0,
-            event.common.robot.robotConstants(), std::optional<double>(), true));
-=======
         CREATE_MOTION_CONTROL(position_to_block), face_ball_orientation, 0, false,
         TbotsProto::DribblerMode::OFF, TbotsProto::BallCollisionType::AVOID,
         AutoChipOrKick{AutoChipOrKickMode::OFF, 0},
         TbotsProto::MaxAllowedSpeedMode::PHYSICAL_LIMIT, 0.0,
         event.common.robot.robotConstants()));
->>>>>>> c280fd5c
 }
 
 void ShadowEnemyFSM::blockShot(const Update &event,
@@ -123,17 +115,9 @@
         (ball_position - event.common.robot.position()).orientation();
 
     event.common.set_primitive(createMovePrimitive(
-<<<<<<< HEAD
-            CREATE_MOTION_CONTROL(ball_position), face_ball_orientation, 0,
-            TbotsProto::DribblerMode::MAX_FORCE, TbotsProto::BallCollisionType::ALLOW,
-            AutoChipOrKick{AutoChipOrKickMode::AUTOCHIP, YEET_CHIP_DISTANCE_METERS},
-            TbotsProto::MaxAllowedSpeedMode::PHYSICAL_LIMIT, 0.0,
-            event.common.robot.robotConstants(), std::optional<double>(), true));
-=======
         CREATE_MOTION_CONTROL(ball_position), face_ball_orientation, 0, false,
         TbotsProto::DribblerMode::MAX_FORCE, TbotsProto::BallCollisionType::ALLOW,
         AutoChipOrKick{AutoChipOrKickMode::AUTOCHIP, YEET_CHIP_DISTANCE_METERS},
         TbotsProto::MaxAllowedSpeedMode::PHYSICAL_LIMIT, 0.0,
         event.common.robot.robotConstants(), std::optional<double>()));
->>>>>>> c280fd5c
 }