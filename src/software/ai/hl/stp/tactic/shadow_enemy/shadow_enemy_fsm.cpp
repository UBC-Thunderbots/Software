--- conflicted
+++ resolved
@@ -115,17 +115,9 @@
         (ball_position - event.common.robot.position()).orientation();
 
     event.common.set_primitive(createMovePrimitive(
-<<<<<<< HEAD
-        CREATE_MOTION_CONTROL(ball_position), face_ball_orientation, 0,
-        TbotsProto::DribblerMode::MAX_FORCE, TbotsProto::BallCollisionType::ALLOW,
-        AutoChipOrKick{AutoChipOrKickMode::AUTOCHIP, MAX_CHIP_DISTANCE},
-        TbotsProto::MaxAllowedSpeedMode::PHYSICAL_LIMIT, 0.0,
-        event.common.robot.robotConstants()));
-=======
             CREATE_MOTION_CONTROL(ball_position), face_ball_orientation, 0,
             TbotsProto::DribblerMode::MAX_FORCE, TbotsProto::BallCollisionType::ALLOW,
-            AutoChipOrKick{AutoChipOrKickMode::AUTOCHIP, YEET_CHIP_DISTANCE_METERS},
+            AutoChipOrKick{AutoChipOrKickMode::AUTOCHIP, MAX_CHIP_DISTANCE},
             TbotsProto::MaxAllowedSpeedMode::PHYSICAL_LIMIT, 0.0,
             event.common.robot.robotConstants(), std::optional<double>(), true));
->>>>>>> 3d24dac4
 }