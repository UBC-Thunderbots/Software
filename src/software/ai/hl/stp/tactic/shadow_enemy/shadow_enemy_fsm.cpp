#include "software/ai/hl/stp/tactic/shadow_enemy/shadow_enemy_fsm.h"
#include "software/geom/algorithms/distance.h"

#include "software/ai/hl/stp/tactic/move_primitive.h"

Point ShadowEnemyFSM::findBlockPassPoint(const Point &ball_position,
                                         const Robot &shadowee,
                                         const double &shadow_distance)
{
    Vector enemy_to_shadowee_vector = ball_position - shadowee.position();

    return shadowee.position() + enemy_to_shadowee_vector.normalize(shadow_distance);
}

Point ShadowEnemyFSM::findBlockShotPoint(const Robot &robot, const Field &field,
                                         const Team &friendlyTeam, const Team &enemyTeam,
                                         const Robot &shadowee,
                                         const double &shadow_distance)
{
    std::vector<Robot> robots_to_ignore = {robot};
    if (friendlyTeam.goalie().has_value())
    {
        robots_to_ignore.emplace_back(friendlyTeam.goalie().value());
    }

    auto best_enemy_shot_opt =
        calcBestShotOnGoal(field, friendlyTeam, enemyTeam, shadowee.position(),
                           TeamType::FRIENDLY, robots_to_ignore);

    Vector enemy_shot_vector = field.friendlyGoalCenter() - shadowee.position();
    if (best_enemy_shot_opt)
    {
        enemy_shot_vector =
            best_enemy_shot_opt.value().getPointToShootAt() - shadowee.position();
    }
    return shadowee.position() + enemy_shot_vector.normalize(shadow_distance);
}

bool ShadowEnemyFSM::enemyThreatHasBall(const Update &event)
{
    std::optional<EnemyThreat> enemy_threat_opt = event.control_params.enemy_threat;
<<<<<<< HEAD
    if (enemy_threat_opt.has_value())
    {
        return enemy_threat_opt.value().has_ball;
    };

=======
    if(enemy_threat_opt.has_value()){
bool near_ball = distance(event.common.world_ptr->ball().position(), enemy_threat_opt.value().robot.position()) < 0.22;

        return near_ball;
    
    }
>>>>>>> c40e56f4
    return false;
}

bool ShadowEnemyFSM::blockedShot(const Update &event){

    auto ball_position = event.common.world_ptr->ball().position();
    Ray shot_block_direction(ball_position, event.common.robot.position() - ball_position);  
    Segment goalLine(event.common.world_ptr->field().friendlyGoal().posXNegYCorner(), 
        event.common.world_ptr->field().friendlyGoal().posXPosYCorner());
 
    bool ball_blocked = intersects(goalLine, shot_block_direction);
    return ball_blocked;

}


bool ShadowEnemyFSM::contestedBall(const Update &event)
{
//OK so basically you need to change thresholds for how close
////in robot.h there is a isneardribbler function u can use instead of this breakbeams stuff
    bool robot_contesting = distance(event.common.world_ptr->ball().position(), event.common.robot.position()) < 0.08;

    return robot_contesting;
}

void ShadowEnemyFSM::blockPass(const Update &event)
{
    std::optional<EnemyThreat> enemy_threat_opt = event.control_params.enemy_threat;
    auto ball_position = event.common.world_ptr->ball().position();
    auto face_ball_orientation =
        (ball_position - event.common.robot.position()).orientation();

    // If no enemy_threat is found, the robot will default to blocking
    // the possible shot on net

    Point position_to_block =
        ball_position +
        (event.common.world_ptr->field().friendlyGoalCenter() - ball_position)
            .normalize(event.control_params.shadow_distance);
    if (enemy_threat_opt.has_value())
    {
        position_to_block =
            findBlockPassPoint(ball_position, enemy_threat_opt.value().robot,
                               event.control_params.shadow_distance);
    };

    event.common.set_primitive(std::make_unique<MovePrimitive>(
        event.common.robot, position_to_block, face_ball_orientation,
        TbotsProto::MaxAllowedSpeedMode::PHYSICAL_LIMIT,
        TbotsProto::ObstacleAvoidanceMode::AGGRESSIVE, TbotsProto::DribblerMode::OFF,
        TbotsProto::BallCollisionType::AVOID,
        AutoChipOrKick{AutoChipOrKickMode::OFF, 0}));
}

void ShadowEnemyFSM::blockShot(const Update &event,
                               boost::sml::back::process<MoveFSM::Update> processEvent)
{
    std::optional<EnemyThreat> enemy_threat_opt = event.control_params.enemy_threat;
    auto ball_position = event.common.world_ptr->ball().position();
    auto face_ball_orientation =
        (ball_position - event.common.robot.position()).orientation();

    // If no enemy_threat is found, the robot will default to blocking
    // the possible shot on net

    Point position_to_block =
        ball_position +
        (event.common.world_ptr->field().friendlyGoalCenter() - ball_position)
            .normalize(event.control_params.shadow_distance);
    if (enemy_threat_opt.has_value())
    {
        position_to_block = findBlockShotPoint(
            event.common.robot, event.common.world_ptr->field(),
            event.common.world_ptr->friendlyTeam(), event.common.world_ptr->enemyTeam(),
            enemy_threat_opt.value().robot, event.control_params.shadow_distance);
    };

    MoveFSM::ControlParams control_params{
        .destination             = position_to_block,
        .final_orientation       = face_ball_orientation,
        .dribbler_mode           = TbotsProto::DribblerMode::OFF,
        .ball_collision_type     = TbotsProto::BallCollisionType::AVOID,
        .auto_chip_or_kick       = AutoChipOrKick{AutoChipOrKickMode::OFF, 0},
        .max_allowed_speed_mode  = TbotsProto::MaxAllowedSpeedMode::PHYSICAL_LIMIT,
        .obstacle_avoidance_mode = TbotsProto::ObstacleAvoidanceMode::AGGRESSIVE};

    processEvent(MoveFSM::Update(control_params, event.common));
}

void ShadowEnemyFSM::goAndSteal(const Update &event)
{
    auto ball_position = event.common.world_ptr->ball().position();
    auto face_ball_orientation =
        (ball_position - event.common.robot.position()).orientation();

    event.common.set_primitive(std::make_unique<MovePrimitive>(
        event.common.robot, ball_position, face_ball_orientation,
        TbotsProto::MaxAllowedSpeedMode::PHYSICAL_LIMIT,
        TbotsProto::ObstacleAvoidanceMode::AGGRESSIVE,
        TbotsProto::DribblerMode::MAX_FORCE, TbotsProto::BallCollisionType::ALLOW,
        AutoChipOrKick{AutoChipOrKickMode::OFF, 0.0}));
}

void ShadowEnemyFSM::stealAndPull(const Update &event)
{
    auto ball_position = event.common.world_ptr->ball().position();
    auto face_ball_orientation =
        (ball_position - event.common.robot.position()).orientation();
    auto pull_to_here = 
        (event.common.robot.position() - ball_position) * 2 + ball_position;

    event.common.set_primitive(std::make_unique<MovePrimitive>(
        event.common.robot, pull_to_here, face_ball_orientation,
        TbotsProto::MaxAllowedSpeedMode::PHYSICAL_LIMIT,
        TbotsProto::ObstacleAvoidanceMode::AGGRESSIVE,
        TbotsProto::DribblerMode::MAX_FORCE, TbotsProto::BallCollisionType::ALLOW,
        AutoChipOrKick{AutoChipOrKickMode::OFF, 0.0}));
}<|MERGE_RESOLUTION|>--- conflicted
+++ resolved
@@ -39,20 +39,13 @@
 bool ShadowEnemyFSM::enemyThreatHasBall(const Update &event)
 {
     std::optional<EnemyThreat> enemy_threat_opt = event.control_params.enemy_threat;
-<<<<<<< HEAD
-    if (enemy_threat_opt.has_value())
-    {
-        return enemy_threat_opt.value().has_ball;
-    };
 
-=======
     if(enemy_threat_opt.has_value()){
 bool near_ball = distance(event.common.world_ptr->ball().position(), enemy_threat_opt.value().robot.position()) < 0.22;
 
         return near_ball;
     
     }
->>>>>>> c40e56f4
     return false;
 }
 
