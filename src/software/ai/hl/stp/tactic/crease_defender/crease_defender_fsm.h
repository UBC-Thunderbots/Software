--- conflicted
+++ resolved
@@ -127,10 +127,6 @@
 
     TbotsProto::RobotNavigationObstacleConfig robot_navigation_obstacle_config;
 
-<<<<<<< HEAD
-    static constexpr double ENEMY_THREATS_CLOSE_THRESHOLD_M = 0.15;
-=======
     static constexpr double ENEMY_THREATS_CLOSE_THRESHOLD_M = 0.015;
->>>>>>> 6be4fc64
     static constexpr double BALL_CLOSE_THRESHOLD_M          = 0.05;
 };