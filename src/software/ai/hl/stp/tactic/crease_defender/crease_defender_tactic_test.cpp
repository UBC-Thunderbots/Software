#include "software/ai/hl/stp/tactic/crease_defender/crease_defender_tactic.h"

#include <gtest/gtest.h>

#include <utility>

#include "software/geom/algorithms/contains.h"
#include "software/simulated_tests/non_terminating_validation_functions/robots_avoid_ball_validation.h"
#include "software/simulated_tests/simulated_er_force_sim_play_test_fixture.h"
#include "software/simulated_tests/terminating_validation_functions/ball_kicked_validation.h"
#include "software/simulated_tests/terminating_validation_functions/robot_in_polygon_validation.h"
#include "software/simulated_tests/terminating_validation_functions/robot_state_validation.h"
#include "software/simulated_tests/validation/validation_function.h"
#include "software/test_util/test_util.h"
#include "software/time/duration.h"
#include "software/world/world.h"

class CreaseDefenderTacticTest
    : public SimulatedErForceSimPlayTestFixture,
      public ::testing::WithParamInterface<
          std::tuple<Point, TbotsProto::CreaseDefenderAlignment, unsigned int>>
{
   protected:
    TbotsProto::FieldType field_type = TbotsProto::FieldType::DIV_B;
    Field field                      = Field::createField(field_type);
    TbotsProto::AiConfig ai_config;
};

// TODO (#2512): Due to friction in ErForceSim, the ball does not reach defender
TEST_F(CreaseDefenderTacticTest, test_chip_ball)
{
    Point enemy_threat_point = Point(-1.5, 0.5);
    TbotsProto::CreaseDefenderAlignment alignment =
        TbotsProto::CreaseDefenderAlignment::LEFT;

    Point initial_position = Point(-3, 1.5);
    BallState ball_state(enemy_threat_point, Vector(-2, 0));
    auto friendly_robots =
        TestUtil::createStationaryRobotStatesWithId({initial_position});
    auto enemy_robots = TestUtil::createStationaryRobotStatesWithId(
        {Point(1, 0), Point(1, 2.5), Point(1, -1.5), field.enemyGoalCenter(),
         field.enemyDefenseArea().negXNegYCorner(),
         field.enemyDefenseArea().negXPosYCorner()});

    auto tactic = std::make_shared<CreaseDefenderTactic>(
        ai_config.robot_navigation_obstacle_config());

    tactic->updateControlParams(enemy_threat_point, alignment);
    setTactic(0, tactic, {TbotsProto::MotionConstraint::FRIENDLY_DEFENSE_AREA});

    std::vector<ValidationFunction> terminating_validation_functions = {
        [tactic](std::shared_ptr<World> world_ptr,
                 ValidationCoroutine::push_type& yield) {
            ballKicked(Angle::zero(), world_ptr, yield);
            while (!tactic->done())
            {
                yield("Tactic not done");
            }
        }};

    std::vector<ValidationFunction> non_terminating_validation_functions = {};

    runTest(field_type, ball_state, friendly_robots, enemy_robots,
            terminating_validation_functions, non_terminating_validation_functions,
            Duration::fromSeconds(10));
}

<<<<<<< HEAD
//TEST_F(CreaseDefenderTacticTest, test_not_bumping_ball_towards_net)
//{
//    Point enemy_threat_point = Point(-1.5, 0.0);
//    TbotsProto::CreaseDefenderAlignment alignment =
//        TbotsProto::CreaseDefenderAlignment::CENTRE;
//
//    Point initial_position = Point(0, 0);
//    BallState ball_state(enemy_threat_point, Vector());
//    auto friendly_robots =
//        TestUtil::createStationaryRobotStatesWithId({initial_position});
//    auto enemy_robots = TestUtil::createStationaryRobotStatesWithId({Point(4, 0)});
//
//    auto robot_navigation_obstacle_config =
//        std::make_shared<RobotNavigationObstacleConfig>();
//
//    auto tactic =
//        std::make_shared<CreaseDefenderTactic>(robot_navigation_obstacle_config);
//    tactic->updateControlParams(enemy_threat_point, alignment);
//    setTactic(tactic);
//    setFriendlyRobotId(0);
//    setMotionConstraints({MotionConstraint::FRIENDLY_DEFENSE_AREA});
//
//    std::vector<ValidationFunction> terminating_validation_functions = {
//        [tactic](std::shared_ptr<World> world_ptr,
//                 ValidationCoroutine::push_type& yield) {
//            while (!tactic->done())
//            {
//                yield("Tactic not done");
//            }
//        }};
//
//    std::vector<ValidationFunction> non_terminating_validation_functions = {
//        [tactic](std::shared_ptr<World> world_ptr,
//                 ValidationCoroutine::push_type& yield) {
//            robotsAvoidBall(0, {}, world_ptr, yield);
//        }};
//
//    runTest(field_type, ball_state, friendly_robots, enemy_robots,
//            terminating_validation_functions, non_terminating_validation_functions,
//            Duration::fromSeconds(10));
//}
//
//TEST_P(CreaseDefenderTacticTest, crease_defender_test)
//{
//    Point enemy_threat_point                      = std::get<0>(GetParam());
//    TbotsProto::CreaseDefenderAlignment alignment = std::get<1>(GetParam());
//    unsigned int target_defend_region             = std::get<2>(GetParam());
//    ASSERT_LE(target_defend_region, 5);
//
//    Point initial_position = Point(-3, 1.5);
//    BallState ball_state(Point(4.5, -3), Vector(0, 0));
//    auto friendly_robots =
//        TestUtil::createStationaryRobotStatesWithId({initial_position});
//    auto enemy_robots = TestUtil::createStationaryRobotStatesWithId(
//        {Point(1, 0), enemy_threat_point, Point(1, -1.5), field.enemyGoalCenter(),
//         field.enemyDefenseArea().negXNegYCorner(),
//         field.enemyDefenseArea().negXPosYCorner()});
//
//    auto robot_navigation_obstacle_config =
//        std::make_shared<RobotNavigationObstacleConfig>();
//
//    auto tactic =
//        std::make_shared<CreaseDefenderTactic>(robot_navigation_obstacle_config);
//    tactic->updateControlParams(enemy_threat_point, alignment);
//    setTactic(tactic);
//    setFriendlyRobotId(0);
//    setMotionConstraints({MotionConstraint::FRIENDLY_DEFENSE_AREA});
//
//    Rectangle defense_area         = field.friendlyDefenseArea();
//    Rectangle field_lines          = field.fieldLines();
//    Vector defense_area_half_width = Vector(defense_area.xLength() / 2, 0);
//
//    std::vector<Rectangle> defender_regions = {
//        Rectangle(field.friendlyCornerPos(),
//                  defense_area.negXPosYCorner() + defense_area_half_width),
//        Rectangle(field.friendlyCornerPos() + defense_area_half_width,
//                  defense_area.posXPosYCorner()),
//        Rectangle(Point(defense_area.xMax(), field_lines.yMax()), field.centerPoint()),
//        Rectangle(Point(defense_area.xMax(), field_lines.yMin()), field.centerPoint()),
//        Rectangle(field.friendlyCornerNeg() + defense_area_half_width,
//                  defense_area.posXNegYCorner()),
//        Rectangle(field.friendlyCornerNeg(),
//                  defense_area.negXNegYCorner() + defense_area_half_width),
//    };
//
//    std::vector<ValidationFunction> terminating_validation_functions = {
//        [target_defend_region, defender_regions, tactic](
//            std::shared_ptr<World> world_ptr, ValidationCoroutine::push_type& yield) {
//            // Check that tactic is done
//            while (!tactic->done())
//            {
//                yield("Tactic not done");
//            }
//            // Check that conditions hold for 1000 ticks
//            unsigned num_ticks = 1000;
//            for (unsigned i = 0; i < num_ticks; i++)
//            {
//                robotInPolygon(defender_regions[target_defend_region], 1, world_ptr,
//                               yield);
//            }
//        }};
//
//    std::vector<ValidationFunction> non_terminating_validation_functions = {};
//
//    runTest(field_type, ball_state, friendly_robots, enemy_robots,
//            terminating_validation_functions, non_terminating_validation_functions,
//            Duration::fromSeconds(10));
//}
=======
TEST_F(CreaseDefenderTacticTest, test_not_bumping_ball_towards_net)
{
    Point enemy_threat_point = Point(-1.5, 0.0);
    TbotsProto::CreaseDefenderAlignment alignment =
        TbotsProto::CreaseDefenderAlignment::CENTRE;

    Point initial_position = Point(0, 0);
    BallState ball_state(enemy_threat_point, Vector());
    auto friendly_robots =
        TestUtil::createStationaryRobotStatesWithId({initial_position});
    auto enemy_robots = TestUtil::createStationaryRobotStatesWithId({Point(4, 0)});

    auto tactic = std::make_shared<CreaseDefenderTactic>(
        ai_config.robot_navigation_obstacle_config());
    tactic->updateControlParams(enemy_threat_point, alignment);
    setTactic(0, tactic, {TbotsProto::MotionConstraint::FRIENDLY_DEFENSE_AREA});

    std::vector<ValidationFunction> terminating_validation_functions = {
        [tactic](std::shared_ptr<World> world_ptr,
                 ValidationCoroutine::push_type& yield) {
            while (!tactic->done())
            {
                yield("Tactic not done");
            }
        }};

    std::vector<ValidationFunction> non_terminating_validation_functions = {
        [tactic](std::shared_ptr<World> world_ptr,
                 ValidationCoroutine::push_type& yield) {
            robotsAvoidBall(0, {}, world_ptr, yield);
        }};

    runTest(field_type, ball_state, friendly_robots, enemy_robots,
            terminating_validation_functions, non_terminating_validation_functions,
            Duration::fromSeconds(10));
}

TEST_P(CreaseDefenderTacticTest, crease_defender_test)
{
    Point enemy_threat_point                      = std::get<0>(GetParam());
    TbotsProto::CreaseDefenderAlignment alignment = std::get<1>(GetParam());
    unsigned int target_defend_region             = std::get<2>(GetParam());
    ASSERT_LE(target_defend_region, 5);

    Point initial_position = Point(-3, 1.5);
    BallState ball_state(Point(4.5, -3), Vector(0, 0));
    auto friendly_robots =
        TestUtil::createStationaryRobotStatesWithId({initial_position});
    auto enemy_robots = TestUtil::createStationaryRobotStatesWithId(
        {Point(1, 0), enemy_threat_point, Point(1, -1.5), field.enemyGoalCenter(),
         field.enemyDefenseArea().negXNegYCorner(),
         field.enemyDefenseArea().negXPosYCorner()});

    auto tactic = std::make_shared<CreaseDefenderTactic>(
        ai_config.robot_navigation_obstacle_config());

    tactic->updateControlParams(enemy_threat_point, alignment);
    setTactic(0, tactic, {TbotsProto::MotionConstraint::FRIENDLY_DEFENSE_AREA});

    Rectangle defense_area         = field.friendlyDefenseArea();
    Rectangle field_lines          = field.fieldLines();
    Vector defense_area_half_width = Vector(defense_area.xLength() / 2, 0);

    std::vector<Rectangle> defender_regions = {
        Rectangle(field.friendlyCornerPos(),
                  defense_area.negXPosYCorner() + defense_area_half_width),
        Rectangle(field.friendlyCornerPos() + defense_area_half_width,
                  defense_area.posXPosYCorner()),
        Rectangle(Point(defense_area.xMax(), field_lines.yMax()), field.centerPoint()),
        Rectangle(Point(defense_area.xMax(), field_lines.yMin()), field.centerPoint()),
        Rectangle(field.friendlyCornerNeg() + defense_area_half_width,
                  defense_area.posXNegYCorner()),
        Rectangle(field.friendlyCornerNeg(),
                  defense_area.negXNegYCorner() + defense_area_half_width),
    };

    std::vector<ValidationFunction> terminating_validation_functions = {
        [target_defend_region, defender_regions, tactic](
            std::shared_ptr<World> world_ptr, ValidationCoroutine::push_type& yield) {
            // Check that tactic is done
            while (!tactic->done())
            {
                yield("Tactic not done");
            }
            // Check that conditions hold for 1000 ticks
            unsigned num_ticks = 1000;
            for (unsigned i = 0; i < num_ticks; i++)
            {
                robotInPolygon(defender_regions[target_defend_region], 1, world_ptr,
                               yield);
            }
        }};

    std::vector<ValidationFunction> non_terminating_validation_functions = {};

    runTest(field_type, ball_state, friendly_robots, enemy_robots,
            terminating_validation_functions, non_terminating_validation_functions,
            Duration::fromSeconds(10));
}
>>>>>>> 57f01c06

// We check if the robot is in one of the following regions
//  ┌───┬───┬────────────────┐
//  │   │   │                │
//  │ 0 │ 1 │                C
//  │   │   │                E
//  │   │   │                N
//  ├───┴───┤       2        T
//  E       │                R
//  N  Def. │                E
//  D       │                │
//  L       ├────────────────┤
//  I  Area │                │
//  N       │                │
//  E       │                L
//  ├───┬───┤                I
//  │   │   │       3        N
//  │ 5 │ 4 │                E
//  │   │   │                │
//  │   │   │                │
//  └───┴───┴────────────────┘

INSTANTIATE_TEST_CASE_P(
    CreaseDefenderEnvironment, CreaseDefenderTacticTest,
    ::testing::Values(
        // Enemy threat in front of crease, LEFT
        std::make_tuple(Point(1, 2.5), TbotsProto::CreaseDefenderAlignment::LEFT, 2),
        // Enemy threat in front of crease, CENTRE
        std::make_tuple(Point(1, -2.5), TbotsProto::CreaseDefenderAlignment::CENTRE, 3),
        // Enemy threat in front of crease, RIGHT
        std::make_tuple(Point(1.5, 2), TbotsProto::CreaseDefenderAlignment::RIGHT, 2),
        // Enemy threat left side of crease, RIGHT
        std::make_tuple(Point(-3.5, 2.5), TbotsProto::CreaseDefenderAlignment::RIGHT, 1),
        // Enemy threat left side of crease, CENTRE
        std::make_tuple(Point(-4, 2.5), TbotsProto::CreaseDefenderAlignment::CENTRE, 0)

        // TODO (#2519): Re-enable tests where robot overshoots path and gets stuck behind
        // goal Enemy threat right side of crease, RIGHT std::make_tuple(Point(-4, -2),
        // TbotsProto::CreaseDefenderAlignment::RIGHT, 5), Enemy threat right side of
        // crease, LEFT std::make_tuple(Point(-4.25, -2),
        // TbotsProto::CreaseDefenderAlignment::LEFT, 5)
        ));<|MERGE_RESOLUTION|>--- conflicted
+++ resolved
@@ -65,116 +65,6 @@
             Duration::fromSeconds(10));
 }
 
-<<<<<<< HEAD
-//TEST_F(CreaseDefenderTacticTest, test_not_bumping_ball_towards_net)
-//{
-//    Point enemy_threat_point = Point(-1.5, 0.0);
-//    TbotsProto::CreaseDefenderAlignment alignment =
-//        TbotsProto::CreaseDefenderAlignment::CENTRE;
-//
-//    Point initial_position = Point(0, 0);
-//    BallState ball_state(enemy_threat_point, Vector());
-//    auto friendly_robots =
-//        TestUtil::createStationaryRobotStatesWithId({initial_position});
-//    auto enemy_robots = TestUtil::createStationaryRobotStatesWithId({Point(4, 0)});
-//
-//    auto robot_navigation_obstacle_config =
-//        std::make_shared<RobotNavigationObstacleConfig>();
-//
-//    auto tactic =
-//        std::make_shared<CreaseDefenderTactic>(robot_navigation_obstacle_config);
-//    tactic->updateControlParams(enemy_threat_point, alignment);
-//    setTactic(tactic);
-//    setFriendlyRobotId(0);
-//    setMotionConstraints({MotionConstraint::FRIENDLY_DEFENSE_AREA});
-//
-//    std::vector<ValidationFunction> terminating_validation_functions = {
-//        [tactic](std::shared_ptr<World> world_ptr,
-//                 ValidationCoroutine::push_type& yield) {
-//            while (!tactic->done())
-//            {
-//                yield("Tactic not done");
-//            }
-//        }};
-//
-//    std::vector<ValidationFunction> non_terminating_validation_functions = {
-//        [tactic](std::shared_ptr<World> world_ptr,
-//                 ValidationCoroutine::push_type& yield) {
-//            robotsAvoidBall(0, {}, world_ptr, yield);
-//        }};
-//
-//    runTest(field_type, ball_state, friendly_robots, enemy_robots,
-//            terminating_validation_functions, non_terminating_validation_functions,
-//            Duration::fromSeconds(10));
-//}
-//
-//TEST_P(CreaseDefenderTacticTest, crease_defender_test)
-//{
-//    Point enemy_threat_point                      = std::get<0>(GetParam());
-//    TbotsProto::CreaseDefenderAlignment alignment = std::get<1>(GetParam());
-//    unsigned int target_defend_region             = std::get<2>(GetParam());
-//    ASSERT_LE(target_defend_region, 5);
-//
-//    Point initial_position = Point(-3, 1.5);
-//    BallState ball_state(Point(4.5, -3), Vector(0, 0));
-//    auto friendly_robots =
-//        TestUtil::createStationaryRobotStatesWithId({initial_position});
-//    auto enemy_robots = TestUtil::createStationaryRobotStatesWithId(
-//        {Point(1, 0), enemy_threat_point, Point(1, -1.5), field.enemyGoalCenter(),
-//         field.enemyDefenseArea().negXNegYCorner(),
-//         field.enemyDefenseArea().negXPosYCorner()});
-//
-//    auto robot_navigation_obstacle_config =
-//        std::make_shared<RobotNavigationObstacleConfig>();
-//
-//    auto tactic =
-//        std::make_shared<CreaseDefenderTactic>(robot_navigation_obstacle_config);
-//    tactic->updateControlParams(enemy_threat_point, alignment);
-//    setTactic(tactic);
-//    setFriendlyRobotId(0);
-//    setMotionConstraints({MotionConstraint::FRIENDLY_DEFENSE_AREA});
-//
-//    Rectangle defense_area         = field.friendlyDefenseArea();
-//    Rectangle field_lines          = field.fieldLines();
-//    Vector defense_area_half_width = Vector(defense_area.xLength() / 2, 0);
-//
-//    std::vector<Rectangle> defender_regions = {
-//        Rectangle(field.friendlyCornerPos(),
-//                  defense_area.negXPosYCorner() + defense_area_half_width),
-//        Rectangle(field.friendlyCornerPos() + defense_area_half_width,
-//                  defense_area.posXPosYCorner()),
-//        Rectangle(Point(defense_area.xMax(), field_lines.yMax()), field.centerPoint()),
-//        Rectangle(Point(defense_area.xMax(), field_lines.yMin()), field.centerPoint()),
-//        Rectangle(field.friendlyCornerNeg() + defense_area_half_width,
-//                  defense_area.posXNegYCorner()),
-//        Rectangle(field.friendlyCornerNeg(),
-//                  defense_area.negXNegYCorner() + defense_area_half_width),
-//    };
-//
-//    std::vector<ValidationFunction> terminating_validation_functions = {
-//        [target_defend_region, defender_regions, tactic](
-//            std::shared_ptr<World> world_ptr, ValidationCoroutine::push_type& yield) {
-//            // Check that tactic is done
-//            while (!tactic->done())
-//            {
-//                yield("Tactic not done");
-//            }
-//            // Check that conditions hold for 1000 ticks
-//            unsigned num_ticks = 1000;
-//            for (unsigned i = 0; i < num_ticks; i++)
-//            {
-//                robotInPolygon(defender_regions[target_defend_region], 1, world_ptr,
-//                               yield);
-//            }
-//        }};
-//
-//    std::vector<ValidationFunction> non_terminating_validation_functions = {};
-//
-//    runTest(field_type, ball_state, friendly_robots, enemy_robots,
-//            terminating_validation_functions, non_terminating_validation_functions,
-//            Duration::fromSeconds(10));
-//}
-=======
 TEST_F(CreaseDefenderTacticTest, test_not_bumping_ball_towards_net)
 {
     Point enemy_threat_point = Point(-1.5, 0.0);
@@ -187,10 +77,15 @@
         TestUtil::createStationaryRobotStatesWithId({initial_position});
     auto enemy_robots = TestUtil::createStationaryRobotStatesWithId({Point(4, 0)});
 
-    auto tactic = std::make_shared<CreaseDefenderTactic>(
-        ai_config.robot_navigation_obstacle_config());
-    tactic->updateControlParams(enemy_threat_point, alignment);
-    setTactic(0, tactic, {TbotsProto::MotionConstraint::FRIENDLY_DEFENSE_AREA});
+    auto robot_navigation_obstacle_config =
+        std::make_shared<RobotNavigationObstacleConfig>();
+
+    auto tactic =
+        std::make_shared<CreaseDefenderTactic>(robot_navigation_obstacle_config);
+    tactic->updateControlParams(enemy_threat_point, alignment);
+    setTactic(tactic);
+    setFriendlyRobotId(0);
+    setMotionConstraints({MotionConstraint::FRIENDLY_DEFENSE_AREA});
 
     std::vector<ValidationFunction> terminating_validation_functions = {
         [tactic](std::shared_ptr<World> world_ptr,
@@ -228,11 +123,15 @@
          field.enemyDefenseArea().negXNegYCorner(),
          field.enemyDefenseArea().negXPosYCorner()});
 
-    auto tactic = std::make_shared<CreaseDefenderTactic>(
-        ai_config.robot_navigation_obstacle_config());
-
-    tactic->updateControlParams(enemy_threat_point, alignment);
-    setTactic(0, tactic, {TbotsProto::MotionConstraint::FRIENDLY_DEFENSE_AREA});
+    auto robot_navigation_obstacle_config =
+        std::make_shared<RobotNavigationObstacleConfig>();
+
+    auto tactic =
+        std::make_shared<CreaseDefenderTactic>(robot_navigation_obstacle_config);
+    tactic->updateControlParams(enemy_threat_point, alignment);
+    setTactic(tactic);
+    setFriendlyRobotId(0);
+    setMotionConstraints({MotionConstraint::FRIENDLY_DEFENSE_AREA});
 
     Rectangle defense_area         = field.friendlyDefenseArea();
     Rectangle field_lines          = field.fieldLines();
@@ -274,7 +173,106 @@
             terminating_validation_functions, non_terminating_validation_functions,
             Duration::fromSeconds(10));
 }
->>>>>>> 57f01c06
+
+TEST_F(CreaseDefenderTacticTest, test_not_bumping_ball_towards_net)
+{
+    Point enemy_threat_point = Point(-1.5, 0.0);
+    TbotsProto::CreaseDefenderAlignment alignment =
+        TbotsProto::CreaseDefenderAlignment::CENTRE;
+
+    Point initial_position = Point(0, 0);
+    BallState ball_state(enemy_threat_point, Vector());
+    auto friendly_robots =
+        TestUtil::createStationaryRobotStatesWithId({initial_position});
+    auto enemy_robots = TestUtil::createStationaryRobotStatesWithId({Point(4, 0)});
+
+    auto tactic = std::make_shared<CreaseDefenderTactic>(
+        ai_config.robot_navigation_obstacle_config());
+    tactic->updateControlParams(enemy_threat_point, alignment);
+    setTactic(0, tactic, {TbotsProto::MotionConstraint::FRIENDLY_DEFENSE_AREA});
+
+    std::vector<ValidationFunction> terminating_validation_functions = {
+        [tactic](std::shared_ptr<World> world_ptr,
+                 ValidationCoroutine::push_type& yield) {
+            while (!tactic->done())
+            {
+                yield("Tactic not done");
+            }
+        }};
+
+    std::vector<ValidationFunction> non_terminating_validation_functions = {
+        [tactic](std::shared_ptr<World> world_ptr,
+                 ValidationCoroutine::push_type& yield) {
+            robotsAvoidBall(0, {}, world_ptr, yield);
+        }};
+
+    runTest(field_type, ball_state, friendly_robots, enemy_robots,
+            terminating_validation_functions, non_terminating_validation_functions,
+            Duration::fromSeconds(10));
+}
+
+TEST_P(CreaseDefenderTacticTest, crease_defender_test)
+{
+    Point enemy_threat_point                      = std::get<0>(GetParam());
+    TbotsProto::CreaseDefenderAlignment alignment = std::get<1>(GetParam());
+    unsigned int target_defend_region             = std::get<2>(GetParam());
+    ASSERT_LE(target_defend_region, 5);
+
+    Point initial_position = Point(-3, 1.5);
+    BallState ball_state(Point(4.5, -3), Vector(0, 0));
+    auto friendly_robots =
+        TestUtil::createStationaryRobotStatesWithId({initial_position});
+    auto enemy_robots = TestUtil::createStationaryRobotStatesWithId(
+        {Point(1, 0), enemy_threat_point, Point(1, -1.5), field.enemyGoalCenter(),
+         field.enemyDefenseArea().negXNegYCorner(),
+         field.enemyDefenseArea().negXPosYCorner()});
+
+    auto tactic = std::make_shared<CreaseDefenderTactic>(
+        ai_config.robot_navigation_obstacle_config());
+
+    tactic->updateControlParams(enemy_threat_point, alignment);
+    setTactic(0, tactic, {TbotsProto::MotionConstraint::FRIENDLY_DEFENSE_AREA});
+
+    Rectangle defense_area         = field.friendlyDefenseArea();
+    Rectangle field_lines          = field.fieldLines();
+    Vector defense_area_half_width = Vector(defense_area.xLength() / 2, 0);
+
+    std::vector<Rectangle> defender_regions = {
+        Rectangle(field.friendlyCornerPos(),
+                  defense_area.negXPosYCorner() + defense_area_half_width),
+        Rectangle(field.friendlyCornerPos() + defense_area_half_width,
+                  defense_area.posXPosYCorner()),
+        Rectangle(Point(defense_area.xMax(), field_lines.yMax()), field.centerPoint()),
+        Rectangle(Point(defense_area.xMax(), field_lines.yMin()), field.centerPoint()),
+        Rectangle(field.friendlyCornerNeg() + defense_area_half_width,
+                  defense_area.posXNegYCorner()),
+        Rectangle(field.friendlyCornerNeg(),
+                  defense_area.negXNegYCorner() + defense_area_half_width),
+    };
+
+    std::vector<ValidationFunction> terminating_validation_functions = {
+        [target_defend_region, defender_regions, tactic](
+            std::shared_ptr<World> world_ptr, ValidationCoroutine::push_type& yield) {
+            // Check that tactic is done
+            while (!tactic->done())
+            {
+                yield("Tactic not done");
+            }
+            // Check that conditions hold for 1000 ticks
+            unsigned num_ticks = 1000;
+            for (unsigned i = 0; i < num_ticks; i++)
+            {
+                robotInPolygon(defender_regions[target_defend_region], 1, world_ptr,
+                               yield);
+            }
+        }};
+
+    std::vector<ValidationFunction> non_terminating_validation_functions = {};
+
+    runTest(field_type, ball_state, friendly_robots, enemy_robots,
+            terminating_validation_functions, non_terminating_validation_functions,
+            Duration::fromSeconds(10));
+}
 
 // We check if the robot is in one of the following regions
 //  ┌───┬───┬────────────────┐
