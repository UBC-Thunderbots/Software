#include "software/ai/hl/stp/tactic/crease_defender/crease_defender_tactic.h"

#include <gtest/gtest.h>

#include <utility>

#include "software/geom/algorithms/contains.h"
#include "software/simulated_tests/non_terminating_validation_functions/robots_avoid_ball_validation.h"
#include "software/simulated_tests/simulated_er_force_sim_play_test_fixture.h"
#include "software/simulated_tests/terminating_validation_functions/ball_kicked_validation.h"
#include "software/simulated_tests/terminating_validation_functions/robot_in_polygon_validation.h"
#include "software/simulated_tests/terminating_validation_functions/robot_state_validation.h"
#include "software/simulated_tests/validation/validation_function.h"
#include "software/test_util/test_util.h"
#include "software/time/duration.h"
#include "software/world/world.h"

class CreaseDefenderTacticTest
    : public SimulatedErForceSimPlayTestFixture,
      public ::testing::WithParamInterface<
          std::tuple<Point, TbotsProto::CreaseDefenderAlignment, unsigned int>>
{
   protected:
    TbotsProto::FieldType field_type = TbotsProto::FieldType::DIV_B;
    Field field                      = Field::createField(field_type);
};

// TODO (#2512): Due to friction in ErForceSim, the ball does not reach defender
TEST_F(CreaseDefenderTacticTest, DISABLED_test_chip_ball)
{
    Point enemy_threat_point = Point(-1.5, 0.5);
    TbotsProto::CreaseDefenderAlignment alignment =
        TbotsProto::CreaseDefenderAlignment::CENTRE;

    Point initial_position = Point(-3, 1.5);
    BallState ball_state(enemy_threat_point, Vector(-2, 0));
    auto friendly_robots =
        TestUtil::createStationaryRobotStatesWithId({initial_position});
    auto enemy_robots = TestUtil::createStationaryRobotStatesWithId(
        {Point(1, 0), Point(1, 2.5), Point(1, -1.5), field.enemyGoalCenter(),
         field.enemyDefenseArea().negXNegYCorner(),
         field.enemyDefenseArea().negXPosYCorner()});

    auto robot_navigation_obstacle_config =
        std::make_shared<RobotNavigationObstacleConfig>();

    auto tactic =
        std::make_shared<CreaseDefenderTactic>(robot_navigation_obstacle_config);
    tactic->updateControlParams(enemy_threat_point, alignment);
<<<<<<< HEAD
    setTactic(0, tactic);
    setMotionConstraints({TbotsProto::MotionConstraint::FRIENDLY_DEFENSE_AREA});
=======
    setTactic(0, tactic, {TbotsProto::MotionConstraint::FRIENDLY_DEFENSE_AREA});
>>>>>>> 243b01bd

    std::vector<ValidationFunction> terminating_validation_functions = {
        [tactic](std::shared_ptr<World> world_ptr,
                 ValidationCoroutine::push_type& yield) {
            ballKicked(Angle::zero(), world_ptr, yield);
            while (!tactic->done())
            {
                yield("Tactic not done");
            }
        }};

    std::vector<ValidationFunction> non_terminating_validation_functions = {};

    runTest(field_type, ball_state, friendly_robots, enemy_robots,
            terminating_validation_functions, non_terminating_validation_functions,
            Duration::fromSeconds(10));
}

TEST_F(CreaseDefenderTacticTest, test_not_bumping_ball_towards_net)
{
    Point enemy_threat_point = Point(-1.5, 0.0);
    TbotsProto::CreaseDefenderAlignment alignment =
        TbotsProto::CreaseDefenderAlignment::CENTRE;

    Point initial_position = Point(0, 0);
    BallState ball_state(enemy_threat_point, Vector());
    auto friendly_robots =
        TestUtil::createStationaryRobotStatesWithId({initial_position});
    auto enemy_robots = TestUtil::createStationaryRobotStatesWithId({Point(4, 0)});

    auto robot_navigation_obstacle_config =
        std::make_shared<RobotNavigationObstacleConfig>();

    auto tactic =
        std::make_shared<CreaseDefenderTactic>(robot_navigation_obstacle_config);
    tactic->updateControlParams(enemy_threat_point, alignment);
<<<<<<< HEAD
    setTactic(0, tactic);
    setMotionConstraints({TbotsProto::MotionConstraint::FRIENDLY_DEFENSE_AREA});
=======
    setTactic(0, tactic, {TbotsProto::MotionConstraint::FRIENDLY_DEFENSE_AREA});
>>>>>>> 243b01bd

    std::vector<ValidationFunction> terminating_validation_functions = {
        [tactic](std::shared_ptr<World> world_ptr,
                 ValidationCoroutine::push_type& yield) {
            while (!tactic->done())
            {
                yield("Tactic not done");
            }
        }};

    std::vector<ValidationFunction> non_terminating_validation_functions = {
        [tactic](std::shared_ptr<World> world_ptr,
                 ValidationCoroutine::push_type& yield) {
            robotsAvoidBall(0, {}, world_ptr, yield);
        }};

    runTest(field_type, ball_state, friendly_robots, enemy_robots,
            terminating_validation_functions, non_terminating_validation_functions,
            Duration::fromSeconds(10));
}

TEST_P(CreaseDefenderTacticTest, crease_defender_test)
{
    Point enemy_threat_point                      = std::get<0>(GetParam());
    TbotsProto::CreaseDefenderAlignment alignment = std::get<1>(GetParam());
    unsigned int target_defend_region             = std::get<2>(GetParam());
    ASSERT_LE(target_defend_region, 5);

    Point initial_position = Point(-3, 1.5);
    BallState ball_state(Point(4.5, -3), Vector(0, 0));
    auto friendly_robots =
        TestUtil::createStationaryRobotStatesWithId({initial_position});
    auto enemy_robots = TestUtil::createStationaryRobotStatesWithId(
        {Point(1, 0), enemy_threat_point, Point(1, -1.5), field.enemyGoalCenter(),
         field.enemyDefenseArea().negXNegYCorner(),
         field.enemyDefenseArea().negXPosYCorner()});

    auto robot_navigation_obstacle_config =
        std::make_shared<RobotNavigationObstacleConfig>();

    auto tactic =
        std::make_shared<CreaseDefenderTactic>(robot_navigation_obstacle_config);
    tactic->updateControlParams(enemy_threat_point, alignment);
<<<<<<< HEAD
    setTactic(0, tactic);
    setMotionConstraints({TbotsProto::MotionConstraint::FRIENDLY_DEFENSE_AREA});
=======
    setTactic(0, tactic, {TbotsProto::MotionConstraint::FRIENDLY_DEFENSE_AREA});
>>>>>>> 243b01bd

    Rectangle defense_area         = field.friendlyDefenseArea();
    Rectangle field_lines          = field.fieldLines();
    Vector defense_area_half_width = Vector(defense_area.xLength() / 2, 0);

    std::vector<Rectangle> defender_regions = {
        Rectangle(field.friendlyCornerPos(),
                  defense_area.negXPosYCorner() + defense_area_half_width),
        Rectangle(field.friendlyCornerPos() + defense_area_half_width,
                  defense_area.posXPosYCorner()),
        Rectangle(Point(defense_area.xMax(), field_lines.yMax()), field.centerPoint()),
        Rectangle(Point(defense_area.xMax(), field_lines.yMin()), field.centerPoint()),
        Rectangle(field.friendlyCornerNeg() + defense_area_half_width,
                  defense_area.posXNegYCorner()),
        Rectangle(field.friendlyCornerNeg(),
                  defense_area.negXNegYCorner() + defense_area_half_width),
    };

    std::vector<ValidationFunction> terminating_validation_functions = {
        [target_defend_region, defender_regions, tactic](
            std::shared_ptr<World> world_ptr, ValidationCoroutine::push_type& yield) {
            // Check that tactic is done
            while (!tactic->done())
            {
                yield("Tactic not done");
            }
            // Check that conditions hold for 1000 ticks
            unsigned num_ticks = 1000;
            for (unsigned i = 0; i < num_ticks; i++)
            {
                robotInPolygon(defender_regions[target_defend_region], 1, world_ptr,
                               yield);
            }
        }};

    std::vector<ValidationFunction> non_terminating_validation_functions = {};

    runTest(field_type, ball_state, friendly_robots, enemy_robots,
            terminating_validation_functions, non_terminating_validation_functions,
            Duration::fromSeconds(10));
}

// We check if the robot is in one of the following regions
//  ┌───┬───┬────────────────┐
//  │   │   │                │
//  │ 0 │ 1 │                C
//  │   │   │                E
//  │   │   │                N
//  ├───┴───┤       2        T
//  E       │                R
//  N  Def. │                E
//  D       │                │
//  L       ├────────────────┤
//  I  Area │                │
//  N       │                │
//  E       │                L
//  ├───┬───┤                I
//  │   │   │       3        N
//  │ 5 │ 4 │                E
//  │   │   │                │
//  │   │   │                │
//  └───┴───┴────────────────┘

INSTANTIATE_TEST_CASE_P(
    CreaseDefenderEnvironment, CreaseDefenderTacticTest,
    ::testing::Values(
        // Enemy threat in front of crease, LEFT
        std::make_tuple(Point(1, 2.5), TbotsProto::CreaseDefenderAlignment::LEFT, 2),
        // Enemy threat in front of crease, CENTRE
        std::make_tuple(Point(1, -2.5), TbotsProto::CreaseDefenderAlignment::CENTRE, 3),
        // Enemy threat in front of crease, RIGHT
        std::make_tuple(Point(1.5, 2), TbotsProto::CreaseDefenderAlignment::RIGHT, 2),
        // Enemy threat left side of crease, RIGHT
        std::make_tuple(Point(-3.5, 2.5), TbotsProto::CreaseDefenderAlignment::RIGHT, 1),
        // Enemy threat left side of crease, CENTRE
        std::make_tuple(Point(-4, 2.5), TbotsProto::CreaseDefenderAlignment::CENTRE, 0)

        // TODO (#2519): Re-enable tests where robot overshoots path and gets stuck behind
        // goal Enemy threat right side of crease, RIGHT std::make_tuple(Point(-4, -2),
        // TbotsProto::CreaseDefenderAlignment::RIGHT, 5), Enemy threat right side of
        // crease, LEFT std::make_tuple(Point(-4.25, -2),
        // TbotsProto::CreaseDefenderAlignment::LEFT, 5)
        ));<|MERGE_RESOLUTION|>--- conflicted
+++ resolved
@@ -47,12 +47,7 @@
     auto tactic =
         std::make_shared<CreaseDefenderTactic>(robot_navigation_obstacle_config);
     tactic->updateControlParams(enemy_threat_point, alignment);
-<<<<<<< HEAD
-    setTactic(0, tactic);
-    setMotionConstraints({TbotsProto::MotionConstraint::FRIENDLY_DEFENSE_AREA});
-=======
     setTactic(0, tactic, {TbotsProto::MotionConstraint::FRIENDLY_DEFENSE_AREA});
->>>>>>> 243b01bd
 
     std::vector<ValidationFunction> terminating_validation_functions = {
         [tactic](std::shared_ptr<World> world_ptr,
@@ -89,12 +84,7 @@
     auto tactic =
         std::make_shared<CreaseDefenderTactic>(robot_navigation_obstacle_config);
     tactic->updateControlParams(enemy_threat_point, alignment);
-<<<<<<< HEAD
-    setTactic(0, tactic);
-    setMotionConstraints({TbotsProto::MotionConstraint::FRIENDLY_DEFENSE_AREA});
-=======
     setTactic(0, tactic, {TbotsProto::MotionConstraint::FRIENDLY_DEFENSE_AREA});
->>>>>>> 243b01bd
 
     std::vector<ValidationFunction> terminating_validation_functions = {
         [tactic](std::shared_ptr<World> world_ptr,
@@ -138,12 +128,7 @@
     auto tactic =
         std::make_shared<CreaseDefenderTactic>(robot_navigation_obstacle_config);
     tactic->updateControlParams(enemy_threat_point, alignment);
-<<<<<<< HEAD
-    setTactic(0, tactic);
-    setMotionConstraints({TbotsProto::MotionConstraint::FRIENDLY_DEFENSE_AREA});
-=======
     setTactic(0, tactic, {TbotsProto::MotionConstraint::FRIENDLY_DEFENSE_AREA});
->>>>>>> 243b01bd
 
     Rectangle defense_area         = field.friendlyDefenseArea();
     Rectangle field_lines          = field.fieldLines();
