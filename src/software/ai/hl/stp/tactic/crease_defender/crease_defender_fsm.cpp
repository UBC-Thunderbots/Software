--- conflicted
+++ resolved
@@ -203,82 +203,15 @@
 
 bool CreaseDefenderFSM::ballNearbyWithoutThreat(const Update& event)
 {
-<<<<<<< HEAD
-    Point robot_position = event.common.robot.position();
-    Point ball_position  = event.common.world_ptr->ball().position();
-
-    std::optional<Robot> nearest_friendly_to_ball =
-        event.common.world_ptr->friendlyTeam().getNearestRobot(ball_position);
-    std::optional<Robot> nearest_enemy_to_ball =
-        event.common.world_ptr->enemyTeam().getNearestRobot(ball_position);
-
-    if (event.control_params.ball_steal_mode == TbotsProto::BallStealMode::IGNORE)
-    {
-        // Do nothing if stealing is disabled
-        return false;
-    }
-    else if (nearest_friendly_to_ball.has_value() &&
-             event.common.robot.id() != nearest_friendly_to_ball.value().id())
-    {
-        // Do nothing if this robot is not the closest to the ball. Resolves issue of
-        // multiple simultaneous steals
-        return false;
-    }
-    else if (nearest_enemy_to_ball.has_value())
-    {
-        double ball_distance_to_friendly = distance(robot_position, ball_position);
-        double ball_distance_to_enemy =
-            distance(nearest_enemy_to_ball.value().position(), ball_position);
-
-        // Get the ball if the ball is on friendly side, nearby, and unguarded by the
-        // enemy
-        bool ball_is_near_friendly =
-            ball_distance_to_friendly <
-            ball_distance_to_enemy * (1.0 - strategy->getAiConfig()
-                                                .crease_defender_config()
-                                                .max_get_ball_ratio_threshold());
-        bool ball_is_within_max_range =
-            ball_distance_to_friendly <=
-            strategy->getAiConfig().crease_defender_config().max_get_ball_radius_m();
-        bool ball_is_slow = event.common.world_ptr->ball().velocity().length() <=
-                            strategy->getAiConfig()
-                                .crease_defender_config()
-                                .max_ball_speed_to_get_m_per_s();
-        bool ball_on_friendly_side = ball_position.x() < 0;
-
-        return ball_on_friendly_side && ball_is_near_friendly &&
-               ball_is_within_max_range && ball_is_slow;
-    }
-    else
-    {
-        return true;
-    }
-=======
     bool ball_on_friendly_side = event.common.world_ptr->ball().position().x() < 0;
     return ball_on_friendly_side && DefenderFSMBase::ballNearbyWithoutThreat(
                                         event.common.world_ptr, event.common.robot,
                                         event.control_params.ball_steal_mode,
-                                        crease_defender_config.defender_steal_config());
->>>>>>> 4f16f7ca
+                                        strategy->getAiConfig().crease_defender_config().defender_steal_config());
 }
 
 void CreaseDefenderFSM::prepareGetPossession(
     const Update& event, boost::sml::back::process<DribbleSkillFSM::Update> processEvent)
 {
-<<<<<<< HEAD
-    Point ball_position     = event.common.world_ptr->ball().position();
-    Point enemy_goal_center = event.common.world_ptr->field().enemyGoal().centre();
-    auto ball_to_net_vector = Vector(enemy_goal_center - ball_position);
-
-    DribbleSkillFSM::ControlParams control_params{
-        .dribble_destination       = ball_position,
-        .final_dribble_orientation = ball_to_net_vector.orientation(),
-        .excessive_dribbling_mode  = TbotsProto::ExcessiveDribblingMode::LOSE_BALL};
-
-    processEvent(DribbleSkillFSM::Update(
-        control_params, SkillUpdate(event.common.robot, event.common.world_ptr, strategy,
-                                    event.common.set_primitive)));
-=======
-    DefenderFSMBase::prepareGetPossession(event.common, processEvent);
->>>>>>> 4f16f7ca
+    DefenderFSMBase::prepareGetPossession(event.common, strategy, processEvent);
 }