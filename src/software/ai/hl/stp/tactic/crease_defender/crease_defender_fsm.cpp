--- conflicted
+++ resolved
@@ -58,15 +58,8 @@
         event.common.world_ptr->field().friendlyDefenseArea().expand(
             robot_radius_expansion_amount);
     // right on the edge of the defense area obstacle.
-<<<<<<< HEAD
-    //TODO GET RID OF THIS AND PUT IN DEFENSE PLAY, IF BLOCK POINT IS NOT ON CREASE, SET DEFAULT BEHAVIOUR
-=======
-    // TODO GET RID OF THIS AND PUT IN DEFENSE PLAY
-    //    auto block_threat_point = findBlockThreatPoint(
-    //        event.common.world_ptr->field(), event.control_params.enemy_threat_origin,
-    //        event.control_params.crease_defender_alignment,
-    //        robot_obstacle_inflation_factor);
->>>>>>> 129e8cb8
+    // TODO GET RID OF THIS AND PUT IN DEFENSE PLAY, IF BLOCK POINT IS NOT ON CREASE, SET
+    // DEFAULT BEHAVIOUR
 
     if (contains(inflated_defense_area, event.control_params.enemy_threat_origin))
     {
