#include "software/ai/hl/stp/tactic/crease_defender/crease_defender_fsm.h"

#include "software/geom/algorithms/step_along_perimeter.h"

std::optional<Point> CreaseDefenderFSM::findBlockThreatPoint(
    const Field& field, const Point& enemy_threat_origin,
    const TbotsProto::CreaseDefenderAlignment& crease_defender_alignment,
    double robot_obstacle_inflation_factor)
{
    // Get the inflated defense area
    double robot_radius_expansion_amount =
        ROBOT_MAX_RADIUS_METERS * robot_obstacle_inflation_factor;
    Rectangle inflated_defense_area =
        field.friendlyDefenseArea().expand(robot_radius_expansion_amount);

    // Early return if the enemy threat is somewhere such that we cannot block it
    // (past our goal line or inside our defense area)
    if (enemy_threat_origin.x() < field.fieldLines().xMin() ||
        contains(inflated_defense_area, enemy_threat_origin))
    {
        return std::nullopt;
    }

    // Get a ray representing a shot from the enemy threat directed towards
    // our friendly goal
    Angle angle_to_block =
        (field.friendlyGoalCenter() - enemy_threat_origin).orientation();
    Ray ray(enemy_threat_origin, angle_to_block);

    // Find where the shot ray intersects the defense area boundary
    Point block_threat_point;
<<<<<<< HEAD
    auto defense_area_intersection = 
=======
    auto defense_area_intersection =
>>>>>>> 87db900a
        findDefenseAreaIntersection(field, ray, inflated_defense_area);
    if (defense_area_intersection)
    {
        block_threat_point = defense_area_intersection.value();
    }
    else
    {
        return std::nullopt;
    }

    // Make sure that the crease defender will not end up past the field lines
    // if it has an alignment other than centre
<<<<<<< HEAD
    double min_block_threat_point_x = (field.fieldLines().xMin() + ROBOT_MAX_RADIUS_METERS * 3);
=======
    double min_block_threat_point_x =
        (field.fieldLines().xMin() + ROBOT_MAX_RADIUS_METERS * 3);
>>>>>>> 87db900a
    if (crease_defender_alignment != TbotsProto::CreaseDefenderAlignment::CENTRE &&
        block_threat_point.x() < min_block_threat_point_x)
    {
        block_threat_point.setX(min_block_threat_point_x);
    }

    // Step along the defense area perimeter if the alignment is not centre
    std::optional<Point> stepped_block_threat_point = std::nullopt;
    if (crease_defender_alignment == TbotsProto::CreaseDefenderAlignment::LEFT)
    {
        stepped_block_threat_point = stepAlongPerimeter(
<<<<<<< HEAD
            inflated_defense_area, block_threat_point, 
            -ROBOT_MAX_RADIUS_METERS * 2);
=======
            inflated_defense_area, block_threat_point, -ROBOT_MAX_RADIUS_METERS * 2);
>>>>>>> 87db900a
    }
    else if (crease_defender_alignment == TbotsProto::CreaseDefenderAlignment::RIGHT)
    {
        stepped_block_threat_point = stepAlongPerimeter(
<<<<<<< HEAD
            inflated_defense_area, block_threat_point, 
            ROBOT_MAX_RADIUS_METERS * 2);
=======
            inflated_defense_area, block_threat_point, ROBOT_MAX_RADIUS_METERS * 2);
>>>>>>> 87db900a
    }
    else if (crease_defender_alignment == TbotsProto::CreaseDefenderAlignment::FAR_LEFT)
    {
        stepped_block_threat_point = stepAlongPerimeter(
<<<<<<< HEAD
            inflated_defense_area, block_threat_point, 
            -ROBOT_MAX_RADIUS_METERS * 4);
=======
            inflated_defense_area, block_threat_point, -ROBOT_MAX_RADIUS_METERS * 4);
>>>>>>> 87db900a
    }
    else if (crease_defender_alignment == TbotsProto::CreaseDefenderAlignment::FAR_RIGHT)
    {
        stepped_block_threat_point = stepAlongPerimeter(
<<<<<<< HEAD
            inflated_defense_area, block_threat_point, 
            ROBOT_MAX_RADIUS_METERS * 4);
=======
            inflated_defense_area, block_threat_point, ROBOT_MAX_RADIUS_METERS * 4);
>>>>>>> 87db900a
    }

    if (stepped_block_threat_point)
    {
        block_threat_point = stepped_block_threat_point.value();
    }

    return block_threat_point;
}

void CreaseDefenderFSM::blockThreat(
    const Update& event, boost::sml::back::process<MoveFSM::Update> processEvent)
{
    Point destination       = event.common.robot.position();
    auto block_threat_point = findBlockThreatPoint(
        event.common.world.field(), event.control_params.enemy_threat_origin,
        event.control_params.crease_defender_alignment,
        robot_navigation_obstacle_config.robot_obstacle_inflation_factor());
    if (block_threat_point)
    {
        destination = block_threat_point.value();
    }
    else
    {
        LOG(INFO)
            << "Could not find a point on the defense area to block a potential shot";
    }
    Angle face_threat_orientation =
        (event.control_params.enemy_threat_origin - event.common.robot.position())
            .orientation();

    TbotsProto::BallCollisionType ball_collision_type =
        TbotsProto::BallCollisionType::ALLOW;
    if ((event.common.world.ball().position() - destination).length() <
        (event.common.robot.position() - destination).length())
    {
        ball_collision_type = TbotsProto::BallCollisionType::AVOID;
    }
    if (event.control_params.is_currently_in_possession &&
        std::any_of(event.common.world.friendlyTeam().getAllRobots().begin(),
                    event.common.world.friendlyTeam().getAllRobots().end(),
                    [&event](const Robot& robot) {
                        return robot.isNearDribbler(event.common.world.ball().position());
                    }) &&
        event.common.robot.isNearDribbler(event.common.world.ball().position(),
                                          ROBOT_MAX_RADIUS_METERS))
    {
        if (event.control_params.crease_defender_alignment ==
                TbotsProto::CreaseDefenderAlignment::LEFT ||
            (event.common.robot.position() - event.common.world.ball().position()).x() <
                0)
        {
            destination = destination + Vector(0, ROBOT_MAX_RADIUS_METERS);
        }
        else
        {
            destination = destination + Vector(0, -ROBOT_MAX_RADIUS_METERS);
        }
    }

    MoveFSM::ControlParams control_params{
        .destination            = destination,
        .final_orientation      = face_threat_orientation,
        .final_speed            = 0.0,
        .dribbler_mode          = TbotsProto::DribblerMode::OFF,
        .ball_collision_type    = ball_collision_type,
        .auto_chip_or_kick      = AutoChipOrKick{AutoChipOrKickMode::OFF, 0},
        .max_allowed_speed_mode = event.control_params.max_allowed_speed_mode,
        .target_spin_rev_per_s  = 0.0};

    // Update the get behind ball fsm
    processEvent(MoveFSM::Update(control_params, event.common));
}

std::optional<Point> CreaseDefenderFSM::findDefenseAreaIntersection(
<<<<<<< HEAD
    const Field& field, const Ray& ray, const Rectangle &inflated_defense_area)
=======
    const Field& field, const Ray& ray, const Rectangle& inflated_defense_area)
>>>>>>> 87db900a
{
    // Return the segments that form the path around the crease that the
    // defenders must follow
    auto front_segment = Segment(inflated_defense_area.posXPosYCorner(),
                                 inflated_defense_area.posXNegYCorner());
    auto left_segment  = Segment(inflated_defense_area.posXPosYCorner(),
                                inflated_defense_area.negXPosYCorner());
    auto right_segment = Segment(inflated_defense_area.posXNegYCorner(),
                                 inflated_defense_area.negXNegYCorner());
    std::vector<Point> front_intersections = intersection(ray, front_segment);
    if (!front_intersections.empty() && ray.getStart().x() > front_segment.getStart().x())
    {
        return front_intersections[0];
    }

    if (ray.getStart().y() > 0)
    {
        // Check left segment if ray start point is in positive y half
        std::vector<Point> left_intersections = intersection(ray, left_segment);
        if (!left_intersections.empty())
        {
            return left_intersections[0];
        }
    }
    else
    {
        // Check right segment if ray start point is in negative y half
        std::vector<Point> right_intersections = intersection(ray, right_segment);
        if (!right_intersections.empty())
        {
            return right_intersections[0];
        }
    }
    return std::nullopt;
}

bool CreaseDefenderFSM::shouldChipAway(const Update& event)
{
    return event.common.robot.isNearDribbler(event.common.world.ball().position(),
                                             BALL_CLOSE_THRESHOLD_M) &&
           enemyCloseToBall(event) && isSafeToChipForward(event);
}

bool CreaseDefenderFSM::enemyCloseToBall(const Update& event)
{
    return std::any_of(event.common.world.enemyTeam().getAllRobots().begin(),
                       event.common.world.enemyTeam().getAllRobots().end(),
                       [&event](const Robot& robot) {
                           return distance(event.common.robot.position(),
                                           event.common.world.ball().position()) <=
                                  ENEMY_THREATS_CLOSE_THRESHOLD_M;
                       });
}

bool CreaseDefenderFSM::shouldControl(const Update& event)
{
    return event.common.robot.isNearDribbler(event.common.world.ball().position(),
                                             BALL_CLOSE_THRESHOLD_M) &&
           !enemyCloseToBall(event);
}

void CreaseDefenderFSM::control(const Update& event)
{
    Point enemy_goal_centre = event.common.world.field().enemyGoalCenter();
    Vector robot_position_to_enemy_goal =
        (enemy_goal_centre - event.common.world.ball().position());

    event.common.set_primitive(createMovePrimitive(
        CREATE_MOTION_CONTROL(event.common.world.ball().position()),
        robot_position_to_enemy_goal.orientation(), 0.0, false,
        TbotsProto::DribblerMode::MAX_FORCE, TbotsProto::BallCollisionType::ALLOW,
        AutoChipOrKick{AutoChipOrKickMode::OFF, 0},
        TbotsProto::MaxAllowedSpeedMode::PHYSICAL_LIMIT, 0.0,
        event.common.robot.robotConstants(), 0.0));
}

void CreaseDefenderFSM::chipAway(const Update& event)
{
    Point enemy_goal_centre = event.common.world.field().enemyGoalCenter();
    Vector robot_position_to_enemy_goal =
        (enemy_goal_centre - event.common.world.ball().position());

    event.common.set_primitive(createMovePrimitive(
        CREATE_MOTION_CONTROL(event.common.world.ball().position()),
        robot_position_to_enemy_goal.orientation(), 0.0, false,
        TbotsProto::DribblerMode::MAX_FORCE, TbotsProto::BallCollisionType::ALLOW,
        AutoChipOrKick{AutoChipOrKickMode::AUTOCHIP, 0},
        TbotsProto::MaxAllowedSpeedMode::PHYSICAL_LIMIT, 0.0,
        event.common.robot.robotConstants(), 0.0));
}

bool CreaseDefenderFSM::isSafeToChipForward(const CreaseDefenderFSM::Update& event)
{
    Point ball_position             = event.common.world.ball().position();
    Angle robot_orientation         = event.common.robot.orientation();
    Vector direction_of_orientation = Vector::createFromAngle(robot_orientation);
    const double threshold_constant = 0.3;  // TODO: Add to parameters
    Segment chip_block_segment(
        ball_position,
        ball_position + direction_of_orientation.normalize(threshold_constant));
    const auto& enemy_robots = event.common.world.enemyTeam().getAllRobots();

    // Don't chip towards the friendly side
    bool is_facing_away = Angle::zero().minDiff(robot_orientation).toDegrees() < 90.0;

    // Check that none of the enemy robots block our chip
    bool safe_to_chip = std::none_of(
        enemy_robots.begin(), enemy_robots.end(),
        [chip_block_segment, ball_position,
         threshold_constant](const Robot& enemy_robot) {
            Point enemy_position = enemy_robot.position();
            return distance(enemy_robot.position(), ball_position) < threshold_constant &&
                   intersects(chip_block_segment,
                              Circle(enemy_position, ROBOT_MAX_RADIUS_METERS));
        });

    return is_facing_away && safe_to_chip;
}<|MERGE_RESOLUTION|>--- conflicted
+++ resolved
@@ -29,11 +29,7 @@
 
     // Find where the shot ray intersects the defense area boundary
     Point block_threat_point;
-<<<<<<< HEAD
     auto defense_area_intersection = 
-=======
-    auto defense_area_intersection =
->>>>>>> 87db900a
         findDefenseAreaIntersection(field, ray, inflated_defense_area);
     if (defense_area_intersection)
     {
@@ -46,12 +42,7 @@
 
     // Make sure that the crease defender will not end up past the field lines
     // if it has an alignment other than centre
-<<<<<<< HEAD
     double min_block_threat_point_x = (field.fieldLines().xMin() + ROBOT_MAX_RADIUS_METERS * 3);
-=======
-    double min_block_threat_point_x =
-        (field.fieldLines().xMin() + ROBOT_MAX_RADIUS_METERS * 3);
->>>>>>> 87db900a
     if (crease_defender_alignment != TbotsProto::CreaseDefenderAlignment::CENTRE &&
         block_threat_point.x() < min_block_threat_point_x)
     {
@@ -63,42 +54,26 @@
     if (crease_defender_alignment == TbotsProto::CreaseDefenderAlignment::LEFT)
     {
         stepped_block_threat_point = stepAlongPerimeter(
-<<<<<<< HEAD
             inflated_defense_area, block_threat_point, 
             -ROBOT_MAX_RADIUS_METERS * 2);
-=======
-            inflated_defense_area, block_threat_point, -ROBOT_MAX_RADIUS_METERS * 2);
->>>>>>> 87db900a
     }
     else if (crease_defender_alignment == TbotsProto::CreaseDefenderAlignment::RIGHT)
     {
         stepped_block_threat_point = stepAlongPerimeter(
-<<<<<<< HEAD
             inflated_defense_area, block_threat_point, 
             ROBOT_MAX_RADIUS_METERS * 2);
-=======
-            inflated_defense_area, block_threat_point, ROBOT_MAX_RADIUS_METERS * 2);
->>>>>>> 87db900a
     }
     else if (crease_defender_alignment == TbotsProto::CreaseDefenderAlignment::FAR_LEFT)
     {
         stepped_block_threat_point = stepAlongPerimeter(
-<<<<<<< HEAD
             inflated_defense_area, block_threat_point, 
             -ROBOT_MAX_RADIUS_METERS * 4);
-=======
-            inflated_defense_area, block_threat_point, -ROBOT_MAX_RADIUS_METERS * 4);
->>>>>>> 87db900a
     }
     else if (crease_defender_alignment == TbotsProto::CreaseDefenderAlignment::FAR_RIGHT)
     {
         stepped_block_threat_point = stepAlongPerimeter(
-<<<<<<< HEAD
             inflated_defense_area, block_threat_point, 
             ROBOT_MAX_RADIUS_METERS * 4);
-=======
-            inflated_defense_area, block_threat_point, ROBOT_MAX_RADIUS_METERS * 4);
->>>>>>> 87db900a
     }
 
     if (stepped_block_threat_point)
@@ -174,11 +149,7 @@
 }
 
 std::optional<Point> CreaseDefenderFSM::findDefenseAreaIntersection(
-<<<<<<< HEAD
     const Field& field, const Ray& ray, const Rectangle &inflated_defense_area)
-=======
-    const Field& field, const Ray& ray, const Rectangle& inflated_defense_area)
->>>>>>> 87db900a
 {
     // Return the segments that form the path around the crease that the
     // defenders must follow
