--- conflicted
+++ resolved
@@ -11,33 +11,12 @@
 
 CreaseDefenderTactic::CreaseDefenderTactic(double robot_obstacle_inflation_factor)
     : Tactic({RobotCapability::Move}),
-<<<<<<< HEAD
-      fsm(CreaseDefenderFSM(robot_obstacle_inflation_factor)),
-=======
       fsm_map(),
->>>>>>> 243b01bd
       control_params({Point(0, 0), TbotsProto::CreaseDefenderAlignment::CENTRE,
                       TbotsProto::MaxAllowedSpeedMode::PHYSICAL_LIMIT}),
       robot_obstacle_inflation_factor_(robot_obstacle_inflation_factor)
 {
-<<<<<<< HEAD
-}
-
-double CreaseDefenderTactic::calculateRobotCost(const Robot &robot,
-                                                const World &world) const
-{
-    auto block_point = CreaseDefenderFSM::findBlockThreatPoint(
-        world.field(), control_params.enemy_threat_origin,
-        control_params.crease_defender_alignment, robot_obstacle_inflation_factor_);
-
-    // Prefer robots closer to the crease defender desired position
-    // We normalize with the total field length so that robots that are within the
-    // field have a cost less than 1
-    double cost = 1.0;
-    if (block_point)
-=======
     for (RobotId id = 0; id < MAX_ROBOT_IDS; id++)
->>>>>>> 243b01bd
     {
         fsm_map[id] = std::make_unique<FSM<CreaseDefenderFSM>>(
             CreaseDefenderFSM(robot_navigation_obstacle_config));
