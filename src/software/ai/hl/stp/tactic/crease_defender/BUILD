--- conflicted
+++ resolved
@@ -17,11 +17,7 @@
         "//software/ai/evaluation:enemy_threat",
         "//software/ai/hl/stp/skill/dribble:dribble_skill",
         "//software/ai/hl/stp/tactic",
-<<<<<<< HEAD
-=======
         "//software/ai/hl/stp/tactic/defender:defender_fsm_base",
-        "//software/ai/hl/stp/tactic/dribble:dribble_tactic",
->>>>>>> 4f16f7ca
         "//software/ai/hl/stp/tactic/move:move_tactic",
         "//software/geom:stadium",
         "//software/geom/algorithms",
