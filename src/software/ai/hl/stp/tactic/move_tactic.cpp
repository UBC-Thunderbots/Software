--- conflicted
+++ resolved
@@ -37,11 +37,7 @@
     {
         move_action.updateControlParams(
             *robot, destination, final_orientation, final_speed, DribblerEnable::OFF,
-<<<<<<< HEAD
-            MoveType::NORMAL, AutokickType::NONE, ball_collision_type);
-=======
             MoveType::NORMAL, AutokickType::NONE, BallCollisionType::AVOID);
->>>>>>> b8d61dd2
         yield(move_action.getNextIntent());
     } while (!move_action.done());
 }
