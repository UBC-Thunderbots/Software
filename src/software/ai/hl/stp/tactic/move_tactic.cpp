#include "software/ai/hl/stp/tactic/move_tactic.h"

#include <algorithm>

#include "software/ai/hl/stp/tactic/tactic_visitor.h"

MoveTactic::MoveTactic(bool loop_forever) : Tactic(loop_forever) {}

std::string MoveTactic::getName() const
{
    return "Move Tactic";
}

void MoveTactic::updateControlParams(Point destination, Angle final_orientation,
                                     double final_speed,
                                     BallCollisionType ball_collision_type)
{
    // Update the control parameters stored by this Tactic
    this->destination       = destination;
    this->final_orientation = final_orientation;
    this->final_speed       = final_speed;
    this->ball_collision_type = ball_collision_type;
}

double MoveTactic::calculateRobotCost(const Robot &robot, const World &world)
{
    // Prefer robots closer to the destination
    // We normalize with the total field length so that robots that are within the field
    // have a cost less than 1
    double cost =
        (robot.position() - destination).length() / world.field().totalXLength();
    return std::clamp<double>(cost, 0, 1);
}

void MoveTactic::calculateNextIntent(IntentCoroutine::push_type &yield)
{
    MoveAction move_action = MoveAction(0, Angle(), false);
    do
    {
<<<<<<< HEAD
        move_action.updateControlParams(*robot, destination, final_orientation,
                                        final_speed, DribblerEnable::OFF,
                                        MoveType::NORMAL, AutokickType::NONE);
        yield(move_action.getNextIntent());
=======
        yield(move_action.updateStateAndGetNextIntent(
            *robot, destination, final_orientation, final_speed, DribblerEnable::OFF,
            MoveType::NORMAL, AutokickType::NONE, ball_collision_type));
>>>>>>> 1b2e593c
    } while (!move_action.done());
}

void MoveTactic::accept(TacticVisitor &visitor) const
{
    visitor.visit(*this);
}<|MERGE_RESOLUTION|>--- conflicted
+++ resolved
@@ -37,16 +37,10 @@
     MoveAction move_action = MoveAction(0, Angle(), false);
     do
     {
-<<<<<<< HEAD
         move_action.updateControlParams(*robot, destination, final_orientation,
                                         final_speed, DribblerEnable::OFF,
-                                        MoveType::NORMAL, AutokickType::NONE);
+                                        MoveType::NORMAL, AutokickType::NONE, ball_collision_type);
         yield(move_action.getNextIntent());
-=======
-        yield(move_action.updateStateAndGetNextIntent(
-            *robot, destination, final_orientation, final_speed, DribblerEnable::OFF,
-            MoveType::NORMAL, AutokickType::NONE, ball_collision_type));
->>>>>>> 1b2e593c
     } while (!move_action.done());
 }
 
