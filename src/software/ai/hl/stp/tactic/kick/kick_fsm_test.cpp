--- conflicted
+++ resolved
@@ -27,14 +27,10 @@
         boost::sml::state<GetBehindBallFSM::GetBehindBallState>));
 
     // Robot is now behind ball
-<<<<<<< HEAD
-    robot = ::TestUtil::createRobotAtPos(Point(-2, 1.7));
-=======
     robot = Robot(0,
-                  RobotState(Point(-2, 1.8), Vector(), Angle::threeQuarter(),
+                  RobotState(Point(-2, 1.7), Vector(), Angle::threeQuarter(),
                              AngularVelocity::zero()),
                   Timestamp::fromSeconds(123));
->>>>>>> eb13622b
     fsm.process_event(KickFSM::Update(
         control_params, TacticUpdate(robot, world, [](std::unique_ptr<Intent>) {})));
     // Transition to KickState
