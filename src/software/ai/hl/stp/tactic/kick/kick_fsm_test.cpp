--- conflicted
+++ resolved
@@ -28,11 +28,7 @@
 
     // Robot is now behind ball
     robot = Robot(0,
-<<<<<<< HEAD
-                  RobotState(Point(-2, 1.8), Vector(), Angle::threeQuarter(),
-=======
                   RobotState(Point(-2, 1.7), Vector(), Angle::threeQuarter(),
->>>>>>> 1df71679
                              AngularVelocity::zero()),
                   Timestamp::fromSeconds(123));
     fsm.process_event(KickFSM::Update(
