#include "software/ai/hl/stp/tactic/kick/kick_tactic.h"

#include <gtest/gtest.h>

#include <utility>

#include "software/geom/algorithms/contains.h"
#include "software/simulated_tests/simulated_er_force_sim_tactic_test_fixture.h"
#include "software/simulated_tests/terminating_validation_functions/ball_kicked_validation.h"
#include "software/simulated_tests/terminating_validation_functions/robot_state_validation.h"
#include "software/simulated_tests/validation/validation_function.h"
#include "software/test_util/test_util.h"
#include "software/time/duration.h"
#include "software/world/world.h"

class KickTacticTest : public SimulatedErForceSimTacticTestFixture,
                       public ::testing::WithParamInterface<std::tuple<Vector, Angle>>
{
   protected:
    TbotsProto::FieldType field_type = TbotsProto::FieldType::DIV_B;
    Field field                      = Field::createField(field_type);
};

TEST_P(KickTacticTest, kick_test)
{
    Vector ball_offset_from_robot = std::get<0>(GetParam());
    Angle angle_to_kick_at        = std::get<1>(GetParam());

    Point robot_position = Point(0, 0);
    BallState ball_state(robot_position + ball_offset_from_robot, Vector(0, 0));

    auto friendly_robots =
        TestUtil::createStationaryRobotStatesWithId({Point(-3, 2.5), robot_position});
    auto enemy_robots = TestUtil::createStationaryRobotStatesWithId({Point(4, 0)});

    auto tactic = std::make_shared<KickTactic>();
    tactic->updateControlParams(robot_position + ball_offset_from_robot, angle_to_kick_at,
                                5);
    setTactic(tactic);
    setFriendlyRobotId(1);

    std::vector<ValidationFunction> terminating_validation_functions = {
        [angle_to_kick_at, tactic](std::shared_ptr<World> world_ptr,
                                   ValidationCoroutine::push_type& yield) {
            while (!tactic->done())
            {
                yield("Tactic did not complete!");
            }
            ballKicked(angle_to_kick_at, world_ptr, yield);
        }};

    std::vector<ValidationFunction> non_terminating_validation_functions = {};

    runTest(field_type, ball_state, friendly_robots, enemy_robots,
            terminating_validation_functions, non_terminating_validation_functions,
            Duration::fromSeconds(5));
}

INSTANTIATE_TEST_CASE_P(
    BallLocations, KickTacticTest,
    ::testing::Values(
        // place the ball directly to the left of the robot
        std::make_tuple(Vector(0, 0.5), Angle::zero()),
        // place the ball directly to the right of the robot
        std::make_tuple(Vector(0, -0.5), Angle::zero()),
        // place the ball directly infront of the robot
        std::make_tuple(Vector(0.5, 0), Angle::zero()),
        // place the ball directly behind the robot
        std::make_tuple(Vector(-0.5, 0), Angle::zero()),
        // place the ball in the robots dribbler
        std::make_tuple(Vector(ROBOT_MAX_RADIUS_METERS, 0), Angle::zero()),
        // Repeat the same tests but kick in the opposite direction
        // place the ball directly to the left of the robot
        std::make_tuple(Vector(0, 0.5), Angle::half()),
        // place the ball directly to the right of the robot
        std::make_tuple(Vector(0, -0.5), Angle::half()),
        // place the ball directly infront of the robot
<<<<<<< HEAD
        //        TODO (#2519): Re-enable tests failing due to HRVO integration
=======
>>>>>>> a01222af
        std::make_tuple(Vector(0.5, 0), Angle::half()),
        // place the ball directly behind the robot
        std::make_tuple(Vector(-0.5, 0), Angle::half()),
        // place the ball in the robots dribbler
        std::make_tuple(Vector(ROBOT_MAX_RADIUS_METERS, 0), Angle::zero())));<|MERGE_RESOLUTION|>--- conflicted
+++ resolved
@@ -75,10 +75,6 @@
         // place the ball directly to the right of the robot
         std::make_tuple(Vector(0, -0.5), Angle::half()),
         // place the ball directly infront of the robot
-<<<<<<< HEAD
-        //        TODO (#2519): Re-enable tests failing due to HRVO integration
-=======
->>>>>>> a01222af
         std::make_tuple(Vector(0.5, 0), Angle::half()),
         // place the ball directly behind the robot
         std::make_tuple(Vector(-0.5, 0), Angle::half()),
