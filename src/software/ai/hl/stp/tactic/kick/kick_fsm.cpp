#include "software/ai/hl/stp/tactic/kick/kick_fsm.h"

#include "software/ai/hl/stp/tactic/move_primitive.h"

void KickFSM::updateKick(const Update &event)
{
<<<<<<< HEAD
    event.common.set_primitive(createMovePrimitive(
        CREATE_MOTION_CONTROL(event.common.world.ball().currentState().position()),
        event.control_params.kick_direction, 0.1, false, TbotsProto::DribblerMode::OFF,
=======
    event.common.set_primitive(std::make_unique<MovePrimitive>(
        event.common.robot, event.control_params.kick_origin,
        event.control_params.kick_direction,
        TbotsProto::MaxAllowedSpeedMode::PHYSICAL_LIMIT, TbotsProto::DribblerMode::OFF,
>>>>>>> 5e720975
        TbotsProto::BallCollisionType::ALLOW,
        AutoChipOrKick{AutoChipOrKickMode::AUTOKICK,
                       event.control_params.kick_speed_meters_per_second}));
}

void KickFSM::updateGetBehindBall(
    const Update &event, boost::sml::back::process<GetBehindBallFSM::Update> processEvent)
{
    GetBehindBallFSM::ControlParams control_params{
        .ball_location   = event.control_params.kick_origin,
        .chick_direction = event.control_params.kick_direction};

    // Update the get behind ball fsm
    processEvent(GetBehindBallFSM::Update(control_params, event.common));
}

bool KickFSM::ballChicked(const Update &event)
{
    return event.common.world.ball().hasBallBeenKicked(
        event.control_params.kick_direction,
        event.control_params.kick_speed_meters_per_second *
            MIN_PERCENT_OF_KICK_SPEED_FOR_SUCCESS);
}<|MERGE_RESOLUTION|>--- conflicted
+++ resolved
@@ -4,16 +4,10 @@
 
 void KickFSM::updateKick(const Update &event)
 {
-<<<<<<< HEAD
-    event.common.set_primitive(createMovePrimitive(
-        CREATE_MOTION_CONTROL(event.common.world.ball().currentState().position()),
-        event.control_params.kick_direction, 0.1, false, TbotsProto::DribblerMode::OFF,
-=======
     event.common.set_primitive(std::make_unique<MovePrimitive>(
         event.common.robot, event.control_params.kick_origin,
         event.control_params.kick_direction,
         TbotsProto::MaxAllowedSpeedMode::PHYSICAL_LIMIT, TbotsProto::DribblerMode::OFF,
->>>>>>> 5e720975
         TbotsProto::BallCollisionType::ALLOW,
         AutoChipOrKick{AutoChipOrKickMode::AUTOKICK,
                        event.control_params.kick_speed_meters_per_second}));
