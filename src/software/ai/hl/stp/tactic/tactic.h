#pragma once

#include "software/ai/hl/stp/tactic/tactic_fsm.h"
#include "software/ai/hl/stp/tactic/tactic_visitor.h"
#include "software/ai/hl/stp/tactic/transition_conditions.h"
#include "software/ai/intent/intent.h"
#include "software/world/world.h"

/**
 * Copies a tactic, the new tactic will be the same besides having a different name
 *
 * @param new_class The new class that will be created
 * @param parent_class The class that is being copied
 */
#define COPY_TACTIC(new_class, parent_class)                                             \
    class new_class : public parent_class                                                \
    {                                                                                    \
        using parent_class::parent_class;                                                \
                                                                                         \
        void accept(TacticVisitor &visitor) const                                        \
        {                                                                                \
            visitor.visit(*this);                                                        \
        }                                                                                \
    };

/**
 * In the STP framework, a Tactic represents a role or objective for a single robot.
 * This can be thought of as a "position" on a typical soccer team. Some examples are:
 * - The goalie
 * - A "striker" that tries to get the ball and shoot on the enemy goal
 * - A defender that shadows enemy robots
 * - A passer
 * - A receiver (for a pass)
 *
 * Tactics are stateful, and use Intents to implement their behaviour. They also
 * make heavy use of our Evaluation functions in order to help them make decisions.
 */
class Tactic
{
   public:
    /**
     * Creates a new Tactic. The Tactic will initially have no Robot assigned to it.
     *
     * @param capability_reqs_ The capability requirements for running this tactic
     */
    explicit Tactic(const std::set<RobotCapability> &capability_reqs_);

    Tactic() = delete;

    /**
     * Returns true if the Tactic is done and false otherwise.
     *
     * @return true if the Tactic is done and false otherwise
     */
    virtual bool done() const = 0;
<<<<<<< HEAD
=======

    /**
     * Gets the FSM state of the tactic
     *
     * @return the FSM state
     */
    virtual std::string getFSMState() const = 0;
>>>>>>> c36decb6

    /**
     * robot hardware capability requirements of the tactic.
     *
     * @return the robot capability requirements
     */
    const std::set<RobotCapability> &robotCapabilityRequirements() const;

    /**
     * Mutable robot hardware capability requirements of the tactic.
     *
     * @return the Mutable robot hardware capability requirements of the tactic
     */
    std::set<RobotCapability> &mutableRobotCapabilityRequirements();


    /**
     * Calculates the cost of assigning the given robot to this Tactic. The returned cost
     * value must be in the range [0, 1], with smaller values indicating a higher
     * preference for the robot.
     *
     * For example, a tactic that wanted a robot to shoot the ball would return lower
     * costs for robots closer to the ball than for robots far from the ball.
     *
     * @param robot The Robot to calculate the cost for
     * @param world The state of the world used to perform the cost calculation
     *
     * @return A cost value in the range [0, 1] indicating the cost of assigning the given
     * robot to this Tactic. Lower cost values indicate more preferred robots.
     */
    virtual double calculateRobotCost(const Robot &robot, const World &world) const = 0;

    /**
     * Updates and returns the next intent from this tactic
     *
     * @param robot The robot this tactic is being assigned
     * @param world The updated world
     *
     * @return the next intent
     */
    std::unique_ptr<Intent> get(const Robot &robot, const World &world);

    /**
     * Accepts a Tactic Visitor and calls the visit function on itself
     *
     * @param visitor A Tactic Visitor
     */
    virtual void accept(TacticVisitor &visitor) const = 0;

    virtual ~Tactic() = default;

   private:
    std::unique_ptr<Intent> intent;

    /**
     * Updates the intent ptr with the new intent
     *
     * @param tactic_update The tactic_update struct that contains all the information for
     * updating the intent
     */
    virtual void updateIntent(const TacticUpdate &tactic_update) = 0;

    // robot capability requirements
    std::set<RobotCapability> capability_reqs;
};<|MERGE_RESOLUTION|>--- conflicted
+++ resolved
@@ -53,8 +53,6 @@
      * @return true if the Tactic is done and false otherwise
      */
     virtual bool done() const = 0;
-<<<<<<< HEAD
-=======
 
     /**
      * Gets the FSM state of the tactic
@@ -62,7 +60,6 @@
      * @return the FSM state
      */
     virtual std::string getFSMState() const = 0;
->>>>>>> c36decb6
 
     /**
      * robot hardware capability requirements of the tactic.
