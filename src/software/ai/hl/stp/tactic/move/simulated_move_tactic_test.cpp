#include <gtest/gtest.h>

#include <utility>

#include "software/ai/hl/stp/tactic/move/move_tactic.h"
#include "software/geom/algorithms/contains.h"
#include "software/simulated_tests/simulated_tactic_test_fixture.h"
#include "software/simulated_tests/terminating_validation_functions/ball_kicked_validation.h"
#include "software/simulated_tests/terminating_validation_functions/robot_state_validation.h"
#include "software/simulated_tests/validation/validation_function.h"
#include "software/test_util/test_util.h"
#include "software/time/duration.h"
#include "software/world/world.h"

class SimulatedMoveTacticTest : public SimulatedTacticTestFixture
{
   protected:
    Field field = Field::createSSLDivisionBField();
};

TEST_F(SimulatedMoveTacticTest, test_move_across_field)
{
    Point initial_position = Point(-3, 1.5);
    Point destination      = Point(2.5, -1.1);
    BallState ball_state(Point(4.5, -3), Vector(0, 0));
    auto friendly_robots =
        TestUtil::createStationaryRobotStatesWithId({Point(-3, 2.5), initial_position});
    auto enemy_robots = TestUtil::createStationaryRobotStatesWithId(
        {Point(1, 0), Point(1, 2.5), Point(1, -2.5), field.enemyGoalCenter(),
         field.enemyDefenseArea().negXNegYCorner(),
         field.enemyDefenseArea().negXPosYCorner()});

    auto tactic = std::make_shared<MoveTactic>(false);
    tactic->updateControlParams(destination, Angle::zero(), 0);
    setTactic(tactic);
    setRobotId(1);
    setMotionConstraints({MotionConstraint::ENEMY_ROBOTS_COLLISION});

    std::vector<ValidationFunction> terminating_validation_functions = {
        [destination, tactic](std::shared_ptr<World> world_ptr,
                              ValidationCoroutine::push_type& yield) {
            while (!tactic->done())
            {
                yield("Tactic not done");
            }
            robotAtPosition(1, world_ptr, destination, 0.05, yield);
            // Check that conditions hold for 1000 ticks
            unsigned num_ticks = 1000;
            for (unsigned i = 0; i < num_ticks; i++)
            {
                robotAtPosition(1, world_ptr, destination, 0.05, yield);
            }
        }};

    std::vector<ValidationFunction> non_terminating_validation_functions = {};

    runTest(field, ball_state, friendly_robots, enemy_robots,
            terminating_validation_functions, non_terminating_validation_functions,
            Duration::fromSeconds(10));
}

TEST_F(SimulatedMoveTacticTest, test_autochip_move)
{
    Point initial_position = Point(-3, 1.5);
    Point destination      = Point(0, 1.5);
    BallState ball_state(Point(0, 1.5), Vector(0, 0));
    auto friendly_robots =
        TestUtil::createStationaryRobotStatesWithId({Point(-3, 2.5), initial_position});
    auto enemy_robots = TestUtil::createStationaryRobotStatesWithId(
        {Point(1, 0), Point(1, 2.5), Point(1, -2.5), field.enemyGoalCenter(),
         field.enemyDefenseArea().negXNegYCorner(),
         field.enemyDefenseArea().negXPosYCorner()});

    auto tactic = std::make_shared<MoveTactic>(false);
    tactic->updateControlParams(
        destination, Angle::zero(), 0, DribblerMode::OFF, BallCollisionType::ALLOW,
        {AutoChipOrKickMode::AUTOCHIP, 2.0}, MaxAllowedSpeedMode::TIPTOE);
    setTactic(tactic);
    setRobotId(1);

    std::vector<ValidationFunction> terminating_validation_functions = {
        [destination, tactic](std::shared_ptr<World> world_ptr,
                              ValidationCoroutine::push_type& yield) {
            while (!tactic->done())
            {
                yield("Tactic not done");
            }
            robotAtPosition(1, world_ptr, destination, 0.05, yield);
            ballKicked(Angle::zero(), world_ptr, yield);
            // Check that conditions hold for 1000 ticks
            unsigned num_ticks = 1000;
            for (unsigned i = 0; i < num_ticks; i++)
            {
                robotAtPosition(1, world_ptr, destination, 0.05, yield);
            }
        }};

    std::vector<ValidationFunction> non_terminating_validation_functions = {};

    runTest(field, ball_state, friendly_robots, enemy_robots,
            terminating_validation_functions, non_terminating_validation_functions,
            Duration::fromSeconds(10));
}

TEST_F(SimulatedMoveTacticTest, test_autokick_move)
{
    Point initial_position = Point(-1, -0.5);
    Point destination      = Point(-1, -1);
    BallState ball_state(Point(-1, -1), Vector(0, 0));
    auto friendly_robots = {RobotStateWithId{
        .id          = 0,
        .robot_state = RobotState(initial_position, Vector(0, 0), Angle::threeQuarter(),
                                  AngularVelocity::zero())}};
    auto enemy_robots    = TestUtil::createStationaryRobotStatesWithId(
        {Point(1, 0), Point(1, 2.5), Point(1, -2.5), field.enemyGoalCenter(),
         field.enemyDefenseArea().negXNegYCorner(),
         field.enemyDefenseArea().negXPosYCorner()});

    auto tactic = std::make_shared<MoveTactic>(false);
    tactic->updateControlParams(destination, Angle::threeQuarter(), 0, DribblerMode::OFF,
                                BallCollisionType::ALLOW,
                                {AutoChipOrKickMode::AUTOKICK, 3.0},
                                MaxAllowedSpeedMode::TIPTOE);
    setTactic(tactic);
    setRobotId(0);

    std::vector<ValidationFunction> terminating_validation_functions = {
        [destination, tactic](std::shared_ptr<World> world_ptr,
                              ValidationCoroutine::push_type& yield) {
            while (!tactic->done())
            {
                yield("Tactic not done");
            }
            robotAtPosition(0, world_ptr, destination, 0.05, yield);
            ballKicked(Angle::threeQuarter(), world_ptr, yield);
            // Check that conditions hold for 1000 ticks
            unsigned num_ticks = 1000;
            for (unsigned i = 0; i < num_ticks; i++)
            {
                robotAtPosition(0, world_ptr, destination, 0.05, yield);
            }
        }};

    std::vector<ValidationFunction> non_terminating_validation_functions = {};

    runTest(field, ball_state, friendly_robots, enemy_robots,
            terminating_validation_functions, non_terminating_validation_functions,
            Duration::fromSeconds(10));
}

TEST_F(SimulatedMoveTacticTest, test_spinning_move_clockwise)
{
    Point initial_position = Point(-4, 2);
    Point destination      = Point(4, 2);
    BallState ball_state(Point(1, 1), Vector(0, 0));
    auto friendly_robots = {RobotStateWithId{
        .id          = 0,
        .robot_state = RobotState(initial_position, Vector(0, 0), Angle::zero(),
                                  AngularVelocity::quarter())}};
    auto enemy_robots    = TestUtil::createStationaryRobotStatesWithId({Point(4, 0)});

    auto tactic = std::make_shared<MoveTactic>(false);
    tactic->updateControlParams(destination, Angle::zero(), 0, DribblerMode::OFF,
                                BallCollisionType::ALLOW, {AutoChipOrKickMode::OFF, 0.0},
                                MaxAllowedSpeedMode::PHYSICAL_LIMIT, 1.0);
    setTactic(tactic);
    setRobotId(0);

    std::vector<ValidationFunction> terminating_validation_functions = {
        [destination, tactic](std::shared_ptr<World> world_ptr,
                              ValidationCoroutine::push_type& yield) {
            robotAtAngularVelocity(0, world_ptr, AngularVelocity::fromDegrees(1 * 360),
                                   AngularVelocity::fromDegrees(50), yield);
<<<<<<< HEAD
            robotAtPosition(1, world_ptr, destination, 0.05, yield);
            robotAtOrientation(1, world_ptr, Angle::zero(), Angle::fromDegrees(5), yield);
=======
            robotAtOrientation(0, world_ptr, Angle::half(), Angle::fromDegrees(5), yield);
            robotAtPosition(0, world_ptr, destination, 0.05, yield);
            robotAtOrientation(0, world_ptr, Angle::zero(), Angle::fromDegrees(5), yield);
>>>>>>> 04193c34
            while (!tactic->done())
            {
                yield("Tactic is not done");
            }
            // Check that conditions hold for 1000 ticks
            unsigned num_ticks = 1000;
            for (unsigned i = 0; i < num_ticks; i++)
            {
                robotAtPosition(0, world_ptr, destination, 0.05, yield);
                robotAtOrientation(0, world_ptr, Angle::zero(), Angle::fromDegrees(5),
                                   yield);
            }
        }};

    std::vector<ValidationFunction> non_terminating_validation_functions = {};

    runTest(field, ball_state, friendly_robots, enemy_robots,
            terminating_validation_functions, non_terminating_validation_functions,
            Duration::fromSeconds(10));
}

TEST_F(SimulatedMoveTacticTest, test_spinning_move_counter_clockwise)
{
    Point initial_position = Point(4, 2);
    Point destination      = Point(-4, 2);
    BallState ball_state(Point(1, 1), Vector(0, 0));
    auto friendly_robots = {RobotStateWithId{
        .id          = 0,
        .robot_state = RobotState(initial_position, Vector(0, 0), Angle::quarter(),
                                  AngularVelocity::zero())}};
    auto enemy_robots    = TestUtil::createStationaryRobotStatesWithId({Point(4, 0)});

    auto tactic = std::make_shared<MoveTactic>(false);
    tactic->updateControlParams(destination, Angle::half(), 0, DribblerMode::OFF,
                                BallCollisionType::ALLOW, {AutoChipOrKickMode::OFF, 0.0},
                                MaxAllowedSpeedMode::PHYSICAL_LIMIT, -4.0);
    setTactic(tactic);
    setRobotId(0);

    std::vector<ValidationFunction> terminating_validation_functions = {
        [destination, tactic](std::shared_ptr<World> world_ptr,
                              ValidationCoroutine::push_type& yield) {
            robotAtAngularVelocity(0, world_ptr, AngularVelocity::fromDegrees(-4 * 360),
                                   AngularVelocity::fromDegrees(50), yield);
<<<<<<< HEAD
            robotAtPosition(1, world_ptr, destination, 0.05, yield);
            robotAtOrientation(1, world_ptr, Angle::half(), Angle::fromDegrees(5), yield);
=======
            robotAtOrientation(0, world_ptr, Angle::zero(), Angle::fromDegrees(5), yield);
            robotAtPosition(0, world_ptr, destination, 0.05, yield);
            robotAtOrientation(0, world_ptr, Angle::half(), Angle::fromDegrees(5), yield);
>>>>>>> 04193c34
            while (!tactic->done())
            {
                yield("Tactic is not done");
            }
            // Check that conditions hold for 1000 ticks
            unsigned num_ticks = 1000;
            for (unsigned i = 0; i < num_ticks; i++)
            {
                robotAtPosition(0, world_ptr, destination, 0.05, yield);
                robotAtOrientation(0, world_ptr, Angle::half(), Angle::fromDegrees(5),
                                   yield);
            }
        }};

    std::vector<ValidationFunction> non_terminating_validation_functions = {};

    runTest(field, ball_state, friendly_robots, enemy_robots,
            terminating_validation_functions, non_terminating_validation_functions,
            Duration::fromSeconds(10));
}<|MERGE_RESOLUTION|>--- conflicted
+++ resolved
@@ -171,14 +171,8 @@
                               ValidationCoroutine::push_type& yield) {
             robotAtAngularVelocity(0, world_ptr, AngularVelocity::fromDegrees(1 * 360),
                                    AngularVelocity::fromDegrees(50), yield);
-<<<<<<< HEAD
-            robotAtPosition(1, world_ptr, destination, 0.05, yield);
-            robotAtOrientation(1, world_ptr, Angle::zero(), Angle::fromDegrees(5), yield);
-=======
-            robotAtOrientation(0, world_ptr, Angle::half(), Angle::fromDegrees(5), yield);
             robotAtPosition(0, world_ptr, destination, 0.05, yield);
             robotAtOrientation(0, world_ptr, Angle::zero(), Angle::fromDegrees(5), yield);
->>>>>>> 04193c34
             while (!tactic->done())
             {
                 yield("Tactic is not done");
@@ -223,14 +217,8 @@
                               ValidationCoroutine::push_type& yield) {
             robotAtAngularVelocity(0, world_ptr, AngularVelocity::fromDegrees(-4 * 360),
                                    AngularVelocity::fromDegrees(50), yield);
-<<<<<<< HEAD
-            robotAtPosition(1, world_ptr, destination, 0.05, yield);
-            robotAtOrientation(1, world_ptr, Angle::half(), Angle::fromDegrees(5), yield);
-=======
-            robotAtOrientation(0, world_ptr, Angle::zero(), Angle::fromDegrees(5), yield);
             robotAtPosition(0, world_ptr, destination, 0.05, yield);
             robotAtOrientation(0, world_ptr, Angle::half(), Angle::fromDegrees(5), yield);
->>>>>>> 04193c34
             while (!tactic->done())
             {
                 yield("Tactic is not done");
