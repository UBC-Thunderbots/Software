#include <gtest/gtest.h>

#include <utility>

#include "software/ai/hl/stp/tactic/move/move_tactic.h"
#include "software/geom/algorithms/contains.h"
#include "software/simulated_tests/simulated_tactic_test_fixture.h"
#include "software/simulated_tests/terminating_validation_functions/ball_kicked_validation.h"
#include "software/simulated_tests/terminating_validation_functions/robot_at_position_validation.h"
<<<<<<< HEAD
#include "software/simulated_tests/terminating_validation_functions/robot_has_orientation_validation.h"
#include "software/simulated_tests/terminating_validation_functions/robot_kicked_ball_validation.h"
=======
>>>>>>> de113f20
#include "software/simulated_tests/validation/validation_function.h"
#include "software/test_util/test_util.h"
#include "software/time/duration.h"
#include "software/world/world.h"

class SimulatedMoveTacticTest : public SimulatedTacticTestFixture
{
};

TEST_F(SimulatedMoveTacticTest, test_move_across_field)
{
    Point initial_position = Point(-3, 1.5);
    Point destination      = Point(2.5, -1.1);
    setBallState(BallState(Point(4.5, -3), Vector(0, 0)));
    addFriendlyRobots(
        TestUtil::createStationaryRobotStatesWithId({Point(-3, 2.5), initial_position}));
    addEnemyRobots(TestUtil::createStationaryRobotStatesWithId(
        {Point(1, 0), Point(1, 2.5), Point(1, -2.5), field().enemyGoalCenter(),
         field().enemyDefenseArea().negXNegYCorner(),
         field().enemyDefenseArea().negXPosYCorner()}));
    setRefereeCommand(RefereeCommand::NORMAL_START, RefereeCommand::FORCE_START);

    auto tactic = std::make_shared<MoveTactic>(false);
    tactic->updateControlParams(destination, Angle::zero(), 0);
    setTactic(tactic);
    setRobotId(1);
    setMotionConstraints({MotionConstraint::ENEMY_ROBOTS_COLLISION});

    std::vector<ValidationFunction> terminating_validation_functions = {
        [destination, tactic](std::shared_ptr<World> world_ptr,
                              ValidationCoroutine::push_type& yield) {
            while (!tactic->done())
            {
                yield("Tactic not done");
            }
            robotAtPosition(1, world_ptr, destination, 0.05, yield);
            auto stopped_time = world_ptr->getMostRecentTimestamp();
            while (world_ptr->getMostRecentTimestamp() <
                   stopped_time + Duration::fromSeconds(3))
            {
                yield();
            }
            robotAtPosition(1, world_ptr, destination, 0.05, yield);
        }};

    std::vector<ValidationFunction> non_terminating_validation_functions = {};

    runTest(terminating_validation_functions, non_terminating_validation_functions,
            Duration::fromSeconds(10));
}

TEST_F(SimulatedMoveTacticTest, test_autochip_move)
{
    Point initial_position = Point(-3, 1.5);
    Point destination      = Point(0, 1.5);
    setBallState(BallState(Point(0, 1.5), Vector(0, 0)));
    addFriendlyRobots(
        TestUtil::createStationaryRobotStatesWithId({Point(-3, 2.5), initial_position}));
    addEnemyRobots(TestUtil::createStationaryRobotStatesWithId(
        {Point(1, 0), Point(1, 2.5), Point(1, -2.5), field().enemyGoalCenter(),
         field().enemyDefenseArea().negXNegYCorner(),
         field().enemyDefenseArea().negXPosYCorner()}));
    setRefereeCommand(RefereeCommand::NORMAL_START, RefereeCommand::FORCE_START);

    auto tactic = std::make_shared<MoveTactic>(false);
    tactic->updateControlParams(
        destination, Angle::zero(), 0, DribblerMode::OFF, BallCollisionType::ALLOW,
        {AutoChipOrKickMode::AUTOCHIP, 2.0}, MaxAllowedSpeedMode::TIPTOE);
    setTactic(tactic);
    setRobotId(1);

    std::vector<ValidationFunction> terminating_validation_functions = {
        [destination, tactic](std::shared_ptr<World> world_ptr,
                              ValidationCoroutine::push_type& yield) {
            while (!tactic->done())
            {
                yield("Tactic not done");
            }
            robotAtPosition(1, world_ptr, destination, 0.05, yield);
<<<<<<< HEAD
            robotKickedBall(1, Angle::zero(), world_ptr, yield);
            auto stopped_time = world_ptr->getMostRecentTimestamp();
            while (world_ptr->getMostRecentTimestamp() <
                   stopped_time + Duration::fromSeconds(3))
            {
                yield();
            }
            robotAtPosition(1, world_ptr, destination, 0.05, yield);
=======
            ballKicked(Angle::zero(), world_ptr, yield);
>>>>>>> de113f20
        }};

    std::vector<ValidationFunction> non_terminating_validation_functions = {};

    runTest(terminating_validation_functions, non_terminating_validation_functions,
            Duration::fromSeconds(10));
}

TEST_F(SimulatedMoveTacticTest, test_autokick_move)
{
    Point initial_position = Point(-1, -0.5);
    Point destination      = Point(-1, -1);
    setBallState(BallState(Point(-1, -1), Vector(0, 0)));
    addFriendlyRobots({RobotStateWithId{
        .id          = 1,
        .robot_state = RobotState(initial_position, Vector(0, 0), Angle::threeQuarter(),
                                  AngularVelocity::zero())}});
    addEnemyRobots(TestUtil::createStationaryRobotStatesWithId(
        {Point(1, 0), Point(1, 2.5), Point(1, -2.5), field().enemyGoalCenter(),
         field().enemyDefenseArea().negXNegYCorner(),
         field().enemyDefenseArea().negXPosYCorner()}));
    setRefereeCommand(RefereeCommand::NORMAL_START, RefereeCommand::FORCE_START);

    auto tactic = std::make_shared<MoveTactic>(false);
    tactic->updateControlParams(destination, Angle::threeQuarter(), 0, DribblerMode::OFF,
                                BallCollisionType::ALLOW,
                                {AutoChipOrKickMode::AUTOKICK, 3.0},
                                MaxAllowedSpeedMode::TIPTOE);
    setTactic(tactic);
    setRobotId(1);

    std::vector<ValidationFunction> terminating_validation_functions = {
        [destination, tactic](std::shared_ptr<World> world_ptr,
                              ValidationCoroutine::push_type& yield) {
            while (!tactic->done())
            {
                yield("Tactic not done");
            }
            robotAtPosition(1, world_ptr, destination, 0.05, yield);
<<<<<<< HEAD
            robotKickedBall(1, Angle::threeQuarter(), world_ptr, yield);
            auto stopped_time = world_ptr->getMostRecentTimestamp();
            while (world_ptr->getMostRecentTimestamp() <
                   stopped_time + Duration::fromSeconds(3))
            {
                yield();
            }
            robotAtPosition(1, world_ptr, destination, 0.05, yield);
        }};

    std::vector<ValidationFunction> non_terminating_validation_functions = {};

    runTest(terminating_validation_functions, non_terminating_validation_functions,
            Duration::fromSeconds(10));
}

TEST_F(SimulatedMoveTacticTest, test_spinning_move_clockwise)
{
    Point initial_position = Point(-4, 2);
    Point destination      = Point(4, 2);
    setBallState(BallState(Point(1, 1), Vector(0, 0)));
    addFriendlyRobots({RobotStateWithId{
        .id          = 1,
        .robot_state = RobotState(initial_position, Vector(0, 0), Angle::zero(),
                                  AngularVelocity::quarter())}});

    auto tactic = std::make_shared<MoveTactic>(false);
    tactic->updateControlParams(destination, Angle::zero(), 0, DribblerMode::OFF,
                                BallCollisionType::ALLOW, {AutoChipOrKickMode::OFF, 0.0},
                                MaxAllowedSpeedMode::PHYSICAL_LIMIT, 1.0);
    setTactic(tactic);
    setRobotId(1);

    std::vector<ValidationFunction> terminating_validation_functions = {
        [destination, tactic](std::shared_ptr<World> world_ptr,
                              ValidationCoroutine::push_type& yield) {
            robotHasOrientation(1, world_ptr, Angle::half(), Angle::fromDegrees(5),
                                yield);
            robotAtPosition(1, world_ptr, destination, 0.05, yield);
            robotHasOrientation(1, world_ptr, Angle::zero(), Angle::fromDegrees(5),
                                yield);
            while (!tactic->done())
            {
                yield();
            }
            auto stopped_time = world_ptr->getMostRecentTimestamp();
            while (world_ptr->getMostRecentTimestamp() <
                   stopped_time + Duration::fromSeconds(3))
            {
                yield();
            }
            robotAtPosition(1, world_ptr, destination, 0.05, yield);
            robotHasOrientation(1, world_ptr, Angle::zero(), Angle::fromDegrees(5),
                                yield);
        }};

    std::vector<ValidationFunction> non_terminating_validation_functions = {};

    runTest(terminating_validation_functions, non_terminating_validation_functions,
            Duration::fromSeconds(10));
}

TEST_F(SimulatedMoveTacticTest, test_spinning_move_counter_clockwise)
{
    Point initial_position = Point(4, 2);
    Point destination      = Point(-4, 2);
    setBallState(BallState(Point(1, 1), Vector(0, 0)));
    addFriendlyRobots({RobotStateWithId{
        .id          = 1,
        .robot_state = RobotState(initial_position, Vector(0, 0), Angle::quarter(),
                                  AngularVelocity::zero())}});

    auto tactic = std::make_shared<MoveTactic>(false);
    tactic->updateControlParams(destination, Angle::half(), 0, DribblerMode::OFF,
                                BallCollisionType::ALLOW, {AutoChipOrKickMode::OFF, 0.0},
                                MaxAllowedSpeedMode::PHYSICAL_LIMIT, -4.0);
    setTactic(tactic);
    setRobotId(1);

    std::vector<ValidationFunction> terminating_validation_functions = {
        [destination, tactic](std::shared_ptr<World> world_ptr,
                              ValidationCoroutine::push_type& yield) {
            robotHasOrientation(1, world_ptr, Angle::zero(), Angle::fromDegrees(5),
                                yield);
            robotAtPosition(1, world_ptr, destination, 0.05, yield);
            robotHasOrientation(1, world_ptr, Angle::half(), Angle::fromDegrees(5),
                                yield);
            while (!tactic->done())
            {
                yield();
            }
            auto stopped_time = world_ptr->getMostRecentTimestamp();
            while (world_ptr->getMostRecentTimestamp() <
                   stopped_time + Duration::fromSeconds(3))
            {
                yield();
            }
            robotAtPosition(1, world_ptr, destination, 0.05, yield);
            robotHasOrientation(1, world_ptr, Angle::half(), Angle::fromDegrees(5),
                                yield);
=======
            ballKicked(Angle::threeQuarter(), world_ptr, yield);
>>>>>>> de113f20
        }};

    std::vector<ValidationFunction> non_terminating_validation_functions = {};

    runTest(terminating_validation_functions, non_terminating_validation_functions,
            Duration::fromSeconds(10));
}<|MERGE_RESOLUTION|>--- conflicted
+++ resolved
@@ -7,11 +7,7 @@
 #include "software/simulated_tests/simulated_tactic_test_fixture.h"
 #include "software/simulated_tests/terminating_validation_functions/ball_kicked_validation.h"
 #include "software/simulated_tests/terminating_validation_functions/robot_at_position_validation.h"
-<<<<<<< HEAD
 #include "software/simulated_tests/terminating_validation_functions/robot_has_orientation_validation.h"
-#include "software/simulated_tests/terminating_validation_functions/robot_kicked_ball_validation.h"
-=======
->>>>>>> de113f20
 #include "software/simulated_tests/validation/validation_function.h"
 #include "software/test_util/test_util.h"
 #include "software/time/duration.h"
@@ -52,7 +48,7 @@
             while (world_ptr->getMostRecentTimestamp() <
                    stopped_time + Duration::fromSeconds(3))
             {
-                yield();
+                yield("Waiting 3 seconds before re-checking conditions");
             }
             robotAtPosition(1, world_ptr, destination, 0.05, yield);
         }};
@@ -91,18 +87,14 @@
                 yield("Tactic not done");
             }
             robotAtPosition(1, world_ptr, destination, 0.05, yield);
-<<<<<<< HEAD
-            robotKickedBall(1, Angle::zero(), world_ptr, yield);
-            auto stopped_time = world_ptr->getMostRecentTimestamp();
-            while (world_ptr->getMostRecentTimestamp() <
-                   stopped_time + Duration::fromSeconds(3))
-            {
-                yield();
-            }
-            robotAtPosition(1, world_ptr, destination, 0.05, yield);
-=======
             ballKicked(Angle::zero(), world_ptr, yield);
->>>>>>> de113f20
+            auto stopped_time = world_ptr->getMostRecentTimestamp();
+            while (world_ptr->getMostRecentTimestamp() <
+                   stopped_time + Duration::fromSeconds(3))
+            {
+                yield("Waiting 3 seconds before re-checking conditions");
+            }
+            robotAtPosition(1, world_ptr, destination, 0.05, yield);
         }};
 
     std::vector<ValidationFunction> non_terminating_validation_functions = {};
@@ -142,13 +134,12 @@
                 yield("Tactic not done");
             }
             robotAtPosition(1, world_ptr, destination, 0.05, yield);
-<<<<<<< HEAD
-            robotKickedBall(1, Angle::threeQuarter(), world_ptr, yield);
-            auto stopped_time = world_ptr->getMostRecentTimestamp();
-            while (world_ptr->getMostRecentTimestamp() <
-                   stopped_time + Duration::fromSeconds(3))
-            {
-                yield();
+            ballKicked(Angle::threeQuarter(), world_ptr, yield);
+            auto stopped_time = world_ptr->getMostRecentTimestamp();
+            while (world_ptr->getMostRecentTimestamp() <
+                   stopped_time + Duration::fromSeconds(3))
+            {
+                yield("Waiting 3 seconds before re-checking conditions");
             }
             robotAtPosition(1, world_ptr, destination, 0.05, yield);
         }};
@@ -186,13 +177,13 @@
                                 yield);
             while (!tactic->done())
             {
-                yield();
-            }
-            auto stopped_time = world_ptr->getMostRecentTimestamp();
-            while (world_ptr->getMostRecentTimestamp() <
-                   stopped_time + Duration::fromSeconds(3))
-            {
-                yield();
+                yield("Tactic is not done");
+            }
+            auto stopped_time = world_ptr->getMostRecentTimestamp();
+            while (world_ptr->getMostRecentTimestamp() <
+                   stopped_time + Duration::fromSeconds(3))
+            {
+                yield("Waiting 3 seconds before re-checking conditions");
             }
             robotAtPosition(1, world_ptr, destination, 0.05, yield);
             robotHasOrientation(1, world_ptr, Angle::zero(), Angle::fromDegrees(5),
@@ -232,20 +223,17 @@
                                 yield);
             while (!tactic->done())
             {
-                yield();
-            }
-            auto stopped_time = world_ptr->getMostRecentTimestamp();
-            while (world_ptr->getMostRecentTimestamp() <
-                   stopped_time + Duration::fromSeconds(3))
-            {
-                yield();
+                yield("Tactic is not done");
+            }
+            auto stopped_time = world_ptr->getMostRecentTimestamp();
+            while (world_ptr->getMostRecentTimestamp() <
+                   stopped_time + Duration::fromSeconds(3))
+            {
+                yield("Waiting 3 seconds before re-checking conditions");
             }
             robotAtPosition(1, world_ptr, destination, 0.05, yield);
             robotHasOrientation(1, world_ptr, Angle::half(), Angle::fromDegrees(5),
                                 yield);
-=======
-            ballKicked(Angle::threeQuarter(), world_ptr, yield);
->>>>>>> de113f20
         }};
 
     std::vector<ValidationFunction> non_terminating_validation_functions = {};
