#include "software/ai/hl/stp/tactic/tactic.h"

#include <Tracy.hpp>

#include "proto/parameters.pb.h"
#include "software/ai/hl/stp/tactic/primitive.h"
#include "software/logger/logger.h"
#include "software/util/typename/typename.h"

Tactic::Tactic(const std::set<RobotCapability> &capability_reqs_)
    : last_execution_robot(std::nullopt), capability_reqs(capability_reqs_)
{
}

const std::set<RobotCapability> &Tactic::robotCapabilityRequirements() const
{
    return capability_reqs;
}

std::set<RobotCapability> &Tactic::mutableRobotCapabilityRequirements()
{
    return capability_reqs;
}

void Tactic::setLastExecutionRobot(std::optional<RobotId> last_execution_robot)
{
    this->last_execution_robot = last_execution_robot;
}

std::map<RobotId, std::shared_ptr<Primitive>> Tactic::get(const WorldPtr &world_ptr)
{
    TbotsProto::RobotNavigationObstacleConfig obstacle_config;
    std::map<RobotId, std::shared_ptr<Primitive>> primitives_map;
<<<<<<< HEAD

    {
        ZoneNamedN(_tracy_tactic_set_primitive, "Tactic: Get primitives for each robot",
                   true);

        for (const auto &robot : world.friendlyTeam().getAllRobots())
        {
            updatePrimitive(
                TacticUpdate(robot, world,
                             [this](std::shared_ptr<Primitive> new_primitive) {
                                 primitive = std::move(new_primitive);
                             }),
                !last_execution_robot.has_value() ||
                    last_execution_robot.value() != robot.id());

            CHECK(primitive != nullptr)
                << "Primitive for " << objectTypeName(*this) << " in state "
                << getFSMState() << " was not set" << std::endl;
            primitives_map[robot.id()] = std::move(primitive);
        }
=======
    for (const auto &robot : world_ptr->friendlyTeam().getAllRobots())
    {
        updatePrimitive(TacticUpdate(robot, world_ptr,
                                     [this](std::shared_ptr<Primitive> new_primitive) {
                                         primitive = std::move(new_primitive);
                                     }),
                        !last_execution_robot.has_value() ||
                            last_execution_robot.value() != robot.id());

        CHECK(primitive != nullptr)
            << "Primitive for " << objectTypeName(*this) << " in state " << getFSMState()
            << " was not set" << std::endl;
        primitives_map[robot.id()] = std::move(primitive);
>>>>>>> 90c2dab2
    }

    return primitives_map;
}<|MERGE_RESOLUTION|>--- conflicted
+++ resolved
@@ -31,42 +31,25 @@
 {
     TbotsProto::RobotNavigationObstacleConfig obstacle_config;
     std::map<RobotId, std::shared_ptr<Primitive>> primitives_map;
-<<<<<<< HEAD
 
     {
         ZoneNamedN(_tracy_tactic_set_primitive, "Tactic: Get primitives for each robot",
                    true);
 
-        for (const auto &robot : world.friendlyTeam().getAllRobots())
+        for (const auto &robot : world_ptr->friendlyTeam().getAllRobots())
         {
-            updatePrimitive(
-                TacticUpdate(robot, world,
-                             [this](std::shared_ptr<Primitive> new_primitive) {
-                                 primitive = std::move(new_primitive);
-                             }),
-                !last_execution_robot.has_value() ||
-                    last_execution_robot.value() != robot.id());
+            updatePrimitive(TacticUpdate(robot, world_ptr,
+                                         [this](std::shared_ptr<Primitive> new_primitive) {
+                                             primitive = std::move(new_primitive);
+                                         }),
+                            !last_execution_robot.has_value() ||
+                                last_execution_robot.value() != robot.id());
 
             CHECK(primitive != nullptr)
-                << "Primitive for " << objectTypeName(*this) << " in state "
-                << getFSMState() << " was not set" << std::endl;
+                << "Primitive for " << objectTypeName(*this) << " in state " << getFSMState()
+                << " was not set" << std::endl;
             primitives_map[robot.id()] = std::move(primitive);
         }
-=======
-    for (const auto &robot : world_ptr->friendlyTeam().getAllRobots())
-    {
-        updatePrimitive(TacticUpdate(robot, world_ptr,
-                                     [this](std::shared_ptr<Primitive> new_primitive) {
-                                         primitive = std::move(new_primitive);
-                                     }),
-                        !last_execution_robot.has_value() ||
-                            last_execution_robot.value() != robot.id());
-
-        CHECK(primitive != nullptr)
-            << "Primitive for " << objectTypeName(*this) << " in state " << getFSMState()
-            << " was not set" << std::endl;
-        primitives_map[robot.id()] = std::move(primitive);
->>>>>>> 90c2dab2
     }
 
     return primitives_map;
