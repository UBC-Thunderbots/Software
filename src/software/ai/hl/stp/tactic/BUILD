package(default_visibility = ["//visibility:public"])

cc_library(
    name = "cherry_pick_tactic",
    srcs = ["cherry_pick_tactic.cpp"],
    hdrs = ["cherry_pick_tactic.h"],
    deps = [
        ":tactic",
        "//shared:constants",
        "//software/ai/hl/stp/action:move_action",
        "//software/ai/passing:pass",
        "//software/geom/algorithms",
        "//software/logger",
        "//software/world",
    ],
)

cc_test(
<<<<<<< HEAD
    name = "kickoff_chip_tactic_test",
    srcs = ["kickoff_chip_tactic_test.cpp"],
    deps = [
        ":kickoff_chip_tactic",
=======
    name = "cherry_pick_tactic_test",
    srcs = ["cherry_pick_tactic_test.cpp"],
    deps = [
        ":cherry_pick_tactic",
>>>>>>> a6c0d7ae
        "//software/test_util",
        "@gtest//:gtest_main",
    ],
)

cc_test(
    name = "penalty_setup_tactic_test",
    srcs = ["penalty_setup_tactic_test.cpp"],
    deps = [
        ":penalty_setup_tactic",
        "//software/test_util",
        "@gtest//:gtest_main",
    ],
)

cc_library(
    name = "kickoff_chip_tactic",
    srcs = ["kickoff_chip_tactic.cpp"],
    hdrs = ["kickoff_chip_tactic.h"],
    deps = [
        "//shared:constants",
        "//software/ai/hl/stp/action:chip_action",
        "//software/ai/hl/stp/tactic/chip:chip_tactic",
        "//software/logger",
    ],
)

cc_library(
    name = "crease_defender_tactic",
    srcs = ["crease_defender_tactic.cpp"],
    hdrs = ["crease_defender_tactic.h"],
    deps = [
        ":tactic",
        "//shared:constants",
        "//shared/parameter:cpp_configs",
        "//software/ai/evaluation:enemy_threat",
        "//software/ai/hl/stp/action:move_action",
        "//software/ai/hl/stp/action:stop_action",
        "//software/geom/algorithms",
        "//software/logger",
    ],
)

cc_test(
    name = "crease_defender_tactic_test",
    srcs = ["crease_defender_tactic_test.cpp"],
    deps = [
        ":crease_defender_tactic",
        "//shared:constants",
        "//software/ai/intent:move_intent",
        "//software/test_util",
        "@gtest//:gtest_main",
    ],
)

cc_library(
    name = "defense_shadow_enemy_tactic",
    srcs = ["defense_shadow_enemy_tactic.cpp"],
    hdrs = ["defense_shadow_enemy_tactic.h"],
    deps = [
        ":tactic",
        "//shared:constants",
        "//shared/parameter:cpp_configs",
        "//software/ai/evaluation:calc_best_shot",
        "//software/ai/evaluation:enemy_threat",
        "//software/ai/hl/stp/action:move_action",
        "//software/ai/hl/stp/action:stop_action",
        "//software/logger",
    ],
)

cc_test(
    name = "defense_shadow_enemy_tactic_test",
    srcs = ["defense_shadow_enemy_tactic_test.cpp"],
    deps = [
        ":defense_shadow_enemy_tactic",
        "//software/test_util",
        "@gtest//:gtest_main",
    ],
)

cc_library(
    name = "goalie_tactic",
    srcs = ["goalie_tactic.cpp"],
    hdrs = ["goalie_tactic.h"],
    deps = [
        ":tactic",
        "//shared:constants",
        "//shared/parameter:cpp_configs",
        "//software/ai/evaluation:enemy_threat",
        "//software/ai/hl/stp/action:chip_action",
        "//software/ai/hl/stp/action:move_action",
        "//software/ai/hl/stp/action:stop_action",
        "//software/geom:line",
        "//software/geom/algorithms",
        "//software/logger",
    ],
)

cc_test(
    name = "goalie_tactic_test",
    srcs = ["goalie_tactic_test.cpp"],
    deps = [
        ":goalie_tactic",
        "//software/ai/hl/stp/action:chip_action",
        "//software/ai/hl/stp/action:move_action",
        "//software/ai/hl/stp/action:stop_action",
        "//software/test_util",
        "@gtest//:gtest_main",
    ],
)

cc_library(
    name = "passer_tactic",
    srcs = ["passer_tactic.cpp"],
    hdrs = ["passer_tactic.h"],
    deps = [
        ":tactic",
        "//shared:constants",
        "//software/ai/hl/stp/action:intercept_ball_action",
        "//software/ai/hl/stp/action:kick_action",
        "//software/ai/hl/stp/action:move_action",
        "//software/ai/passing:pass",
        "//software/logger",
        "//software/world:ball",
    ],
)

cc_library(
    name = "penalty_kick_tactic",
    srcs = ["penalty_kick_tactic.cpp"],
    hdrs = ["penalty_kick_tactic.h"],
    deps = [
        ":tactic",
        "//shared:constants",
        "//software/ai/evaluation:calc_best_shot",
        "//software/ai/hl/stp/action:kick_action",
        "//software/ai/hl/stp/action:move_action",
        "//software/geom/algorithms",
        "//software/logger",
    ],
)

cc_test(
    name = "penalty_kick_tactic_test",
    srcs = ["penalty_kick_tactic_test.cpp"],
    deps = [
        ":penalty_kick_tactic",
        "//software/test_util",
        "@gtest//:gtest_main",
    ],
)

cc_library(
    name = "penalty_setup_tactic",
    srcs = ["penalty_setup_tactic.cpp"],
    hdrs = ["penalty_setup_tactic.h"],
    deps = [
        "//shared:constants",
        "//software/ai/evaluation:calc_best_shot",
        "//software/ai/hl/stp/action:kick_action",
        "//software/ai/hl/stp/action:move_action",
        "//software/ai/hl/stp/tactic/move:move_tactic",
        "//software/logger",
    ],
)

cc_library(
    name = "receiver_tactic",
    srcs = ["receiver_tactic.cpp"],
    hdrs = ["receiver_tactic.h"],
    deps = [
        ":tactic",
        "//shared:constants",
        "//software/ai/evaluation:calc_best_shot",
        "//software/ai/hl/stp/action:move_action",
        "//software/ai/passing:pass",
        "//software/geom/algorithms",
        "//software/logger",
    ],
)

cc_library(
    name = "shadow_enemy_tactic",
    srcs = ["shadow_enemy_tactic.cpp"],
    hdrs = ["shadow_enemy_tactic.h"],
    deps = [
        ":tactic",
        "//shared:constants",
        "//software/ai/evaluation:enemy_threat",
        "//software/ai/hl/stp/action:move_action",
        "//software/ai/hl/stp/action:stop_action",
        "//software/logger",
    ],
)

cc_test(
    name = "shadow_enemy_tactic_test",
    srcs = ["shadow_enemy_tactic_test.cpp"],
    deps = [
        ":shadow_enemy_tactic",
        "//software/test_util",
        "@gtest//:gtest_main",
    ],
)

cc_library(
    name = "shadow_free_kicker_tactic",
    srcs = ["shadow_free_kicker_tactic.cpp"],
    hdrs = ["shadow_free_kicker_tactic.h"],
    deps = [
        ":tactic",
        "//shared:constants",
        "//shared/parameter:cpp_configs",
        "//software/ai/evaluation:possession",
        "//software/ai/hl/stp/action:move_action",
        "//software/geom/algorithms",
        "//software/logger",
    ],
)

cc_test(
    name = "shadow_free_kicker_tactic_test",
    srcs = ["shadow_free_kicker_tactic_test.cpp"],
    deps = [
        ":shadow_free_kicker_tactic",
        "//software/test_util",
        "@gtest//:gtest_main",
    ],
)

cc_library(
    name = "shoot_goal_tactic",
    srcs = ["shoot_goal_tactic.cpp"],
    hdrs = ["shoot_goal_tactic.h"],
    deps = [
        ":tactic",
        "//shared:constants",
        "//shared/parameter:cpp_configs",
        "//software/ai/evaluation:calc_best_shot",
        "//software/ai/hl/stp/action:chip_action",
        "//software/ai/hl/stp/action:intercept_ball_action",
        "//software/ai/hl/stp/action:kick_action",
        "//software/ai/hl/stp/action:move_action",
        "//software/logger",
    ],
)

cc_test(
    name = "shoot_goal_tactic_test",
    srcs = ["shoot_goal_tactic_test.cpp"],
    deps = [
        ":shoot_goal_tactic",
        "//software/test_util",
        "@gtest//:gtest_main",
    ],
)

cc_library(
    name = "all_tactics",
    hdrs = ["all_tactics.h"],
    deps = [
        ":cherry_pick_tactic",
        ":crease_defender_tactic",
        ":defense_shadow_enemy_tactic",
        ":goalie_tactic",
        ":kickoff_chip_tactic",
        ":passer_tactic",
        ":penalty_kick_tactic",
        ":penalty_setup_tactic",
        ":receiver_tactic",
        ":shadow_enemy_tactic",
        ":shadow_free_kicker_tactic",
        ":shoot_goal_tactic",
        ":tactic",
        "//software/ai/hl/stp/tactic/chip:chip_tactic",
        "//software/ai/hl/stp/tactic/get_behind_ball:get_behind_ball_tactic",
        "//software/ai/hl/stp/tactic/get_possession:get_possession_tactic",
        "//software/ai/hl/stp/tactic/kick:kick_tactic",
        "//software/ai/hl/stp/tactic/move:move_tactic",
        "//software/ai/hl/stp/tactic/stop:stop_tactic",
    ],
)

cc_library(
    name = "tactic",
    srcs = ["tactic.cpp"],
    hdrs = [
        "tactic.h",
        "tactic_fsm.h",
        "tactic_visitor.h",
    ],
    deps = [
        ":transition_conditions",
        "//software/ai/hl/stp/action",
        "//software/ai/intent",
        "//software/ai/intent:stop_intent",
        "//software/util/typename",
        "//software/world",
        "@sml",
    ],
)

cc_test(
    name = "tactic_test",
    srcs = ["tactic_test.cpp"],
    deps = [
        ":tactic",
        "//software/ai/hl/stp/tactic/test_tactics:move_test_tactic",
        "//software/test_util",
        "@gtest//:gtest_main",
    ],
)

cc_library(
    name = "transition_conditions",
    srcs = ["transition_conditions.cpp"],
    hdrs = ["transition_conditions.h"],
    deps = [
        "//software/world",
    ],
)

cc_library(
    name = "transition_conditions_test",
    srcs = ["transition_conditions_test.cpp"],
    deps = [
        ":tactic",
        "//software/world",
        "@gtest//:gtest_main",
    ],
)<|MERGE_RESOLUTION|>--- conflicted
+++ resolved
@@ -16,17 +16,10 @@
 )
 
 cc_test(
-<<<<<<< HEAD
-    name = "kickoff_chip_tactic_test",
-    srcs = ["kickoff_chip_tactic_test.cpp"],
-    deps = [
-        ":kickoff_chip_tactic",
-=======
     name = "cherry_pick_tactic_test",
     srcs = ["cherry_pick_tactic_test.cpp"],
     deps = [
         ":cherry_pick_tactic",
->>>>>>> a6c0d7ae
         "//software/test_util",
         "@gtest//:gtest_main",
     ],
