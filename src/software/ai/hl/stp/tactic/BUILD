--- conflicted
+++ resolved
@@ -49,11 +49,8 @@
         "tactic_visitor.h",
     ],
     deps = [
-<<<<<<< HEAD
         ":tactic_fsm",
-=======
         ":stop_primitive",
->>>>>>> 5e720975
         ":transition_conditions",
         "//software/util/typename",
         "//software/world",
