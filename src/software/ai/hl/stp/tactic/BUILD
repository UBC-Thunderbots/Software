--- conflicted
+++ resolved
@@ -112,40 +112,6 @@
 )
 
 cc_library(
-<<<<<<< HEAD
-=======
-    name = "goalie_tactic",
-    srcs = ["goalie_tactic.cpp"],
-    hdrs = ["goalie_tactic.h"],
-    deps = [
-        ":tactic",
-        "//shared:constants",
-        "//shared/parameter:cpp_configs",
-        "//software/ai/evaluation:enemy_threat",
-        "//software/ai/hl/stp/action:chip_action",
-        "//software/ai/hl/stp/action:move_action",
-        "//software/ai/hl/stp/action:stop_action",
-        "//software/geom:line",
-        "//software/geom/algorithms",
-        "//software/logger",
-    ],
-)
-
-cc_test(
-    name = "goalie_tactic_test",
-    srcs = ["goalie_tactic_test.cpp"],
-    deps = [
-        ":goalie_tactic",
-        "//software/ai/hl/stp/action:chip_action",
-        "//software/ai/hl/stp/action:move_action",
-        "//software/ai/hl/stp/action:stop_action",
-        "//software/test_util",
-        "@gtest//:gtest_main",
-    ],
-)
-
-cc_library(
->>>>>>> 93427f7c
     name = "passer_tactic",
     srcs = ["passer_tactic.cpp"],
     hdrs = ["passer_tactic.h"],
