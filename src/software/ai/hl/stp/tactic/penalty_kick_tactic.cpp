/**
 * Implementation of the PenaltyKickTactic
 */
#include "software/ai/hl/stp/tactic/penalty_kick_tactic.h"

#include <g3log/g3log.hpp>

#include "shared/constants.h"
#include "software/ai/evaluation/calc_best_shot.h"
#include "software/ai/hl/stp/action/dribble_action.h"
#include "software/ai/hl/stp/action/kick_action.h"
#include "software/ai/hl/stp/action/move_action.h"
#include "software/ai/hl/stp/tactic/tactic_visitor.h"
#include "software/geom/util.h"


PenaltyKickTactic::PenaltyKickTactic(const Ball& ball, const Field& field,
                                     const std::optional<Robot>& enemy_goalie,
                                     bool loop_forever)
    : Tactic(loop_forever), ball(ball), field(field), enemy_goalie(enemy_goalie)
{
}

std::string PenaltyKickTactic::getName() const
{
    return "Penalty Kick Tactic";
}

void PenaltyKickTactic::updateWorldParams(
    const Ball& updated_ball, const std::optional<Robot>& updated_enemy_goalie,
    const Field& updated_field)
{
    this->enemy_goalie = updated_enemy_goalie;
    this->ball         = updated_ball;
    this->field        = updated_field;
}

double PenaltyKickTactic::calculateRobotCost(const Robot& robot, const World& world)
{
    // We normalize with the total field length so that robots that are within the field
    // have a cost less than 1
    double cost = (robot.position() - world.ball().position()).length() /
                  world.field().totalXLength();
    return std::clamp<double>(cost, 0, 1);
}

bool PenaltyKickTactic::evaluate_penalty_shot()
{
    // If there is no goalie, the net is wide open
    if (!enemy_goalie.has_value())
    {
        return true;
    }

    // The value of a penalty shot is proportional to how far away the enemy goalie is
    // from the current shot of the robot

    // We will make a penalty shot if the enemy goalie cannot accelerate in time to block
    // it
    Segment goal_line = Segment(field.enemyGoalpostPos(), field.enemyGoalpostNeg());

    Ray shot_ray = Ray(ball.position(), Vector(robot.value().orientation().cos(),
                                               robot.value().orientation().sin()));

    std::optional<Point> intersect_1 = raySegmentIntersection(shot_ray, goal_line).first;

    if (intersect_1.has_value())
    {
        // If we have an intersection, calculate if we have a viable shot

        const double shooter_to_goal_distance =
            (robot.value().position() - intersect_1.value()).length();
        const double time_to_score =
            fabs(shooter_to_goal_distance / PENALTY_KICK_SHOT_SPEED) -
            SSL_VISION_DELAY;  // Include the vision delay in our penalty shot
                               // calculations
        const Point goalie_to_goal_distance =
            (intersect_1.value() = enemy_goalie.value().position());

        // Based on constant acceleration -> // dX = init_vel*t + 0.5*a*t^2
        //          dX - init_vel - (0.5*a*t)t
        const double max_enemy_movement_x = robot.value().velocity().x() * time_to_score +
                                            0.5 * sign(goalie_to_goal_distance.x()) *
                                                PENALTY_KICK_GOALIE_MAX_ACC *
                                                pow(time_to_score, 2);
        const double max_enemy_movement_y = robot.value().velocity().y() * time_to_score +
                                            0.5 * sign(goalie_to_goal_distance.y()) *
                                                PENALTY_KICK_GOALIE_MAX_ACC *
                                                pow(time_to_score, 2);

        // If the position to block the ball is further than the enemy goalie can reach in
        // the time required to score
        if (fabs((goalie_to_goal_distance.x() - max_enemy_movement_x) >
                 ROBOT_MAX_RADIUS_METERS) ||
            fabs((goalie_to_goal_distance.y() - max_enemy_movement_y)) >
                ROBOT_MAX_RADIUS_METERS)
        {
            return true;
        }
        else
        {
            return false;
        }
    }
    else
    {
        // If a shot in our current direction will not end in a goal, don't shoot
        return false;
    }
}

Point PenaltyKickTactic::evaluate_next_position()
{
    // Evaluate if the goalie is closer to the negative or positive goalpost

    if (enemy_goalie.has_value())
    {
        double goalie_dist_to_neg_goalpost =
            (field.enemyGoalpostNeg() - enemy_goalie.value().position()).lengthSquared();
        double goalie_dist_to_pos_goalpost =
            (field.enemyGoalpostPos() - enemy_goalie.value().position()).lengthSquared();

        return goalie_dist_to_neg_goalpost > goalie_dist_to_pos_goalpost
                   ? field.enemyGoalpostNeg()
                   : field.enemyGoalpostPos();
    }
    else
    {
        // Return the center of the enemy goal
        return Point(field.enemyGoalpostPos().x(), 0);
    }
}

void PenaltyKickTactic::calculateNextIntent(IntentCoroutine::push_type& yield)
{
    // We will need to keep track of time so we don't break the rules by taking too long
    Timestamp penalty_kick_start = robot->getMostRecentTimestamp();


    MoveAction approach_ball_move_act =
        MoveAction(MoveAction::ROBOT_CLOSE_TO_DEST_THRESHOLD, Angle(), false);
    MoveAction rotate_with_ball_move_act =
        MoveAction(MoveAction::ROBOT_CLOSE_TO_DEST_THRESHOLD, Angle(), false);
    KickAction kick_action = KickAction();

    do
    {
        Vector behind_ball_vector = (ball.position() - field.enemyGoal());
        // A point behind the ball that leaves 5cm between the ball and kicker of the
        // robot
        Point behind_ball = ball.position() + behind_ball_vector.normalize(
                                                  BALL_MAX_RADIUS_METERS +
                                                  DIST_TO_FRONT_OF_ROBOT_METERS + 0.04);

        // If we haven't approached the ball yet, get close

        if ((robot.value().position() - behind_ball).length() <=
                MoveAction::ROBOT_CLOSE_TO_DEST_THRESHOLD &&
            (robot.value()
                 .orientation()
                 .minDiff((-behind_ball_vector).orientation())
                 .toDegrees() < 5.0))
        {
            if (evaluate_penalty_shot())
            {
                kick_action.updateWorldParams(ball);
                kick_action.updateControlParams(*robot, ball.position(),
                                                robot.value().orientation(),
                                                PENALTY_KICK_SHOT_SPEED);
                yield(kick_action.getNextIntent());
            }
        }
        else if (!approach_ball_move_act.done())
        {
            approach_ball_move_act.updateControlParams(
                *robot, behind_ball, (-behind_ball_vector).orientation(), 0,
<<<<<<< HEAD
                DribblerEnable::ON, MoveType::NORMAL, AutokickType::NONE);
            yield(approach_ball_move_act.getNextIntent());
=======
                DribblerEnable::ON, MoveType::NORMAL, AutokickType::NONE,
                BallCollisionType::ALLOW));
>>>>>>> 1b2e593c
        }
        else
        {
            const Point next_shot_position = evaluate_next_position();
            const Angle next_angle = (next_shot_position - ball.position()).orientation();
            rotate_with_ball_move_act.updateControlParams(
                *robot, robot.value().position(), next_angle, 0, DribblerEnable::ON,
<<<<<<< HEAD
                MoveType::NORMAL, AutokickType::NONE);
            yield(rotate_with_ball_move_act.getNextIntent());
=======
                MoveType::NORMAL, AutokickType::NONE, BallCollisionType::ALLOW));
>>>>>>> 1b2e593c
        }

    } while (
        !(kick_action.done() ||
          (penalty_kick_start - robot->getMostRecentTimestamp()) < penalty_shot_timeout));
}

void PenaltyKickTactic::accept(TacticVisitor& visitor) const
{
    visitor.visit(*this);
}<|MERGE_RESOLUTION|>--- conflicted
+++ resolved
@@ -174,13 +174,8 @@
         {
             approach_ball_move_act.updateControlParams(
                 *robot, behind_ball, (-behind_ball_vector).orientation(), 0,
-<<<<<<< HEAD
-                DribblerEnable::ON, MoveType::NORMAL, AutokickType::NONE);
+                DribblerEnable::ON, MoveType::NORMAL, AutokickType::NONE, BallCollisionType::ALLOW);
             yield(approach_ball_move_act.getNextIntent());
-=======
-                DribblerEnable::ON, MoveType::NORMAL, AutokickType::NONE,
-                BallCollisionType::ALLOW));
->>>>>>> 1b2e593c
         }
         else
         {
@@ -188,12 +183,8 @@
             const Angle next_angle = (next_shot_position - ball.position()).orientation();
             rotate_with_ball_move_act.updateControlParams(
                 *robot, robot.value().position(), next_angle, 0, DribblerEnable::ON,
-<<<<<<< HEAD
-                MoveType::NORMAL, AutokickType::NONE);
+                MoveType::NORMAL, AutokickType::NONE, BallCollisionType::ALLOW);
             yield(rotate_with_ball_move_act.getNextIntent());
-=======
-                MoveType::NORMAL, AutokickType::NONE, BallCollisionType::ALLOW));
->>>>>>> 1b2e593c
         }
 
     } while (
