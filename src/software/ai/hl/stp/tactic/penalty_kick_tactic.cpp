--- conflicted
+++ resolved
@@ -187,15 +187,9 @@
                 MoveType::NORMAL, AutokickType::NONE, BallCollisionType::ALLOW);
             yield(rotate_with_ball_move_act);
         }
-
-<<<<<<< HEAD
-    } while (!(kick_action.done() || (penalty_kick_start - robot->lastUpdateTimestamp()) <
-                                         penalty_shot_timeout));
-=======
     } while (
         !(kick_action->done() ||
           (penalty_kick_start - robot->getMostRecentTimestamp()) < penalty_shot_timeout));
->>>>>>> ed704ded
 }
 
 void PenaltyKickTactic::accept(TacticVisitor& visitor) const
