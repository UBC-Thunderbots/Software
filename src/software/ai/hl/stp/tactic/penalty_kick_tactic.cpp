/**
 * Implementation of the PenaltyKickTactic
 */
#include "software/ai/hl/stp/tactic/penalty_kick_tactic.h"

#include "shared/constants.h"
#include "software/ai/evaluation/calc_best_shot.h"
#include "software/ai/hl/stp/action/kick_action.h"
#include "software/ai/hl/stp/action/move_action.h"
#include "software/geom/algorithms/intersection.h"
#include "software/logger/logger.h"


PenaltyKickTactic::PenaltyKickTactic(const Ball& ball, const Field& field,
                                     const std::optional<Robot>& enemy_goalie,
                                     bool loop_forever)
    : Tactic(loop_forever, {RobotCapability::Move}),
      ball(ball),
      field(field),
      enemy_goalie(enemy_goalie)
{
}

void PenaltyKickTactic::updateWorldParams(const World& world)
{
    this->enemy_goalie = world.enemyTeam().goalie();
    this->ball         = world.ball();
    this->field        = world.field();
}

double PenaltyKickTactic::calculateRobotCost(const Robot& robot, const World& world)
{
    // We normalize with the total field length so that robots that are within the field
    // have a cost less than 1
    double cost = (robot.position() - world.ball().position()).length() /
                  world.field().totalXLength();
    return std::clamp<double>(cost, 0, 1);
}

bool PenaltyKickTactic::evaluate_penalty_shot()
{
    // If there is no goalie, the net is wide open
    if (!enemy_goalie.has_value())
    {
        return true;
    }

    // The value of a penalty shot is proportional to how far away the enemy goalie is
    // from the current shot of the robot

    // We will make a penalty shot if the enemy goalie cannot accelerate in time to block
    // it
    Segment goal_line = Segment(field.enemyGoalpostPos(), field.enemyGoalpostNeg());

    Ray shot_ray = Ray(ball.position(), Vector(robot.value().orientation().cos(),
                                               robot.value().orientation().sin()));

    std::vector<Point> intersections = intersection(shot_ray, goal_line);

    if (!intersections.empty())
    {
        // If we have an intersection, calculate if we have a viable shot

        const double shooter_to_goal_distance =
            (robot.value().position() - intersections[0]).length();
        const double time_to_score =
            fabs(shooter_to_goal_distance / PENALTY_KICK_SHOT_SPEED) -
            SSL_VISION_DELAY;  // Include the vision delay in our penalty shot
                               // calculations
        const Point goalie_to_goal_distance =
            (intersections[0] = enemy_goalie.value().position());

        // Based on constant acceleration -> // dX = init_vel*t + 0.5*a*t^2
        //          dX - init_vel - (0.5*a*t)t
        const double max_enemy_movement_x =
            robot.value().velocity().x() * time_to_score +
            0.5 * -std::signbit(goalie_to_goal_distance.x()) *
                PENALTY_KICK_GOALIE_MAX_ACC * pow(time_to_score, 2);
        const double max_enemy_movement_y =
            robot.value().velocity().y() * time_to_score +
            0.5 * -std::signbit(goalie_to_goal_distance.y()) *
                PENALTY_KICK_GOALIE_MAX_ACC * pow(time_to_score, 2);

        // If the position to block the ball is further than the enemy goalie can reach in
        // the time required to score
        if (fabs((goalie_to_goal_distance.x() - max_enemy_movement_x) >
                 ROBOT_MAX_RADIUS_METERS) ||
            fabs((goalie_to_goal_distance.y() - max_enemy_movement_y)) >
                ROBOT_MAX_RADIUS_METERS)
        {
            return true;
        }
        else
        {
            return false;
        }
    }
    else
    {
        // If a shot in our current direction will not end in a goal, don't shoot
        return false;
    }
}

Point PenaltyKickTactic::evaluate_next_position()
{
    // Evaluate if the goalie is closer to the negative or positive goalpost

    if (enemy_goalie.has_value())
    {
        double goalie_dist_to_neg_goalpost =
            (field.enemyGoalpostNeg() - enemy_goalie.value().position()).lengthSquared();
        double goalie_dist_to_pos_goalpost =
            (field.enemyGoalpostPos() - enemy_goalie.value().position()).lengthSquared();

        return goalie_dist_to_neg_goalpost > goalie_dist_to_pos_goalpost
                   ? field.enemyGoalpostNeg()
                   : field.enemyGoalpostPos();
    }
    else
    {
        // Return the center of the enemy goal
        return Point(field.enemyGoalpostPos().x(), 0);
    }
}

void PenaltyKickTactic::calculateNextAction(ActionCoroutine::push_type& yield)
{
    // We will need to keep track of time so we don't break the rules by taking too long
    Timestamp penalty_kick_start = robot->timestamp();


    auto approach_ball_move_act = std::make_shared<MoveAction>(
        false);
    auto rotate_with_ball_move_act = std::make_shared<MoveAction>(
        false, MoveAction::ROBOT_CLOSE_TO_DEST_THRESHOLD, Angle());
    auto kick_action = std::make_shared<KickAction>();
    Vector behind_ball_vector = (ball.position() - field.enemyGoalpostPos());
    // A point behind the ball that leaves 5cm between the ball and kicker of the
    // robot
    Point behind_ball = ball.position() + behind_ball_vector.normalize(
                                                BALL_MAX_RADIUS_METERS +
                                                DIST_TO_FRONT_OF_ROBOT_METERS + 0.04);

    while (!approach_ball_move_act && (robot.value().position() - behind_ball).length() >
        MoveAction::ROBOT_CLOSE_TO_DEST_THRESHOLD)
    {
        approach_ball_move_act->updateControlParams(
                *robot, behind_ball, (-behind_ball_vector).orientation(), 0,
                DribblerEnable::ON, MoveType::NORMAL, AutochickType::NONE,
                BallCollisionType::ALLOW);
            std::cout << "Approaching ball\n";
            yield(approach_ball_move_act);
    }
    printf("COMPLETE STAGE 1");

    do
    {   //If we haven't approached the ball yet, get close
        if ((robot.value().position() - behind_ball).length() <=
            MoveAction::ROBOT_CLOSE_TO_DEST_THRESHOLD &&
            (robot.value()
                 .orientation()
                 .minDiff((-behind_ball_vector).orientation())
                 .toDegrees() < 35.0))
        {
            if (evaluate_penalty_shot())
            {
                kick_action->updateControlParams(*robot, ball.position(),
                                                 robot.value().orientation(),
                                                 PENALTY_KICK_SHOT_SPEED);
                yield(kick_action);
            }
<<<<<<< HEAD
            std::cout << "Kicking?\n";
=======
        }
        else if (!approach_ball_move_act->done())
        {
            approach_ball_move_act->updateControlParams(
                *robot, behind_ball, (-behind_ball_vector).orientation(), 0,
                DribblerMode::MAX_FORCE, AutochickType::NONE, BallCollisionType::ALLOW);
            yield(approach_ball_move_act);
>>>>>>> b9a5935e
        }
        else
        {
            const Point next_shot_position = evaluate_next_position();
            const Angle next_angle = -(next_shot_position - ball.position()).orientation();
            rotate_with_ball_move_act->updateControlParams(
<<<<<<< HEAD
                *robot, robot.value().position(), next_angle, 0, DribblerEnable::ON,
                MoveType::NORMAL, AutochickType::NONE, BallCollisionType::ALLOW);
            std::cout << "Rotate with movement\n";
=======
                *robot, robot.value().position(), next_angle, 0, DribblerMode::MAX_FORCE,
                AutochickType::NONE, BallCollisionType::ALLOW);
>>>>>>> b9a5935e
            yield(rotate_with_ball_move_act);
        }

    } while (!(kick_action->done() ||
               (penalty_kick_start - robot->timestamp()) < penalty_shot_timeout));
}

void PenaltyKickTactic::accept(TacticVisitor& visitor) const
{
    visitor.visit(*this);
}

Ball PenaltyKickTactic::getBall() const
{
    return this->ball;
}

Field PenaltyKickTactic::getField() const
{
    return this->field;
}<|MERGE_RESOLUTION|>--- conflicted
+++ resolved
@@ -147,7 +147,7 @@
     {
         approach_ball_move_act->updateControlParams(
                 *robot, behind_ball, (-behind_ball_vector).orientation(), 0,
-                DribblerEnable::ON, MoveType::NORMAL, AutochickType::NONE,
+                DribblerMode::MAX_FORCE, AutochickType::NONE,
                 BallCollisionType::ALLOW);
             std::cout << "Approaching ball\n";
             yield(approach_ball_move_act);
@@ -170,31 +170,16 @@
                                                  PENALTY_KICK_SHOT_SPEED);
                 yield(kick_action);
             }
-<<<<<<< HEAD
             std::cout << "Kicking?\n";
-=======
-        }
-        else if (!approach_ball_move_act->done())
-        {
-            approach_ball_move_act->updateControlParams(
-                *robot, behind_ball, (-behind_ball_vector).orientation(), 0,
-                DribblerMode::MAX_FORCE, AutochickType::NONE, BallCollisionType::ALLOW);
-            yield(approach_ball_move_act);
->>>>>>> b9a5935e
         }
         else
         {
             const Point next_shot_position = evaluate_next_position();
             const Angle next_angle = -(next_shot_position - ball.position()).orientation();
             rotate_with_ball_move_act->updateControlParams(
-<<<<<<< HEAD
-                *robot, robot.value().position(), next_angle, 0, DribblerEnable::ON,
-                MoveType::NORMAL, AutochickType::NONE, BallCollisionType::ALLOW);
+*robot, robot.value().position(), next_angle, 0, DribblerMode::MAX_FORCE,
+                AutochickType::NONE, BallCollisionType::ALLOW);
             std::cout << "Rotate with movement\n";
-=======
-                *robot, robot.value().position(), next_angle, 0, DribblerMode::MAX_FORCE,
-                AutochickType::NONE, BallCollisionType::ALLOW);
->>>>>>> b9a5935e
             yield(rotate_with_ball_move_act);
         }
 
