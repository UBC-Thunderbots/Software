#pragma once

#include "software/ai/hl/stp/skill/all_skills.h"

// We forward-declare all the tactics because if we include them we induce a circular
// dependency between the individual library for each tactic and this visitor. This is
// because tactic.h includes tactic_visitor.h, and each individual library includes
// tactic.h. Note: every subclass of this visitor must include all of the classes listed
// below
class Tactic;
class CreaseDefenderTactic;
class GoalieTactic;
class MoveTactic;
class AttackerTactic;
class PassDefenderTactic;
class PenaltyKickTactic;
class PenaltySetupTactic;
class ReceiverTactic;
class ShadowEnemyTactic;
class StopTactic;
class MoveGoalieToGoalLineTactic;
class PrepareKickoffMoveTactic;
<<<<<<< HEAD
class BallPlacementDribbleTactic;
class BallPlacementMoveTactic;
class WallKickoffTactic;
=======
class BallPlacementMoveTactic;
>>>>>>> 6ef9cf2a
class AvoidInterferenceTactic;

template <typename TSkill>
class AssignedSkillTactic;

class KickoffChipSkillTactic;
class BallPlacementDribbleTactic;

/**
 * Refer to the docs about why we use the Visitor Design Pattern
 */
class TacticVisitor
{
   public:
    virtual ~TacticVisitor() = default;

    // The javadoc comment for all methods here can be read as:
    /**
     * Visits an instance of X to perform an operation
     *
     * @param tactic The tactic to visit
     */
<<<<<<< HEAD

    virtual void visit(const ChipTactic &tactic)                 = 0;
    virtual void visit(const CreaseDefenderTactic &tactic)       = 0;
    virtual void visit(const DefenseShadowEnemyTactic &tactic)   = 0;
    virtual void visit(const DribbleTactic &tactic)              = 0;
    virtual void visit(const GetBehindBallTactic &tactic)        = 0;
    virtual void visit(const GoalieTactic &tactic)               = 0;
    virtual void visit(const GoalieTestTactic &tactic)           = 0;
    virtual void visit(const KickTactic &tactic)                 = 0;
    virtual void visit(const KickoffChipTactic &tactic)          = 0;
    virtual void visit(const MoveTactic &tactic)                 = 0;
    virtual void visit(const MoveTestTactic &tactic)             = 0;
    virtual void visit(const AttackerTactic &tactic)             = 0;
    virtual void visit(const PassDefenderTactic &tactic)         = 0;
    virtual void visit(const PenaltyKickTactic &tactic)          = 0;
    virtual void visit(const PenaltySetupTactic &tactic)         = 0;
    virtual void visit(const PivotKickTactic &tactic)            = 0;
    virtual void visit(const ReceiverTactic &tactic)             = 0;
    virtual void visit(const ShadowEnemyTactic &tactic)          = 0;
    virtual void visit(const StopTactic &tactic)                 = 0;
    virtual void visit(const StopTestTactic &tactic)             = 0;
    virtual void visit(const MoveGoalieToGoalLineTactic &tactic) = 0;
    virtual void visit(const PrepareKickoffMoveTactic &tactic)   = 0;
    virtual void visit(const BallPlacementDribbleTactic &tactic) = 0;
    virtual void visit(const BallPlacementMoveTactic &tactic)    = 0;
    virtual void visit(const WallKickoffTactic &tactic)          = 0;
    virtual void visit(const AvoidInterferenceTactic &tactic)    = 0;
=======
    virtual void visit(const CreaseDefenderTactic &tactic)                    = 0;
    virtual void visit(const GoalieTactic &tactic)                            = 0;
    virtual void visit(const MoveTactic &tactic)                              = 0;
    virtual void visit(const AttackerTactic &tactic)                          = 0;
    virtual void visit(const PassDefenderTactic &tactic)                      = 0;
    virtual void visit(const PenaltyKickTactic &tactic)                       = 0;
    virtual void visit(const PenaltySetupTactic &tactic)                      = 0;
    virtual void visit(const ReceiverTactic &tactic)                          = 0;
    virtual void visit(const ShadowEnemyTactic &tactic)                       = 0;
    virtual void visit(const StopTactic &tactic)                              = 0;
    virtual void visit(const MoveGoalieToGoalLineTactic &tactic)              = 0;
    virtual void visit(const PrepareKickoffMoveTactic &tactic)                = 0;
    virtual void visit(const AvoidInterferenceTactic &tactic)                 = 0;
    virtual void visit(const AssignedSkillTactic<ChipSkill> &tactic)          = 0;
    virtual void visit(const AssignedSkillTactic<DribbleSkill> &tactic)       = 0;
    virtual void visit(const AssignedSkillTactic<GetBehindBallSkill> &tactic) = 0;
    virtual void visit(const AssignedSkillTactic<KeepAwaySkill> &tactic)      = 0;
    virtual void visit(const AssignedSkillTactic<KickSkill> &tactic)          = 0;
    virtual void visit(const AssignedSkillTactic<KickPassSkill> &tactic)      = 0;
    virtual void visit(const AssignedSkillTactic<ChipPassSkill> &tactic)      = 0;
    virtual void visit(const AssignedSkillTactic<PivotKickSkill> &tactic)     = 0;
    virtual void visit(const AssignedSkillTactic<ShootSkill> &tactic)         = 0;
    virtual void visit(const AssignedSkillTactic<DribbleShootSkill> &tactic)  = 0;
    virtual void visit(const KickoffChipSkillTactic &tactic)                  = 0;
    virtual void visit(const BallPlacementDribbleTactic &tactic)              = 0;
    virtual void visit(const BallPlacementMoveTactic &tactic)                 = 0;
>>>>>>> 6ef9cf2a
};<|MERGE_RESOLUTION|>--- conflicted
+++ resolved
@@ -20,13 +20,7 @@
 class StopTactic;
 class MoveGoalieToGoalLineTactic;
 class PrepareKickoffMoveTactic;
-<<<<<<< HEAD
-class BallPlacementDribbleTactic;
 class BallPlacementMoveTactic;
-class WallKickoffTactic;
-=======
-class BallPlacementMoveTactic;
->>>>>>> 6ef9cf2a
 class AvoidInterferenceTactic;
 
 template <typename TSkill>
@@ -49,35 +43,6 @@
      *
      * @param tactic The tactic to visit
      */
-<<<<<<< HEAD
-
-    virtual void visit(const ChipTactic &tactic)                 = 0;
-    virtual void visit(const CreaseDefenderTactic &tactic)       = 0;
-    virtual void visit(const DefenseShadowEnemyTactic &tactic)   = 0;
-    virtual void visit(const DribbleTactic &tactic)              = 0;
-    virtual void visit(const GetBehindBallTactic &tactic)        = 0;
-    virtual void visit(const GoalieTactic &tactic)               = 0;
-    virtual void visit(const GoalieTestTactic &tactic)           = 0;
-    virtual void visit(const KickTactic &tactic)                 = 0;
-    virtual void visit(const KickoffChipTactic &tactic)          = 0;
-    virtual void visit(const MoveTactic &tactic)                 = 0;
-    virtual void visit(const MoveTestTactic &tactic)             = 0;
-    virtual void visit(const AttackerTactic &tactic)             = 0;
-    virtual void visit(const PassDefenderTactic &tactic)         = 0;
-    virtual void visit(const PenaltyKickTactic &tactic)          = 0;
-    virtual void visit(const PenaltySetupTactic &tactic)         = 0;
-    virtual void visit(const PivotKickTactic &tactic)            = 0;
-    virtual void visit(const ReceiverTactic &tactic)             = 0;
-    virtual void visit(const ShadowEnemyTactic &tactic)          = 0;
-    virtual void visit(const StopTactic &tactic)                 = 0;
-    virtual void visit(const StopTestTactic &tactic)             = 0;
-    virtual void visit(const MoveGoalieToGoalLineTactic &tactic) = 0;
-    virtual void visit(const PrepareKickoffMoveTactic &tactic)   = 0;
-    virtual void visit(const BallPlacementDribbleTactic &tactic) = 0;
-    virtual void visit(const BallPlacementMoveTactic &tactic)    = 0;
-    virtual void visit(const WallKickoffTactic &tactic)          = 0;
-    virtual void visit(const AvoidInterferenceTactic &tactic)    = 0;
-=======
     virtual void visit(const CreaseDefenderTactic &tactic)                    = 0;
     virtual void visit(const GoalieTactic &tactic)                            = 0;
     virtual void visit(const MoveTactic &tactic)                              = 0;
@@ -104,5 +69,4 @@
     virtual void visit(const KickoffChipSkillTactic &tactic)                  = 0;
     virtual void visit(const BallPlacementDribbleTactic &tactic)              = 0;
     virtual void visit(const BallPlacementMoveTactic &tactic)                 = 0;
->>>>>>> 6ef9cf2a
 };