#pragma once

#include "software/ai/hl/stp/skill/all_skills.h"

// We forward-declare all the tactics because if we include them we induce a circular
// dependency between the individual library for each tactic and this visitor. This is
// because tactic.h includes tactic_visitor.h, and each individual library includes
// tactic.h. Note: every subclass of this visitor must include all of the classes listed
// below
class Tactic;
class CreaseDefenderTactic;
class GoalieTactic;
class MoveTactic;
class AttackerTactic;
class PassDefenderTactic;
class PenaltyKickTactic;
class PenaltySetupTactic;
class ReceiverTactic;
class ShadowEnemyTactic;
class StopTactic;
class MoveGoalieToGoalLineTactic;
class PrepareKickoffMoveTactic;
<<<<<<< HEAD
class PlaceBallMoveTactic;
=======
class BallPlacementDribbleTactic;
class BallPlacementMoveTactic;
class WallKickoffTactic;
>>>>>>> 93141a15
class AvoidInterferenceTactic;

template <typename TSkill>
class AssignedSkillTactic;

class KickoffChipSkillTactic;
class PlaceBallSkillTactic;
class WallKickoffSkillTactic;

/**
 * Refer to the docs about why we use the Visitor Design Pattern
 */
class TacticVisitor
{
   public:
    virtual ~TacticVisitor() = default;

    // The javadoc comment for all methods here can be read as:
    /**
     * Visits an instance of X to perform an operation
     *
     * @param tactic The tactic to visit
     */
<<<<<<< HEAD
    virtual void visit(const CreaseDefenderTactic &tactic)                    = 0;
    virtual void visit(const GoalieTactic &tactic)                            = 0;
    virtual void visit(const MoveTactic &tactic)                              = 0;
    virtual void visit(const AttackerTactic &tactic)                          = 0;
    virtual void visit(const PassDefenderTactic &tactic)                      = 0;
    virtual void visit(const PenaltyKickTactic &tactic)                       = 0;
    virtual void visit(const PenaltySetupTactic &tactic)                      = 0;
    virtual void visit(const ReceiverTactic &tactic)                          = 0;
    virtual void visit(const ShadowEnemyTactic &tactic)                       = 0;
    virtual void visit(const StopTactic &tactic)                              = 0;
    virtual void visit(const MoveGoalieToGoalLineTactic &tactic)              = 0;
    virtual void visit(const PrepareKickoffMoveTactic &tactic)                = 0;
    virtual void visit(const PlaceBallMoveTactic &tactic)                     = 0;
    virtual void visit(const AvoidInterferenceTactic &tactic)                 = 0;
    virtual void visit(const AssignedSkillTactic<ChipSkill> &tactic)          = 0;
    virtual void visit(const AssignedSkillTactic<DribbleSkill> &tactic)       = 0;
    virtual void visit(const AssignedSkillTactic<GetBehindBallSkill> &tactic) = 0;
    virtual void visit(const AssignedSkillTactic<KeepAwaySkill> &tactic)      = 0;
    virtual void visit(const AssignedSkillTactic<KickSkill> &tactic)          = 0;
    virtual void visit(const AssignedSkillTactic<KickPassSkill> &tactic)      = 0;
    virtual void visit(const AssignedSkillTactic<ChipPassSkill> &tactic)      = 0;
    virtual void visit(const AssignedSkillTactic<PivotKickSkill> &tactic)     = 0;
    virtual void visit(const AssignedSkillTactic<ShootSkill> &tactic)         = 0;
    virtual void visit(const AssignedSkillTactic<DribbleShootSkill> &tactic)  = 0;
    virtual void visit(const KickoffChipSkillTactic &tactic)                  = 0;
    virtual void visit(const PlaceBallSkillTactic &tactic)                    = 0;
    virtual void visit(const WallKickoffSkillTactic &tactic)                  = 0;
=======

    virtual void visit(const ChipTactic &tactic)                 = 0;
    virtual void visit(const CreaseDefenderTactic &tactic)       = 0;
    virtual void visit(const DefenseShadowEnemyTactic &tactic)   = 0;
    virtual void visit(const DribbleTactic &tactic)              = 0;
    virtual void visit(const GetBehindBallTactic &tactic)        = 0;
    virtual void visit(const GoalieTactic &tactic)               = 0;
    virtual void visit(const GoalieTestTactic &tactic)           = 0;
    virtual void visit(const KickTactic &tactic)                 = 0;
    virtual void visit(const KickoffChipTactic &tactic)          = 0;
    virtual void visit(const MoveTactic &tactic)                 = 0;
    virtual void visit(const MoveTestTactic &tactic)             = 0;
    virtual void visit(const AttackerTactic &tactic)             = 0;
    virtual void visit(const PassDefenderTactic &tactic)         = 0;
    virtual void visit(const PenaltyKickTactic &tactic)          = 0;
    virtual void visit(const PenaltySetupTactic &tactic)         = 0;
    virtual void visit(const PivotKickTactic &tactic)            = 0;
    virtual void visit(const ReceiverTactic &tactic)             = 0;
    virtual void visit(const ShadowEnemyTactic &tactic)          = 0;
    virtual void visit(const StopTactic &tactic)                 = 0;
    virtual void visit(const StopTestTactic &tactic)             = 0;
    virtual void visit(const MoveGoalieToGoalLineTactic &tactic) = 0;
    virtual void visit(const PrepareKickoffMoveTactic &tactic)   = 0;
    virtual void visit(const BallPlacementDribbleTactic &tactic) = 0;
    virtual void visit(const BallPlacementMoveTactic &tactic)    = 0;
    virtual void visit(const WallKickoffTactic &tactic)          = 0;
    virtual void visit(const AvoidInterferenceTactic &tactic)    = 0;
>>>>>>> 93141a15
};<|MERGE_RESOLUTION|>--- conflicted
+++ resolved
@@ -20,21 +20,14 @@
 class StopTactic;
 class MoveGoalieToGoalLineTactic;
 class PrepareKickoffMoveTactic;
-<<<<<<< HEAD
-class PlaceBallMoveTactic;
-=======
-class BallPlacementDribbleTactic;
 class BallPlacementMoveTactic;
-class WallKickoffTactic;
->>>>>>> 93141a15
 class AvoidInterferenceTactic;
 
 template <typename TSkill>
 class AssignedSkillTactic;
 
 class KickoffChipSkillTactic;
-class PlaceBallSkillTactic;
-class WallKickoffSkillTactic;
+class BallPlacementDribbleTactic;
 
 /**
  * Refer to the docs about why we use the Visitor Design Pattern
@@ -50,7 +43,6 @@
      *
      * @param tactic The tactic to visit
      */
-<<<<<<< HEAD
     virtual void visit(const CreaseDefenderTactic &tactic)                    = 0;
     virtual void visit(const GoalieTactic &tactic)                            = 0;
     virtual void visit(const MoveTactic &tactic)                              = 0;
@@ -63,7 +55,6 @@
     virtual void visit(const StopTactic &tactic)                              = 0;
     virtual void visit(const MoveGoalieToGoalLineTactic &tactic)              = 0;
     virtual void visit(const PrepareKickoffMoveTactic &tactic)                = 0;
-    virtual void visit(const PlaceBallMoveTactic &tactic)                     = 0;
     virtual void visit(const AvoidInterferenceTactic &tactic)                 = 0;
     virtual void visit(const AssignedSkillTactic<ChipSkill> &tactic)          = 0;
     virtual void visit(const AssignedSkillTactic<DribbleSkill> &tactic)       = 0;
@@ -76,35 +67,6 @@
     virtual void visit(const AssignedSkillTactic<ShootSkill> &tactic)         = 0;
     virtual void visit(const AssignedSkillTactic<DribbleShootSkill> &tactic)  = 0;
     virtual void visit(const KickoffChipSkillTactic &tactic)                  = 0;
-    virtual void visit(const PlaceBallSkillTactic &tactic)                    = 0;
-    virtual void visit(const WallKickoffSkillTactic &tactic)                  = 0;
-=======
-
-    virtual void visit(const ChipTactic &tactic)                 = 0;
-    virtual void visit(const CreaseDefenderTactic &tactic)       = 0;
-    virtual void visit(const DefenseShadowEnemyTactic &tactic)   = 0;
-    virtual void visit(const DribbleTactic &tactic)              = 0;
-    virtual void visit(const GetBehindBallTactic &tactic)        = 0;
-    virtual void visit(const GoalieTactic &tactic)               = 0;
-    virtual void visit(const GoalieTestTactic &tactic)           = 0;
-    virtual void visit(const KickTactic &tactic)                 = 0;
-    virtual void visit(const KickoffChipTactic &tactic)          = 0;
-    virtual void visit(const MoveTactic &tactic)                 = 0;
-    virtual void visit(const MoveTestTactic &tactic)             = 0;
-    virtual void visit(const AttackerTactic &tactic)             = 0;
-    virtual void visit(const PassDefenderTactic &tactic)         = 0;
-    virtual void visit(const PenaltyKickTactic &tactic)          = 0;
-    virtual void visit(const PenaltySetupTactic &tactic)         = 0;
-    virtual void visit(const PivotKickTactic &tactic)            = 0;
-    virtual void visit(const ReceiverTactic &tactic)             = 0;
-    virtual void visit(const ShadowEnemyTactic &tactic)          = 0;
-    virtual void visit(const StopTactic &tactic)                 = 0;
-    virtual void visit(const StopTestTactic &tactic)             = 0;
-    virtual void visit(const MoveGoalieToGoalLineTactic &tactic) = 0;
-    virtual void visit(const PrepareKickoffMoveTactic &tactic)   = 0;
-    virtual void visit(const BallPlacementDribbleTactic &tactic) = 0;
-    virtual void visit(const BallPlacementMoveTactic &tactic)    = 0;
-    virtual void visit(const WallKickoffTactic &tactic)          = 0;
-    virtual void visit(const AvoidInterferenceTactic &tactic)    = 0;
->>>>>>> 93141a15
+    virtual void visit(const BallPlacementDribbleTactic &tactic)                  = 0;
+    virtual void visit(const BallPlacementMoveTactic &tactic)                  = 0;
 };