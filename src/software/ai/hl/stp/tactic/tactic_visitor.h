#pragma once

// We forward-declare all the tactics because if we include them we induce a circular
// dependency between the individual library for each tactic and this visitor. This is
// because tactic.h includes tactic_visitor.h, and each individual library includes
// tactic.h. Note: every subclass of this visitor must include all of the classes listed
// below
class CreaseDefenderTactic;
class GoalieTactic;
class MoveTactic;
class AttackerTactic;
class PassDefenderTactic;
class PenaltyKickTactic;
class PenaltySetupTactic;
class ReceiverTactic;
class ShadowEnemyTactic;
class StopTactic;
class MoveGoalieToGoalLineTactic;
class PrepareKickoffMoveTactic;
class PlaceBallMoveTactic;
<<<<<<< HEAD
class SkillTactic;
class KickoffChipSkillTactic;
class PlaceBallSkillTactic;
class WallKickoffSkillTactic;
=======
class WallKickoffTactic;
class AvoidInterferenceTactic;
>>>>>>> 35c1b321

/**
 * Refer to the docs about why we use the Visitor Design Pattern
 */
class TacticVisitor
{
   public:
    virtual ~TacticVisitor() = default;

    // The javadoc comment for all methods here can be read as:
    /**
     * Visits an instance of X to perform an operation
     *
     * @param tactic The tactic to visit
     */

    virtual void visit(const CreaseDefenderTactic &tactic)       = 0;
    virtual void visit(const GoalieTactic &tactic)               = 0;
    virtual void visit(const MoveTactic &tactic)                 = 0;
    virtual void visit(const AttackerTactic &tactic)             = 0;
    virtual void visit(const PassDefenderTactic &tactic)         = 0;
    virtual void visit(const PenaltyKickTactic &tactic)          = 0;
    virtual void visit(const PenaltySetupTactic &tactic)         = 0;
    virtual void visit(const ReceiverTactic &tactic)             = 0;
    virtual void visit(const ShadowEnemyTactic &tactic)          = 0;
    virtual void visit(const StopTactic &tactic)                 = 0;
    virtual void visit(const MoveGoalieToGoalLineTactic &tactic) = 0;
    virtual void visit(const PrepareKickoffMoveTactic &tactic)   = 0;
    virtual void visit(const PlaceBallMoveTactic &tactic)        = 0;
<<<<<<< HEAD
    virtual void visit(const SkillTactic &tactic)                = 0;
    virtual void visit(const KickoffChipSkillTactic &tactic)     = 0;
    virtual void visit(const PlaceBallSkillTactic &tactic)       = 0;
    virtual void visit(const WallKickoffSkillTactic &tactic)     = 0;
=======
    virtual void visit(const WallKickoffTactic &tactic)          = 0;
    virtual void visit(const AvoidInterferenceTactic &tactic)    = 0;
>>>>>>> 35c1b321
};<|MERGE_RESOLUTION|>--- conflicted
+++ resolved
@@ -18,15 +18,11 @@
 class MoveGoalieToGoalLineTactic;
 class PrepareKickoffMoveTactic;
 class PlaceBallMoveTactic;
-<<<<<<< HEAD
 class SkillTactic;
 class KickoffChipSkillTactic;
 class PlaceBallSkillTactic;
 class WallKickoffSkillTactic;
-=======
-class WallKickoffTactic;
 class AvoidInterferenceTactic;
->>>>>>> 35c1b321
 
 /**
  * Refer to the docs about why we use the Visitor Design Pattern
@@ -56,13 +52,9 @@
     virtual void visit(const MoveGoalieToGoalLineTactic &tactic) = 0;
     virtual void visit(const PrepareKickoffMoveTactic &tactic)   = 0;
     virtual void visit(const PlaceBallMoveTactic &tactic)        = 0;
-<<<<<<< HEAD
     virtual void visit(const SkillTactic &tactic)                = 0;
     virtual void visit(const KickoffChipSkillTactic &tactic)     = 0;
     virtual void visit(const PlaceBallSkillTactic &tactic)       = 0;
     virtual void visit(const WallKickoffSkillTactic &tactic)     = 0;
-=======
-    virtual void visit(const WallKickoffTactic &tactic)          = 0;
     virtual void visit(const AvoidInterferenceTactic &tactic)    = 0;
->>>>>>> 35c1b321
 };