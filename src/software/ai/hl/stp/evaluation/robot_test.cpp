--- conflicted
+++ resolved
@@ -176,10 +176,7 @@
     Robot robot = Robot(0, Point(0, 0), Vector(), Angle::ofDegrees(59.74356),
                         AngularVelocity::zero(), timestamp);
 
-<<<<<<< HEAD
-    EXPECT_TRUE(*Evaluation::robotHasPossession(ball, robot));
-=======
-    EXPECT_TRUE(Evaluation::robotHasPossession(ball, robot));
+    EXPECT_TRUE(*Evaluation::robotHasPossession(ball, robot));
 }
 
 TEST(RobotEvaluationTest, pass_with_stationary_ball)
@@ -258,5 +255,4 @@
                         AngularVelocity::zero(), timestamp);
 
     EXPECT_TRUE(Evaluation::robotBeingPassedTo(ball, robot));
->>>>>>> 6486de97
 }