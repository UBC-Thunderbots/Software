package(default_visibility = ["//visibility:public"])

cc_library(
    name = "ball",
    srcs = ["ball.cpp"],
    hdrs = ["ball.h"],
    deps = [
        "//shared:constants",
        "//software/geom",
        "//software/world",
    ],
)

cc_test(
    name = "ball_test",
    srcs = ["ball_test.cpp"],
    deps = [
        ":ball",
        "//software/test_util",
        "@gtest//:gtest_main",
    ],
)

cc_library(
    name = "calc_best_shot",
    srcs = ["calc_best_shot.cpp"],
    hdrs = ["calc_best_shot.h"],
    deps = [
        "//shared:constants",
        "//software/geom",
        "//software/world",
    ],
)

cc_test(
    name = "calc_best_shot_test",
    srcs = ["calc_best_shot_test.cpp"],
    deps = [
        ":calc_best_shot",
        "//shared:constants",
        "//software/geom",
        "//software/test_util",
        "@gtest//:gtest_main",
    ],
)

cc_library(
    name = "deflect_off_enemy_target",
    srcs = ["deflect_off_enemy_target.cpp"],
    hdrs = ["deflect_off_enemy_target.h"],
    deps = [
        "//shared:constants",
        "//software/geom",
        "//software/world",
    ],
)

cc_test(
    name = "deflect_off_enemy_target_test",
    srcs = ["deflect_off_enemy_target_test.cpp"],
    deps = [
        ":deflect_off_enemy_target",
        "//software/geom",
        "//software/test_util",
        "@gtest//:gtest_main",
    ],
)

cc_library(
    name = "detect_threat",
    srcs = ["detect_threat.cpp"],
    hdrs = ["detect_threat.h"],
    deps = [
        "//shared:constants",
        "//software/geom",
        "//software/world:ball",
        "//software/world:field",
    ],
)

cc_test(
    name = "detect_threat_test",
    srcs = ["detect_threat_test.cpp"],
    deps = [
        ":detect_threat",
        "//software/geom",
        "//software/test_util",
        "//software/util/time:timestamp",
        "//software/world:ball",
        "@gtest//:gtest_main",
    ],
)

cc_library(
    name = "enemy_threat",
    srcs = ["enemy_threat.cpp"],
    hdrs = ["enemy_threat.h"],
    deps = [
        ":calc_best_shot",
        ":intercept",
        ":possession",
        ":robot",
        ":team",
        "//shared:constants",
        "//software/geom",
        "//software/world",
    ],
)

cc_test(
    name = "enemy_threat_test",
    srcs = ["enemy_threat_test.cpp"],
    deps = [
        ":enemy_threat",
        "//software/test_util",
        "//software/world:ball",
        "@gtest//:gtest_main",
    ],
)

cc_library(
    name = "find_open_areas",
    srcs = ["find_open_areas.cpp"],
    hdrs = ["find_open_areas.h"],
    deps = [
        ":indirect_chip",
        "//software/geom",
        "//software/util/parameter:dynamic_parameters",
        "//software/world",
    ],
)

cc_library(
    name = "indirect_chip",
    srcs = ["indirect_chip.cpp"],
    hdrs = ["indirect_chip.h"],
    deps = [
        "//shared:constants",
        "//software/geom",
        "//software/util/parameter:dynamic_parameters",
        "//software/world",
    ],
)

cc_test(
    name = "indirect_chip_test",
    srcs = ["indirect_chip_test.cpp"],
    deps = [
        ":indirect_chip",
        "//software/geom",
        "//software/test_util",
        "//software/world",
        "@gtest//:gtest_main",
    ],
)

cc_library(
    name = "intercept",
    srcs = ["intercept.cpp"],
    hdrs = ["intercept.h"],
    deps = [
        "//shared:constants",
        "//software/ai/evaluation:pass",
        "//software/geom",
        "//software/util/optimization:gradient_descent",
        "//software/world:ball",
        "//software/world:field",
        "//software/world:robot",
    ],
)

cc_test(
    name = "intercept_test",
    srcs = ["intercept_test.cpp"],
    deps = [
        ":intercept",
        "//software/test_util",
        "@gtest//:gtest_main",
    ],
)

cc_library(
    name = "possession",
    srcs = ["possession.cpp"],
    hdrs = ["possession.h"],
    deps = [
        ":intercept",
        ":robot",
        ":team",
        "//software/geom",
        "//software/util/parameter:dynamic_parameters",
        "//software/world:ball",
        "//software/world:field",
        "//software/world:robot",
    ],
)

cc_test(
    name = "possession_test",
    srcs = ["possession_test.cpp"],
    deps = [
        ":possession",
        "//shared:constants",
        "//software/test_util",
        "@gtest//:gtest_main",
    ],
)

cc_library(
    name = "robot",
    srcs = ["robot.cpp"],
    hdrs = ["robot.h"],
    deps = [
        "//shared:constants",
<<<<<<< HEAD
        "//software/geom",
        "//software/world",
=======
        "//software/world:ball",
        "//software/world:robot",
        "//software/geom",
        "//software/util/parameter:dynamic_parameters",
>>>>>>> 6486de97
    ],
)

cc_test(
    name = "robot_test",
    srcs = ["robot_test.cpp"],
    deps = [
        ":robot",
        "@gtest//:gtest_main",
    ],
)

cc_library(
    name = "team",
    srcs = ["team.cpp"],
    hdrs = ["team.h"],
    deps = [
        "//software/world:robot",
        "//software/world:team",
    ],
)

cc_test(
    name = "team_test",
    srcs = ["team_test.cpp"],
    deps = [
        ":team",
        "@gtest//:gtest_main",
    ],
)<|MERGE_RESOLUTION|>--- conflicted
+++ resolved
@@ -212,15 +212,9 @@
     hdrs = ["robot.h"],
     deps = [
         "//shared:constants",
-<<<<<<< HEAD
-        "//software/geom",
-        "//software/world",
-=======
-        "//software/world:ball",
-        "//software/world:robot",
-        "//software/geom",
-        "//software/util/parameter:dynamic_parameters",
->>>>>>> 6486de97
+        "//software/world"
+        "//software/geom",
+        "//software/util/parameter:dynamic_parameters",
     ],
 )
 
