--- conflicted
+++ resolved
@@ -57,19 +57,11 @@
             unsigned i = 0;
 
             // Check that the robot has had possession of the ball recently.
-<<<<<<< HEAD
             while (
                 i < robot_history_timestamps.size() &&
                 robot.lastUpdateTimestamp() - robot_history_timestamps[i] <=
                     Duration::fromSeconds(Util::DynamicParameters::Evaluation::
-                                              Possession::possession_buffer_time.value()))
-=======
-            while (i < robot_history_timestamps.size() &&
-                   robot.lastUpdateTimestamp() - robot_history_timestamps[i] <
-                       Duration::fromSeconds(
-                           Util::DynamicParameters::Evaluation::Possession::
-                               possession_buffer_time_seconds.value()))
->>>>>>> 6486de97
+                                              Possession::possession_buffer_time_seconds.value()))
             {
                 std::optional<bool> robot_has_possession =
                     robotHasPossession(world.ball(), robot, robot_history_timestamps[i]);
@@ -105,29 +97,4 @@
 
         return false;
     }
-
-    bool teamPassInProgress(const Ball &ball, const Team &team)
-    {
-        for (const Robot &robot : team.getAllRobots())
-        {
-            std::vector<Timestamp> robot_history_timestamps =
-                robot.getPreviousTimestamps();
-
-            unsigned i = 0;
-
-            // Check that the robot has had possession of the ball recently.
-            while (i < robot_history_timestamps.size() &&
-                   robot.lastUpdateTimestamp() - robot_history_timestamps[i] <
-                       Duration::fromSeconds(
-                           Util::DynamicParameters::Evaluation::Possession::
-                               pass_buffer_time_seconds.value()))
-            {
-                if (robotBeingPassedTo(ball, robot, robot_history_timestamps[i]))
-                    return true;
-                i++;
-            }
-        }
-
-        return false;
-    }
 }  // namespace Evaluation