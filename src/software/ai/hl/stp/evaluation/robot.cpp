#include "software/ai/hl/stp/evaluation/robot.h"

#include "shared/constants.h"
#include "software/util/parameter/dynamic_parameters.h"


bool Evaluation::robotOrientationWithinAngleThresholdOfTarget(const Point position,
                                                              const Angle orientation,
                                                              const Point target,
                                                              Angle threshold)
{
    // Calculate the target orientation, then calculate the difference between facing
    // orientation and target orientation. The difference in angle will be in the range of
    // [0, pi]. Return true if the difference is smaller than threshold, false otherwise
    Angle target_orientation = (target - position).orientation();
    Angle diff_orientation   = orientation.minDiff(target_orientation);
    return diff_orientation < threshold;
}

std::optional<bool> Evaluation::robotHasPossession(const Ball& ball, const Robot& robot,
                                                   std::optional<Timestamp> timestamp)
{
    Point robot_pos_at_time;
    Angle robot_ori_at_time;
    Point ball_pos_at_time;

    if (!timestamp.has_value())
    {
        robot_pos_at_time = robot.position();
        robot_ori_at_time = robot.orientation();
    }
    else if (robot.getHistoryIndexFromTimestamp(*timestamp))
    {
        robot_pos_at_time = robot.getPreviousPositions().at(
            *robot.getHistoryIndexFromTimestamp(*timestamp));
        robot_ori_at_time = robot.getPreviousOrientations().at(
            *robot.getHistoryIndexFromTimestamp(*timestamp));
    }
    else
    {
        // we have no information about the robot at this time because it is too far back.
        // return nullopt
        return std::nullopt;
    }

    if (!timestamp.has_value())
    {
        ball_pos_at_time = ball.position();
    }
    else if (ball.getHistoryIndexFromTimestamp(*timestamp))
    {
        ball_pos_at_time = ball.getPreviousPositions().at(
            *ball.getHistoryIndexFromTimestamp(*timestamp));
    }
    else
    {
        // we have no information about the ball at this time because it is too far back.
        // return nullopt
        return std::nullopt;
    }


    // check if the ball is within a certain distance of the robot
    auto max_dist_to_robot =
        ROBOT_MAX_RADIUS_METERS + Util::DynamicParameters->getEvaluationConfig()
                                      ->getPossessionConfig()
                                      ->PossessionDist()
                                      ->value();
    if ((ball_pos_at_time - robot_pos_at_time).len() > max_dist_to_robot)
    {
        return false;
    }
    else
    {
        // check that ball is in a 90-degree cone in front of the robot
        auto ball_to_robot_angle = robot_ori_at_time.minDiff(
            (ball_pos_at_time - robot_pos_at_time).orientation());
        return std::make_optional<bool>(ball_to_robot_angle < Angle::ofDegrees(45.0));
    }
}

std::optional<bool> Evaluation::robotBeingPassedTo(const World& world, const Robot& robot,
                                                   std::optional<Timestamp> timestamp)
{
    Point robot_pos, ball_pos, ball_velocity;
    if (!timestamp.has_value())
    {
        robot_pos     = robot.position();
        ball_pos      = world.ball().position();
        ball_velocity = world.ball().velocity();
    }
    else if (robot.getHistoryIndexFromTimestamp(*timestamp) &&
             world.ball().getHistoryIndexFromTimestamp(*timestamp))
    {
        robot_pos = robot.getPreviousPositions().at(
            *robot.getHistoryIndexFromTimestamp(*timestamp));
        ball_pos = world.ball().getPreviousPositions().at(
            *world.ball().getHistoryIndexFromTimestamp(*timestamp));
        ball_velocity = world.ball().getPreviousVelocities().at(
            *world.ball().getHistoryIndexFromTimestamp(*timestamp));
    }
    else
    {
        // we don't have information about the state of the robot and/or ball
        // at the given timestamp, return nullopt
        return std::nullopt;
    }

    auto ball_to_robot_vector = robot_pos - ball_pos;
    // angle deviation from the axis of the pass
    auto ball_angle_deviation =
        ball_to_robot_vector.orientation().minDiff(ball_velocity.orientation());
    // pass axis velocity
    double pass_axis_speed = ball_velocity.project(ball_to_robot_vector.norm()).len();
<<<<<<< HEAD
    return (ball_angle_deviation <
            Angle::ofDegrees(Util::DynamicParameters->getEvaluationConfig()
                                 ->getPossessionConfig()
                                 ->PassedToAngleTolerance()
                                 ->value())) &&
           pass_axis_speed > Util::DynamicParameters->getEvaluationConfig()
                                 ->getPossessionConfig()
                                 ->MinPassSpeed()
                                 ->value();
=======
    return std::make_optional<bool>(
        (ball_angle_deviation <
         Angle::ofDegrees(
             Util::DynamicParameters::Evaluation::Possession::passed_to_angle_tolerance
                 .value())) &&
        pass_axis_speed >
            Util::DynamicParameters::Evaluation::Possession::min_pass_speed.value());
>>>>>>> 36f8f136
};<|MERGE_RESOLUTION|>--- conflicted
+++ resolved
@@ -112,23 +112,11 @@
         ball_to_robot_vector.orientation().minDiff(ball_velocity.orientation());
     // pass axis velocity
     double pass_axis_speed = ball_velocity.project(ball_to_robot_vector.norm()).len();
-<<<<<<< HEAD
-    return (ball_angle_deviation <
-            Angle::ofDegrees(Util::DynamicParameters->getEvaluationConfig()
-                                 ->getPossessionConfig()
-                                 ->PassedToAngleTolerance()
-                                 ->value())) &&
-           pass_axis_speed > Util::DynamicParameters->getEvaluationConfig()
-                                 ->getPossessionConfig()
-                                 ->MinPassSpeed()
-                                 ->value();
-=======
     return std::make_optional<bool>(
         (ball_angle_deviation <
          Angle::ofDegrees(
-             Util::DynamicParameters::Evaluation::Possession::passed_to_angle_tolerance
+             Util::DynamicParameters->getEvaluationConfig()->getPossessionConfig()->PassToAngleTolerance()->value();
                  .value())) &&
         pass_axis_speed >
-            Util::DynamicParameters::Evaluation::Possession::min_pass_speed.value());
->>>>>>> 36f8f136
+            Util::DynamicParameters->getEvaluationConfig()->getPossessionConfig()->MinPassSpeed()->value());
 };