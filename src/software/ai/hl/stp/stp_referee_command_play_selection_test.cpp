--- conflicted
+++ resolved
@@ -31,12 +31,8 @@
                   return std::make_unique<HaltPlay>(
                       std::make_shared<const ThunderbotsConfig>()->getPlayConfig());
               },
-<<<<<<< HEAD
-              std::make_shared<const AiControlConfig>(), 0)
-=======
               std::make_shared<const AiControlConfig>(),
               std::make_shared<const ThunderbotsConfig>()->getPlayConfig(), 0)
->>>>>>> fe472d82
     {
     }
 
@@ -194,12 +190,8 @@
 {
    public:
     STPRefereeCommandPlaySelectionTest()
-<<<<<<< HEAD
-        : stp([]() { return nullptr; }, std::make_shared<const AiControlConfig>(), 0)
-=======
         : stp([]() { return nullptr; }, std::make_shared<const AiControlConfig>(),
               std::make_shared<const ThunderbotsConfig>()->getPlayConfig(), 0)
->>>>>>> fe472d82
     {
     }
 
@@ -211,12 +203,8 @@
                 std::make_shared<const ThunderbotsConfig>()->getPlayConfig());
         };
         // Give an explicit seed to STP so that our tests are deterministic
-<<<<<<< HEAD
-        stp = STP(default_play_constructor, std::make_shared<const AiControlConfig>(), 0);
-=======
         stp = STP(default_play_constructor, std::make_shared<const AiControlConfig>(),
                   std::make_shared<const ThunderbotsConfig>()->getPlayConfig(), 0);
->>>>>>> fe472d82
 
         Robot robot_0(0, Point(-1.1, 1), Vector(), Angle::zero(), AngularVelocity::zero(),
                       Timestamp::fromSeconds(0));
