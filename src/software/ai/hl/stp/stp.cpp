--- conflicted
+++ resolved
@@ -43,29 +43,6 @@
 void STP::updateGameState(const World& world)
 {
     current_game_state = world.gameState();
-<<<<<<< HEAD
-=======
-    if (control_config->OverrideRefereeCommand()->value())
-    {
-        std::string previous_state_string =
-            control_config->PreviousRefereeCommand()->value();
-        std::string current_state_string =
-            control_config->CurrentRefereeCommand()->value();
-        try
-        {
-            RefereeCommand previous_state =
-                fromStringToRefereeCommand(previous_state_string);
-            current_game_state.updateRefereeCommand(previous_state);
-            RefereeCommand current_state =
-                fromStringToRefereeCommand(current_state_string);
-            current_game_state.updateRefereeCommand(current_state);
-        }
-        catch (std::invalid_argument& e)
-        {
-            LOG(WARNING) << e.what();
-        }
-    }
->>>>>>> c2f363ae
 }
 
 void STP::updateAIPlay(const World& world)
