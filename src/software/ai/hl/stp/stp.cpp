#include "software/ai/hl/stp/stp.h"

#include <munkres/munkres.h>

#include <chrono>
#include <exception>
#include <g3log/g3log.hpp>
#include <random>

#include "software/ai/hl/stp/play/play.h"
#include "software/ai/hl/stp/play/play_factory.h"
#include "software/ai/hl/stp/play_info.h"
#include "software/ai/hl/stp/tactic/tactic.h"
#include "software/ai/intent/stop_intent.h"
#include "software/util/parameter/dynamic_parameters.h"

STP::STP(std::function<std::unique_ptr<Play>()> default_play_constructor,
         long random_seed)
    : default_play_constructor(default_play_constructor),
      random_number_generator(random_seed)
{
}

std::vector<std::unique_ptr<Intent>> STP::getIntents(const World& world)
{
    current_game_state     = world.gameState().game_state;
    previous_override_play = override_play;
    override_play = Util::DynamicParameters->getAIConfig()->OverrideAIPlay()->value();
    bool override_play_value_changed = previous_override_play != override_play;

    previous_override_play_name = override_play_name;
    override_play_name = Util::DynamicParameters->getAIConfig()->CurrentAIPlay()->value();
    bool override_play_name_value_changed =
        previous_override_play_name != override_play_name;

    auto all_play_names = PlayFactory::getRegisteredPlayNames();

    // Assign a new play if we don't currently have a play assigned, the current play's
    // invariant no longer holds, or the current play is done
    if (!current_play || (!override_play && !current_play->invariantHolds(world)) ||
        current_play->done() || override_play_name_value_changed ||
        override_play_value_changed)
    {
        if (override_play)
        {
            if (std::find(all_play_names.begin(), all_play_names.end(),
                          override_play_name) != all_play_names.end())
            {
                current_play = PlayFactory::createPlay(override_play_name);
            }
            else
            {
                auto default_play = default_play_constructor();
                LOG(WARNING) << "Error: The Play \"" << override_play_name
                             << "\" specified in the override is not valid." << std::endl;
                LOG(WARNING) << "Falling back to the default Play - "
                             << default_play->getName() << std::endl;
                current_play = std::move(default_play);
            }
        }
        else
        {
            try
            {
                current_play = calculateNewPlay(world);
            }
            catch (const std::runtime_error& e)
            {
                auto default_play = default_play_constructor();
                LOG(WARNING) << "Unable to assign a new Play. No Plays are valid"
                             << std::endl;
                LOG(WARNING) << "Falling back to the default Play - "
                             << default_play->getName() << std::endl;
                current_play = std::move(default_play);
            }
        }
    }

    // Run the current play
    current_tactics = current_play->getTactics(world);

    std::vector<std::unique_ptr<Intent>> intents;
    if (current_tactics)
    {
        // Assign robots to tactics
        auto assigned_tactics = assignRobotsToTactics(world, *current_tactics);

        for (const auto& tactic : assigned_tactics)
        {
            // Get the Intent the tactic wants to run
<<<<<<< HEAD
            auto intent = tactic->getNextAction();
            // Set Motion Constraints
            auto motion_constraints = motion_constraint_manager.getMotionConstraints(
                world.gameState(), *tactic);
            intent->setMotionConstraints(motion_constraints);
=======
            auto intent = tactic->getNextIntent();
>>>>>>> 4681c7cf

            // If the tactic is not done and a valid intent was returned, the intent will
            // be run by the robot. Otherwise, the robot will default to running a
            // StopIntent so it doesn't do anything crazy.
            if (intent && !tactic->done())
            {
                // Set Motion Constraints
                auto motion_constraints = motion_constraint_manager.getMotionConstraints(
                    world.gameState(), *tactic);
                intent->setMotionConstraints(motion_constraints);

                intents.emplace_back(std::move(intent));
            }
            else if (tactic->getAssignedRobot())
            {
                // If the assigned tactic is done, we send the robot a StopIntent so it
                // doesn't do anything crazy until it starts running a new Tactic
                intents.emplace_back(std::make_unique<StopIntent>(
                    tactic->getAssignedRobot()->id(), false, 0));
            }
        }
    }

    return intents;
}

std::vector<std::shared_ptr<Tactic>> STP::assignRobotsToTactics(
    const World& world, std::vector<std::shared_ptr<Tactic>> tactics) const
{
    // This functions optimizes the assignment of robots to tactics by minimizing
    // the total cost of assignment using the Hungarian algorithm
    // (also known as the Munkres algorithm)
    // https://en.wikipedia.org/wiki/Hungarian_algorithm
    //
    // https://github.com/saebyn/munkres-cpp is the implementation of the Hungarian
    // algorithm that we use here

    if (world.friendlyTeam().numRobots() < tactics.size())
    {
        // We do not have enough robots to assign all the tactics to. We "drop"
        // (aka don't assign) the tactics at the end of the vector since they are
        // considered lower priority
        tactics.resize(world.friendlyTeam().numRobots());
    }

    auto friendly_team        = world.friendlyTeam();
    auto friendly_team_robots = friendly_team.getAllRobots();

    size_t num_rows = world.friendlyTeam().numRobots();
    size_t num_cols = tactics.size();

    // The Matrix constructor will assert if the rows and columns of the matrix are
    // not >= 1, so we perform that check first and return an empty vector of tactics.
    // This represents the cases where there are either no tactics or no robots
    if (num_rows == 0 || num_cols == 0)
    {
        return {};
    }

    // The rows of the matrix are the "workers" (the robots) and the columns are the
    // "jobs" (the Tactics).
    Matrix<double> matrix(num_rows, num_cols);

    // Initialize the matrix with the cost of assigning each Robot to each Tactic
    for (unsigned row = 0; row < num_rows; row++)
    {
        for (unsigned col = 0; col < num_cols; col++)
        {
            if (!(tactics.at(col)->robotCapabilityRequirements() <=
                  friendly_team_robots.at(row).getRobotCapabilities()))
            {
                // hardware requirements of tactic are not satisfied by the current robot
                // set cost to 10.0f
                matrix(row, col) = 10.0f;
            }
            else
            {
                // hardware requirements are satisfied, calculate real cost
                matrix(row, col) = tactics.at(col)->calculateRobotCost(
                    friendly_team_robots.at(row), world);
            }
        }
    }

    // Apply the Munkres/Hungarian algorithm to the matrix.
    Munkres<double> m;
    m.solve(matrix);

    // The Munkres matrix gets solved such that there will be exactly one 0 in every row
    // and exactly one 0 in every column. All other values will be -1. The 0's indicate
    // the "workers" and "jobs" (robots and tactics for us) that are most optimally paired
    // together
    //
    // Example matrices:
    //        -1, 0,-1,         and            0,-1,
    //         0,-1,-1,                       -1, 0,
    //        -1,-1, 0,
    for (unsigned row = 0; row < num_rows; row++)
    {
        for (unsigned col = 0; col < num_cols; col++)
        {
            auto val = matrix(row, col);
            if (val == 0)
            {
                tactics.at(col)->updateRobot(friendly_team_robots.at(row));
                break;
            }
        }
    }

    return tactics;
}

std::unique_ptr<Play> STP::calculateNewPlay(const World& world)
{
    std::vector<std::unique_ptr<Play>> applicable_plays;
    for (const auto& play_constructor : PlayFactory::getRegisteredPlayConstructors())
    {
        auto play = play_constructor();
        if (play->isApplicable(world))
        {
            applicable_plays.emplace_back(std::move(play));
        }
    }

    if (applicable_plays.empty())
    {
        throw std::runtime_error(
            "No new Play could be calculated because no Plays are applicable");
    }

    // Create a uniform distribution over the indices of the applicable_plays
    // https://en.cppreference.com/w/cpp/numeric/random/uniform_int_distribution
    auto uniform_distribution = std::uniform_int_distribution<std::mt19937::result_type>(
        0, applicable_plays.size() - 1);
    auto play_index = uniform_distribution(random_number_generator);

    return std::move(applicable_plays[play_index]);
}

std::optional<std::string> STP::getCurrentPlayName() const
{
    if (current_play)
    {
        return std::make_optional(current_play->getName());
    }

    return std::nullopt;
}

PlayInfo STP::getPlayInfo()
{
    PlayInfo info;
    info.play_type = name(current_game_state);
    info.play_name = getCurrentPlayName() ? *getCurrentPlayName() : "No Play";

    // Sort the tactics by the id of the robot they are assigned to, so we can report the
    // tactics in order or robot id. This makes it much easier to read if tactics or
    // robots change, since the order of the robots won't change
    if (current_play && current_tactics)
    {
        auto compare_tactic_by_robot_id = [](auto t1, auto t2) {
            if (t1->getAssignedRobot() && t2->getAssignedRobot())
            {
                return t1->getAssignedRobot()->id() < t2->getAssignedRobot()->id();
            }
            else if (!t1->getAssignedRobot() && t2->getAssignedRobot())
            {
                return false;
            }
            else if (t1->getAssignedRobot() && !t2->getAssignedRobot())
            {
                return true;
            }
            else
            {
                return true;
            }
        };
        auto tactics = *current_tactics;
        std::sort(tactics.begin(), tactics.end(), compare_tactic_by_robot_id);

        for (const auto& tactic : tactics)
        {
            auto robot = tactic->getAssignedRobot();
            if (!robot)
            {
                continue;
            }
            std::string s = "Robot " + std::to_string(tactic->getAssignedRobot()->id()) +
                            "  -  " + tactic->getName();
            info.robot_tactic_assignment.emplace_back(s);
        }
    }

    return info;
}<|MERGE_RESOLUTION|>--- conflicted
+++ resolved
@@ -88,15 +88,7 @@
         for (const auto& tactic : assigned_tactics)
         {
             // Get the Intent the tactic wants to run
-<<<<<<< HEAD
-            auto intent = tactic->getNextAction();
-            // Set Motion Constraints
-            auto motion_constraints = motion_constraint_manager.getMotionConstraints(
-                world.gameState(), *tactic);
-            intent->setMotionConstraints(motion_constraints);
-=======
             auto intent = tactic->getNextIntent();
->>>>>>> 4681c7cf
 
             // If the tactic is not done and a valid intent was returned, the intent will
             // be run by the robot. Otherwise, the robot will default to running a
