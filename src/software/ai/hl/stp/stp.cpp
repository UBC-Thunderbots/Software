#include "software/ai/hl/stp/stp.h"

#include <munkres/munkres.h>

#include <algorithm>
#include <boost/bind.hpp>
#include <chrono>
#include <exception>
#include <random>

#include "shared/parameter/cpp_dynamic_parameters.h"
#include "software/ai/hl/stp/play/play.h"
#include "software/ai/hl/stp/play_info.h"
#include "software/ai/hl/stp/tactic/all_tactics.h"
#include "software/ai/hl/stp/tactic/tactic.h"
#include "software/ai/intent/stop_intent.h"
#include "software/ai/motion_constraint/motion_constraint_set_builder.h"
#include "software/logger/logger.h"
#include "software/util/design_patterns/generic_factory.h"
#include "software/util/typename/typename.h"

STP::STP(std::function<std::unique_ptr<Play>()> default_play_constructor,
         std::shared_ptr<const AiControlConfig> control_config,
         std::shared_ptr<const PlayConfig> play_config, long random_seed)
    : default_play_constructor(default_play_constructor),
      current_play(nullptr),
      robot_tactic_assignment(),
      random_number_generator(random_seed),
      control_config(control_config),
      play_config(play_config),
      override_play_name(""),
      previous_override_play_name(""),
      override_play(false),
      previous_override_play(false),
      current_game_state(),
      goalie_tactic(std::make_shared<GoalieTactic>(play_config->getGoalieTacticConfig())),
      stop_tactics()
{
    for (unsigned int i = 0; i < MAX_ROBOT_IDS; i++)
    {
        stop_tactics.push_back(std::make_shared<StopTactic>(false));
    }
}

void STP::updateSTPState(const World& world)
{
    updateGameState(world);
    updateAIPlay(world);
}

void STP::updateGameState(const World& world)
{
    current_game_state = world.gameState();
}

void STP::updateAIPlay(const World& world)
{
    bool play_overridden = overrideAIPlayIfApplicable();
    if (!play_overridden)
    {
        bool no_current_play = !current_play || current_play->done();
        if (no_current_play || !current_play->invariantHolds(world))
        {
            try
            {
                current_play = calculateNewPlay(world);
            }
            catch (const std::runtime_error& e)
            {
                auto default_play = default_play_constructor();
                LOG(WARNING) << "Unable to assign a new Play. No Plays are valid"
                             << std::endl;
                LOG(WARNING) << "Falling back to the default Play - "
                             << objectTypeName(*default_play) << std::endl;
                current_play = std::move(default_play);
            }
        }
    }
}

std::vector<std::unique_ptr<Intent>> STP::getIntentsFromCurrentPlay(const World& world)
{
    return current_play->get(
<<<<<<< HEAD
        [this](const ConstPriorityTacticVector& tactics, const World& world) {
            return assignRobotsToTactics(tactics, world);
=======
        [this](const ConstPriorityTacticVector& tactics, const World& world,
               bool automatically_assign_goalie) {
            return assignRobotsToTactics(tactics, world, automatically_assign_goalie);
>>>>>>> fe472d82
        },
        [this](const Tactic& tactic) {
            return buildMotionConstraintSet(current_game_state, tactic);
        },
        world);
}

std::vector<std::unique_ptr<Intent>> STP::getIntents(const World& world)
{
    updateSTPState(world);
    auto intents = getIntentsFromCurrentPlay(world);

    auto all_tactics = stop_tactics;
    all_tactics.push_back(goalie_tactic);
    for (auto tactic : all_tactics)
    {
        auto iter = robot_tactic_assignment.find(tactic);
        if (iter != robot_tactic_assignment.end())
        {
            auto intent = tactic->get(iter->second, world);
            intent->setMotionConstraints(
                buildMotionConstraintSet(current_game_state, *tactic));
            intents.push_back(std::move(intent));
        }
    }

    return intents;
}

std::unique_ptr<Play> STP::calculateNewPlay(const World& world)
{
    std::vector<std::unique_ptr<Play>> applicable_plays;
    for (const auto& play_constructor :
         GenericFactory<std::string, Play, PlayConfig>::getRegisteredConstructors())
    {
        auto play = play_constructor(play_config);
        if (play->isApplicable(world))
        {
            applicable_plays.emplace_back(std::move(play));
        }
    }

    if (applicable_plays.empty())
    {
        throw std::runtime_error(
            "No new Play could be calculated because no Plays are applicable");
    }

    // Create a uniform distribution over the indices of the applicable_plays
    // https://en.cppreference.com/w/cpp/numeric/random/uniform_int_distribution
    auto uniform_distribution = std::uniform_int_distribution<std::mt19937::result_type>(
        0, applicable_plays.size() - 1);
    auto play_index = uniform_distribution(random_number_generator);

    return std::move(applicable_plays[play_index]);
}

std::optional<std::string> STP::getCurrentPlayName() const
{
    if (current_play)
    {
        return std::make_optional(objectTypeName(*current_play));
    }

    return std::nullopt;
}

PlayInfo STP::getPlayInfo()
{
    std::string info_referee_command = toString(current_game_state.getRefereeCommand());
    std::string info_play_name = getCurrentPlayName() ? *getCurrentPlayName() : "No Play";
    PlayInfo info              = PlayInfo(info_referee_command, info_play_name, {});

    for (const auto& [tactic, robot] : robot_tactic_assignment)
    {
        std::string s =
            "Robot " + std::to_string(robot.id()) + "  -  " + objectTypeName(*tactic);
        info.addRobotTacticAssignment(s);
    }

    return info;
}

bool STP::overrideAIPlayIfApplicable()
{
    previous_override_play           = override_play;
    override_play                    = control_config->getOverrideAiPlay()->value();
    bool override_play_value_changed = previous_override_play != override_play;

    previous_override_play_name = override_play_name;
    override_play_name          = control_config->getCurrentAiPlay()->value();
    bool override_play_name_value_changed =
        previous_override_play_name != override_play_name;

    bool no_current_play = !current_play || current_play->done();

    if (override_play)
    {
        if (no_current_play || override_play_name_value_changed ||
            override_play_value_changed)
        {
            try
            {
                current_play = GenericFactory<std::string, Play, PlayConfig>::create(
                    override_play_name, play_config);
            }
            catch (std::invalid_argument&)
            {
                auto default_play = default_play_constructor();
                LOG(WARNING) << "Error: The Play \"" << override_play_name
                             << "\" specified in the override is not valid." << std::endl;
                LOG(WARNING) << "Falling back to the default Play - "
                             << objectTypeName(*default_play) << std::endl;
                current_play = std::move(default_play);
            }
        }
    }
    return override_play;
}


std::map<std::shared_ptr<const Tactic>, Robot> STP::assignRobotsToTactics(
<<<<<<< HEAD
    ConstPriorityTacticVector tactics, const World& world)
{
    std::map<std::shared_ptr<const Tactic>, Robot> robot_tactic_assignment;
=======
    ConstPriorityTacticVector tactics, const World& world,
    bool automatically_assign_goalie)
{
    robot_tactic_assignment.clear();
>>>>>>> fe472d82

    std::optional<Robot> goalie_robot = world.friendlyTeam().goalie();
    std::vector<Robot> robots         = world.friendlyTeam().getAllRobots();

<<<<<<< HEAD
    auto is_goalie_tactic = [](auto tactic) { return tactic->isGoalieTactic(); };
    bool goalie_assigned  = false;
=======
    if (goalie_robot && automatically_assign_goalie)
    {
        robot_tactic_assignment.emplace(goalie_tactic, goalie_robot.value());

        robots.erase(std::remove(robots.begin(), robots.end(), goalie_robot.value()),
                     robots.end());
    }
>>>>>>> fe472d82

    // This functions optimizes the assignment of robots to tactics by minimizing
    // the total cost of assignment using the Hungarian algorithm
    // (also known as the Munkres algorithm)
    // https://en.wikipedia.org/wiki/Hungarian_algorithm
    //
    // https://github.com/saebyn/munkres-cpp is the implementation of the Hungarian
    // algorithm that we use here
    for (auto tactic_vector : tactics)
    {
<<<<<<< HEAD
        // We are only allowed to assign the pre-assigned goalie robot to the goalie
        // tactic, so check if we have a goalie tactic in this tactic_vector and assign it
        // to the goalie robot if it exists.
        auto goalie_tactic =
            std::find_if(tactic_vector.begin(), tactic_vector.end(), is_goalie_tactic);

        if (goalie_tactic != tactic_vector.end())
        {
            if (goalie_robot && !goalie_assigned)
            {
                robot_tactic_assignment.emplace(*goalie_tactic, *goalie_robot);
                goalie_assigned = true;

                robots.erase(std::remove(robots.begin(), robots.end(), *goalie_robot),
                             robots.end());
            }

            // remove all goalie tactics from the tactic_vector if they exist,
            // we can only have 1 goalie
            tactic_vector.erase(std::remove_if(tactic_vector.begin(), tactic_vector.end(),
                                               is_goalie_tactic),
                                tactic_vector.end());
        }

        size_t num_tactics = tactic_vector.size();

        if (robots.size() < tactic_vector.size())
        {
            // We do not have enough robots to assign all the tactics to. We "drop"
            // (aka don't assign) the tactics at the end of the vector since they are
            // considered lower priority
            tactic_vector.resize(robots.size());
            num_tactics = tactic_vector.size();
        }
        else
        {
            // Assign rest of robots with StopTactic
            for (auto i = tactic_vector.size(); i < robots.size(); i++)
            {
                tactic_vector.push_back(std::make_shared<StopTactic>(false));
            }
        }

        size_t num_rows = robots.size();
        size_t num_cols = tactic_vector.size();

        // The Matrix constructor will assert if the rows and columns of the matrix are
        // not >= 1, so we perform that check first and skip over this tactic_vector if
        // it is empty. This represents the cases where there are either no tactics or no
        // robots
        if (num_rows == 0 || num_cols == 0)
        {
            continue;
        }

        // The rows of the matrix are the "workers" (the robots) and the columns are the
        // "jobs" (the Tactics).
        Matrix<double> matrix(num_rows, num_cols);

        // Initialize the matrix with the cost of assigning each Robot to each Tactic
        for (size_t row = 0; row < num_rows; row++)
        {
            for (size_t col = 0; col < num_cols; col++)
            {
=======
        size_t num_tactics = tactic_vector.size();

        if (robots.size() < tactic_vector.size())
        {
            // We do not have enough robots to assign all the tactics to. We "drop"
            // (aka don't assign) the tactics at the end of the vector since they are
            // considered lower priority
            tactic_vector.resize(robots.size());
            num_tactics = tactic_vector.size();
        }
        else
        {
            // Assign rest of robots with StopTactic
            for (unsigned int i = 0; i < (robots.size() - tactic_vector.size()); i++)
            {
                tactic_vector.push_back(stop_tactics[i]);
            }
        }

        size_t num_rows = robots.size();
        size_t num_cols = tactic_vector.size();

        // The Matrix constructor will assert if the rows and columns of the matrix are
        // not >= 1, so we perform that check first and skip over this tactic_vector if
        // it is empty. This represents the cases where there are either no tactics or no
        // robots
        if (num_rows == 0 || num_cols == 0)
        {
            continue;
        }

        // The rows of the matrix are the "workers" (the robots) and the columns are the
        // "jobs" (the Tactics).
        Matrix<double> matrix(num_rows, num_cols);

        // Initialize the matrix with the cost of assigning each Robot to each Tactic
        for (size_t row = 0; row < num_rows; row++)
        {
            for (size_t col = 0; col < num_cols; col++)
            {
>>>>>>> fe472d82
                Robot robot                           = robots.at(row);
                std::shared_ptr<const Tactic>& tactic = tactic_vector.at(col);
                double robot_cost_for_tactic = tactic->calculateRobotCost(robot, world);

                std::set<RobotCapability> required_capabilities =
                    tactic->robotCapabilityRequirements();
                std::set<RobotCapability> robot_capabilities =
                    robot.getAvailableCapabilities();
                std::set<RobotCapability> missing_capabilities;
                std::set_difference(
                    required_capabilities.begin(), required_capabilities.end(),
                    robot_capabilities.begin(), robot_capabilities.end(),
                    std::inserter(missing_capabilities, missing_capabilities.begin()));

                if (missing_capabilities.size() > 0)
                {
                    matrix(row, col) = robot_cost_for_tactic + 10.0f;
                }
                else
                {
                    // capability requirements are satisfied, use real cost
                    matrix(row, col) = robot_cost_for_tactic;
                }
            }
        }

        // Apply the Munkres/Hungarian algorithm to the matrix.
        Munkres<double> m;
        m.solve(matrix);

        // The Munkres matrix gets solved such that there will be exactly one 0 in every
        // row and exactly one 0 in every column. All other values will be -1. The 0's
        // indicate the "workers" and "jobs" (robots and tactics for us) that are most
        // optimally paired together
        //
        // Example matrices:
        //        -1, 0,-1,         and            0,-1,
        //         0,-1,-1,                       -1, 0,
        //        -1,-1, 0,
        auto remaining_robots = robots;

        for (size_t row = 0; row < num_rows; row++)
        {
            for (size_t col = 0; col < num_tactics; col++)
            {
                auto val = matrix(row, col);
                if (val == 0)
                {
                    robot_tactic_assignment.emplace(tactic_vector.at(col),
                                                    robots.at(row));
<<<<<<< HEAD
                    remaining_robots.erase(remaining_robots.begin() + row);
=======
                    remaining_robots.erase(
                        std::remove_if(remaining_robots.begin(), remaining_robots.end(),
                                       [robots, row](const Robot& robot) {
                                           return robot.id() == robots.at(row).id();
                                       }),
                        remaining_robots.end());
>>>>>>> fe472d82
                    break;
                }
            }
        }

        robots = remaining_robots;
    }

<<<<<<< HEAD
    // store readable assignment map for PlayInfo
    readable_robot_tactic_assignment.clear();
    for (const auto& [tactic, robot] : robot_tactic_assignment)
    {
        readable_robot_tactic_assignment.emplace(robot.id(), objectTypeName(*tactic));
    }

=======
>>>>>>> fe472d82
    return robot_tactic_assignment;
}<|MERGE_RESOLUTION|>--- conflicted
+++ resolved
@@ -81,14 +81,9 @@
 std::vector<std::unique_ptr<Intent>> STP::getIntentsFromCurrentPlay(const World& world)
 {
     return current_play->get(
-<<<<<<< HEAD
-        [this](const ConstPriorityTacticVector& tactics, const World& world) {
-            return assignRobotsToTactics(tactics, world);
-=======
         [this](const ConstPriorityTacticVector& tactics, const World& world,
                bool automatically_assign_goalie) {
             return assignRobotsToTactics(tactics, world, automatically_assign_goalie);
->>>>>>> fe472d82
         },
         [this](const Tactic& tactic) {
             return buildMotionConstraintSet(current_game_state, tactic);
@@ -211,24 +206,14 @@
 
 
 std::map<std::shared_ptr<const Tactic>, Robot> STP::assignRobotsToTactics(
-<<<<<<< HEAD
-    ConstPriorityTacticVector tactics, const World& world)
-{
-    std::map<std::shared_ptr<const Tactic>, Robot> robot_tactic_assignment;
-=======
     ConstPriorityTacticVector tactics, const World& world,
     bool automatically_assign_goalie)
 {
     robot_tactic_assignment.clear();
->>>>>>> fe472d82
 
     std::optional<Robot> goalie_robot = world.friendlyTeam().goalie();
     std::vector<Robot> robots         = world.friendlyTeam().getAllRobots();
 
-<<<<<<< HEAD
-    auto is_goalie_tactic = [](auto tactic) { return tactic->isGoalieTactic(); };
-    bool goalie_assigned  = false;
-=======
     if (goalie_robot && automatically_assign_goalie)
     {
         robot_tactic_assignment.emplace(goalie_tactic, goalie_robot.value());
@@ -236,7 +221,6 @@
         robots.erase(std::remove(robots.begin(), robots.end(), goalie_robot.value()),
                      robots.end());
     }
->>>>>>> fe472d82
 
     // This functions optimizes the assignment of robots to tactics by minimizing
     // the total cost of assignment using the Hungarian algorithm
@@ -247,31 +231,6 @@
     // algorithm that we use here
     for (auto tactic_vector : tactics)
     {
-<<<<<<< HEAD
-        // We are only allowed to assign the pre-assigned goalie robot to the goalie
-        // tactic, so check if we have a goalie tactic in this tactic_vector and assign it
-        // to the goalie robot if it exists.
-        auto goalie_tactic =
-            std::find_if(tactic_vector.begin(), tactic_vector.end(), is_goalie_tactic);
-
-        if (goalie_tactic != tactic_vector.end())
-        {
-            if (goalie_robot && !goalie_assigned)
-            {
-                robot_tactic_assignment.emplace(*goalie_tactic, *goalie_robot);
-                goalie_assigned = true;
-
-                robots.erase(std::remove(robots.begin(), robots.end(), *goalie_robot),
-                             robots.end());
-            }
-
-            // remove all goalie tactics from the tactic_vector if they exist,
-            // we can only have 1 goalie
-            tactic_vector.erase(std::remove_if(tactic_vector.begin(), tactic_vector.end(),
-                                               is_goalie_tactic),
-                                tactic_vector.end());
-        }
-
         size_t num_tactics = tactic_vector.size();
 
         if (robots.size() < tactic_vector.size())
@@ -285,9 +244,9 @@
         else
         {
             // Assign rest of robots with StopTactic
-            for (auto i = tactic_vector.size(); i < robots.size(); i++)
-            {
-                tactic_vector.push_back(std::make_shared<StopTactic>(false));
+            for (unsigned int i = 0; i < (robots.size() - tactic_vector.size()); i++)
+            {
+                tactic_vector.push_back(stop_tactics[i]);
             }
         }
 
@@ -312,48 +271,6 @@
         {
             for (size_t col = 0; col < num_cols; col++)
             {
-=======
-        size_t num_tactics = tactic_vector.size();
-
-        if (robots.size() < tactic_vector.size())
-        {
-            // We do not have enough robots to assign all the tactics to. We "drop"
-            // (aka don't assign) the tactics at the end of the vector since they are
-            // considered lower priority
-            tactic_vector.resize(robots.size());
-            num_tactics = tactic_vector.size();
-        }
-        else
-        {
-            // Assign rest of robots with StopTactic
-            for (unsigned int i = 0; i < (robots.size() - tactic_vector.size()); i++)
-            {
-                tactic_vector.push_back(stop_tactics[i]);
-            }
-        }
-
-        size_t num_rows = robots.size();
-        size_t num_cols = tactic_vector.size();
-
-        // The Matrix constructor will assert if the rows and columns of the matrix are
-        // not >= 1, so we perform that check first and skip over this tactic_vector if
-        // it is empty. This represents the cases where there are either no tactics or no
-        // robots
-        if (num_rows == 0 || num_cols == 0)
-        {
-            continue;
-        }
-
-        // The rows of the matrix are the "workers" (the robots) and the columns are the
-        // "jobs" (the Tactics).
-        Matrix<double> matrix(num_rows, num_cols);
-
-        // Initialize the matrix with the cost of assigning each Robot to each Tactic
-        for (size_t row = 0; row < num_rows; row++)
-        {
-            for (size_t col = 0; col < num_cols; col++)
-            {
->>>>>>> fe472d82
                 Robot robot                           = robots.at(row);
                 std::shared_ptr<const Tactic>& tactic = tactic_vector.at(col);
                 double robot_cost_for_tactic = tactic->calculateRobotCost(robot, world);
@@ -404,16 +321,12 @@
                 {
                     robot_tactic_assignment.emplace(tactic_vector.at(col),
                                                     robots.at(row));
-<<<<<<< HEAD
-                    remaining_robots.erase(remaining_robots.begin() + row);
-=======
                     remaining_robots.erase(
                         std::remove_if(remaining_robots.begin(), remaining_robots.end(),
                                        [robots, row](const Robot& robot) {
                                            return robot.id() == robots.at(row).id();
                                        }),
                         remaining_robots.end());
->>>>>>> fe472d82
                     break;
                 }
             }
@@ -422,15 +335,5 @@
         robots = remaining_robots;
     }
 
-<<<<<<< HEAD
-    // store readable assignment map for PlayInfo
-    readable_robot_tactic_assignment.clear();
-    for (const auto& [tactic, robot] : robot_tactic_assignment)
-    {
-        readable_robot_tactic_assignment.emplace(robot.id(), objectTypeName(*tactic));
-    }
-
-=======
->>>>>>> fe472d82
     return robot_tactic_assignment;
 }