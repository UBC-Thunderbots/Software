#pragma once

#include <memory>
#include <random>
#include <vector>

#include "proto/play_info_msg.pb.h"
#include "shared/parameter/cpp_dynamic_parameters.h"
#include "software/ai/hl/stp/play/play.h"
#include "software/ai/hl/stp/play_selection_fsm.h"
#include "software/ai/intent/intent.h"

/**
 * The STP module is an implementation of the high-level logic Abstract class, that
 * uses the STP (Skills, Tactics, Plays) framework for its decision making.
 *
 * See play.h and tactic.h for more specific documentation on
 * each component.
 *
 * Explaining ControlParams
 * - ControlParams are any parameters that are related to gameplay logic.
 *   Some examples are:
 *   - The EnemyThreat datastructure
 *   - A Pass datastructure
 *   - A position on the field
 *   - How far to chip the ball
 *   These parameters can NOT be automatically updated because they are specific
 *   to the Play or Tactic that is providing them. Therefore, Plays update the
 *   ControlParams of Tactics. These are the parameters that actually change their
 *   behaviour.
 * - NOTE: In the high-level overview below, the ControlParams
 *   for the Tactics are updated before the Tactics are run, so all
 *   necessary information is provided before gameplay decisions are made.
 *
 * STP's main job is to decide what each robot should be doing at any point
 * in time (ie. what Intent each robot should be running). When STP is given
 * a new World and asked for Intents, it goes through the following steps:
 *
 * 1. Decide what Play should be running at this time. If the play is done then
 *    it is restarted.
 *
 * 2. Run the current Play to get the Tactics should be run at this time.
 *    This will update the ControlParams for the tactics.
 *    NOTE: At this time no particular robot is assigned to run any particular tactic.
 *    We just know WHAT tactics should be run, not what robot is running them.
 *
 * 3. Assign robots to tactics. Tactics assign a "cost" to each robot based on internal
 *    criteria, and then we attempt to assign robots in such a way that minimizes the
 *    global cost.
 *
 * 4. Run each tactic to get the Intent that each robot should run.
 *
 * 5. Return this list of Intents
 */
class STP
{
   public:
    STP() = delete;
    /**
     * Creates a new High-Level logic module that uses the STP framework for
     * decision-making.
     *
     * @param ai_config The Ai configuration
     */
    explicit STP(std::shared_ptr<const AiConfig> ai_config);

    /**
     * Given the state of the world, returns the Intent that each available Robot should
     * be running.
     *
     * @param world The current state of the world
     *
     * @return A vector of unique pointers to the Intents our friendly robots should be
     * running
     */
    std::vector<std::unique_ptr<Intent>> getIntents(const World &world);

    /**
     * Returns information about the currently running plays and tactics, including the
     * name of the play, and which robots are running which tactics
     *
     * @return information about the currently running plays and tactics
     */
    TbotsProto::PlayInfo getPlayInfo();

    /**
     * Overrides the play
     *
     * @param play the play to override with
<<<<<<< HEAD
=======
     *
     * NOTE: pass in nullptr to stop overriding the play
>>>>>>> b6da26fc
     */
    void overridePlay(std::unique_ptr<Play> play);

    /**
     * Given a vector of vector of tactics and the current World, assigns robots
     * from the friendly team to each tactic
     *
     * Some tactics may not be assigned a robot, depending on if there is a robot
     * capable of performing that tactic
     *
     * This will clear all assigned robots from all tactics
     *
     * The outer vector ranks the inner vector of tactics by priority. Tactics in
     * lower indexes of the outer vector will be assigned first. For example:
     *
     * {
     *      {crease_defender_1, crease_defender_2},
     *      {move_tactic},
     * }
     *
     * The cost of assigning both the crease_defender tactics will be minimized across
     * all robots first, followed by the move_tactic.
     *
     * The order of the given tactics in the inner vector also determines their priority,
     * with the tactics at the beginning of the vector being a higher priority than those
     * at the end. The priority determines which tactics will NOT be assigned if there are
     * not enough robots on the field to assign them all. For example, if a Play returned
     * 4 Tactics in total but there were only 3 robots on the field at the time, only the
     * first 3 Tactics in the vectors would be assigned to robots and run. (In the example
     * above, only the goalie and crease_defenders would be assigned)
     *
     * @param tactics The vector of vector of tactics that should be assigned a robot.
     * Note that this function modifies tactics to make the correct assignments, because
     * we need to modify the individual tactics _and_ possibly add/remove tactics
     * @param world The state of the world, which contains the friendly Robots that will
     * be assigned to each tactic
     * @param automatically_assign_goalie whether or not to automatically assign a goalie
     * tactic
     *
     * @return map from assigned tactics to robot
     */
    std::map<std::shared_ptr<const Tactic>, Robot> assignRobotsToTactics(
        ConstPriorityTacticVector tactics, const World &world,
        bool automatically_assign_goalie);

   private:
    /**
     * Gets the intents the current play wants to run
     *
     * @return The vector of intents that should be run right now to execute the play
     */
    std::vector<std::unique_ptr<Intent>> getIntentsFromCurrentPlay(const World &world);

    /**
     * Overrides the play from the name
     *
     * @param name the play name
     */
    void overridePlayFromName(std::string name);

    // The Play that is currently running
    std::map<std::shared_ptr<const Tactic>, Robot> robot_tactic_assignment;
    std::shared_ptr<const AiConfig> ai_config;
    // Goalie tactic common to all plays
    std::shared_ptr<GoalieTactic> goalie_tactic;
    // Stop tactic common to all plays for robots that don't have tactics assigned
    TacticVector stop_tactics;
    std::unique_ptr<Play> current_play;
    std::unique_ptr<FSM<PlaySelectionFSM>> fsm;
    bool override_play_changed;
    std::unique_ptr<Play> override_play;
};<|MERGE_RESOLUTION|>--- conflicted
+++ resolved
@@ -87,11 +87,8 @@
      * Overrides the play
      *
      * @param play the play to override with
-<<<<<<< HEAD
-=======
      *
      * NOTE: pass in nullptr to stop overriding the play
->>>>>>> b6da26fc
      */
     void overridePlay(std::unique_ptr<Play> play);
 
