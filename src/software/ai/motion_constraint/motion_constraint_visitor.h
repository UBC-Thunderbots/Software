#pragma once

#include <set>

#include "proto/primitive.pb.h"
#include "software/ai/hl/stp/tactic/tactic.h"
#include "software/ai/hl/stp/tactic/tactic_visitor.h"
#include "software/world/game_state.h"

class MotionConstraintVisitor : public TacticVisitor
{
   public:
    explicit MotionConstraintVisitor() = default;

    /**
     * Visits a tactic to register the associated motion constraint
     *
     * @param The tactic to register
     *
     * @modifies current_motion_constraints
     */
    void visit(const GoalieTactic &tactic) override;
    void visit(const CreaseDefenderTactic &tactic) override;
    void visit(const ShadowEnemyTactic &tactic) override;
    void visit(const MoveTactic &tactic) override;
    void visit(const StopTactic &tactic) override;
    void visit(const PenaltyKickTactic &tactic) override;
    void visit(const PenaltySetupTactic &tactic) override;
    void visit(const ReceiverTactic &tactic) override;
    void visit(const AttackerTactic &tactic) override;
    void visit(const MoveGoalieToGoalLineTactic &tactic) override;
    void visit(const PrepareKickoffMoveTactic &tactic) override;
    void visit(const PlaceBallMoveTactic &tactic) override;
<<<<<<< HEAD
=======
    void visit(const WallKickoffTactic &tactic) override;
    void visit(const AvoidInterferenceTactic &tactic) override;
>>>>>>> 35c1b321
    void visit(const PassDefenderTactic &tactic) override;
    void visit(const SkillTactic &tactic) override;
    void visit(const KickoffChipSkillTactic &tactic) override;
    void visit(const PlaceBallSkillTactic &tactic) override;
    void visit(const WallKickoffSkillTactic &tactic) override;

    /**
     * Gets the motion constraints updated with the requirements of the tactics
     *
     * @param The tactic to use to update the motion constraints
     * @param The existing motion constraints from other sources
     *
     * @modifies current_motion_constraints
     * @return set of MotionConstraints
     */
    std::set<TbotsProto::MotionConstraint> getUpdatedMotionConstraints(
        const Tactic &tactic,
        const std::set<TbotsProto::MotionConstraint> &existing_motion_constraints);

   private:
    std::set<TbotsProto::MotionConstraint> current_motion_constraints;
};<|MERGE_RESOLUTION|>--- conflicted
+++ resolved
@@ -31,11 +31,7 @@
     void visit(const MoveGoalieToGoalLineTactic &tactic) override;
     void visit(const PrepareKickoffMoveTactic &tactic) override;
     void visit(const PlaceBallMoveTactic &tactic) override;
-<<<<<<< HEAD
-=======
-    void visit(const WallKickoffTactic &tactic) override;
     void visit(const AvoidInterferenceTactic &tactic) override;
->>>>>>> 35c1b321
     void visit(const PassDefenderTactic &tactic) override;
     void visit(const SkillTactic &tactic) override;
     void visit(const KickoffChipSkillTactic &tactic) override;
