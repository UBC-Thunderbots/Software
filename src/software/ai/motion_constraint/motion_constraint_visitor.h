#pragma once

#include <set>

#include "software/ai/hl/stp/tactic/tactic.h"
#include "software/ai/hl/stp/tactic/tactic_visitor.h"
#include "software/ai/motion_constraint/motion_constraint.h"
#include "software/world/game_state.h"

class MotionConstraintVisitor : public TacticVisitor
{
   public:
    explicit MotionConstraintVisitor() = default;

    /**
     * Visits a tactic to register the associated motion constraint
     *
     * @param The tactic to register
     *
     * @modifies current_allowed_constraints
     */
    void visit(const CherryPickTactic &tactic) override;
    void visit(const ShadowFreekickerTactic &tactic) override;
    void visit(const GoalieTactic &tactic) override;
    void visit(const CreaseDefenderTactic &tactic) override;
    void visit(const ShadowEnemyTactic &tactic) override;
    void visit(const MoveTactic &tactic) override;
    void visit(const ChipTactic &tactic) override;
    void visit(const KickTactic &tactic) override;
    void visit(const KickoffChipTactic &tactic) override;
    void visit(const StopTactic &tactic) override;
    void visit(const PenaltyKickTactic &tactic) override;
    void visit(const PenaltySetupTactic &tactic) override;
    void visit(const ReceiverTactic &tactic) override;
    void visit(const ShootGoalTactic &tactic) override;
    void visit(const PasserTactic &tactic) override;
    void visit(const DefenseShadowEnemyTactic &tactic) override;
    void visit(const MoveTestTactic &tactic) override;
    void visit(const StopTestTactic &tactic) override;
    void visit(const GoalieTestTactic &tactic) override;
<<<<<<< HEAD
    void visit(const InterceptBallTactic &tactic) override;
=======
    void visit(const GetBehindBallTactic &tactic) override;
>>>>>>> e06e4163


    /**
     * Gets the current allowed constraints from a tactic
     *
     * @param The tactic to register
     *
     * @modifies current_allowed_constraints
     * @return set of MotionConstraints
     */
    std::set<MotionConstraint> getCurrentAllowedConstraints(const Tactic &tactic);

   private:
    std::set<MotionConstraint> current_allowed_constraints;
};<|MERGE_RESOLUTION|>--- conflicted
+++ resolved
@@ -38,12 +38,8 @@
     void visit(const MoveTestTactic &tactic) override;
     void visit(const StopTestTactic &tactic) override;
     void visit(const GoalieTestTactic &tactic) override;
-<<<<<<< HEAD
     void visit(const InterceptBallTactic &tactic) override;
-=======
     void visit(const GetBehindBallTactic &tactic) override;
->>>>>>> e06e4163
-
 
     /**
      * Gets the current allowed constraints from a tactic
