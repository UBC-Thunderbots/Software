--- conflicted
+++ resolved
@@ -38,12 +38,9 @@
     void visit(const GoalieTestTactic &tactic) override;
     void visit(const DribbleTactic &tactic) override;
     void visit(const GetBehindBallTactic &tactic) override;
-<<<<<<< HEAD
     void visit(const MoveGoalieToGoalLineTactic &tactic) override;
-=======
     void visit(const PivotKickTactic &tactic) override;
     void visit(const MoveToGoalLineTactic &tactic) override;
->>>>>>> 08cf8f69
 
     /**
      * Gets the current allowed constraints from a tactic
