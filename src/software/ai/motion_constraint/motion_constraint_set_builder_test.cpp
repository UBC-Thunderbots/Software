#include "software/ai/motion_constraint/motion_constraint_set_builder.h"

#include <gtest/gtest.h>

#include <set>

#include "software/ai/hl/stp/tactic/all_tactics.h"
#include "software/test_util/test_util.h"
#include "software/world/game_state.h"

// This namespace contains all the test parameters
namespace
{
    World world = ::TestUtil::createBlankTestingWorld();
    Pass pass({1, 1}, {0.5, 0}, 2.29);
    TbotsProto::AiConfig ai_config;

    // vector of pairs of Tactic and allowed MotionConstraints
    std::vector<
        std::pair<std::shared_ptr<Tactic>, std::set<TbotsProto::MotionConstraint>>>
        test_vector = {
<<<<<<< HEAD
            std::pair<std::shared_ptr<Tactic>, std::set<MotionConstraint>>(
                new MoveTactic(), std::set<MotionConstraint>({})),
            std::pair<std::shared_ptr<Tactic>, std::set<MotionConstraint>>(
                new CreaseDefenderTactic(2.067 * ROBOT_MAX_RADIUS_METERS),
                std::set<MotionConstraint>({MotionConstraint::HALF_METER_AROUND_BALL})),
            std::pair<std::shared_ptr<Tactic>, std::set<MotionConstraint>>(
                new GoalieTactic(ai_config),
                std::set<MotionConstraint>({MotionConstraint::FRIENDLY_DEFENSE_AREA,
                                            MotionConstraint::FRIENDLY_DEFENSE_AREA,
                                            MotionConstraint::HALF_METER_AROUND_BALL,
                                            MotionConstraint::FRIENDLY_HALF})),
            std::pair<std::shared_ptr<Tactic>, std::set<MotionConstraint>>(
                new ChipTactic(), std::set<MotionConstraint>({})),
            std::pair<std::shared_ptr<Tactic>, std::set<MotionConstraint>>(
                new KickoffChipTactic(),
                std::set<MotionConstraint>({MotionConstraint::CENTER_CIRCLE,
                                            MotionConstraint::HALF_METER_AROUND_BALL})),
            std::pair<std::shared_ptr<Tactic>, std::set<MotionConstraint>>(
                new PenaltyKickTactic(ai_config),
                std::set<MotionConstraint>({MotionConstraint::HALF_METER_AROUND_BALL,
                                            MotionConstraint::ENEMY_DEFENSE_AREA,
                                            MotionConstraint::ENEMY_HALF})),
            std::pair<std::shared_ptr<Tactic>, std::set<MotionConstraint>>(
                new PenaltySetupTactic(),
                std::set<MotionConstraint>({MotionConstraint::ENEMY_HALF,
                                            MotionConstraint::ENEMY_DEFENSE_AREA,
                                            MotionConstraint::FRIENDLY_HALF,
                                            MotionConstraint::HALF_METER_AROUND_BALL})),
            std::pair<std::shared_ptr<Tactic>, std::set<MotionConstraint>>(
                new ReceiverTactic(), std::set<MotionConstraint>({})),
            std::pair<std::shared_ptr<Tactic>, std::set<MotionConstraint>>(
                new ShadowEnemyTactic(), std::set<MotionConstraint>({})),
            std::pair<std::shared_ptr<Tactic>, std::set<MotionConstraint>>(
                new AttackerTactic(ai_config), std::set<MotionConstraint>({})),
            std::pair<std::shared_ptr<Tactic>, std::set<MotionConstraint>>(
                new StopTactic(false), std::set<MotionConstraint>({}))};
=======
            std::pair<std::shared_ptr<Tactic>, std::set<TbotsProto::MotionConstraint>>(
                new MoveTactic(), std::set<TbotsProto::MotionConstraint>({})),
            std::pair<std::shared_ptr<Tactic>, std::set<TbotsProto::MotionConstraint>>(
                new CreaseDefenderTactic(
                    std::make_shared<const RobotNavigationObstacleConfig>()),
                std::set<TbotsProto::MotionConstraint>(
                    {TbotsProto::MotionConstraint::HALF_METER_AROUND_BALL})),
            std::pair<std::shared_ptr<Tactic>, std::set<TbotsProto::MotionConstraint>>(
                new GoalieTactic(std::make_shared<ThunderbotsConfig>()->getAiConfig()),
                std::set<TbotsProto::MotionConstraint>(
                    {TbotsProto::MotionConstraint::FRIENDLY_DEFENSE_AREA,
                     TbotsProto::MotionConstraint::FRIENDLY_DEFENSE_AREA,
                     TbotsProto::MotionConstraint::HALF_METER_AROUND_BALL,
                     TbotsProto::MotionConstraint::FRIENDLY_HALF})),
            std::pair<std::shared_ptr<Tactic>, std::set<TbotsProto::MotionConstraint>>(
                new ChipTactic(), std::set<TbotsProto::MotionConstraint>({})),
            std::pair<std::shared_ptr<Tactic>, std::set<TbotsProto::MotionConstraint>>(
                new KickoffChipTactic(),
                std::set<TbotsProto::MotionConstraint>(
                    {TbotsProto::MotionConstraint::CENTER_CIRCLE,
                     TbotsProto::MotionConstraint::HALF_METER_AROUND_BALL})),
            std::pair<std::shared_ptr<Tactic>, std::set<TbotsProto::MotionConstraint>>(
                new PenaltyKickTactic(
                    std::make_shared<ThunderbotsConfig>()->getAiConfig()),
                std::set<TbotsProto::MotionConstraint>(
                    {TbotsProto::MotionConstraint::HALF_METER_AROUND_BALL,
                     TbotsProto::MotionConstraint::ENEMY_DEFENSE_AREA,
                     TbotsProto::MotionConstraint::ENEMY_HALF})),
            std::pair<std::shared_ptr<Tactic>, std::set<TbotsProto::MotionConstraint>>(
                new PenaltySetupTactic(),
                std::set<TbotsProto::MotionConstraint>(
                    {TbotsProto::MotionConstraint::ENEMY_HALF,
                     TbotsProto::MotionConstraint::ENEMY_DEFENSE_AREA,
                     TbotsProto::MotionConstraint::FRIENDLY_HALF,
                     TbotsProto::MotionConstraint::HALF_METER_AROUND_BALL})),
            std::pair<std::shared_ptr<Tactic>, std::set<TbotsProto::MotionConstraint>>(
                new ReceiverTactic(), std::set<TbotsProto::MotionConstraint>({})),
            std::pair<std::shared_ptr<Tactic>, std::set<TbotsProto::MotionConstraint>>(
                new ShadowEnemyTactic(), std::set<TbotsProto::MotionConstraint>({})),
            std::pair<std::shared_ptr<Tactic>, std::set<TbotsProto::MotionConstraint>>(
                new AttackerTactic(std::make_shared<ThunderbotsConfig>()->getAiConfig()),
                std::set<TbotsProto::MotionConstraint>({})),
            std::pair<std::shared_ptr<Tactic>, std::set<TbotsProto::MotionConstraint>>(
                new StopTactic(false), std::set<TbotsProto::MotionConstraint>({}))};
>>>>>>> 243b01bd

    // sets of motion constraints for each type of game state
    auto stoppage_or_them_motion_constraints = std::set<TbotsProto::MotionConstraint>(
        {TbotsProto::MotionConstraint::INFLATED_ENEMY_DEFENSE_AREA,
         TbotsProto::MotionConstraint::HALF_METER_AROUND_BALL,
         TbotsProto::MotionConstraint::FRIENDLY_DEFENSE_AREA});

    auto gamestart_or_us_motion_constraints = std::set<TbotsProto::MotionConstraint>(
        {TbotsProto::MotionConstraint::INFLATED_ENEMY_DEFENSE_AREA,
         TbotsProto::MotionConstraint::FRIENDLY_DEFENSE_AREA});

    auto kickoff_motion_constraints = std::set<TbotsProto::MotionConstraint>(
        {TbotsProto::MotionConstraint::FRIENDLY_DEFENSE_AREA,
         TbotsProto::MotionConstraint::CENTER_CIRCLE,
         TbotsProto::MotionConstraint::HALF_METER_AROUND_BALL,
         TbotsProto::MotionConstraint::ENEMY_HALF});

    auto our_penalty_motion_constraints = std::set<TbotsProto::MotionConstraint>(
        {TbotsProto::MotionConstraint::FRIENDLY_DEFENSE_AREA,
         TbotsProto::MotionConstraint::ENEMY_HALF});

    auto them_penalty_motion_constraints = std::set<TbotsProto::MotionConstraint>(
        {TbotsProto::MotionConstraint::FRIENDLY_DEFENSE_AREA,
         TbotsProto::MotionConstraint::HALF_METER_AROUND_BALL,
         TbotsProto::MotionConstraint::FRIENDLY_HALF});

    auto them_ball_placement = std::set<TbotsProto::MotionConstraint>(
        {TbotsProto::MotionConstraint::HALF_METER_AROUND_BALL,
         TbotsProto::MotionConstraint::FRIENDLY_DEFENSE_AREA,
         TbotsProto::MotionConstraint::AVOID_BALL_PLACEMENT_INTERFERENCE});
}  // namespace

class CheckMotionConstraints
    : public ::testing::TestWithParam<
          std::pair<std::shared_ptr<Tactic>, std::set<TbotsProto::MotionConstraint>>>
{
   public:
    std::set<TbotsProto::MotionConstraint> correct_motion_constraints;
    GameState game_state;
};


TEST_P(CheckMotionConstraints, CycleStoppageOrThemGameStatesTest)
{
    correct_motion_constraints = stoppage_or_them_motion_constraints;

    for (TbotsProto::MotionConstraint c : GetParam().second)
    {
        correct_motion_constraints.erase(c);
    }

    game_state.updateRefereeCommand(RefereeCommand::HALT);
    EXPECT_EQ(correct_motion_constraints,
              buildMotionConstraintSet(game_state, *GetParam().first));

    game_state.updateRefereeCommand(RefereeCommand::STOP);
    EXPECT_EQ(correct_motion_constraints,
              buildMotionConstraintSet(game_state, *GetParam().first));

    game_state.updateRefereeCommand(RefereeCommand::NORMAL_START);
    EXPECT_EQ(correct_motion_constraints,
              buildMotionConstraintSet(game_state, *GetParam().first));

    game_state.updateRefereeCommand(RefereeCommand::DIRECT_FREE_THEM);
    EXPECT_EQ(correct_motion_constraints,
              buildMotionConstraintSet(game_state, *GetParam().first));

    game_state.updateRefereeCommand(RefereeCommand::INDIRECT_FREE_THEM);
    EXPECT_EQ(correct_motion_constraints,
              buildMotionConstraintSet(game_state, *GetParam().first));

    game_state.updateRefereeCommand(RefereeCommand::TIMEOUT_US);
    EXPECT_EQ(correct_motion_constraints,
              buildMotionConstraintSet(game_state, *GetParam().first));

    game_state.updateRefereeCommand(RefereeCommand::TIMEOUT_THEM);
    EXPECT_EQ(correct_motion_constraints,
              buildMotionConstraintSet(game_state, *GetParam().first));

    game_state.updateRefereeCommand(RefereeCommand::GOAL_US);
    EXPECT_EQ(correct_motion_constraints,
              buildMotionConstraintSet(game_state, *GetParam().first));

    game_state.updateRefereeCommand(RefereeCommand::GOAL_THEM);
    EXPECT_EQ(correct_motion_constraints,
              buildMotionConstraintSet(game_state, *GetParam().first));
}

TEST_P(CheckMotionConstraints, CycleGameStartOrUsGameStatesTest)
{
    correct_motion_constraints = gamestart_or_us_motion_constraints;

    for (TbotsProto::MotionConstraint c : GetParam().second)
    {
        correct_motion_constraints.erase(c);
    }

    game_state.updateRefereeCommand(RefereeCommand::FORCE_START);
    EXPECT_EQ(correct_motion_constraints,
              buildMotionConstraintSet(game_state, *GetParam().first));

    game_state.updateRefereeCommand(RefereeCommand::DIRECT_FREE_US);
    EXPECT_EQ(correct_motion_constraints,
              buildMotionConstraintSet(game_state, *GetParam().first));

    game_state.updateRefereeCommand(RefereeCommand::INDIRECT_FREE_US);
    EXPECT_EQ(correct_motion_constraints,
              buildMotionConstraintSet(game_state, *GetParam().first));

    game_state.updateRefereeCommand(RefereeCommand::BALL_PLACEMENT_US);
    EXPECT_EQ(correct_motion_constraints,
              buildMotionConstraintSet(game_state, *GetParam().first));
}

TEST_P(CheckMotionConstraints, CycleKickoffGameStatesTest)
{
    correct_motion_constraints = kickoff_motion_constraints;

    for (TbotsProto::MotionConstraint c : GetParam().second)
    {
        correct_motion_constraints.erase(c);
    }

    game_state.updateRefereeCommand(RefereeCommand::PREPARE_KICKOFF_US);
    EXPECT_EQ(correct_motion_constraints,
              buildMotionConstraintSet(game_state, *GetParam().first));

    game_state.updateRefereeCommand(RefereeCommand::PREPARE_KICKOFF_THEM);
    EXPECT_EQ(correct_motion_constraints,
              buildMotionConstraintSet(game_state, *GetParam().first));
}

TEST_P(CheckMotionConstraints, CycleOurPenaltyGameStatesTest)
{
    correct_motion_constraints = our_penalty_motion_constraints;

    for (TbotsProto::MotionConstraint c : GetParam().second)
    {
        correct_motion_constraints.erase(c);
    }

    game_state.updateRefereeCommand(RefereeCommand::PREPARE_PENALTY_US);
    EXPECT_EQ(correct_motion_constraints,
              buildMotionConstraintSet(game_state, *GetParam().first));
}

TEST_P(CheckMotionConstraints, CycleThemPenaltyGameStatesTest)
{
    correct_motion_constraints = them_penalty_motion_constraints;

    for (TbotsProto::MotionConstraint c : GetParam().second)
    {
        correct_motion_constraints.erase(c);
    }

    game_state.updateRefereeCommand(RefereeCommand::PREPARE_PENALTY_THEM);
    EXPECT_EQ(correct_motion_constraints,
              buildMotionConstraintSet(game_state, *GetParam().first));
}

TEST_P(CheckMotionConstraints, CycleThemBallPlacementTest)
{
    correct_motion_constraints = them_ball_placement;

    for (TbotsProto::MotionConstraint c : GetParam().second)
    {
        correct_motion_constraints.erase(c);
    }

    game_state.updateRefereeCommand(RefereeCommand::BALL_PLACEMENT_THEM);
    EXPECT_EQ(correct_motion_constraints,
              buildMotionConstraintSet(game_state, *GetParam().first));
}


INSTANTIATE_TEST_CASE_P(CycleStoppageOrThemGameStatesTest, CheckMotionConstraints,
                        ::testing::ValuesIn(test_vector.begin(), test_vector.end()));

INSTANTIATE_TEST_CASE_P(CycleGameStartOrUsGameStatesTest, CheckMotionConstraints,
                        ::testing::ValuesIn(test_vector.begin(), test_vector.end()));

INSTANTIATE_TEST_CASE_P(CycleKickoffGameStatesTest, CheckMotionConstraints,
                        ::testing::ValuesIn(test_vector.begin(), test_vector.end()));

INSTANTIATE_TEST_CASE_P(CycleOurPenaltyGameStatesTest, CheckMotionConstraints,
                        ::testing::ValuesIn(test_vector.begin(), test_vector.end()));

INSTANTIATE_TEST_CASE_P(CycleThemPenaltyGameStatesTest, CheckMotionConstraints,
                        ::testing::ValuesIn(test_vector.begin(), test_vector.end()));

INSTANTIATE_TEST_CASE_P(CheckMotionConstraints_CycleThemBallPlacementTest_Test,
                        CheckMotionConstraints,
                        ::testing::ValuesIn(test_vector.begin(), test_vector.end()));<|MERGE_RESOLUTION|>--- conflicted
+++ resolved
@@ -19,44 +19,6 @@
     std::vector<
         std::pair<std::shared_ptr<Tactic>, std::set<TbotsProto::MotionConstraint>>>
         test_vector = {
-<<<<<<< HEAD
-            std::pair<std::shared_ptr<Tactic>, std::set<MotionConstraint>>(
-                new MoveTactic(), std::set<MotionConstraint>({})),
-            std::pair<std::shared_ptr<Tactic>, std::set<MotionConstraint>>(
-                new CreaseDefenderTactic(2.067 * ROBOT_MAX_RADIUS_METERS),
-                std::set<MotionConstraint>({MotionConstraint::HALF_METER_AROUND_BALL})),
-            std::pair<std::shared_ptr<Tactic>, std::set<MotionConstraint>>(
-                new GoalieTactic(ai_config),
-                std::set<MotionConstraint>({MotionConstraint::FRIENDLY_DEFENSE_AREA,
-                                            MotionConstraint::FRIENDLY_DEFENSE_AREA,
-                                            MotionConstraint::HALF_METER_AROUND_BALL,
-                                            MotionConstraint::FRIENDLY_HALF})),
-            std::pair<std::shared_ptr<Tactic>, std::set<MotionConstraint>>(
-                new ChipTactic(), std::set<MotionConstraint>({})),
-            std::pair<std::shared_ptr<Tactic>, std::set<MotionConstraint>>(
-                new KickoffChipTactic(),
-                std::set<MotionConstraint>({MotionConstraint::CENTER_CIRCLE,
-                                            MotionConstraint::HALF_METER_AROUND_BALL})),
-            std::pair<std::shared_ptr<Tactic>, std::set<MotionConstraint>>(
-                new PenaltyKickTactic(ai_config),
-                std::set<MotionConstraint>({MotionConstraint::HALF_METER_AROUND_BALL,
-                                            MotionConstraint::ENEMY_DEFENSE_AREA,
-                                            MotionConstraint::ENEMY_HALF})),
-            std::pair<std::shared_ptr<Tactic>, std::set<MotionConstraint>>(
-                new PenaltySetupTactic(),
-                std::set<MotionConstraint>({MotionConstraint::ENEMY_HALF,
-                                            MotionConstraint::ENEMY_DEFENSE_AREA,
-                                            MotionConstraint::FRIENDLY_HALF,
-                                            MotionConstraint::HALF_METER_AROUND_BALL})),
-            std::pair<std::shared_ptr<Tactic>, std::set<MotionConstraint>>(
-                new ReceiverTactic(), std::set<MotionConstraint>({})),
-            std::pair<std::shared_ptr<Tactic>, std::set<MotionConstraint>>(
-                new ShadowEnemyTactic(), std::set<MotionConstraint>({})),
-            std::pair<std::shared_ptr<Tactic>, std::set<MotionConstraint>>(
-                new AttackerTactic(ai_config), std::set<MotionConstraint>({})),
-            std::pair<std::shared_ptr<Tactic>, std::set<MotionConstraint>>(
-                new StopTactic(false), std::set<MotionConstraint>({}))};
-=======
             std::pair<std::shared_ptr<Tactic>, std::set<TbotsProto::MotionConstraint>>(
                 new MoveTactic(), std::set<TbotsProto::MotionConstraint>({})),
             std::pair<std::shared_ptr<Tactic>, std::set<TbotsProto::MotionConstraint>>(
@@ -101,7 +63,6 @@
                 std::set<TbotsProto::MotionConstraint>({})),
             std::pair<std::shared_ptr<Tactic>, std::set<TbotsProto::MotionConstraint>>(
                 new StopTactic(false), std::set<TbotsProto::MotionConstraint>({}))};
->>>>>>> 243b01bd
 
     // sets of motion constraints for each type of game state
     auto stoppage_or_them_motion_constraints = std::set<TbotsProto::MotionConstraint>(
