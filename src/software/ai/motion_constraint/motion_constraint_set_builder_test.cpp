--- conflicted
+++ resolved
@@ -9,245 +9,6 @@
 #include "software/world/game_state.h"
 
 // This namespace contains all the test parameters
-<<<<<<< HEAD
-// namespace
-//{
-//    World world = ::TestUtil::createBlankTestingWorld();
-//    Pass pass({1, 1}, {0.5, 0}, 2.29);
-//
-//
-//    // vector of pairs of Tactic and allowed MotionConstraints
-//    std::vector<std::pair<std::shared_ptr<Tactic>,
-//    std::set<TbotsProto::MotionConstraint>>>
-//        test_vector = {
-//            std::pair<std::shared_ptr<Tactic>, std::set<TbotsProto::MotionConstraint>>(
-//                new MoveTactic(), std::set<TbotsProto::MotionConstraint>({})),
-//            std::pair<std::shared_ptr<Tactic>, std::set<TbotsProto::MotionConstraint>>(
-//                new CreaseDefenderTactic(
-//                    std::make_shared<const RobotNavigationObstacleConfig>()),
-//                std::set<TbotsProto::MotionConstraint>({TbotsProto::MotionConstraint::HALF_METER_AROUND_BALL})),
-//            std::pair<std::shared_ptr<Tactic>, std::set<TbotsProto::MotionConstraint>>(
-//                new GoalieTactic(std::make_shared<const GoalieTacticConfig>()),
-//                std::set<TbotsProto::MotionConstraint>({TbotsProto::MotionConstraint::FRIENDLY_DEFENSE_AREA,
-//                                            MotionConstraint::FRIENDLY_DEFENSE_AREA,
-//                                            MotionConstraint::HALF_METER_AROUND_BALL,
-//                                            MotionConstraint::FRIENDLY_HALF})),
-//            std::pair<std::shared_ptr<Tactic>, std::set<TbotsProto::MotionConstraint>>(
-//                new ChipTactic(), std::set<TbotsProto::MotionConstraint>({})),
-//            std::pair<std::shared_ptr<Tactic>, std::set<TbotsProto::MotionConstraint>>(
-//                new KickoffChipTactic(),
-//                std::set<TbotsProto::MotionConstraint>({TbotsProto::MotionConstraint::CENTER_CIRCLE,
-//                                            MotionConstraint::HALF_METER_AROUND_BALL})),
-//            std::pair<std::shared_ptr<Tactic>, std::set<TbotsProto::MotionConstraint>>(
-//                new PenaltyKickTactic(),
-//                std::set<TbotsProto::MotionConstraint>({TbotsProto::MotionConstraint::HALF_METER_AROUND_BALL,
-//                                            MotionConstraint::ENEMY_DEFENSE_AREA,
-//                                            MotionConstraint::ENEMY_HALF})),
-//            std::pair<std::shared_ptr<Tactic>, std::set<TbotsProto::MotionConstraint>>(
-//                new PenaltySetupTactic(),
-//                std::set<TbotsProto::MotionConstraint>({TbotsProto::MotionConstraint::ENEMY_HALF,
-//                                            MotionConstraint::ENEMY_DEFENSE_AREA,
-//                                            MotionConstraint::FRIENDLY_HALF,
-//                                            MotionConstraint::HALF_METER_AROUND_BALL})),
-//            std::pair<std::shared_ptr<Tactic>, std::set<TbotsProto::MotionConstraint>>(
-//                new ReceiverTactic(), std::set<TbotsProto::MotionConstraint>({})),
-//            std::pair<std::shared_ptr<Tactic>, std::set<TbotsProto::MotionConstraint>>(
-//                new ShadowEnemyTactic(), std::set<TbotsProto::MotionConstraint>({})),
-//            std::pair<std::shared_ptr<Tactic>, std::set<TbotsProto::MotionConstraint>>(
-//                new AttackerTactic(std::make_shared<const AttackerTacticConfig>()),
-//                std::set<TbotsProto::MotionConstraint>({})),
-//            std::pair<std::shared_ptr<Tactic>, std::set<TbotsProto::MotionConstraint>>(
-//                new StopTactic(false), std::set<TbotsProto::MotionConstraint>({}))};
-//
-//    // sets of motion constraints for each type of game state
-//    auto stoppage_or_them_motion_constraints =
-//        std::set<TbotsProto::MotionConstraint>({TbotsProto::MotionConstraint::INFLATED_ENEMY_DEFENSE_AREA,
-//                                    MotionConstraint::HALF_METER_AROUND_BALL,
-//                                    MotionConstraint::FRIENDLY_DEFENSE_AREA});
-//
-//    auto gamestart_or_us_motion_constraints =
-//        std::set<TbotsProto::MotionConstraint>({TbotsProto::MotionConstraint::INFLATED_ENEMY_DEFENSE_AREA,
-//                                    MotionConstraint::FRIENDLY_DEFENSE_AREA});
-//
-//    auto kickoff_motion_constraints = std::set<TbotsProto::MotionConstraint>(
-//        {TbotsProto::MotionConstraint::FRIENDLY_DEFENSE_AREA, MotionConstraint::CENTER_CIRCLE,
-//         MotionConstraint::HALF_METER_AROUND_BALL, MotionConstraint::ENEMY_HALF});
-//
-//    auto our_penalty_motion_constraints = std::set<TbotsProto::MotionConstraint>(
-//        {TbotsProto::MotionConstraint::FRIENDLY_DEFENSE_AREA, MotionConstraint::ENEMY_HALF});
-//
-//    auto them_penalty_motion_constraints = std::set<TbotsProto::MotionConstraint>(
-//        {TbotsProto::MotionConstraint::FRIENDLY_DEFENSE_AREA,
-//         MotionConstraint::HALF_METER_AROUND_BALL, MotionConstraint::FRIENDLY_HALF});
-//
-//    auto them_ball_placement =
-//        std::set<TbotsProto::MotionConstraint>({TbotsProto::MotionConstraint::HALF_METER_AROUND_BALL,
-//                                    MotionConstraint::FRIENDLY_DEFENSE_AREA,
-//                                    MotionConstraint::AVOID_BALL_PLACEMENT_INTERFERENCE});
-//}  // namespace
-//
-// class CheckMotionConstraints
-//    : public ::testing::TestWithParam<
-//          std::pair<std::shared_ptr<Tactic>, std::set<TbotsProto::MotionConstraint>>>
-//{
-//   public:
-//    std::set<TbotsProto::MotionConstraint> correct_motion_constraints;
-//    GameState game_state;
-//};
-//
-//
-// TEST_P(CheckMotionConstraints, CycleStoppageOrThemGameStatesTest)
-//{
-//    correct_motion_constraints = stoppage_or_them_motion_constraints;
-//
-//    for (MotionConstraint c : GetParam().second)
-//    {
-//        correct_motion_constraints.erase(c);
-//    }
-//
-//    game_state.updateRefereeCommand(RefereeCommand::HALT);
-//    EXPECT_EQ(correct_motion_constraints,
-//              buildMotionConstraintSet(game_state, *GetParam().first));
-//
-//    game_state.updateRefereeCommand(RefereeCommand::STOP);
-//    EXPECT_EQ(correct_motion_constraints,
-//              buildMotionConstraintSet(game_state, *GetParam().first));
-//
-//    game_state.updateRefereeCommand(RefereeCommand::NORMAL_START);
-//    EXPECT_EQ(correct_motion_constraints,
-//              buildMotionConstraintSet(game_state, *GetParam().first));
-//
-//    game_state.updateRefereeCommand(RefereeCommand::DIRECT_FREE_THEM);
-//    EXPECT_EQ(correct_motion_constraints,
-//              buildMotionConstraintSet(game_state, *GetParam().first));
-//
-//    game_state.updateRefereeCommand(RefereeCommand::INDIRECT_FREE_THEM);
-//    EXPECT_EQ(correct_motion_constraints,
-//              buildMotionConstraintSet(game_state, *GetParam().first));
-//
-//    game_state.updateRefereeCommand(RefereeCommand::TIMEOUT_US);
-//    EXPECT_EQ(correct_motion_constraints,
-//              buildMotionConstraintSet(game_state, *GetParam().first));
-//
-//    game_state.updateRefereeCommand(RefereeCommand::TIMEOUT_THEM);
-//    EXPECT_EQ(correct_motion_constraints,
-//              buildMotionConstraintSet(game_state, *GetParam().first));
-//
-//    game_state.updateRefereeCommand(RefereeCommand::GOAL_US);
-//    EXPECT_EQ(correct_motion_constraints,
-//              buildMotionConstraintSet(game_state, *GetParam().first));
-//
-//    game_state.updateRefereeCommand(RefereeCommand::GOAL_THEM);
-//    EXPECT_EQ(correct_motion_constraints,
-//              buildMotionConstraintSet(game_state, *GetParam().first));
-//}
-//
-// TEST_P(CheckMotionConstraints, CycleGameStartOrUsGameStatesTest)
-//{
-//    correct_motion_constraints = gamestart_or_us_motion_constraints;
-//
-//    for (MotionConstraint c : GetParam().second)
-//    {
-//        correct_motion_constraints.erase(c);
-//    }
-//
-//    game_state.updateRefereeCommand(RefereeCommand::FORCE_START);
-//    EXPECT_EQ(correct_motion_constraints,
-//              buildMotionConstraintSet(game_state, *GetParam().first));
-//
-//    game_state.updateRefereeCommand(RefereeCommand::DIRECT_FREE_US);
-//    EXPECT_EQ(correct_motion_constraints,
-//              buildMotionConstraintSet(game_state, *GetParam().first));
-//
-//    game_state.updateRefereeCommand(RefereeCommand::INDIRECT_FREE_US);
-//    EXPECT_EQ(correct_motion_constraints,
-//              buildMotionConstraintSet(game_state, *GetParam().first));
-//
-//    game_state.updateRefereeCommand(RefereeCommand::BALL_PLACEMENT_US);
-//    EXPECT_EQ(correct_motion_constraints,
-//              buildMotionConstraintSet(game_state, *GetParam().first));
-//}
-//
-// TEST_P(CheckMotionConstraints, CycleKickoffGameStatesTest)
-//{
-//    correct_motion_constraints = kickoff_motion_constraints;
-//
-//    for (MotionConstraint c : GetParam().second)
-//    {
-//        correct_motion_constraints.erase(c);
-//    }
-//
-//    game_state.updateRefereeCommand(RefereeCommand::PREPARE_KICKOFF_US);
-//    EXPECT_EQ(correct_motion_constraints,
-//              buildMotionConstraintSet(game_state, *GetParam().first));
-//
-//    game_state.updateRefereeCommand(RefereeCommand::PREPARE_KICKOFF_THEM);
-//    EXPECT_EQ(correct_motion_constraints,
-//              buildMotionConstraintSet(game_state, *GetParam().first));
-//}
-//
-// TEST_P(CheckMotionConstraints, CycleOurPenaltyGameStatesTest)
-//{
-//    correct_motion_constraints = our_penalty_motion_constraints;
-//
-//    for (MotionConstraint c : GetParam().second)
-//    {
-//        correct_motion_constraints.erase(c);
-//    }
-//
-//    game_state.updateRefereeCommand(RefereeCommand::PREPARE_PENALTY_US);
-//    EXPECT_EQ(correct_motion_constraints,
-//              buildMotionConstraintSet(game_state, *GetParam().first));
-//}
-//
-// TEST_P(CheckMotionConstraints, CycleThemPenaltyGameStatesTest)
-//{
-//    correct_motion_constraints = them_penalty_motion_constraints;
-//
-//    for (MotionConstraint c : GetParam().second)
-//    {
-//        correct_motion_constraints.erase(c);
-//    }
-//
-//    game_state.updateRefereeCommand(RefereeCommand::PREPARE_PENALTY_THEM);
-//    EXPECT_EQ(correct_motion_constraints,
-//              buildMotionConstraintSet(game_state, *GetParam().first));
-//}
-//
-// TEST_P(CheckMotionConstraints, CycleThemBallPlacementTest)
-//{
-//    correct_motion_constraints = them_ball_placement;
-//
-//    for (MotionConstraint c : GetParam().second)
-//    {
-//        correct_motion_constraints.erase(c);
-//    }
-//
-//    game_state.updateRefereeCommand(RefereeCommand::BALL_PLACEMENT_THEM);
-//    EXPECT_EQ(correct_motion_constraints,
-//              buildMotionConstraintSet(game_state, *GetParam().first));
-//}
-//
-//
-// INSTANTIATE_TEST_CASE_P(CycleStoppageOrThemGameStatesTest, CheckMotionConstraints,
-//                        ::testing::ValuesIn(test_vector.begin(), test_vector.end()));
-//
-// INSTANTIATE_TEST_CASE_P(CycleGameStartOrUsGameStatesTest, CheckMotionConstraints,
-//                        ::testing::ValuesIn(test_vector.begin(), test_vector.end()));
-//
-// INSTANTIATE_TEST_CASE_P(CycleKickoffGameStatesTest, CheckMotionConstraints,
-//                        ::testing::ValuesIn(test_vector.begin(), test_vector.end()));
-//
-// INSTANTIATE_TEST_CASE_P(CycleOurPenaltyGameStatesTest, CheckMotionConstraints,
-//                        ::testing::ValuesIn(test_vector.begin(), test_vector.end()));
-//
-// INSTANTIATE_TEST_CASE_P(CycleThemPenaltyGameStatesTest, CheckMotionConstraints,
-//                        ::testing::ValuesIn(test_vector.begin(), test_vector.end()));
-//
-// INSTANTIATE_TEST_CASE_P(CheckMotionConstraints_CycleThemBallPlacementTest_Test,
-//                        CheckMotionConstraints,
-//                        ::testing::ValuesIn(test_vector.begin(), test_vector.end()));
-=======
 namespace
 {
     World world = ::TestUtil::createBlankTestingWorld();
@@ -494,5 +255,4 @@
 
 INSTANTIATE_TEST_CASE_P(CheckMotionConstraints_CycleThemBallPlacementTest_Test,
                         CheckMotionConstraints,
-                        ::testing::ValuesIn(test_vector.begin(), test_vector.end()));
->>>>>>> 243b01bd
+                        ::testing::ValuesIn(test_vector.begin(), test_vector.end()));