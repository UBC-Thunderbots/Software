--- conflicted
+++ resolved
@@ -21,18 +21,9 @@
             std::pair<std::shared_ptr<Tactic>, std::set<MotionConstraint>>(
                 new MoveTactic(false), std::set<MotionConstraint>({})),
             std::pair<std::shared_ptr<Tactic>, std::set<MotionConstraint>>(
-<<<<<<< HEAD
-                new CreaseDefenderTactic(world.field(), world.ball(),
-                                         world.friendlyTeam(), world.enemyTeam(),
-                                         CreaseDefenderTactic::LEFT),
-                std::set<MotionConstraint>({})),
-=======
-                new CherryPickTactic(world, pass), std::set<MotionConstraint>({})),
-            std::pair<std::shared_ptr<Tactic>, std::set<MotionConstraint>>(
                 new CreaseDefenderTactic(
                     std::make_shared<const RobotNavigationObstacleConfig>()),
                 std::set<MotionConstraint>({MotionConstraint::HALF_METER_AROUND_BALL})),
->>>>>>> dd44bf2d
             std::pair<std::shared_ptr<Tactic>, std::set<MotionConstraint>>(
                 new GoalieTactic(std::make_shared<const GoalieTacticConfig>()),
                 std::set<MotionConstraint>({MotionConstraint::FRIENDLY_DEFENSE_AREA,
