--- conflicted
+++ resolved
@@ -15,11 +15,7 @@
           FRIENDLY_DEFENSE_AREA,
           // The box around the enemy goal
           ENEMY_DEFENSE_AREA,
-<<<<<<< HEAD
-          // The box around the enemy goal, inflated by 0.3 meters for certain situations
-=======
           // The inflated box around the enemy defense area
->>>>>>> 65557a32
           INFLATED_ENEMY_DEFENSE_AREA,
           // The center circle
           CENTER_CIRCLE,
