#pragma once

#include <functional>

#include "proto/play_info_msg.pb.h"
#include "software/ai/hl/stp/play/play.h"
#include "software/ai/play_selection_fsm.h"
#include "software/time/timestamp.h"
#include "software/world/world.h"

/**
 * This class wraps all our AI logic and decision making.
 */
class Ai final
{
   public:
    Ai() = delete;

    /**
     * Create an AI with given configurations
     * @param ai_config_ptr shared pointer to the ai configuration
     */
    explicit Ai(std::shared_ptr<const TbotsProto::AiConfig> ai_config_ptr);

    /**
     * Overrides the play
     *
     * @param play play to override with
     */
    void overridePlay(std::unique_ptr<Play> play);

    /**
     * Calculates the Primitives that should be run by our Robots given the current
     * state of the world.
     *
     * @param world The state of the World with which to make the decisions
     *
     * @return the Primitives that should be run by our Robots given the current
     * state of the world.
     */
    std::unique_ptr<TbotsProto::PrimitiveSet> getPrimitives(const WorldPtr& world_ptr);

    /**
     * Returns information about the currently running plays and tactics, including the
     * name of the play, and which robots are running which tactics
     *
     * @return information about the currently running plays and tactics
     */
    TbotsProto::PlayInfo getPlayInfo() const;

    /**
     * Overrides the play from the play proto
     *
     * @param play_proto the play proto
     */
    void overridePlayFromProto(TbotsProto::Play play_proto);

    /**
     * Update the AiConfig proto
     *
     * @param ai_config The new AiConfig proto
     */
    void updateAiConfig();

private:
    void checkAiConfig();

<<<<<<< HEAD
    FSMLogger logger;
    std::shared_ptr<TbotsProto::AiConfig> ai_config_ptr;
=======
    std::shared_ptr<const TbotsProto::AiConfig> ai_config_ptr;
>>>>>>> 520e6674
    std::unique_ptr<FSM<PlaySelectionFSM>> fsm;
    std::unique_ptr<Play> override_play;
    std::unique_ptr<Play> current_play;
    TbotsProto::Play current_override_play_proto;
    bool ai_config_changed;

    // inter play communication
    InterPlayCommunication inter_play_communication;
};<|MERGE_RESOLUTION|>--- conflicted
+++ resolved
@@ -65,12 +65,8 @@
 private:
     void checkAiConfig();
 
-<<<<<<< HEAD
     FSMLogger logger;
-    std::shared_ptr<TbotsProto::AiConfig> ai_config_ptr;
-=======
     std::shared_ptr<const TbotsProto::AiConfig> ai_config_ptr;
->>>>>>> 520e6674
     std::unique_ptr<FSM<PlaySelectionFSM>> fsm;
     std::unique_ptr<Play> override_play;
     std::unique_ptr<Play> current_play;
