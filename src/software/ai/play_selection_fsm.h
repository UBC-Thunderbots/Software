#pragma once

#include "proto/parameters.pb.h"
#include "shared/constants.h"
#include "software/ai/hl/stp/play/dynamic_plays/offense_play.h"

struct PlaySelectionFSM
{
    class HaltState;
    class StopState;
    class SetPlayState;
    class OffensePlayState;
    class DefensePlayState;

    struct Update
    {
        Update(const std::function<void(std::shared_ptr<Play>)>& set_current_play,
               const WorldPtr& world_ptr)
            : set_current_play(set_current_play), world_ptr(world_ptr)
        {
        }
        std::function<void(std::shared_ptr<Play>)> set_current_play;
        WorldPtr world_ptr;
    };

    /**
     * Creates a play selection FSM
     *
     * @param ai_config the default play config for this play fsm
     */
    explicit PlaySelectionFSM(std::shared_ptr<Strategy> strategy);

    /**
     * Guards for whether the game state is stopped, halted, playing, or in set up
     *
     * @param event The PlaySelection::Update event
     *
     * @return whether the gamestate is stopped, halted, playing, or in set up
     */
    bool gameStateStopped(const Update& event);
    bool gameStateHalted(const Update& event);
    bool gameStatePlaying(const Update& event);
    bool gameStateSetupRestart(const Update& event);

    /**
     * Guard to check whether the enemy team has possession of the ball
     *
     * @param event The PlaySelection::Update event
     *
     * @return whether the enemy team has possession of the ball
     */
    bool enemyHasPossession(const Update& event);

    /**
     * Action to set up the OverridePlay, SetPlay, StopPlay, HaltPlay,
     * OffensePlay, or DefensePlay
     *
     * @param event The PlaySelection::Update event
     */
    void setupSetPlay(const Update& event);
    void setupStopPlay(const Update& event);
    void setupHaltPlay(const Update& event);
    void setupOffensePlay(const Update& event);
    void setupDefensePlay(const Update& event);

    /**
     * Action to reset the current SetPlay to none
     *
     * @param event The PlaySelection::Update event
     */
    void resetSetPlay(const Update& event);

    /**
     * Action to terminate the OffensePlay
     *
     * @param event The PlaySelection::Update event
     */
    void terminateOffensePlay(const Update& event);

    auto operator()()
    {
        using namespace boost::sml;

        DEFINE_SML_STATE(HaltState)
        DEFINE_SML_STATE(StopState)
        DEFINE_SML_STATE(SetPlayState)
        DEFINE_SML_STATE(OffensePlayState)
        DEFINE_SML_STATE(DefensePlayState)

        DEFINE_SML_GUARD(gameStateStopped)
        DEFINE_SML_GUARD(gameStateHalted)
        DEFINE_SML_GUARD(gameStatePlaying)
        DEFINE_SML_GUARD(gameStateSetupRestart)
        DEFINE_SML_GUARD(enemyHasPossession)

        DEFINE_SML_EVENT(Update)

        DEFINE_SML_ACTION(setupSetPlay)
        DEFINE_SML_ACTION(setupStopPlay)
        DEFINE_SML_ACTION(setupHaltPlay)
        DEFINE_SML_ACTION(setupOffensePlay)
        DEFINE_SML_ACTION(setupDefensePlay)
        DEFINE_SML_ACTION(resetSetPlay)
        DEFINE_SML_ACTION(terminateOffensePlay)

        return make_transition_table(
            // src_state + event [guard] / action = dest_state

            *HaltState_S + Update_E[gameStateStopped_G] / setupStopPlay_A = StopState_S,
            HaltState_S + Update_E[gameStatePlaying_G && !enemyHasPossession_G] /
                              setupOffensePlay_A = OffensePlayState_S,
            HaltState_S + Update_E[gameStatePlaying_G && enemyHasPossession_G] /
                              setupDefensePlay_A = DefensePlayState_S,
            HaltState_S + Update_E[gameStateSetupRestart_G] / setupSetPlay_A =
                SetPlayState_S,

            StopState_S + Update_E[gameStateHalted_G] / setupHaltPlay_A = HaltState_S,
            StopState_S + Update_E[gameStatePlaying_G && !enemyHasPossession_G] /
                              setupOffensePlay_A = OffensePlayState_S,
            StopState_S + Update_E[gameStatePlaying_G && enemyHasPossession_G] /
                              setupDefensePlay_A = DefensePlayState_S,
            StopState_S + Update_E[gameStateSetupRestart_G] / setupSetPlay_A =
                SetPlayState_S,

            OffensePlayState_S +
                Update_E[gameStateHalted_G] / (terminateOffensePlay_A, setupHaltPlay_A) =
                HaltState_S,
            OffensePlayState_S +
                Update_E[gameStateStopped_G] / (terminateOffensePlay_A, setupStopPlay_A) =
                StopState_S,
            OffensePlayState_S + Update_E[gameStateSetupRestart_G] /
                                     (terminateOffensePlay_A, setupSetPlay_A) =
                SetPlayState_S,
            OffensePlayState_S + Update_E[enemyHasPossession_G] /
                                     (terminateOffensePlay_A, setupDefensePlay_A) =
                DefensePlayState_S,

            DefensePlayState_S + Update_E[gameStateHalted_G] / setupHaltPlay_A =
                HaltState_S,
            DefensePlayState_S + Update_E[gameStateStopped_G] / setupStopPlay_A =
                StopState_S,
            DefensePlayState_S + Update_E[gameStateSetupRestart_G] / setupSetPlay_A =
                SetPlayState_S,
            DefensePlayState_S + Update_E[!enemyHasPossession_G] / setupOffensePlay_A =
                OffensePlayState_S,

            SetPlayState_S + Update_E[gameStateHalted_G] /
                                 (resetSetPlay_A, setupHaltPlay_A) = HaltState_S,
            SetPlayState_S + Update_E[gameStateStopped_G] /
                                 (resetSetPlay_A, setupStopPlay_A) = StopState_S,
            SetPlayState_S + Update_E[gameStatePlaying_G && !enemyHasPossession_G] /
                                 (resetSetPlay_A, setupOffensePlay_A) =
                OffensePlayState_S,
            SetPlayState_S + Update_E[gameStatePlaying_G && enemyHasPossession_G] /
                                 (resetSetPlay_A, setupDefensePlay_A) =
                DefensePlayState_S,
            SetPlayState_S + Update_E[gameStateSetupRestart_G] / setupSetPlay_A,

            X + Update_E = X);
    }

   private:
<<<<<<< HEAD
    std::shared_ptr<Strategy> strategy_;
    std::shared_ptr<OffensePlay> offense_play_;

    enum SetPlayType
    {
        NONE,
        FRIENDLY_BALL_PLACEMENT,
        ENEMY_BALL_PLACEMENT,
        FRIENDLY_KICKOFF,
        ENEMY_KICKOFF,
        FRIENDLY_PENALTY_KICK,
        ENEMY_PENALTY_KICK,
        FRIENDLY_FREE_KICK,
        ENEMY_FREE_KICK,
    };

    SetPlayType current_set_play_;
=======
    TbotsProto::AiConfig ai_config;
    std::optional<TbotsProto::PlayName> current_set_play;
>>>>>>> 9e96e3c8
};<|MERGE_RESOLUTION|>--- conflicted
+++ resolved
@@ -160,26 +160,7 @@
     }
 
    private:
-<<<<<<< HEAD
     std::shared_ptr<Strategy> strategy_;
     std::shared_ptr<OffensePlay> offense_play_;
-
-    enum SetPlayType
-    {
-        NONE,
-        FRIENDLY_BALL_PLACEMENT,
-        ENEMY_BALL_PLACEMENT,
-        FRIENDLY_KICKOFF,
-        ENEMY_KICKOFF,
-        FRIENDLY_PENALTY_KICK,
-        ENEMY_PENALTY_KICK,
-        FRIENDLY_FREE_KICK,
-        ENEMY_FREE_KICK,
-    };
-
-    SetPlayType current_set_play_;
-=======
-    TbotsProto::AiConfig ai_config;
-    std::optional<TbotsProto::PlayName> current_set_play;
->>>>>>> 9e96e3c8
+    std::optional<TbotsProto::PlayName> current_set_play_;
 };