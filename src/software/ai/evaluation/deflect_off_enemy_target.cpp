#include "shared/constants.h"
#include "software/geom/util.h"
#include "software/world/field.h"
#include "software/world/world.h"

namespace Evaluation
{
    Point deflect_off_enemy_target(World world)
    {
        Point enemy_goal_positive = world.field().enemyGoalpostPos();
        Point enemy_goal_negative = world.field().enemyGoalpostNeg();

        // The triangle formed by the enemy goalposts and the ball. Any robots in
        // this triangle could block a chip/shot
        LegacyTriangle chip_target_area =
            triangle(world.ball().position(), enemy_goal_positive, enemy_goal_negative);

        Robot enemy_closest_to_edge = world.enemyTeam().getRobotById(0).value();
        double shortest_len_to_edge = 100.0;
        double closestEdgeY;
        // Finds the y value of the closest edge of the field (likely where the ball
        // is)
        if (world.ball().position().y() <= 0.0)
            closestEdgeY = world.field().friendlyCornerNeg().y();
        else
            closestEdgeY = world.field().friendlyCornerPos().y();

        // Find the enemy that's blocking a shot that's closest to the edge of the
        // field
        for (Robot enemy_robot : world.enemyTeam().getAllRobots())
        {
            if ((contains(chip_target_area, enemy_robot.position()) ||
                 offsetToLine(enemy_goal_negative, world.ball().position(),
                              enemy_robot.position()) <= ROBOT_MAX_RADIUS_METERS ||
                 offsetToLine(enemy_goal_positive, world.ball().position(),
                              enemy_robot.position()) <= ROBOT_MAX_RADIUS_METERS) &&
                (enemy_robot.position().x() > world.ball().position().x()))
            {
                if (fabs(enemy_robot.position().y() - closestEdgeY) <
                    shortest_len_to_edge)
                {
                    enemy_closest_to_edge = enemy_robot;
                    enemy_closest_to_edge.updateState(enemy_robot.currentState());
                    shortest_len_to_edge =
                        fabs(enemy_robot.position().y() - closestEdgeY);
                }
            }
        }

        // want to shoot at the edge of a robot so the ball deflects towards the
        // edge of the field
<<<<<<< HEAD
        Vector dir     = enemyClosestToEdge.position() - world.ball().position();
        Vector dirPerp = dir.perpendicular().normalize(ROBOT_MAX_RADIUS_METERS * 0.75);
        Point target   = Point(0, 0);
=======
        Vector dir      = enemy_closest_to_edge.position() - world.ball().position();
        Vector dir_perp = dir.perpendicular().normalize(ROBOT_MAX_RADIUS_METERS * 0.75);
        Point target    = Point(0, 0);

>>>>>>> 675c1a25

        // choose point closest to edge of field
        if (fabs((world.ball().position() + dir + dir_perp).y() - closestEdgeY) >
            fabs((world.ball().position() + dir - dir_perp).y() - closestEdgeY))
            target = world.ball().position() + dir - dir_perp;
        else
            target = world.ball().position() + dir + dir_perp;

        return target;
    }
}  // namespace Evaluation<|MERGE_RESOLUTION|>--- conflicted
+++ resolved
@@ -49,16 +49,10 @@
 
         // want to shoot at the edge of a robot so the ball deflects towards the
         // edge of the field
-<<<<<<< HEAD
-        Vector dir     = enemyClosestToEdge.position() - world.ball().position();
-        Vector dirPerp = dir.perpendicular().normalize(ROBOT_MAX_RADIUS_METERS * 0.75);
-        Point target   = Point(0, 0);
-=======
+
         Vector dir      = enemy_closest_to_edge.position() - world.ball().position();
         Vector dir_perp = dir.perpendicular().normalize(ROBOT_MAX_RADIUS_METERS * 0.75);
         Point target    = Point(0, 0);
-
->>>>>>> 675c1a25
 
         // choose point closest to edge of field
         if (fabs((world.ball().position() + dir + dir_perp).y() - closestEdgeY) >
