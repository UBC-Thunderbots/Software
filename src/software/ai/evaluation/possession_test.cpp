--- conflicted
+++ resolved
@@ -188,60 +188,31 @@
     Robot robot2 = Robot(0, Point(-1, 3), Vector(), Angle::zero(),
                          AngularVelocity::zero(), Timestamp::fromSeconds(2));
 
-<<<<<<< HEAD
-    world.updateBallState(
-        BallState({0.1, 2.5}, {0, 10},
-                  Timestamp::fromSeconds(2 + Util::DynamicParameters->getAIConfig()
-                                                 ->getEvaluationConfig()
-                                                 ->getPossessionConfig()
-                                                 ->PossessionBufferTimeSeconds()
-                                                 ->value())));
-
-    robot0.updateState(Point(-2, 3), Vector(), Angle::zero(), AngularVelocity::zero(),
-                       Timestamp::fromSeconds(2 + Util::DynamicParameters->getAIConfig()
-                                                      ->getEvaluationConfig()
-                                                      ->getPossessionConfig()
-                                                      ->PossessionBufferTimeSeconds()
-                                                      ->value()));
-    robot1.updateState(Point(-2, 0), Vector(), Angle::quarter(), AngularVelocity::zero(),
-                       Timestamp::fromSeconds(2 + Util::DynamicParameters->getAIConfig()
-                                                      ->getEvaluationConfig()
-                                                      ->getPossessionConfig()
-                                                      ->PossessionBufferTimeSeconds()
-                                                      ->value()));
-    robot2.updateState(Point(1.5, 2.3), Vector(), Angle::zero(), AngularVelocity::zero(),
-                       Timestamp::fromSeconds(2 + Util::DynamicParameters->getAIConfig()
-                                                      ->getEvaluationConfig()
-                                                      ->getPossessionConfig()
-                                                      ->PossessionBufferTimeSeconds()
-                                                      ->value()));
-=======
     world.updateBallState(BallState(
         {0.1, 2.5}, {0, 10},
-        Timestamp::fromSeconds(2 + Util::DynamicParameters->getEvaluationConfig()
+        Timestamp::fromSeconds(2 + Util::DynamicParameters->getAIConfig()->getEvaluationConfig()
                                        ->getPossessionConfig()
                                        ->PossessionBufferTimeSeconds()
                                        ->value())));
 
     robot0.updateState(RobotState(
         Point(-2, 3), Vector(), Angle::zero(), AngularVelocity::zero(),
-        Timestamp::fromSeconds(2 + Util::DynamicParameters->getEvaluationConfig()
+        Timestamp::fromSeconds(2 + Util::DynamicParameters->getAIConfig()->getEvaluationConfig()
                                        ->getPossessionConfig()
                                        ->PossessionBufferTimeSeconds()
                                        ->value())));
     robot1.updateState(RobotState(
         Point(-2, 0), Vector(), Angle::quarter(), AngularVelocity::zero(),
-        Timestamp::fromSeconds(2 + Util::DynamicParameters->getEvaluationConfig()
+        Timestamp::fromSeconds(2 + Util::DynamicParameters->getAIConfig()->getEvaluationConfig()
                                        ->getPossessionConfig()
                                        ->PossessionBufferTimeSeconds()
                                        ->value())));
     robot2.updateState(RobotState(
         Point(1.5, 2.3), Vector(), Angle::zero(), AngularVelocity::zero(),
-        Timestamp::fromSeconds(2 + Util::DynamicParameters->getEvaluationConfig()
-                                       ->getPossessionConfig()
-                                       ->PossessionBufferTimeSeconds()
-                                       ->value())));
->>>>>>> c812a28b
+        Timestamp::fromSeconds(2 + Util::DynamicParameters->getAIConfig()->getEvaluationConfig()
+                                       ->getPossessionConfig()
+                                       ->PossessionBufferTimeSeconds()
+                                       ->value())));
 
     team.updateRobots({robot0, robot1, robot2});
     world.updateFriendlyTeamState(team);
