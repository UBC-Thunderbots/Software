--- conflicted
+++ resolved
@@ -1,12 +1,9 @@
 #include "software/ai/evaluation/calc_best_shot.h"
 
 #include "software/geom/util.h"
-<<<<<<< HEAD
 #include "software/new_geom/util/multiple_segments.h"
 #include "software/new_geom/util/projection.h"
-=======
 #include "software/new_geom/util/acute_angle.h"
->>>>>>> 6298e993
 
 std::optional<Shot> calcBestShotOnGoal(const Point &goal_post_neg,
                                        const Point &goal_post_pos, const Point &p,
