#include "software/ai/evaluation/keep_away.h"

#include "software/ai/passing/cost_function.h"
#include "software/geom/algorithms/closest_point.h"
#include "software/geom/algorithms/contains.h"
#include "software/optimization/gradient_descent_optimizer.hpp"

<<<<<<< HEAD
Point findKeepAwayTargetPoint(const World& world, const Pass& best_pass_so_far)
=======
Point findKeepAwayTargetPoint(const World& world, const Pass& best_pass_so_far,
                              const TbotsProto::PassingConfig& passing_config)
>>>>>>> f781fc50
{
    // the inward offset of the field boundaries to use for the field lines sigmoid
    static constexpr auto FIELD_SIZE_REDUCTION_M = 0.25;

    static constexpr auto GRADIENT_STEPS_PER_ITER = 5;

    // the parameters for GradientDescentOptimizer were originally tuned for a 4 zone
    // field division. Since we are optimizing over a much smaller "search space",
    // we need to scale the gradient appropriately. Value empirically determined.
    static constexpr GradientDescentOptimizer<2>::ParamArray PARAM_WEIGHTS = {0.1, 0.1};

    // a reduced field rectangle to effectively constrain the optimization to field
    // boundaries
    const auto& field_bounds       = world.field().fieldLines();
    Point reduced_bottom_left      = Point(field_bounds.xMin() + FIELD_SIZE_REDUCTION_M,
                                      field_bounds.yMin() + FIELD_SIZE_REDUCTION_M);
    Point reduced_top_right        = Point(field_bounds.xMax() - FIELD_SIZE_REDUCTION_M,
                                    field_bounds.yMax() - FIELD_SIZE_REDUCTION_M);
    Rectangle reduced_field_bounds = Rectangle(reduced_bottom_left, reduced_top_right);

    // the position rating function we want to maximize
    const auto keepaway_point_cost = [&](const std::array<double, 2>& passer_pt_array) {
        Point passer_pt(std::get<0>(passer_pt_array), std::get<1>(passer_pt_array));
<<<<<<< HEAD
        return ratePasserPosition(
            world,
            Pass(passer_pt, best_pass_so_far.receiverPoint(), best_pass_so_far.speed()),
            reduced_field_bounds);
=======
        return rateKeepAwayPosition(passer_pt, world, best_pass_so_far,
                                    reduced_field_bounds, passing_config);
>>>>>>> f781fc50
    };
    GradientDescentOptimizer<2> optimizer{PARAM_WEIGHTS};
    auto passer_pt_array = optimizer.maximize(
        keepaway_point_cost,
        std::array<double, 2>{world.ball().position().x(), world.ball().position().y()},
        GRADIENT_STEPS_PER_ITER);
    Point keepaway_target_point(std::get<0>(passer_pt_array),
                                std::get<1>(passer_pt_array));

    if (!contains(reduced_field_bounds, keepaway_target_point))
    {
        // the point reached by the optimization is outside the reduced field boundaries,
        // project it onto the reduced field boundaries rectangle and return that
        const auto& field_line_segments = reduced_field_bounds.getSegments();
        std::vector<std::pair<Point, double>> closest_points_and_distances(
            field_line_segments.size());
        std::transform(field_line_segments.begin(), field_line_segments.end(),
                       closest_points_and_distances.begin(),
                       [keepaway_target_point](const Segment& seg) {
                           auto closest_point = closestPoint(keepaway_target_point, seg);
                           return std::make_pair(
                               closest_point,
                               (keepaway_target_point - closest_point).length());
                       });
        const auto& closest_field_line_seg_and_dist = *std::min_element(
            closest_points_and_distances.begin(), closest_points_and_distances.end(),
            [](const auto& lhs_point_and_dist, const auto& rhs_point_and_dist) {
                // compare the distances
                return lhs_point_and_dist.second < rhs_point_and_dist.second;
            });
        return closest_field_line_seg_and_dist.first;
    }
    else
    {
        // the point reached by the optimization is inside the field boundaries
        return keepaway_target_point;
    }
}

bool shouldKeepAway(const Robot& robot, const Team& enemy_team,
                    double about_to_steal_radius)
{
    Circle about_to_steal_danger_zone(robot.position(), about_to_steal_radius);

    return std::any_of(enemy_team.getAllRobots().begin(), enemy_team.getAllRobots().end(),
                       [&](const auto& enemy) {
                           return contains(about_to_steal_danger_zone, enemy.position());
                       });
}<|MERGE_RESOLUTION|>--- conflicted
+++ resolved
@@ -5,12 +5,8 @@
 #include "software/geom/algorithms/contains.h"
 #include "software/optimization/gradient_descent_optimizer.hpp"
 
-<<<<<<< HEAD
-Point findKeepAwayTargetPoint(const World& world, const Pass& best_pass_so_far)
-=======
 Point findKeepAwayTargetPoint(const World& world, const Pass& best_pass_so_far,
                               const TbotsProto::PassingConfig& passing_config)
->>>>>>> f781fc50
 {
     // the inward offset of the field boundaries to use for the field lines sigmoid
     static constexpr auto FIELD_SIZE_REDUCTION_M = 0.25;
@@ -34,15 +30,8 @@
     // the position rating function we want to maximize
     const auto keepaway_point_cost = [&](const std::array<double, 2>& passer_pt_array) {
         Point passer_pt(std::get<0>(passer_pt_array), std::get<1>(passer_pt_array));
-<<<<<<< HEAD
-        return ratePasserPosition(
-            world,
-            Pass(passer_pt, best_pass_so_far.receiverPoint(), best_pass_so_far.speed()),
-            reduced_field_bounds);
-=======
         return rateKeepAwayPosition(passer_pt, world, best_pass_so_far,
                                     reduced_field_bounds, passing_config);
->>>>>>> f781fc50
     };
     GradientDescentOptimizer<2> optimizer{PARAM_WEIGHTS};
     auto passer_pt_array = optimizer.maximize(
