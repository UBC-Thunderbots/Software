#pragma once

#include <gtest/gtest.h>

#include "software/ai/hl/stp/play/halt_play.h"
#include "software/gui/full_system/threaded_full_system_gui.h"
#include "software/proto/logging/proto_logger.h"
#include "software/sensor_fusion/sensor_fusion.h"
#include "software/simulated_tests/validation/non_terminating_function_validator.h"
#include "software/simulated_tests/validation/terminating_function_validator.h"
#include "software/simulation/simulator.h"

/**
 * This is a test fixture designed to make it easy to write integration tests. It provides
 * an easy interface to set up robots on the field, and then validate how the world
 * changes over time during simulation. This allows us to easily write tests for
 * the AI's behaviour.
 */
class SimulatedTestFixture : public ::testing::Test
{
   public:
    explicit SimulatedTestFixture();

    // Controls whether the visualizer will be enabled during the simulated tests
    // if false, visualizer does not run during simulated tests
    // if true, running tests are displayed on the visualizer
    static bool enable_visualizer;

    // Controls whether the AI will be stopped when the simulated test starts
    // only if enable_visualizer is true
    static bool stop_ai_on_start;

   protected:
    void SetUp() override;

    /**
     * This function enables the FullSystemGUI while a test is running, so that the test
     * can be debugged Visually. Simply call this function at the start of the test(s) you
     * want to show in the FullSystemGUI.
     */
    void enableVisualizer();

    /**
     * Creates a directory to output logs to in the directory at the
     * TEST_UNDECLARED_OUTPUTS_DIR Bazel environment variable, and sets up some
     * ProtoLoggers to log unfiltered and filtered data.
     *
     * See
     * https://docs.bazel.build/versions/master/test-encyclopedia.html#initial-conditions
     * for an explanation of all the environment variables that Bazel passes to tests
     */
    void setupReplayLogging();

    /**
     * Starts the simulation using the current state of the simulator, and runs
     * the given ValidationFunctions on each new state of the World. The test
     * will succeed if
     * - There are no terminating validation functions and all non-terminating
     *   validation functions pass for the duration of the test. In this case
     *   the test will run for the duration of the timeout.
     * - There is at least one terminating validation function, and all
     *   validation functions (terminating and non-terminating) pass. In this case
     *   the test will run until all terminating validation functions have
     *   completed or the timeout is exceeded, whichever comes first
     *
     * This function will block until the test has either succeeded or encounters
     * a fatal failure.
     *
     * @pre The robot IDs must not be duplicated and must not match the ID
     * of any robot already on the specified team.
     *
     * @throws runtime_error if any of the given robot ids are duplicated, or a
     * robot already exists on the specified team with one of the new IDs
     *
     * @param field The field to run the test on
     * @param ball_state The ball state to run the test with
     * @param friendly_robots The friendly robot states with ID to run the test with
     * @param enemy_robots The enemy robot states with ID to run the test with
     * @param terminating_validation_functions The terminating validation functions
     * to check during the test
     * @param non_terminating_validation_functions The non-terminating validation
     * functions to check during the test
     * @param timeout The maximum duration of simulated time to run the test for.
     * If the test has not passed by the time this timeout is exceeded, the test
     * will fail.
     */
    void runTest(
        const Field &field, const BallState &ball,
        const std::vector<RobotStateWithId> &friendly_robots,
        const std::vector<RobotStateWithId> &enemy_robots,
        const std::vector<ValidationFunction> &terminating_validation_functions,
        const std::vector<ValidationFunction> &non_terminating_validation_functions,
        const Duration &timeout);

    // The dynamic params being used in the tests
    std::shared_ptr<ThunderbotsConfig> mutable_thunderbots_config;
    std::shared_ptr<const ThunderbotsConfig> thunderbots_config;

   private:
    /**
<<<<<<< HEAD
     * Returns the field in the simulated test
=======
     * Runs one tick of the test and checks if the validation function is done
     *
     * @param simulation_time_step time step for stepping the simulation
     * @param ai_time_step minimum time for one tick of AI
     * @param world the shared_ptr to the world that is updated by this function
     * @param simulator The simulator to tick test on
>>>>>>> fe472d82
     *
     * @return if validation functions are done
     */
    bool tickTest(Duration simulation_time_step, Duration ai_time_step,
                  std::shared_ptr<World> world, std::shared_ptr<Simulator> simulator);

<<<<<<< HEAD
    // The dynamic params being used in the tests
    std::shared_ptr<ThunderbotsConfig> mutable_thunderbots_config;
    std::shared_ptr<const ThunderbotsConfig> thunderbots_config;

   private:
=======
>>>>>>> fe472d82
    /**
     * Runs one tick of the test and checks if the validation function is done
     *
     * @param simulation_time_step time step for stepping the simulation
     * @param ai_time_step minimum time for one tick of AI
     * @param world the shared_ptr to the world that is updated by this function
     *
     * @return if validation functions are done
     */
    bool tickTest(Duration simulation_time_step, Duration ai_time_step,
                  std::shared_ptr<World> world);

    /**
     * A helper function that updates SensorFusion with the latest data from the Simulator
     *
     * @param simulator The simulator to update sensor fusion with
     */
    void updateSensorFusion(std::shared_ptr<Simulator> simulator);

    /**
     * Updates primitives in the simulator based on the new world
     *
     * @param world to update primitives with
     * @param simulator_to_update The simulator to update
     */
    virtual void updatePrimitives(const World &world,
                                  std::shared_ptr<Simulator> simulator_to_update) = 0;

    /**
     * Gets play info for displaying on the FullSystemGUI
     *
     * @return play info to display, if any
     */
    virtual std::optional<PlayInfo> getPlayInfo() = 0;

    /**
     * Gets draw functions for visualizing on the FullSystemGUI
     *
     * @return draw functions to draw
     */
    virtual AIDrawFunction getDrawFunctions() = 0;

    /**
     * Runs the given function validators and returns whether or not the
     * FunctionValidators have completed (Note: completed does not necessarily
     * mean passed).
     *
     * @param terminating_function_validators The TerminatingFunctionValidators to check
     * @param non_terminating_function_validators The NonTerminatingFunctionValidators to
     * check
     *
     * @return true if there is at least one TerminatingFunctionValidator and all
     * TerminatingFunctionValidators have completed, and false otherwise
     */
    static bool validateAndCheckCompletion(
        std::vector<TerminatingFunctionValidator> &terminating_function_validators,
        std::vector<NonTerminatingFunctionValidator>
            &non_terminating_function_validators);

    /**
     * Puts the current thread to sleep such that each simulation step will take
     * the desired amount of real-world "wall" time.
     *
     * @param wall_start_time The time at which the most recent simulation step started,
     * in wall time
     * @param desired_wall_tick_time How long each simulation step should take
     * in wall-clock time
     */
    static void sleep(const std::chrono::steady_clock::time_point &wall_start_time,
                      const Duration &desired_wall_tick_time);

    // The simulator needs to be a pointer so that we can destroy and re-create
    // the object in the SetUp function. Because the simulator has no
    // copy assignment operator, we have to make it a dynamically-allocated
    // object so we can assign new instances to this variable
    std::shared_ptr<Simulator> simulator;
    // The SensorFusion being tested and used in simulation
    SensorFusion sensor_fusion;

    // ProtoLoggers for the simulator and SensorFusion, respectively
    std::shared_ptr<ProtoLogger<SensorProto>> simulator_sensorproto_logger;
    std::shared_ptr<ProtoLogger<SSLProto::SSL_WrapperPacket>> sensorfusion_wrapper_logger;

    std::vector<NonTerminatingFunctionValidator> non_terminating_function_validators;
    std::vector<TerminatingFunctionValidator> terminating_function_validators;

    std::shared_ptr<ThreadedFullSystemGUI> full_system_gui;
    // If false, runs the simulation as fast as possible.
    // If true, introduces artificial delay so that simulation
    // time passes at the same speed a real life time
    bool run_simulation_in_realtime;

    // The rate at which camera data will be simulated and given to SensorFusion.
    // Each sequential "camera frame" will be 1 / SIMULATED_CAMERA_FPS time step
    // ahead of the previous one
    static constexpr unsigned int SIMULATED_CAMERA_FPS = 60;
    // In real-life, the AI typically runs slower than we receive data. In order
    // to mimic real-life as much as possible, we define approximately how many
    // camera frames we receive per AI tick. For example, a value of 2 means
    // that we will simulate 2 time steps (2 camera frames) before we give
    // the latest data to the AI and run it.
    static constexpr unsigned int CAMERA_FRAMES_PER_AI_TICK = 2;
};<|MERGE_RESOLUTION|>--- conflicted
+++ resolved
@@ -98,41 +98,17 @@
 
    private:
     /**
-<<<<<<< HEAD
-     * Returns the field in the simulated test
-=======
      * Runs one tick of the test and checks if the validation function is done
      *
      * @param simulation_time_step time step for stepping the simulation
      * @param ai_time_step minimum time for one tick of AI
      * @param world the shared_ptr to the world that is updated by this function
      * @param simulator The simulator to tick test on
->>>>>>> fe472d82
      *
      * @return if validation functions are done
      */
     bool tickTest(Duration simulation_time_step, Duration ai_time_step,
                   std::shared_ptr<World> world, std::shared_ptr<Simulator> simulator);
-
-<<<<<<< HEAD
-    // The dynamic params being used in the tests
-    std::shared_ptr<ThunderbotsConfig> mutable_thunderbots_config;
-    std::shared_ptr<const ThunderbotsConfig> thunderbots_config;
-
-   private:
-=======
->>>>>>> fe472d82
-    /**
-     * Runs one tick of the test and checks if the validation function is done
-     *
-     * @param simulation_time_step time step for stepping the simulation
-     * @param ai_time_step minimum time for one tick of AI
-     * @param world the shared_ptr to the world that is updated by this function
-     *
-     * @return if validation functions are done
-     */
-    bool tickTest(Duration simulation_time_step, Duration ai_time_step,
-                  std::shared_ptr<World> world);
 
     /**
      * A helper function that updates SensorFusion with the latest data from the Simulator
