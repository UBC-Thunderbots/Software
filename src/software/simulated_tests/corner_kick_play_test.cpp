#include "software/ai/hl/stp/play/corner_kick_play.h"

#include <gtest/gtest.h>

#include "software/simulated_tests/simulated_test_fixture.h"
#include "software/simulated_tests/validation/validation_function.h"
#include "software/test_util/test_util.h"
#include "software/time/duration.h"
#include "software/world/world.h"

class CornerKickPlayTest : public SimulatedTestFixture
{
};

TEST_F(CornerKickPlayTest, test_corner_kick_play)
{
    setBallState(BallState(Point(4.5, -3), Vector(0, 0)));
    addFriendlyRobots(TestUtil::createStationaryRobotStatesWithId(
        {Point(-3, 2.5), Point(-3, 1.5), Point(-3, 0.5), Point(-3, -0.5), Point(-3, -1.5),
         Point(4.6, -3.1)}));
    setFriendlyGoalie(0);
    addEnemyRobots(TestUtil::createStationaryRobotStatesWithId(
        {Point(1, 0), Point(1, 2.5), Point(1, -2.5), field().enemyGoalCenter(),
         field().enemyDefenseArea().negXNegYCorner(),
         field().enemyDefenseArea().negXPosYCorner()}));
    setEnemyGoalie(0);
<<<<<<< HEAD
    setAIPlay(TYPENAME(CornerKickPlay));
    setRefboxGameState(RefboxGameState::NORMAL_START, RefboxGameState::INDIRECT_FREE_US);
=======
    setAIPlay(CornerKickPlay::name);
    setRefereeCommand(RefereeCommand::NORMAL_START, RefereeCommand::INDIRECT_FREE_US);
>>>>>>> 64e9a220

    std::vector<ValidationFunction> terminating_validation_functions = {
        // This will keep the test running for 9.5 seconds to give everything enough
        // time to settle into position and be observed with the Visualizer
        // TODO: Implement proper validation
        // https://github.com/UBC-Thunderbots/Software/issues/1396
        [](std::shared_ptr<World> world_ptr, ValidationCoroutine::push_type& yield) {
            while (world_ptr->getMostRecentTimestamp() < Timestamp::fromSeconds(9.5))
            {
                yield();
            }
        }};

    std::vector<ValidationFunction> non_terminating_validation_functions = {};

    runTest(terminating_validation_functions, non_terminating_validation_functions,
            Duration::fromSeconds(10));
}<|MERGE_RESOLUTION|>--- conflicted
+++ resolved
@@ -24,13 +24,8 @@
          field().enemyDefenseArea().negXNegYCorner(),
          field().enemyDefenseArea().negXPosYCorner()}));
     setEnemyGoalie(0);
-<<<<<<< HEAD
     setAIPlay(TYPENAME(CornerKickPlay));
-    setRefboxGameState(RefboxGameState::NORMAL_START, RefboxGameState::INDIRECT_FREE_US);
-=======
-    setAIPlay(CornerKickPlay::name);
     setRefereeCommand(RefereeCommand::NORMAL_START, RefereeCommand::INDIRECT_FREE_US);
->>>>>>> 64e9a220
 
     std::vector<ValidationFunction> terminating_validation_functions = {
         // This will keep the test running for 9.5 seconds to give everything enough
