--- conflicted
+++ resolved
@@ -15,7 +15,6 @@
 
 TEST_F(CornerKickPlayTest, test_corner_kick_play)
 {
-    enableVisualizer();
     setBallState(BallState(Point(4.5, -3), Vector(0, 0)));
     addFriendlyRobots(TestUtil::createStationaryRobotStatesWithId(
         {Point(-3, 2.5), Point(-3, 1.5), Point(-3, 0.5), Point(-3, -0.5), Point(-3, -1.5),
@@ -38,12 +37,8 @@
         // TODO: Implement proper validation
         // https://github.com/UBC-Thunderbots/Software/issues/1396
         [](std::shared_ptr<World> world_ptr, ValidationCoroutine::push_type& yield) {
-<<<<<<< HEAD
-            while (world_ptr->getMostRecentTimestamp() < Timestamp::fromSeconds(30))
-=======
             while (
                 !contains(world_ptr->field().enemyGoal(), world_ptr->ball().position()))
->>>>>>> cfbc6903
             {
                 yield();
             }
@@ -52,5 +47,5 @@
     std::vector<ValidationFunction> non_terminating_validation_functions = {};
 
     runTest(terminating_validation_functions, non_terminating_validation_functions,
-            Duration::fromSeconds(30));
+            Duration::fromSeconds(10));
 }