#include "software/simulated_tests/simulated_play_test_fixture.h"

#include "proto/message_translation/primitive_google_to_nanopb_converter.h"
#include "software/gui/drawing/navigator.h"
#include "software/test_util/test_util.h"

SimulatedPlayTestFixture::SimulatedPlayTestFixture()
<<<<<<< HEAD
    : friendly_ai_config(friendly_mutable_thunderbots_config->getMutableAiConfig()),
      friendly_ai_control_config(friendly_mutable_thunderbots_config->getMutableAiControlConfig()),
      friendly_sensor_fusion_config(
=======
    : ai_config(friendly_mutable_thunderbots_config->getMutableAiConfig()),
      sensor_fusion_config(
>>>>>>> e002cc9b
          friendly_mutable_thunderbots_config->getMutableSensorFusionConfig()),
      enemy_ai_config(enemy_mutable_thunderbots_config->getMutableAiConfig()),
      enemy_ai_control_config(enemy_mutable_thunderbots_config->getMutableAiControlConfig()),
      enemy_sensor_fusion_config(
          enemy_mutable_thunderbots_config->getMutableSensorFusionConfig()),
      game_state(),
<<<<<<< HEAD
      friendly_ai(friendly_thunderbots_config->getAiConfig(),
         friendly_thunderbots_config->getAiControlConfig(),
         friendly_thunderbots_config->getPlayConfig()),
      enemy_ai(enemy_thunderbots_config->getAiConfig(),
         enemy_thunderbots_config->getAiControlConfig(),
         enemy_thunderbots_config->getPlayConfig())
=======
      ai(friendly_thunderbots_config->getAiConfig())
>>>>>>> e002cc9b
{
}

void SimulatedPlayTestFixture::SetUp()
{
    SimulatedTestFixture::SetUp();
<<<<<<< HEAD
    
    // Friendly Config
    friendly_ai_config         = friendly_mutable_thunderbots_config->getMutableAiConfig();
    friendly_ai_control_config = friendly_mutable_thunderbots_config->getMutableAiControlConfig();
    friendly_sensor_fusion_config =
        friendly_mutable_thunderbots_config->getMutableSensorFusionConfig();

    friendly_ai = AI(friendly_thunderbots_config->getAiConfig(),
                    friendly_thunderbots_config->getAiControlConfig(),
                    friendly_thunderbots_config->getPlayConfig());

    // Enemy Config
    enemy_ai_config             = enemy_mutable_thunderbots_config->getMutableAiConfig();
    enemy_ai_control_config     = enemy_mutable_thunderbots_config->getMutableAiControlConfig();
    enemy_sensor_fusion_config =
        enemy_mutable_thunderbots_config->getMutableSensorFusionConfig();
    enemy_ai = AI(enemy_thunderbots_config->getAiConfig(),
                  enemy_thunderbots_config->getAiControlConfig(),
                  enemy_thunderbots_config->getPlayConfig());
=======

    ai_config = friendly_mutable_thunderbots_config->getMutableAiConfig();
    sensor_fusion_config =
        friendly_mutable_thunderbots_config->getMutableSensorFusionConfig();

    ai = AI(friendly_thunderbots_config->getAiConfig());
>>>>>>> e002cc9b
}

void SimulatedPlayTestFixture::setFriendlyGoalie(RobotId goalie_id)
{
    friendly_sensor_fusion_config->getMutableFriendlyGoalieId()->setValue(
        static_cast<int>(goalie_id));
}

void SimulatedPlayTestFixture::setEnemyGoalie(RobotId goalie_id)
{
    enemy_sensor_fusion_config->getMutableEnemyGoalieId()->setValue(
        static_cast<int>(goalie_id));
}

void SimulatedPlayTestFixture::setFriendlyAIPlay(const std::string& friendly_ai_play)
{
    friendly_ai_control_config->getMutableOverrideAiPlay()->setValue(true);
    friendly_ai_control_config->getMutableCurrentAiPlay()->setValue(friendly_ai_play);
}

void SimulatedPlayTestFixture::setEnemyAIPlay(const std::string& enemy_ai_play)
{
    enemy_ai_control_config->getMutableOverrideAiPlay()->setValue(true);
    enemy_ai_control_config->getMutableCurrentAiPlay()->setValue(enemy_ai_play);
}

void SimulatedPlayTestFixture::setFriendlyAIPlayConstructor(
    std::function<std::unique_ptr<Play>()> friendly_play_constructor)
{
<<<<<<< HEAD
    friendly_ai.overridePlayConstructor(friendly_play_constructor);
}

void SimulatedPlayTestFixture::setEnemyAIPlayConstructor(
    std::function<std::unique_ptr<Play>()> enemy_play_constructor)
{
    enemy_ai.overridePlayConstructor(enemy_play_constructor);
=======
    ai_config->getMutableAiControlConfig()->getMutableOverrideAiPlay()->setValue(true);
    ai_config->getMutableAiControlConfig()->getMutableCurrentAiPlay()->setValue(ai_play);
}

void SimulatedPlayTestFixture::setAIPlayConstructor(
    std::optional<PlayConstructor> constructor)
{
    ai.overridePlayConstructor(constructor);
>>>>>>> e002cc9b
}

void SimulatedPlayTestFixture::setRefereeCommand(
    const RefereeCommand& current_referee_command,
    const RefereeCommand& previous_referee_command)
{
    game_state.updateRefereeCommand(previous_referee_command);
    game_state.updateRefereeCommand(current_referee_command);
}

void SimulatedPlayTestFixture::setGameState(const GameState& game_state_)
{
    game_state = game_state_;
}

void SimulatedPlayTestFixture::updatePrimitives(
    const World& friendly_world, const World& enemy_world,
    std::shared_ptr<Simulator> simulator_to_update)
{
    updateFriendlyPrimitives(friendly_world,simulator_to_update);
    updateEnemyPrimitives(enemy_world,simulator_to_update);
}

void SimulatedPlayTestFixture::updateFriendlyPrimitives(
        const World& friendly_world, 
        std::shared_ptr<Simulator> simulator_to_update)
{
    //TODO: Check this - at the moment its copy pasta'd from the old update prim
    auto world_with_updated_game_state = friendly_world;
    world_with_updated_game_state.updateGameState(game_state);

    auto start_tick_time = std::chrono::system_clock::now();

    auto primitive_set_msg = friendly_ai.getPrimitives(world_with_updated_game_state);
    double duration_ms     = ::TestUtil::millisecondsSince(start_tick_time);
    registerFriendlyTickTime(duration_ms);
    simulator_to_update->setYellowRobotPrimitiveSet(
        createNanoPbPrimitiveSet(*primitive_set_msg));
}

void SimulatedPlayTestFixture::updateEnemyPrimitives(
        const World& enemy_world,
        std::shared_ptr<Simulator> simulator_to_update)
{
    auto world_with_updated_game_state = enemy_world;
    world_with_updated_game_state.updateGameState(game_state);

    auto start_tick_time = std::chrono::system_clock::now();

    auto primitive_set_msg = enemy_ai.getPrimitives(world_with_updated_game_state);
    double duration_ms     = ::TestUtil::millisecondsSince(start_tick_time);
    registerEnemyTickTime(duration_ms);
    simulator_to_update->setBlueRobotPrimitiveSet(
        createNanoPbPrimitiveSet(*primitive_set_msg));
}

const std::shared_ptr<AiConfig> SimulatedPlayTestFixture::getFriendlyAiConfig() const
{
    return friendly_ai_config;
}

const std::shared_ptr<AiConfig> SimulatedPlayTestFixture::getEnemyAiConfig() const
{
    return enemy_ai_config;
}

std::optional<TbotsProto::PlayInfo> SimulatedPlayTestFixture::getFriendlyPlayInfo()
{
    return friendly_ai.getPlayInfo();
}

std::optional<TbotsProto::PlayInfo> SimulatedPlayTestFixture::getEnemyPlayInfo()
{
    return enemy_ai.getPlayInfo();
}

std::optional<TbotsProto::PlayInfo> SimulatedPlayTestFixture::getPlayInfo() 
{
    return friendly_ai.getPlayInfo();
}

AIDrawFunction SimulatedPlayTestFixture::getDrawFunctions()
{
    return drawNavigator(friendly_ai.getNavigator());
}<|MERGE_RESOLUTION|>--- conflicted
+++ resolved
@@ -4,38 +4,30 @@
 #include "software/gui/drawing/navigator.h"
 #include "software/test_util/test_util.h"
 
+// TODO: THIS IS BORKED AFTER NEW CHANGES
+///////////////////////////////////////////////////////////////////////////////////////////////////////////
 SimulatedPlayTestFixture::SimulatedPlayTestFixture()
-<<<<<<< HEAD
     : friendly_ai_config(friendly_mutable_thunderbots_config->getMutableAiConfig()),
       friendly_ai_control_config(friendly_mutable_thunderbots_config->getMutableAiControlConfig()),
       friendly_sensor_fusion_config(
-=======
-    : ai_config(friendly_mutable_thunderbots_config->getMutableAiConfig()),
-      sensor_fusion_config(
->>>>>>> e002cc9b
           friendly_mutable_thunderbots_config->getMutableSensorFusionConfig()),
       enemy_ai_config(enemy_mutable_thunderbots_config->getMutableAiConfig()),
       enemy_ai_control_config(enemy_mutable_thunderbots_config->getMutableAiControlConfig()),
       enemy_sensor_fusion_config(
           enemy_mutable_thunderbots_config->getMutableSensorFusionConfig()),
       game_state(),
-<<<<<<< HEAD
       friendly_ai(friendly_thunderbots_config->getAiConfig(),
          friendly_thunderbots_config->getAiControlConfig(),
          friendly_thunderbots_config->getPlayConfig()),
       enemy_ai(enemy_thunderbots_config->getAiConfig(),
          enemy_thunderbots_config->getAiControlConfig(),
          enemy_thunderbots_config->getPlayConfig())
-=======
-      ai(friendly_thunderbots_config->getAiConfig())
->>>>>>> e002cc9b
 {
 }
 
 void SimulatedPlayTestFixture::SetUp()
 {
     SimulatedTestFixture::SetUp();
-<<<<<<< HEAD
     
     // Friendly Config
     friendly_ai_config         = friendly_mutable_thunderbots_config->getMutableAiConfig();
@@ -55,16 +47,8 @@
     enemy_ai = AI(enemy_thunderbots_config->getAiConfig(),
                   enemy_thunderbots_config->getAiControlConfig(),
                   enemy_thunderbots_config->getPlayConfig());
-=======
-
-    ai_config = friendly_mutable_thunderbots_config->getMutableAiConfig();
-    sensor_fusion_config =
-        friendly_mutable_thunderbots_config->getMutableSensorFusionConfig();
-
-    ai = AI(friendly_thunderbots_config->getAiConfig());
->>>>>>> e002cc9b
 }
-
+///////////////////////////////////////////////////////////////////////////////////////////////////////////
 void SimulatedPlayTestFixture::setFriendlyGoalie(RobotId goalie_id)
 {
     friendly_sensor_fusion_config->getMutableFriendlyGoalieId()->setValue(
@@ -89,10 +73,11 @@
     enemy_ai_control_config->getMutableCurrentAiPlay()->setValue(enemy_ai_play);
 }
 
+/////////////////////////////////////////////////////////////
+// TODO: THIS IS REALLY BORKED
 void SimulatedPlayTestFixture::setFriendlyAIPlayConstructor(
     std::function<std::unique_ptr<Play>()> friendly_play_constructor)
 {
-<<<<<<< HEAD
     friendly_ai.overridePlayConstructor(friendly_play_constructor);
 }
 
@@ -100,7 +85,6 @@
     std::function<std::unique_ptr<Play>()> enemy_play_constructor)
 {
     enemy_ai.overridePlayConstructor(enemy_play_constructor);
-=======
     ai_config->getMutableAiControlConfig()->getMutableOverrideAiPlay()->setValue(true);
     ai_config->getMutableAiControlConfig()->getMutableCurrentAiPlay()->setValue(ai_play);
 }
@@ -109,8 +93,9 @@
     std::optional<PlayConstructor> constructor)
 {
     ai.overridePlayConstructor(constructor);
->>>>>>> e002cc9b
 }
+//////////////////////////////////////////////////////////
+
 
 void SimulatedPlayTestFixture::setRefereeCommand(
     const RefereeCommand& current_referee_command,
