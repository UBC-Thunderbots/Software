--- conflicted
+++ resolved
@@ -88,11 +88,7 @@
     return ai_config;
 }
 
-<<<<<<< HEAD
-std::optional<PlayInfo> SimulatedPlayTestFixture::getPlayInfo()
-=======
 std::optional<TbotsProto::PlayInfo> SimulatedPlayTestFixture::getPlayInfo()
->>>>>>> 0993cd66
 {
     return ai.getPlayInfo();
 }
