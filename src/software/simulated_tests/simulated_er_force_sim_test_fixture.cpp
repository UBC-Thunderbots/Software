#include "software/simulated_tests/simulated_er_force_sim_test_fixture.h"

// TODO (#2419): remove this
#include <fenv.h>

#include <cstdlib>
#include <filesystem>

#include "proto/message_translation/er_force_world.h"
#include "proto/message_translation/ssl_wrapper.h"
#include "shared/2021_robot_constants.h"
#include "shared/test_util/test_util.h"
#include "software/logger/logger.h"
#include "software/test_util/test_util.h"

using namespace TestUtil;

SimulatedErForceSimTestFixture::SimulatedErForceSimTestFixture()
    : friendly_mutable_thunderbots_config(std::make_shared<ThunderbotsConfig>()),
      enemy_mutable_thunderbots_config(std::make_shared<ThunderbotsConfig>()),
      friendly_thunderbots_config(std::const_pointer_cast<const ThunderbotsConfig>(
          friendly_mutable_thunderbots_config)),
      enemy_thunderbots_config(std::const_pointer_cast<const ThunderbotsConfig>(
          enemy_mutable_thunderbots_config)),
      friendly_sensor_fusion(friendly_thunderbots_config->getSensorFusionConfig()),
      enemy_sensor_fusion(enemy_thunderbots_config->getSensorFusionConfig()),
      should_log_replay(false),
      run_simulation_in_realtime(false)
{
}

void SimulatedErForceSimTestFixture::SetUp()
{
    LoggerSingleton::initializeLogger(TbotsGtestMain::logging_dir);

    setCommonConfigs(friendly_mutable_thunderbots_config);
    setCommonConfigs(enemy_mutable_thunderbots_config);
    // The friendly team defends the negative side of the field
    // and controls the yellow robots
    friendly_mutable_thunderbots_config->getMutableSensorFusionConfig()
        ->getMutableFriendlyColorYellow()
        ->setValue(true);
    friendly_mutable_thunderbots_config->getMutableSensorFusionConfig()
        ->getMutableDefendingPositiveSide()
        ->setValue(false);

    // The enemy team defends the positive side of the field
    // and controls the blue robots
    enemy_mutable_thunderbots_config->getMutableSensorFusionConfig()
        ->getMutableFriendlyColorYellow()
        ->setValue(false);
    enemy_mutable_thunderbots_config->getMutableSensorFusionConfig()
        ->getMutableDefendingPositiveSide()
        ->setValue(true);

    if (TbotsGtestMain::enable_visualizer)
    {
        enableVisualizer();
    }
    setupReplayLogging();

    // Reset tick duration trackers
    total_friendly_tick_duration = 0.0;
    total_enemy_tick_duration    = 0.0;
    // all tick times should be greater than 0
    max_friendly_tick_duration = 0.0;
    max_enemy_tick_duration    = 0.0;
    // all tick times should be less than the max value of a double
    min_friendly_tick_duration = std::numeric_limits<double>::max();
    min_enemy_tick_duration    = std::numeric_limits<double>::max();
    friendly_tick_count        = 0;
    enemy_tick_count           = 0;
}

void SimulatedErForceSimTestFixture::setCommonConfigs(
    std::shared_ptr<ThunderbotsConfig> mutable_thunderbots_config)
{
    mutable_thunderbots_config->getMutableAiControlConfig()->getMutableRunAi()->setValue(
        !TbotsGtestMain::stop_ai_on_start);

    mutable_thunderbots_config->getMutableSensorFusionConfig()
        ->getMutableOverrideGameControllerDefendingSide()
        ->setValue(true);

    // Experimentally determined restitution value
    mutable_thunderbots_config->getMutableSimulatorConfig()
        ->getMutableBallRestitution()
        ->setValue(0.8);
    // Measured these values from fig. 9 on page 8 of
    // https://ssl.robocup.org/wp-content/uploads/2020/03/2020_ETDP_ZJUNlict.pdf
    mutable_thunderbots_config->getMutableSimulatorConfig()
        ->getMutableSlidingFrictionAcceleration()
        ->setValue(6.9);
    mutable_thunderbots_config->getMutableSimulatorConfig()
        ->getMutableRollingFrictionAcceleration()
        ->setValue(0.5);
}

void SimulatedErForceSimTestFixture::enableVisualizer()
{
    full_system_gui =
        std::make_shared<ThreadedFullSystemGUI>(friendly_mutable_thunderbots_config);
    run_simulation_in_realtime = true;
}

void SimulatedErForceSimTestFixture::setupReplayLogging()
{
    // get the name of the current test to name the replay output directory
    auto test_name = ::testing::UnitTest::GetInstance()->current_test_info()->name();

    namespace fs                                           = std::filesystem;
    static constexpr auto SIMULATED_TEST_OUTPUT_DIR_SUFFIX = "simulated_test_outputs";

    const char *test_outputs_dir_or_null = std::getenv("TEST_UNDECLARED_OUTPUTS_DIR");
    if (!test_outputs_dir_or_null)
    {
        // we're not running with the Bazel test env vars set, don't set up replay logging
        return;
    }

    fs::path bazel_test_outputs_dir(test_outputs_dir_or_null);
    fs::path out_dir =
        bazel_test_outputs_dir / SIMULATED_TEST_OUTPUT_DIR_SUFFIX / test_name;
    fs::create_directories(out_dir);

    LOG(INFO) << "Logging " << test_name << " replay to " << out_dir;

    fs::path sensorproto_out_dir = out_dir / "ErForceSimulator_SensorProto";
    fs::path ssl_wrapper_out_dir = out_dir / "SensorFusion_SSL_WrapperPacket";

    simulator_sensorproto_logger =
        std::make_shared<ProtoLogger<SensorProto>>(sensorproto_out_dir);
    sensorfusion_wrapper_logger =
        std::make_shared<ProtoLogger<SSLProto::SSL_WrapperPacket>>(ssl_wrapper_out_dir);
    should_log_replay = true;
}

bool SimulatedErForceSimTestFixture::validateAndCheckCompletion(
    std::vector<TerminatingFunctionValidator> &terminating_function_validators,
    std::vector<NonTerminatingFunctionValidator> &non_terminating_function_validators)
{
    for (auto &function_validator : non_terminating_function_validators)
    {
        auto error_message = function_validator.executeAndCheckForFailures();
        if (error_message)
        {
            ADD_FAILURE() << error_message.value();
        }
    }

    bool validation_successful = std::all_of(
        terminating_function_validators.begin(), terminating_function_validators.end(),
        [](TerminatingFunctionValidator &fv) { return fv.executeAndCheckForSuccess(); });

    return terminating_function_validators.empty() ? false : validation_successful;
}

void SimulatedErForceSimTestFixture::updateSensorFusion(
    std::shared_ptr<ErForceSimulator> simulator)
{
    // TODO (#2419): remove this to re-enable sigfpe checks
    fedisableexcept(FE_INVALID | FE_OVERFLOW);
    auto ssl_wrapper_packets = simulator->getSSLWrapperPackets();
    // TODO (#2419): remove this to re-enable sigfpe checks
    feenableexcept(FE_INVALID | FE_OVERFLOW);

    for (const auto &packet : ssl_wrapper_packets)
    {
        auto sensor_msg                        = SensorProto();
        *(sensor_msg.mutable_ssl_vision_msg()) = packet;

        friendly_sensor_fusion.processSensorProto(sensor_msg);
        enemy_sensor_fusion.processSensorProto(sensor_msg);

        if (should_log_replay)
        {
            simulator_sensorproto_logger->onValueReceived(sensor_msg);
            auto friendly_world_or_null = friendly_sensor_fusion.getWorld();

            if (friendly_world_or_null)
            {
                auto filtered_ssl_wrapper = *createSSLWrapperPacket(
                    *friendly_sensor_fusion.getWorld(), TeamColour::YELLOW);
                sensorfusion_wrapper_logger->onValueReceived(filtered_ssl_wrapper);
            }
        }
    }
}

void SimulatedErForceSimTestFixture::sleep(
    const std::chrono::steady_clock::time_point &wall_start_time,
    const Duration &desired_wall_tick_time)
{
    auto wall_time_now = std::chrono::steady_clock::now();
    auto current_tick_wall_time_duration =
        std::chrono::duration_cast<std::chrono::milliseconds>(wall_time_now -
                                                              wall_start_time);
    auto ms_to_sleep = std::chrono::milliseconds(
                           static_cast<int>(desired_wall_tick_time.toMilliseconds())) -
                       current_tick_wall_time_duration;
    if (ms_to_sleep > std::chrono::milliseconds(0))
    {
        std::this_thread::sleep_for(ms_to_sleep);
    }
}

void SimulatedErForceSimTestFixture::runTest(
    const FieldType &field_type, const BallState &ball,
    const std::vector<RobotStateWithId> &friendly_robots,
    const std::vector<RobotStateWithId> &enemy_robots,
    const std::vector<ValidationFunction> &terminating_validation_functions,
    const std::vector<ValidationFunction> &non_terminating_validation_functions,
    const Duration &timeout)
{
    const Duration simulation_time_step =
        Duration::fromSeconds(1.0 / SIMULATED_CAMERA_FPS);

    std::shared_ptr<ErForceSimulator> simulator(std::make_shared<ErForceSimulator>(
        field_type, create2015RobotConstants(), create2015WheelConstants(),
        friendly_thunderbots_config->getSimulatorConfig()));

    // TODO (#2419): remove this to re-enable sigfpe checks
    fedisableexcept(FE_INVALID | FE_OVERFLOW);
    simulator->setBallState(ball);
    // step the simulator to make sure the ball is in position
    simulator->stepSimulation(simulation_time_step);
    simulator->setYellowRobots(friendly_robots);
    simulator->setBlueRobots(enemy_robots);
    // TODO (#2419): remove this to re-enable sigfpe checks
    feenableexcept(FE_INVALID | FE_OVERFLOW);

    updateSensorFusion(simulator);
    std::shared_ptr<World> friendly_world;
    std::shared_ptr<World> enemy_world;
    CHECK(friendly_sensor_fusion.getWorld().has_value())
        << "Invalid friendly world state" << std::endl;
    CHECK(enemy_sensor_fusion.getWorld().has_value())
        << "Invalid enemy world state" << std::endl;
    friendly_world = std::make_shared<World>(friendly_sensor_fusion.getWorld().value());
    enemy_world    = std::make_shared<World>(enemy_sensor_fusion.getWorld().value());

    for (const auto &validation_function : terminating_validation_functions)
    {
        terminating_function_validators.emplace_back(
            TerminatingFunctionValidator(validation_function, friendly_world));
    }

    for (const auto &validation_function : non_terminating_validation_functions)
    {
        non_terminating_function_validators.emplace_back(
            NonTerminatingFunctionValidator(validation_function, friendly_world));
    }

    const Timestamp timeout_time = simulator->getTimestamp() + timeout;

    double speed_factor         = 1 / (TbotsGtestMain::test_speed);
    const Duration ai_time_step = Duration::fromSeconds(
        simulation_time_step.toSeconds() * CAMERA_FRAMES_PER_AI_TICK * speed_factor);

    // declare difference (velocity, position) variables
    double ball_displacement;
    double ball_velocity_diff;
    double sum_ball_displacement;
    double sum_ball_velocity;
    std::vector<double> robots_displacement;
    std::vector<double> robots_velocity_diff;
    std::vector<double> sum_robots_displacement;
    std::vector<double> sum_robots_velocity;

    // declare struct for ball_displacement, velocity_diff; array of struct for robots
    // fields
    struct AggregateFunctions ball_displacement_stats = AggregateFunctions();
    struct AggregateFunctions ball_velocity_stats     = AggregateFunctions();
    std::vector<AggregateFunctions> robots_displacement_stats;
    std::vector<AggregateFunctions> robots_velocity_stats;

    // Tick one frame to aid with visualization
    bool validation_functions_done = tickTest(
        simulation_time_step, ai_time_step, friendly_world, enemy_world, simulator,
        ball_displacement, ball_velocity_diff, robots_displacement, robots_velocity_diff);

    // Initialize Values
    ball_displacement_stats.maximum = ball_displacement;
    ball_displacement_stats.minimum = ball_displacement;
    ball_velocity_stats.maximum     = ball_velocity_diff;
    ball_velocity_stats.minimum     = ball_velocity_diff;
    sum_ball_displacement           = ball_displacement;
    sum_ball_velocity               = ball_velocity_diff;
    sum_robots_displacement         = robots_displacement;
    sum_robots_velocity             = robots_velocity_diff;

    size_t num_robots         = robots_displacement.size();
    validation_functions_done = false;
    while (simulator->getTimestamp() < timeout_time && !validation_functions_done)
    {
        robots_displacement.clear();
        robots_velocity_diff.clear();
        if (!friendly_thunderbots_config->getAiControlConfig()->getRunAi()->value())
            validation_functions_done =
                tickTest(simulation_time_step, ai_time_step, friendly_world, enemy_world,
                         simulator, ball_displacement, ball_velocity_diff,
                         robots_displacement, robots_velocity_diff);

        while (simulator->getTimestamp() < timeout_time && !validation_functions_done)
        {
            if (!friendly_thunderbots_config->getAiControlConfig()->getRunAi()->value())
            {
                auto ms_to_sleep = std::chrono::milliseconds(
                    static_cast<int>(ai_time_step.toMilliseconds()));
                std::this_thread::sleep_for(ms_to_sleep);
                continue;
            }

            validation_functions_done =
                tickTest(simulation_time_step, ai_time_step, friendly_world, enemy_world,
                         simulator, ball_displacement, ball_velocity_diff,
                         robots_displacement, robots_velocity_diff);

            sum_ball_displacement += ball_displacement;
            sum_ball_velocity += ball_velocity_diff;

            ball_displacement_stats.maximum =
                std::max(ball_displacement, ball_displacement_stats.maximum);
            ball_displacement_stats.minimum =
                std::min(ball_displacement, ball_displacement_stats.minimum);
            ball_velocity_stats.maximum =
                std::max(ball_velocity_diff, ball_velocity_stats.maximum);
            ball_velocity_stats.minimum =
                std::min(ball_velocity_diff, ball_velocity_stats.minimum);

            for (size_t i = 0; i < num_robots; i++)
            {
                robots_displacement_stats.push_back(AggregateFunctions());
                robots_velocity_stats.push_back(AggregateFunctions());
                sum_robots_displacement[i] += robots_displacement[i];
                sum_robots_velocity[i] += robots_velocity_diff[i];
                robots_displacement_stats[i].maximum = std::max(
                    robots_displacement[i], robots_displacement_stats[i].maximum);
                robots_displacement_stats[i].minimum = std::min(
                    robots_displacement[i], robots_displacement_stats[i].minimum);
                robots_velocity_stats[i].maximum = std::max(
                    robots_displacement[i], robots_displacement_stats[i].maximum);
                robots_velocity_stats[i].minimum =
                    std::min(robots_velocity_diff[i], robots_velocity_stats[i].minimum);
            }
        }

<<<<<<< HEAD
        // compute the averages
        ball_displacement_stats.average =
            sum_ball_displacement / (friendly_tick_count + enemy_tick_count);
        ball_velocity_stats.average =
            sum_ball_velocity / (friendly_tick_count + enemy_tick_count);

        for (size_t i = 0; i < num_robots; i++)
        {
            robots_displacement_stats[i].average =
                sum_robots_displacement[i] / (friendly_tick_count + enemy_tick_count);
            robots_velocity_stats[i].average =
                sum_robots_velocity[i] / (friendly_tick_count + enemy_tick_count);
            validation_functions_done =
                tickTest(simulation_time_step, ai_time_step, friendly_world, enemy_world,
                         simulator, ball_displacement, ball_velocity_diff,
                         robots_displacement, robots_velocity_diff);
        }

        // Output the statistics for ball and robots
        LOG(INFO) << "max ball displacement: " << ball_displacement_stats.maximum
=======
        validation_functions_done = tickTest(simulation_time_step, ai_time_step,
                                             friendly_world, enemy_world, simulator);
    }
    // Output the tick duration results
    if (friendly_tick_count > 0)
    {
        double avg_friendly_tick_duration =
            total_friendly_tick_duration / friendly_tick_count;
        LOG(INFO) << "max friendly tick duration: " << max_friendly_tick_duration << "ms"
                  << std::endl;
        LOG(INFO) << "min friendly tick duration: " << min_friendly_tick_duration << "ms"
                  << std::endl;
        LOG(INFO) << "avg friendly tick duration: " << avg_friendly_tick_duration << "ms"
                  << std::endl;
    }
    else
    {
        LOG(WARNING) << "Primitives were never updated for the friendly robots"
                     << std::endl;
    }

    if (enemy_tick_count > 0)
    {
        double avg_enemy_tick_duration = total_enemy_tick_duration / enemy_tick_count;
        LOG(INFO) << "max enemy tick duration: " << max_enemy_tick_duration << "ms"
>>>>>>> 4a724cc9
                  << std::endl;
        LOG(INFO) << "min ball displacement: " << ball_displacement_stats.minimum
                  << std::endl;
        LOG(INFO) << "avg ball displacement: " << ball_displacement_stats.average
                  << std::endl;
        LOG(INFO) << "max ball velocity difference: " << ball_velocity_stats.maximum
                  << std::endl;
        LOG(INFO) << "min ball velocity difference: " << ball_velocity_stats.minimum
                  << std::endl;
        LOG(INFO) << "avg ball velocity difference: " << ball_velocity_stats.average
                  << std::endl;

        for (size_t i = 0; i < num_robots; i++)
        {
            LOG(INFO) << "Robot " << i << std::endl;
            LOG(INFO) << "max robot displacement: " << ball_displacement_stats.maximum
                      << std::endl;
            LOG(INFO) << "min robot displacement: " << ball_displacement_stats.minimum
                      << std::endl;
            LOG(INFO) << "avg robot displacement: " << ball_displacement_stats.average
                      << std::endl;
            LOG(INFO) << "max robot velocity difference: " << ball_velocity_stats.maximum
                      << std::endl;
            LOG(INFO) << "min robot velocity difference: " << ball_velocity_stats.minimum
                      << std::endl;
            LOG(INFO) << "avg robot velocity difference: " << ball_velocity_stats.average
                      << std::endl;
        }
        double avg_friendly_tick_duration =
            total_friendly_tick_duration / friendly_tick_count;
        LOG(INFO) << "max friendly tick duration: " << max_friendly_tick_duration << "ms"
                  << std::endl;
        LOG(INFO) << "min friendly tick duration: " << min_friendly_tick_duration << "ms"
                  << std::endl;
        LOG(INFO) << "avg friendly tick duration: " << avg_friendly_tick_duration << "ms"
                  << std::endl;

        if (enemy_tick_count > 0)
        {
            double avg_enemy_tick_duration = total_enemy_tick_duration / enemy_tick_count;
            LOG(INFO) << "max enemy tick duration: " << max_enemy_tick_duration << "ms"
                      << std::endl;
            LOG(INFO) << "min enemy tick duration: " << min_enemy_tick_duration << "ms"
                      << std::endl;
            LOG(INFO) << "avg enemy tick duration: " << avg_enemy_tick_duration << "ms"
                      << std::endl;
        }


        if (!validation_functions_done && !terminating_validation_functions.empty())
        {
            std::string failure_message =
                "Not all validation functions passed within the timeout duration:\n";
            for (const auto &fun : terminating_function_validators)
            {
                if (fun.currentErrorMessage() != "")
                {
                    failure_message += fun.currentErrorMessage() + std::string("\n");
                }
            }
            ADD_FAILURE() << failure_message;
        }
    }
}

void SimulatedErForceSimTestFixture::registerFriendlyTickTime(double tick_time_ms)
{
    total_friendly_tick_duration += tick_time_ms;
    max_friendly_tick_duration = std::max(max_friendly_tick_duration, tick_time_ms);
    min_friendly_tick_duration = std::min(min_friendly_tick_duration, tick_time_ms);
    friendly_tick_count++;
}

void SimulatedErForceSimTestFixture::registerEnemyTickTime(double tick_time_ms)
{
    total_enemy_tick_duration += tick_time_ms;
    max_enemy_tick_duration = std::max(max_enemy_tick_duration, tick_time_ms);
    min_enemy_tick_duration = std::min(min_enemy_tick_duration, tick_time_ms);
    enemy_tick_count++;
}

bool SimulatedErForceSimTestFixture::tickTest(
    Duration simulation_time_step, Duration ai_time_step,
    std::shared_ptr<World> friendly_world, std::shared_ptr<World> enemy_world,
    std::shared_ptr<ErForceSimulator> simulator, double &ball_displacement,
    double &ball_velocity_diff, std::vector<double> &robots_displacement,
    std::vector<double> &robots_velocity_diff)
{
    /* extract world ball and robot */
    Ball world_ball                          = friendly_world->ball();
    Team world_friendly_team                 = friendly_world->friendlyTeam();
    Team world_enemy_team                    = friendly_world->enemyTeam();
    std::vector<Robot> world_friendly_robots = world_friendly_team.getAllRobots();
    std::vector<Robot> world_enemy_robots    = world_enemy_team.getAllRobots();

    /* extract simulator ball and robot */
    world::SimulatorState simulator_state = simulator->getSimulatorState();
    auto simulator_sim_ball               = simulator_state.ball();
    auto simulator_friendly_sim_robots    = simulator_state.blue_robots();
    auto simulator_enemy_sim_robots       = simulator_state.yellow_robots();

    /* convert simball and simrobot to normal ball and robot in world for comparison */
    Ball simulator_ball = createBall(simulator_sim_ball, Timestamp::fromSeconds(0));
    std::vector<Robot> simulator_friendly_robots;
    std::vector<Robot> simulator_enemy_robots;

    for (int i = 0; i < simulator_friendly_sim_robots.size(); i++)
    {
        simulator_friendly_robots.push_back(
            createRobot(simulator_friendly_sim_robots[i], Timestamp::fromSeconds(0)));
    }
    for (int i = 0; i < simulator_enemy_sim_robots.size(); i++)
    {
        simulator_enemy_robots.push_back(
            createRobot(simulator_enemy_sim_robots[i], Timestamp::fromSeconds(0)));
    }

    /* compare ball position */
    Point world_ball_pos     = world_ball.position();
    Point simulator_ball_pos = simulator_ball.position();
    ball_displacement        = (world_ball_pos - simulator_ball_pos).length();

    /* compare ball velocity */
    Vector world_ball_vel     = world_ball.velocity();
    Vector simulator_ball_vel = simulator_ball.velocity();
    ball_velocity_diff        = (world_ball_vel - simulator_ball_vel).length();

    /* compare world and simulator friendly robots */
    for (Robot world_robot : world_friendly_robots)
    {
        int robot_index = 0;
        while (world_robot.id() != simulator_friendly_robots[robot_index++].id())
            ;
        Robot simulator_robot = simulator_friendly_robots[robot_index - 1];

        /* find difference in robot[i] position */
        Point world_robot_pos     = world_robot.position();
        Point simulator_robot_pos = simulator_robot.position();
        double robot_displacement = (world_robot_pos - simulator_robot_pos).length();

        /* find difference in robot[i] velocity */
        Vector world_robot_vel     = world_robot.velocity();
        Vector simulator_robot_vel = simulator_robot.velocity();
        double robot_velocity_diff = (world_robot_vel - simulator_robot_vel).length();

        robots_displacement.push_back(robot_displacement);
        robots_velocity_diff.push_back(robot_velocity_diff);
    }

    /* compare world and simulator enemy robots */
    for (Robot world_robot : world_enemy_robots)
    {
        int robot_index = 0;
        while (world_robot.id() != simulator_enemy_robots[robot_index++].id())
            ;
        Robot simulator_robot = simulator_enemy_robots[robot_index - 1];

        /* find difference in robot[i] position */
        Point world_robot_pos     = world_robot.position();
        Point simulator_robot_pos = simulator_robot.position();
        double robot_displacement = (world_robot_pos - simulator_robot_pos).length();

        /* find difference in robot[i] velocity */
        Vector world_robot_vel     = world_robot.velocity();
        Vector simulator_robot_vel = simulator_robot.velocity();
        double robot_velocity_diff = (world_robot_vel - simulator_robot_vel).length();
        robots_displacement.push_back(robot_displacement);
        robots_velocity_diff.push_back(robot_velocity_diff);
    }

    auto wall_start_time           = std::chrono::steady_clock::now();
    bool validation_functions_done = false;

    for (size_t i = 0; i < CAMERA_FRAMES_PER_AI_TICK; i++)
    {
        // TODO (#2419): remove this to re-enable sigfpe checks
        fedisableexcept(FE_INVALID | FE_OVERFLOW);
        simulator->stepSimulation(simulation_time_step);
        // TODO (#2419): remove this to re-enable sigfpe checks
        feenableexcept(FE_INVALID | FE_OVERFLOW);
        updateSensorFusion(simulator);
    }

    if (friendly_sensor_fusion.getWorld().has_value() &&
        enemy_sensor_fusion.getWorld().has_value())
    {
        *friendly_world = friendly_sensor_fusion.getWorld().value();
        *enemy_world    = enemy_sensor_fusion.getWorld().value();

        validation_functions_done = validateAndCheckCompletion(
            terminating_function_validators, non_terminating_function_validators);
        if (validation_functions_done)
        {
            return validation_functions_done;
        }

        updatePrimitives(*friendly_world, *enemy_world,
                         simulator);  // pass friendly and enemy world

        if (run_simulation_in_realtime)
        {
            sleep(wall_start_time, ai_time_step);
        }

        if (full_system_gui)
        {
            full_system_gui->onValueReceived(*friendly_world);
            if (auto play_info_msg = getPlayInfo())
            {
                full_system_gui->onValueReceived(*play_info_msg);
            }
            full_system_gui->onValueReceived(getDrawFunctions());
        }
    }
    else
    {
        LOG(WARNING) << "SensorFusion did not output a valid World";
    }
    return validation_functions_done;
}<|MERGE_RESOLUTION|>--- conflicted
+++ resolved
@@ -345,7 +345,6 @@
             }
         }
 
-<<<<<<< HEAD
         // compute the averages
         ball_displacement_stats.average =
             sum_ball_displacement / (friendly_tick_count + enemy_tick_count);
@@ -366,7 +365,6 @@
 
         // Output the statistics for ball and robots
         LOG(INFO) << "max ball displacement: " << ball_displacement_stats.maximum
-=======
         validation_functions_done = tickTest(simulation_time_step, ai_time_step,
                                              friendly_world, enemy_world, simulator);
     }
@@ -392,7 +390,6 @@
     {
         double avg_enemy_tick_duration = total_enemy_tick_duration / enemy_tick_count;
         LOG(INFO) << "max enemy tick duration: " << max_enemy_tick_duration << "ms"
->>>>>>> 4a724cc9
                   << std::endl;
         LOG(INFO) << "min ball displacement: " << ball_displacement_stats.minimum
                   << std::endl;
