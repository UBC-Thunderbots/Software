--- conflicted
+++ resolved
@@ -209,16 +209,11 @@
     const Duration &timeout)
 {
     std::shared_ptr<ErForceSimulator> simulator(std::make_shared<ErForceSimulator>(
-<<<<<<< HEAD
-        FieldType::DIV_B, create2015RobotConstants(), create2015WheelConstants(),
-        thunderbots_config->getSimulatorConfig()));
+        field_type, create2015RobotConstants(), create2015WheelConstants(),
+        friendly_thunderbots_config->getSimulatorConfig()));
 
     // TODO (#2419): remove this to re-enable sigfpe checks
     fedisableexcept(FE_INVALID | FE_OVERFLOW);
-=======
-        field_type, create2015RobotConstants(), create2015WheelConstants(),
-        friendly_thunderbots_config->getSimulatorConfig()));
->>>>>>> e88f3bc0
     simulator->setBallState(ball);
     simulator->setYellowRobots(friendly_robots);
     simulator->setBlueRobots(enemy_robots);
