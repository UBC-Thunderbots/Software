--- conflicted
+++ resolved
@@ -65,13 +65,10 @@
     {
         run_simulation_in_realtime = true;
     }
-<<<<<<< HEAD
-=======
     if (TbotsGtestMain::run_sim_in_realtime)
     {
         run_simulation_in_realtime = true;
     }
->>>>>>> dd3dee6e
 
     // Reset tick duration trackers
     total_friendly_tick_duration = 0.0;
