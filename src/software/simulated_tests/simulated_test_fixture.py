--- conflicted
+++ resolved
@@ -6,7 +6,6 @@
 import os
 
 import pytest
-from enum import Enum
 import software.python_bindings as tbots
 from proto.import_all_protos import *
 
@@ -37,21 +36,6 @@
 PAUSE_AFTER_FAIL_DELAY_S = 3
 
 
-<<<<<<< HEAD
-class TestType(Enum):
-    """
-    Enum for the 2 types of tests available
-    """
-
-    INVARIANT = 1
-    AGGREGATE = 2
-
-    # to make pytest ignore this class
-    __test__ = False
-
-
-=======
->>>>>>> 14f15f09
 class SimulatedTestRunner(object):
 
     """Run a simulated test"""
@@ -122,11 +106,7 @@
 
         """
 
-<<<<<<< HEAD
-        __stopper(delay=PAUSE_AFTER_FAIL_DELAY_S)
-=======
         self.__stopper(delay=PAUSE_AFTER_FAIL_DELAY_S)
->>>>>>> 14f15f09
         self.last_exception = args.exc_value
         raise self.last_exception
 
@@ -169,7 +149,6 @@
         """
 
         time_elapsed_s = 0
-<<<<<<< HEAD
 
         while time_elapsed_s < test_timeout_s:
             # Check for new CI commands at this time step
@@ -251,6 +230,58 @@
 
         self.__stopper()
 
+    def run_test(
+        self,
+        always_validation_sequence_set,
+        eventually_validation_sequence_set,
+        test_timeout_s=3,
+        tick_duration_s=0.0166,
+        index=0,
+    ):
+        """
+        Helper function to run a test, with thunderscope if enabled
+        :param always_validation_sequence_set: validation that should always be true
+        :param eventually_validation_sequence_set: validation that should eventually be true
+        :param test_timeout_s: how long the test should run before timing out
+        :param tick_duration_s: length of a tick
+        :param index: index of the current test. default is 0 (invariant test)
+                      values can be passed in during aggregate testing for different timeout durations
+        """
+
+        test_timeout_duration = (
+            test_timeout_s[index] if type(test_timeout_s) == list else test_timeout_s
+        )
+
+        if self.thunderscope:
+            # If thunderscope is enabled, run the test in a thread and show
+            # thunderscope on this thread. The excepthook is setup to catch
+            # any test failures and propagate them to the main thread
+            run_sim_thread = threading.Thread(
+                target=self.runner,
+                daemon=True,
+                args=[
+                    always_validation_sequence_set,
+                    eventually_validation_sequence_set,
+                    test_timeout_duration,
+                    tick_duration_s,
+                ],
+            )
+            run_sim_thread.start()
+            self.thunderscope.show()
+            run_sim_thread.join()
+
+            if self.last_exception:
+                pytest.fail(str(self.last_exception))
+
+            # If thunderscope is disabled, just run the test
+        else:
+            self.runner(
+                always_validation_sequence_set,
+                eventually_validation_sequence_set,
+                test_timeout_duration,
+                tick_duration_s,
+            )
+
 
 class InvariantTestRunner(SimulatedTestRunner):
 
@@ -291,201 +322,6 @@
         threading.excepthook = self.excepthook
 
         setup(params[0])
-=======
-
-        while time_elapsed_s < test_timeout_s:
-            # Check for new CI commands at this time step
-            for (delay, cmd, team) in ci_cmd_with_delay:
-                # If delay matches time
-                if delay <= time_elapsed_s:
-                    # send command
-                    self.gamecontroller.send_ci_input(cmd, team)
-                    # remove command from the list
-                    ci_cmd_with_delay.remove((delay, cmd, team))
-
-            # Update the timestamp logged by the ProtoLogger
-            with self.timestamp_mutex:
-                ssl_wrapper = self.ssl_wrapper_buffer.get(block=False)
-                self.timestamp = ssl_wrapper.detection.t_capture
-
-            tick = SimulatorTick(milliseconds=tick_duration_s * MILLISECONDS_PER_SECOND)
-            self.simulator_proto_unix_io.send_proto(SimulatorTick, tick)
-            time_elapsed_s += tick_duration_s
-
-            if self.thunderscope:
-                time.sleep(tick_duration_s)
-
-            while True:
-                try:
-                    world = self.world_buffer.get(
-                        block=True, timeout=WORLD_BUFFER_TIMEOUT
-                    )
-                    break
-                except queue.Empty as empty:
-                    # If we timeout, that means full_system missed the last
-                    # wrapper and robot status, lets resend it.
-                    logger.warning("Fullsystem missed last wrapper, resending ...")
-
-                    ssl_wrapper = self.ssl_wrapper_buffer.get(block=False)
-                    robot_status = self.robot_status_buffer.get(block=False)
-
-                    self.blue_full_system_proto_unix_io.send_proto(
-                        SSL_WrapperPacket, ssl_wrapper
-                    )
-                    self.blue_full_system_proto_unix_io.send_proto(
-                        RobotStatus, robot_status
-                    )
-                    # We need this blocking get call to synchronize the running speed of world and primitives
-                    # Otherwise, we end up with behaviour that doesn't simulate what would happen in the real world
-                    self.primitive_set_buffer.get(
-                        block=True, timeout=WORLD_BUFFER_TIMEOUT
-                    )
-
-            # Validate
-            (
-                eventually_validation_proto_set,
-                always_validation_proto_set,
-            ) = validation.run_validation_sequence_sets(
-                world,
-                eventually_validation_sequence_set,
-                always_validation_sequence_set,
-            )
-
-            if self.thunderscope:
-
-                # Set the test name
-                eventually_validation_proto_set.test_name = self.test_name
-                always_validation_proto_set.test_name = self.test_name
-
-                # Send out the validation proto to thunderscope
-                self.thunderscope.blue_full_system_proto_unix_io.send_proto(
-                    ValidationProtoSet, eventually_validation_proto_set
-                )
-                self.thunderscope.blue_full_system_proto_unix_io.send_proto(
-                    ValidationProtoSet, always_validation_proto_set
-                )
-
-            # Check that all always validations are always valid
-            validation.check_validation(always_validation_proto_set)
-
-        # Check that all eventually validations are eventually valid
-        validation.check_validation(eventually_validation_proto_set)
-
-        self.__stopper()
-
-    def run_test(
-        self,
-        always_validation_sequence_set,
-        eventually_validation_sequence_set,
-        test_timeout_s=3,
-        tick_duration_s=0.0166,
-        index=0,
-    ):
-        """
-        Helper function to run a test, with thunderscope if enabled
-        :param always_validation_sequence_set: validation that should always be true
-        :param eventually_validation_sequence_set: validation that should eventually be true
-        :param test_timeout_s: how long the test should run before timing out
-        :param tick_duration_s: length of a tick
-        :param index: index of the current test. default is 0 (invariant test)
-                      values can be passed in during aggregate testing for different timeout durations
-        """
-
-        test_timeout_duration = (
-            test_timeout_s[index] if type(test_timeout_s) == list else test_timeout_s
-        )
->>>>>>> 14f15f09
-
-        if self.thunderscope:
-<<<<<<< HEAD
-
-=======
-            # If thunderscope is enabled, run the test in a thread and show
-            # thunderscope on this thread. The excepthook is setup to catch
-            # any test failures and propagate them to the main thread
->>>>>>> 14f15f09
-            run_sim_thread = threading.Thread(
-                target=self.runner,
-                daemon=True,
-                args=[
-<<<<<<< HEAD
-                    inv_always_validation_sequence_set,
-                    inv_eventually_validation_sequence_set,
-                    test_timeout_s[0]
-                    if type(test_timeout_s) == list
-                    else test_timeout_s,
-=======
-                    always_validation_sequence_set,
-                    eventually_validation_sequence_set,
-                    test_timeout_duration,
->>>>>>> 14f15f09
-                    tick_duration_s,
-                ],
-            )
-            run_sim_thread.start()
-            self.thunderscope.show()
-            run_sim_thread.join()
-
-            if self.last_exception:
-                pytest.fail(str(self.last_exception))
-
-            # If thunderscope is disabled, just run the test
-        else:
-            self.runner(
-<<<<<<< HEAD
-                inv_always_validation_sequence_set,
-                inv_eventually_validation_sequence_set,
-                test_timeout_s[0] if type(test_timeout_s) == list else test_timeout_s,
-=======
-                always_validation_sequence_set,
-                eventually_validation_sequence_set,
-                test_timeout_duration,
->>>>>>> 14f15f09
-                tick_duration_s,
-            )
-
-
-<<<<<<< HEAD
-=======
-class InvariantTestRunner(SimulatedTestRunner):
-
-    """
-    Runs a simulated test only once with a given parameter
-
-    Test passes or fails based on the outcome of this test
-    """
-
-    def __init__(self, *args, **kwargs):
-        super().__init__(*args, **kwargs)
-
-    def run_test(
-        self,
-        setup=(lambda x: None),
-        params=[0],
-        inv_always_validation_sequence_set=[[]],
-        inv_eventually_validation_sequence_set=[[]],
-        test_timeout_s=3,
-        tick_duration_s=0.0166,  # Default to 60hz
-        **kwargs,
-    ):
-        """Run an invariant test
-
-        :param setup: Function that sets up the World state and the gamecontroller before running the test
-        :param params: List of parameters for each iteration of the test
-                        (this method only uses the first element)
-        :param inv_always_validation_sequence_set: Validation functions for invariant testing
-                                that should hold on every tick
-        :param inv_eventually_validation_sequence_set: Validation functions for invariant testing
-                                that should eventually be true, before the test ends
-        :param test_timeout_s: The timeout for the test, if any eventually_validations
-                                remain after the timeout, the test fails.
-        :param tick_duration_s: The simulation step duration
-
-        """
-
-        threading.excepthook = self.excepthook
-
-        setup(params[0])
 
         super().run_test(
             inv_always_validation_sequence_set,
@@ -495,7 +331,6 @@
         )
 
 
->>>>>>> 14f15f09
 class AggregateTestRunner(SimulatedTestRunner):
 
     """
@@ -544,44 +379,6 @@
             failed_tests = 0
 
             try:
-<<<<<<< HEAD
-                if self.thunderscope:
-                    # If thunderscope is enabled, run the test in a thread and show
-                    # thunderscope on this thread. The excepthook is setup to catch
-                    # any test failures and propagate them to the main thread
-                    run_sim_thread = threading.Thread(
-                        target=self.runner,
-                        daemon=True,
-                        args=[
-                            ag_always_validation_sequence_set,
-                            ag_eventually_validation_sequence_set,
-                            test_timeout_s[0]
-                            if type(test_timeout_s) == list
-                            else test_timeout_s,
-                            tick_duration_s,
-                        ],
-                    )
-                    run_sim_thread.start()
-                    self.thunderscope.show()
-                    run_sim_thread.join()
-
-                    if self.last_exception:
-                        pytest.fail(str(self.last_exception))
-
-                # If thunderscope is disabled, just run the test
-                else:
-                    self.runner(
-                        ag_always_validation_sequence_set,
-                        ag_eventually_validation_sequence_set,
-                        test_timeout_s[x]
-                        if type(test_timeout_s) == list
-                        else test_timeout_s,
-                        tick_duration_s,
-                    )
-            except AssertionError:
-                failed_tests += 1
-
-=======
                 super().run_test(
                     ag_always_validation_sequence_set,
                     ag_eventually_validation_sequence_set,
@@ -593,7 +390,6 @@
 
         # TODO (#2856) Fix validation and results output
 
->>>>>>> 14f15f09
         print(f"{failed_tests} test failed")
 
         assert failed_tests == 0
