import threading
import queue
import argparse
import time
import sys
import os

import pytest
import software.python_bindings as tbots
from proto.import_all_protos import *

from pyqtgraph.Qt import QtCore, QtGui

from software.networking.threaded_unix_sender import ThreadedUnixSender
from software.simulated_tests.robot_enters_region import RobotEntersRegion

from software.simulated_tests import validation
from software.simulated_tests.tbots_test_runner import TbotsTestRunner
from software.thunderscope.thunderscope import Thunderscope
from software.thunderscope.proto_unix_io import ProtoUnixIO
from software.py_constants import MILLISECONDS_PER_SECOND
from software.thunderscope.constants import ProtoUnixIOTypes
from software.thunderscope.binary_context_managers import (
    FullSystem,
    Simulator,
    Gamecontroller,
)
from software.thunderscope.thunderscope_config import configure_simulated_test_view
from software.thunderscope.replay.proto_logger import ProtoLogger

from software.logger.logger import createLogger

logger = createLogger(__name__)

LAUNCH_DELAY_S = 0.1
WORLD_BUFFER_TIMEOUT = 0.5
PROCESS_BUFFER_DELAY_S = 0.01
TEST_START_DELAY_S = 0.01
PAUSE_AFTER_FAIL_DELAY_S = 3


class SimulatedTestRunner(TbotsTestRunner):

    """Run a simulated test"""

    def __init__(
        self,
        test_name,
        thunderscope,
        simulator_proto_unix_io,
        blue_full_system_proto_unix_io,
        yellow_full_system_proto_unix_io,
        gamecontroller,
    ):
        """Initialize the SimulatorTestRunner
        
        :param test_name: The name of the test to run
        :param thunderscope: The thunderscope to use, None if not used
        :param simulator_proto_unix_io: The simulator proto unix io to use
        :param blue_full_system_proto_unix_io: The blue full system proto unix io to use
        :param yellow_full_system_proto_unix_io: The yellow full system proto unix io to use
        :param gamecontroller: The gamecontroller context managed instance 

        """
<<<<<<< HEAD

        self.test_name = test_name
        self.thunderscope = thunderscope
        self.simulator_proto_unix_io = simulator_proto_unix_io
        self.blue_full_system_proto_unix_io = blue_full_system_proto_unix_io
        self.yellow_full_system_proto_unix_io = yellow_full_system_proto_unix_io
        self.gamecontroller = gamecontroller
        self.last_exception = None

        self.world_buffer = ThreadSafeBuffer(buffer_size=1, protobuf_type=World)
        self.primitive_set_buffer = ThreadSafeBuffer(
            buffer_size=1, protobuf_type=PrimitiveSet
        )
        self.last_exception = None

        self.ssl_wrapper_buffer = ThreadSafeBuffer(
            buffer_size=1, protobuf_type=SSL_WrapperPacket
        )
        self.robot_status_buffer = ThreadSafeBuffer(
            buffer_size=1, protobuf_type=RobotStatus
=======
        super(SimulatedTestRunner, self).__init__(
            test_name,
            thunderscope,
            blue_full_system_proto_unix_io,
            yellow_full_system_proto_unix_io,
            gamecontroller,
>>>>>>> 2583f586
        )
        self.simulator_proto_unix_io = simulator_proto_unix_io

    def set_worldState(self, worldstate: WorldState):
        """Sets the simulation worldstate

        Args:
            worldstate (WorldState): proto containing the desired worldstate
        """
        self.simulator_proto_unix_io.send_proto(WorldState, worldstate)

    def time_provider(self):
        """Provide the current time in seconds since the epoch"""

        with self.timestamp_mutex:
            return self.timestamp

    def excepthook(self, args):
        """This function is _critical_ for show_thunderscope to work.
        If the test Thread will raises an exception we won't be able to close
        the window from the main thread.

        :param args: The args passed in from the hook

        """

        self.__stopper(delay=PAUSE_AFTER_FAIL_DELAY_S)
        self.last_exception = args.exc_value
        raise self.last_exception

    def __stopper(self, delay=PROCESS_BUFFER_DELAY_S):
        """Stop running the test

        :param delay: How long to wait before closing everything, defaults
                      to PROCESS_BUFFER_DELAY_S to minimize buffer warnings

        """
        time.sleep(delay)

        if self.thunderscope:
            self.thunderscope.close()

    def runner(
        self,
        always_validation_sequence_set=[[]],
        eventually_validation_sequence_set=[[]],
        test_timeout_s=3,
        tick_duration_s=0.0166,  # Default to 60hz
        ci_cmd_with_delay=[],
<<<<<<< HEAD
=======
        run_till_end=True,
>>>>>>> 2583f586
    ):
        """Run a test

        :param always_validation_sequence_set: Validation functions that should
                                hold on every tick
        :param eventually_validation_sequence_set: Validation that should
                                eventually be true, before the test ends
        :param test_timeout_s: The timeout for the test, if any eventually_validations
                                remain after the timeout, the test fails.
        :param tick_duration_s: The simulation step duration
<<<<<<< HEAD
        :param ci_cmd_with_delay: A list consisting of a duration, and a 
                                tuple forming a ci command 
                                { 
                                    (time, command, team),
                                    (time, command, team),
                                    ... 
                                }

=======
        :param ci_cmd_with_delay: A list consisting of a duration, and a
                                tuple forming a ci command
                                {
                                    (time, command, team),
                                    (time, command, team),
                                    ...
                                }
        :param run_till_end: If true, test runs till the end even if eventually validation passes
                             If false, test stops once eventually validation passes and fails if time out
>>>>>>> 2583f586
        """

        time_elapsed_s = 0

        eventually_validation_failure_msg = "Test Timed Out"

        while time_elapsed_s < test_timeout_s:

            # Check for new CI commands at this time step
            for (delay, cmd, team) in ci_cmd_with_delay:
                # If delay matches time
                if delay <= time_elapsed_s:
                    # send command
                    self.gamecontroller.send_ci_input(cmd, team)
                    # remove command from the list
                    ci_cmd_with_delay.remove((delay, cmd, team))

            # Update the timestamp logged by the ProtoLogger
            with self.timestamp_mutex:
                ssl_wrapper = self.ssl_wrapper_buffer.get(block=False)
                self.timestamp = ssl_wrapper.detection.t_capture

            tick = SimulatorTick(milliseconds=tick_duration_s * MILLISECONDS_PER_SECOND)
            self.simulator_proto_unix_io.send_proto(SimulatorTick, tick)
            time_elapsed_s += tick_duration_s

            if self.thunderscope:
                time.sleep(tick_duration_s)

            while True:
                try:
                    world = self.world_buffer.get(
                        block=True, timeout=WORLD_BUFFER_TIMEOUT, return_cached=False
                    )
                    break
                except queue.Empty as empty:
                    # If we timeout, that means full_system missed the last
                    # wrapper and robot status, lets resend it.
                    logger.warning("Fullsystem missed last wrapper, resending ...")

<<<<<<< HEAD
                # Check for new CI commands at this time step
                for (delay, cmd, team) in ci_cmd_with_delay:
                    # If delay matches time
                    if delay <= time_elapsed_s:
                        # send command
                        self.gamecontroller.send_ci_input(cmd, team)
                        # remove command from the list
                        ci_cmd_with_delay.remove((delay, cmd, team))

                # Update the timestamp logged by the ProtoLogger
                with self.timestamp_mutex:
=======
>>>>>>> 2583f586
                    ssl_wrapper = self.ssl_wrapper_buffer.get(block=False)
                    robot_status = self.robot_status_buffer.get(block=False)

<<<<<<< HEAD
                tick = SimulatorTick(
                    milliseconds=tick_duration_s * MILLISECONDS_PER_SECOND
                )
                self.simulator_proto_unix_io.send_proto(SimulatorTick, tick)
                time_elapsed_s += tick_duration_s

                if self.thunderscope:
                    time.sleep(tick_duration_s)

                while True:
                    try:
                        world = self.world_buffer.get(
                            block=True, timeout=WORLD_BUFFER_TIMEOUT
                        )
                        break
                    except queue.Empty as empty:
                        # If we timeout, that means full_system missed the last
                        # wrapper and robot status, lets resend it.
                        logger.warning("Fullsystem missed last wrapper, resending ...")

                        ssl_wrapper = self.ssl_wrapper_buffer.get(block=False)
                        robot_status = self.robot_status_buffer.get(block=False)

                        self.blue_full_system_proto_unix_io.send_proto(
                            SSL_WrapperPacket, ssl_wrapper
                        )
                        self.blue_full_system_proto_unix_io.send_proto(
                            RobotStatus, robot_status
                        )
                        self.primitive_set_buffer.get(
                            block=True, timeout=WORLD_BUFFER_TIMEOUT
                        )

                # Validate
                (
                    eventually_validation_proto_set,
                    always_validation_proto_set,
                ) = validation.run_validation_sequence_sets(
                    world,
                    eventually_validation_sequence_set,
                    always_validation_sequence_set,
                )
=======
                    self.blue_full_system_proto_unix_io.send_proto(
                        SSL_WrapperPacket, ssl_wrapper
                    )
                    self.blue_full_system_proto_unix_io.send_proto(
                        RobotStatus, robot_status
                    )
                    # We need this blocking get call to synchronize the running speed of world and primitives
                    # Otherwise, we end up with behaviour that doesn't simulate what would happen in the real world
                    self.primitive_set_buffer.get(
                        block=True, timeout=WORLD_BUFFER_TIMEOUT, return_cached=False
                    )
>>>>>>> 2583f586

            # Validate
            (
                eventually_validation_proto_set,
                always_validation_proto_set,
            ) = validation.run_validation_sequence_sets(
                world,
                eventually_validation_sequence_set,
                always_validation_sequence_set,
            )

            if self.thunderscope:

                # Set the test name
                eventually_validation_proto_set.test_name = self.test_name
                always_validation_proto_set.test_name = self.test_name

                # Send out the validation proto to thunderscope
                self.thunderscope.proto_unix_io_map[ProtoUnixIOTypes.BLUE].send_proto(
                    ValidationProtoSet, eventually_validation_proto_set
                )
                self.thunderscope.proto_unix_io_map[ProtoUnixIOTypes.BLUE].send_proto(
                    ValidationProtoSet, always_validation_proto_set
                )

            # Check that all always validations are always valid
            validation.check_validation(always_validation_proto_set)

            if not run_till_end:
                try:
                    # Check that all eventually validations are eventually valid
                    validation.check_validation(eventually_validation_proto_set)
                    self.__stopper()
                    return
                except AssertionError as e:
                    eventually_validation_failure_msg = str(e)

        if not run_till_end:
            raise AssertionError(eventually_validation_failure_msg)

        # Check that all eventually validations are eventually valid
        validation.check_validation(eventually_validation_proto_set)

        self.__stopper()

    def run_test(
        self,
        always_validation_sequence_set,
        eventually_validation_sequence_set,
        test_timeout_s=3,
        tick_duration_s=0.0166,
        index=0,
        run_till_end=True,
        **kwargs,
    ):
        """
        Helper function to run a test, with thunderscope if enabled
        :param always_validation_sequence_set: validation that should always be true
        :param eventually_validation_sequence_set: validation that should eventually be true
        :param test_timeout_s: how long the test should run before timing out
        :param tick_duration_s: length of a tick
        :param index: index of the current test. default is 0 (invariant test)
                      values can be passed in during aggregate testing for different timeout durations
        :param run_till_end: If true, test runs till the end even if eventually validation passes
                             If false, test stops once eventually validation passes and fails if time out
        """

        test_timeout_duration = (
            test_timeout_s[index] if type(test_timeout_s) == list else test_timeout_s
        )

        # Start the test with a delay to allow the simulator to receive
        # the initial world state. Without this delay, the SimulatorTick
        # message may be received before the initial world state, causing
        # the world to be empty, failing some AlwaysValidations
        # TODO (#2858): Replace delay with an actual feedback from the simulator
        #  for when it has received the initial world state
        time.sleep(TEST_START_DELAY_S)

        # If thunderscope is enabled, run the test in a thread and show
        # thunderscope on this thread. The excepthook is setup to catch
        # any test failures and propagate them to the main thread
        if self.thunderscope:

            run_sim_thread = threading.Thread(
                target=self.runner,
                daemon=True,
                args=[
                    always_validation_sequence_set,
                    eventually_validation_sequence_set,
                    test_timeout_duration,
                    tick_duration_s,
                    [],
                    run_till_end,
                ],
            )
            run_sim_thread.start()
            self.thunderscope.show()
            run_sim_thread.join()

            if self.last_exception:
                pytest.fail(str(self.last_exception))

        # If thunderscope is disabled, just run the test
        else:
            self.runner(
                always_validation_sequence_set,
                eventually_validation_sequence_set,
                test_timeout_duration,
                tick_duration_s,
                run_till_end=run_till_end,
            )


class InvariantTestRunner(SimulatedTestRunner):

    """
    Runs a simulated test only once with a given parameter

    Test passes or fails based on the outcome of this test
    """

    def __init__(self, *args, **kwargs):
        super().__init__(*args, **kwargs)

    def run_test(
        self,
        setup=(lambda x: None),
        params=[0],
        inv_always_validation_sequence_set=[[]],
        inv_eventually_validation_sequence_set=[[]],
        **kwargs,
    ):
        """Run an invariant test

        :param setup: Function that sets up the World state and the gamecontroller before running the test
        :param params: List of parameters for each iteration of the test
                        (this method only uses the first element)
        :param inv_always_validation_sequence_set: Validation functions for invariant testing
                                that should hold on every tick
        :param inv_eventually_validation_sequence_set: Validation functions for invariant testing
                                that should eventually be true, before the test ends

        """

        threading.excepthook = self.excepthook

        setup(params[0])

        super().run_test(
            inv_always_validation_sequence_set,
            inv_eventually_validation_sequence_set,
            **kwargs,
        )


class AggregateTestRunner(SimulatedTestRunner):

    """
    Runs a simulated test multiple times with different given parameters

    Result of the test is determined by comparing the number of
    passing iterations to a predetermined acceptable threshold
    """

    def __int__(self, *args, **kwargs):
        super().__init__(*args, **kwargs)

    def run_test(
        self,
        setup=(lambda arg: None),
        params=[],
        ag_always_validation_sequence_set=[[]],
        ag_eventually_validation_sequence_set=[[]],
        **kwargs,
    ):
        """Run an aggregate test

        :param setup: Function that sets up the World state and the gamecontroller before running the test
        :param params: List of parameters for each iteration of the test
        :param ag_always_validation_sequence_set: Validation functions for aggregate testing
                                that should hold on every tick
        :param ag_eventually_validation_sequence_set: Validation functions for aggregate testing
                                that should eventually be true, before the test end
        """

        threading.excepthook = self.excepthook

        failed_tests = 0

        # Runs the test once for each given parameter
        # Catches Assertion Error thrown by failing test and increments counter
        # Calculates overall results and prints them
        for x in range(len(params)):

            setup(params[x])

            try:
                super().run_test(
                    ag_always_validation_sequence_set,
                    ag_eventually_validation_sequence_set,
                    **kwargs,
                )
            except AssertionError:
                failed_tests += 1

        # TODO (#2856) Fix validation and results output

        logger.info(f"{failed_tests} test failed")

        assert failed_tests == 0


def load_command_line_arguments():
    """Load from command line arguments using argpase

    NOTE: Pytest has its own built in argument parser (conftest.py, pytest_addoption)
    but it doesn't seem to play nicely with bazel. We just use argparse instead.

    """
    parser = argparse.ArgumentParser(description="Run simulated pytests")
    parser.add_argument(
        "--enable_thunderscope", action="store_true", help="enable thunderscope"
    )
    parser.add_argument(
        "--aggregate", action="store_true", default=False, help="Run aggregate test"
    )
    parser.add_argument(
        "--simulator_runtime_dir",
        type=str,
        help="simulator runtime directory",
        default="/tmp/tbots",
    )
    parser.add_argument(
        "--blue_full_system_runtime_dir",
        type=str,
        help="blue full_system runtime directory",
        default="/tmp/tbots/blue",
    )
    parser.add_argument(
        "--yellow_full_system_runtime_dir",
        type=str,
        help="yellow full_system runtime directory",
        default="/tmp/tbots/yellow",
    )
    parser.add_argument(
        "--layout",
        action="store",
        help="Which layout to run, if not specified the last layout will run",
    )
    parser.add_argument(
        "--debug_blue_full_system",
        action="store_true",
        default=False,
        help="Debug blue full_system",
    )
    parser.add_argument(
        "--debug_yellow_full_system",
        action="store_true",
        default=False,
        help="Debug yellow full_system",
    )
    parser.add_argument(
        "--debug_simulator",
        action="store_true",
        default=False,
        help="Debug the simulator",
    )
    parser.add_argument(
        "--visualization_buffer_size",
        action="store",
        type=int,
        default=5,
        help="How many packets to buffer while rendering",
    )
    parser.add_argument(
        "--show_gamecontroller_logs",
        action="store_true",
        default=False,
        help="Show gamecontroller logs",
    )
    parser.add_argument(
        "--test_filter",
        action="store",
        default="",
        help="The test filter, if not specified all tests will run. "
        + "See https://docs.pytest.org/en/latest/how-to/usage.html#specifying-tests-selecting-tests",
    )
    parser.add_argument(
        "--enable_realism",
        action="store_true",
        default=False,
        help="Use realism in the simulator",
    )
    return parser.parse_args()


def pytest_main(file):
    """Runs the pytest file

    :param file: The test file to run

    """
    args = load_command_line_arguments()
    # Run the test, -s disables all capturing at -vv increases verbosity
    sys.exit(pytest.main(["-svv", "-k", args.test_filter, file]))


@pytest.fixture
def simulated_test_runner():
    args = load_command_line_arguments()
    tscope = None

    aggregate = args.aggregate

    simulator_proto_unix_io = ProtoUnixIO()
    yellow_full_system_proto_unix_io = ProtoUnixIO()
    blue_full_system_proto_unix_io = ProtoUnixIO()

    # Grab the current test name to store the proto log for the test case
    current_test = os.environ.get("PYTEST_CURRENT_TEST").split(":")[-1].split(" ")[0]
    current_test = current_test.replace("]", "")
    current_test = current_test.replace("[", "-")

    test_name = current_test.split("-")[0]

    # Launch all binaries
    with Simulator(
        f"{args.simulator_runtime_dir}/test/{test_name}",
        args.debug_simulator,
        args.enable_realism,
    ) as simulator, FullSystem(
        f"{args.blue_full_system_runtime_dir}/test/{test_name}",
        args.debug_blue_full_system,
        False,
        should_restart_on_crash=False,
    ) as blue_fs, FullSystem(
        f"{args.yellow_full_system_runtime_dir}/test/{test_name}",
        args.debug_yellow_full_system,
        True,
        should_restart_on_crash=False,
    ) as yellow_fs:
        with Gamecontroller(
            supress_logs=(not args.show_gamecontroller_logs), ci_mode=True,
        ) as gamecontroller:

            blue_fs.setup_proto_unix_io(blue_full_system_proto_unix_io)
            yellow_fs.setup_proto_unix_io(yellow_full_system_proto_unix_io)
            simulator.setup_proto_unix_io(
                simulator_proto_unix_io,
                blue_full_system_proto_unix_io,
                yellow_full_system_proto_unix_io,
            )
            gamecontroller.setup_proto_unix_io(
                blue_full_system_proto_unix_io, yellow_full_system_proto_unix_io,
            )

            # If we want to run thunderscope, inject the proto unix ios
            # and start the test
            if args.enable_thunderscope:
                tscope = Thunderscope(
                    configure_simulated_test_view(
                        blue_full_system_proto_unix_io=blue_full_system_proto_unix_io,
                        yellow_full_system_proto_unix_io=yellow_full_system_proto_unix_io,
                        simulator_proto_unix_io=simulator_proto_unix_io,
                    ),
                    layout_path=args.layout,
                )

            time.sleep(LAUNCH_DELAY_S)

            runner = None

<<<<<<< HEAD
            # Only validate on the blue worlds
            blue_full_system_proto_unix_io.register_observer(World, runner.world_buffer)
            blue_full_system_proto_unix_io.register_observer(
                PrimitiveSet, runner.primitive_set_buffer
            )
=======
            # Initialise the right runner based on which testing mode is selected
            if aggregate:
                runner = AggregateTestRunner(
                    current_test,
                    tscope,
                    simulator_proto_unix_io,
                    blue_full_system_proto_unix_io,
                    yellow_full_system_proto_unix_io,
                    gamecontroller,
                )
            else:
                runner = InvariantTestRunner(
                    current_test,
                    tscope,
                    simulator_proto_unix_io,
                    blue_full_system_proto_unix_io,
                    yellow_full_system_proto_unix_io,
                    gamecontroller,
                )

>>>>>>> 2583f586
            # Setup proto loggers.
            #
            # NOTE: Its important we use the test runners time provider because
            # test will run as fast as possible with a varying tick rate. The
            # SimulatorTestRunner time provider is tied to the simulators
            # t_capture coming out of the wrapper packet (rather than time.time).
            with ProtoLogger(
                f"{args.blue_full_system_runtime_dir}/logs/{current_test}",
                time_provider=runner.time_provider,
            ) as blue_logger, ProtoLogger(
                f"{args.yellow_full_system_runtime_dir}/logs/{current_test}",
                time_provider=runner.time_provider,
            ) as yellow_logger:

                blue_full_system_proto_unix_io.register_to_observe_everything(
                    blue_logger.buffer
                )
                yellow_full_system_proto_unix_io.register_to_observe_everything(
                    yellow_logger.buffer
                )

                yield runner
                print(
                    f"\n\n To replay this test for the blue team, go to the `src` folder and run \n./tbots.py run thunderscope --blue_log {blue_logger.log_folder}"
                )
                print(
                    f"\n\n To replay this test for the yellow team, go to the `src` folder and run \n./tbots.py run thunderscope --yellow_log {yellow_logger.log_folder}"
                )<|MERGE_RESOLUTION|>--- conflicted
+++ resolved
@@ -62,35 +62,12 @@
         :param gamecontroller: The gamecontroller context managed instance 
 
         """
-<<<<<<< HEAD
-
-        self.test_name = test_name
-        self.thunderscope = thunderscope
-        self.simulator_proto_unix_io = simulator_proto_unix_io
-        self.blue_full_system_proto_unix_io = blue_full_system_proto_unix_io
-        self.yellow_full_system_proto_unix_io = yellow_full_system_proto_unix_io
-        self.gamecontroller = gamecontroller
-        self.last_exception = None
-
-        self.world_buffer = ThreadSafeBuffer(buffer_size=1, protobuf_type=World)
-        self.primitive_set_buffer = ThreadSafeBuffer(
-            buffer_size=1, protobuf_type=PrimitiveSet
-        )
-        self.last_exception = None
-
-        self.ssl_wrapper_buffer = ThreadSafeBuffer(
-            buffer_size=1, protobuf_type=SSL_WrapperPacket
-        )
-        self.robot_status_buffer = ThreadSafeBuffer(
-            buffer_size=1, protobuf_type=RobotStatus
-=======
         super(SimulatedTestRunner, self).__init__(
             test_name,
             thunderscope,
             blue_full_system_proto_unix_io,
             yellow_full_system_proto_unix_io,
             gamecontroller,
->>>>>>> 2583f586
         )
         self.simulator_proto_unix_io = simulator_proto_unix_io
 
@@ -140,10 +117,7 @@
         test_timeout_s=3,
         tick_duration_s=0.0166,  # Default to 60hz
         ci_cmd_with_delay=[],
-<<<<<<< HEAD
-=======
         run_till_end=True,
->>>>>>> 2583f586
     ):
         """Run a test
 
@@ -154,16 +128,6 @@
         :param test_timeout_s: The timeout for the test, if any eventually_validations
                                 remain after the timeout, the test fails.
         :param tick_duration_s: The simulation step duration
-<<<<<<< HEAD
-        :param ci_cmd_with_delay: A list consisting of a duration, and a 
-                                tuple forming a ci command 
-                                { 
-                                    (time, command, team),
-                                    (time, command, team),
-                                    ... 
-                                }
-
-=======
         :param ci_cmd_with_delay: A list consisting of a duration, and a
                                 tuple forming a ci command
                                 {
@@ -173,7 +137,6 @@
                                 }
         :param run_till_end: If true, test runs till the end even if eventually validation passes
                              If false, test stops once eventually validation passes and fails if time out
->>>>>>> 2583f586
         """
 
         time_elapsed_s = 0
@@ -214,67 +177,9 @@
                     # wrapper and robot status, lets resend it.
                     logger.warning("Fullsystem missed last wrapper, resending ...")
 
-<<<<<<< HEAD
-                # Check for new CI commands at this time step
-                for (delay, cmd, team) in ci_cmd_with_delay:
-                    # If delay matches time
-                    if delay <= time_elapsed_s:
-                        # send command
-                        self.gamecontroller.send_ci_input(cmd, team)
-                        # remove command from the list
-                        ci_cmd_with_delay.remove((delay, cmd, team))
-
-                # Update the timestamp logged by the ProtoLogger
-                with self.timestamp_mutex:
-=======
->>>>>>> 2583f586
                     ssl_wrapper = self.ssl_wrapper_buffer.get(block=False)
                     robot_status = self.robot_status_buffer.get(block=False)
 
-<<<<<<< HEAD
-                tick = SimulatorTick(
-                    milliseconds=tick_duration_s * MILLISECONDS_PER_SECOND
-                )
-                self.simulator_proto_unix_io.send_proto(SimulatorTick, tick)
-                time_elapsed_s += tick_duration_s
-
-                if self.thunderscope:
-                    time.sleep(tick_duration_s)
-
-                while True:
-                    try:
-                        world = self.world_buffer.get(
-                            block=True, timeout=WORLD_BUFFER_TIMEOUT
-                        )
-                        break
-                    except queue.Empty as empty:
-                        # If we timeout, that means full_system missed the last
-                        # wrapper and robot status, lets resend it.
-                        logger.warning("Fullsystem missed last wrapper, resending ...")
-
-                        ssl_wrapper = self.ssl_wrapper_buffer.get(block=False)
-                        robot_status = self.robot_status_buffer.get(block=False)
-
-                        self.blue_full_system_proto_unix_io.send_proto(
-                            SSL_WrapperPacket, ssl_wrapper
-                        )
-                        self.blue_full_system_proto_unix_io.send_proto(
-                            RobotStatus, robot_status
-                        )
-                        self.primitive_set_buffer.get(
-                            block=True, timeout=WORLD_BUFFER_TIMEOUT
-                        )
-
-                # Validate
-                (
-                    eventually_validation_proto_set,
-                    always_validation_proto_set,
-                ) = validation.run_validation_sequence_sets(
-                    world,
-                    eventually_validation_sequence_set,
-                    always_validation_sequence_set,
-                )
-=======
                     self.blue_full_system_proto_unix_io.send_proto(
                         SSL_WrapperPacket, ssl_wrapper
                     )
@@ -286,7 +191,6 @@
                     self.primitive_set_buffer.get(
                         block=True, timeout=WORLD_BUFFER_TIMEOUT, return_cached=False
                     )
->>>>>>> 2583f586
 
             # Validate
             (
@@ -660,13 +564,6 @@
 
             runner = None
 
-<<<<<<< HEAD
-            # Only validate on the blue worlds
-            blue_full_system_proto_unix_io.register_observer(World, runner.world_buffer)
-            blue_full_system_proto_unix_io.register_observer(
-                PrimitiveSet, runner.primitive_set_buffer
-            )
-=======
             # Initialise the right runner based on which testing mode is selected
             if aggregate:
                 runner = AggregateTestRunner(
@@ -687,7 +584,6 @@
                     gamecontroller,
                 )
 
->>>>>>> 2583f586
             # Setup proto loggers.
             #
             # NOTE: Its important we use the test runners time provider because
