import threading
import queue
import argparse
import time
import sys
import os

import pytest
from proto.import_all_protos import *


from software.simulated_tests import validation
from software.simulated_tests.tbots_test_runner import TbotsTestRunner
from software.thunderscope.thunderscope import Thunderscope
from software.thunderscope.proto_unix_io import ProtoUnixIO
from software.py_constants import MILLISECONDS_PER_SECOND
from software.thunderscope.binary_context_managers.full_system import FullSystem
from software.thunderscope.binary_context_managers.simulator import Simulator
from software.thunderscope.binary_context_managers.game_controller import Gamecontroller
from software.thunderscope.thunderscope_config import configure_simulated_test_view

from software.logger.logger import createLogger

logger = createLogger(__name__)

LAUNCH_DELAY_S = 0.1
WORLD_BUFFER_TIMEOUT = 0.5
PROCESS_BUFFER_DELAY_S = 0.01
TEST_START_DELAY_S = 0.01
PAUSE_AFTER_FAIL_DELAY_S = 3


class SimulatedTestRunner(TbotsTestRunner):
    """Run a simulated test"""

    def __init__(
        self,
        test_name,
        thunderscope,
        simulator_proto_unix_io,
        blue_full_system_proto_unix_io,
        yellow_full_system_proto_unix_io,
        gamecontroller,
    ):
        """Initialize the SimulatorTestRunner

        :param test_name: The name of the test to run
        :param thunderscope: The Thunderscope to use, None if not used
        :param simulator_proto_unix_io: The simulator proto unix io to use
        :param blue_full_system_proto_unix_io: The blue full system proto unix io to use
        :param yellow_full_system_proto_unix_io: The yellow full system proto unix io to use
        :param gamecontroller: The gamecontroller context managed instance
<<<<<<< HEAD

=======
>>>>>>> 5d983dd8
        """
        super(SimulatedTestRunner, self).__init__(
            test_name,
            thunderscope,
            blue_full_system_proto_unix_io,
            yellow_full_system_proto_unix_io,
            gamecontroller,
        )
        self.simulator_proto_unix_io = simulator_proto_unix_io

    def set_worldState(self, worldstate: WorldState):
        """Sets the simulation worldstate

        :param worldstate: proto containing the desired worldstate
<<<<<<< HEAD

=======
>>>>>>> 5d983dd8
        """
        self.simulator_proto_unix_io.send_proto(WorldState, worldstate)

    def excepthook(self, args):
        """This function is _critical_ for show_thunderscope to work.
        If the test Thread will raises an exception we won't be able to close
        the window from the main thread.

        :param args: The args passed in from the hook
        """
        self.__stopper(delay=PAUSE_AFTER_FAIL_DELAY_S)
        self.last_exception = args.exc_value
        raise self.last_exception

    def __stopper(self, delay=PROCESS_BUFFER_DELAY_S):
        """Stop running the test

        :param delay: How long to wait before closing everything, defaults
                      to PROCESS_BUFFER_DELAY_S to minimize buffer warnings
        """
        time.sleep(delay)

        if self.thunderscope:
            self.thunderscope.close()

    def runner(
        self,
        always_validation_sequence_set=[[]],
        eventually_validation_sequence_set=[[]],
        test_timeout_s=3,
        tick_duration_s=0.0166,  # Default to 60hz
        ci_cmd_with_delay=[],
        run_till_end=True,
    ):
        """Run a test

        :param always_validation_sequence_set: Validation functions that should
                                hold on every tick
        :param eventually_validation_sequence_set: Validation that should
                                eventually be true, before the test ends
        :param test_timeout_s: The timeout for the test, if any eventually_validations
                                remain after the timeout, the test fails.
        :param tick_duration_s: The simulation step duration
        :param ci_cmd_with_delay: A list consisting of a duration, and a
                                tuple forming a ci command
                                {
                                    (time, command, team),
                                    (time, command, team),
                                    ...
                                }
        :param run_till_end: If true, test runs till the end even if eventually validation passes
                             If false, test stops once eventually validation passes and fails if time out
        """
        time_elapsed_s = 0

        eventually_validation_failure_msg = "Test Timed Out"

        while time_elapsed_s < test_timeout_s:
            # get time before we execute the loop
            processing_start_time = time.time()

            # Check for new CI commands at this time step
            for delay, cmd, team in ci_cmd_with_delay:
                # If delay matches time
                if delay <= time_elapsed_s:
                    # send command
                    self.gamecontroller.send_ci_input(cmd, team)
                    # remove command from the list
                    ci_cmd_with_delay.remove((delay, cmd, team))

            tick = SimulatorTick(milliseconds=tick_duration_s * MILLISECONDS_PER_SECOND)
            self.simulator_proto_unix_io.send_proto(SimulatorTick, tick)
            time_elapsed_s += tick_duration_s

            while True:
                try:
                    world = self.world_buffer.get(
                        block=True, timeout=WORLD_BUFFER_TIMEOUT, return_cached=False
                    )

                    # We block until the timeout for the new primitives from AI. if not found still,
                    # the SSL Wrapper packet is resent in a loop until we actually get a primitive set from AI
                    # Otherwise, if the AI misses the first SSL Wrapper packet and doesn't start
                    # the simulated test will continue to tick forward, causes syncing issues with the AI
                    self.primitive_set_buffer.get(
                        block=True, timeout=WORLD_BUFFER_TIMEOUT, return_cached=False
                    )

                    break
                except queue.Empty:
                    # If we timeout, that means full_system missed the last
                    # wrapper and robot status, lets resend it.
                    logger.warning("Fullsystem missed last wrapper, resending ...")

                    ssl_wrapper = self.ssl_wrapper_buffer.get(block=False)
                    robot_status = self.robot_status_buffer.get(block=False)

                    self.blue_full_system_proto_unix_io.send_proto(
                        SSL_WrapperPacket, ssl_wrapper
                    )
                    self.blue_full_system_proto_unix_io.send_proto(
                        RobotStatus, robot_status
                    )

            # get the time difference after we get the primitive (after any blocking that happened)
            processing_time = time.time() - processing_start_time

            # if the time we have blocked is less than a tick, sleep for the remaining time (for Thunderscope only)
            if self.thunderscope and tick_duration_s > processing_time:
                time.sleep(tick_duration_s - processing_time)

            # Validate
            (
                eventually_validation_proto_set,
                always_validation_proto_set,
            ) = validation.run_validation_sequence_sets(
                world,
                eventually_validation_sequence_set,
                always_validation_sequence_set,
            )

            # Set the test name
            eventually_validation_proto_set.test_name = self.test_name
            always_validation_proto_set.test_name = self.test_name

            # Send out the validation proto to the full system
            # for visualization and logging for replays.
            if self.is_yellow_friendly:
                self.yellow_full_system_proto_unix_io.send_proto(
                    ValidationProtoSet, eventually_validation_proto_set
                )
                self.yellow_full_system_proto_unix_io.send_proto(
                    ValidationProtoSet, always_validation_proto_set
                )
            else:
                self.blue_full_system_proto_unix_io.send_proto(
                    ValidationProtoSet, eventually_validation_proto_set
                )
                self.blue_full_system_proto_unix_io.send_proto(
                    ValidationProtoSet, always_validation_proto_set
                )

            # Check that all always validations are always valid
            validation.check_validation(always_validation_proto_set)

            if not run_till_end:
                try:
                    # Check that all eventually validations are eventually valid
                    validation.check_validation(eventually_validation_proto_set)
                    self.__stopper()
                    return
                except AssertionError as e:
                    eventually_validation_failure_msg = str(e)

        if not run_till_end:
            raise AssertionError(eventually_validation_failure_msg)

        # Check that all eventually validations are eventually valid
        validation.check_validation(eventually_validation_proto_set)

        self.__stopper()

    def run_test(
        self,
        always_validation_sequence_set,
        eventually_validation_sequence_set,
        test_timeout_s=3,
        tick_duration_s=0.0166,
        index=0,
        run_till_end=True,
        **kwargs,
    ):
        """Helper function to run a test, with thunderscope if enabled

        :param always_validation_sequence_set: validation that should always be true
        :param eventually_validation_sequence_set: validation that should eventually be true
        :param test_timeout_s: how long the test should run before timing out
        :param tick_duration_s: length of a tick
        :param index: index of the current test. default is 0 (invariant test)
                      values can be passed in during aggregate testing for different timeout durations
        :param run_till_end: If true, test runs till the end even if eventually validation passes
                             If false, test stops once eventually validation passes and fails if time out
        """
        test_timeout_duration = (
            test_timeout_s[index] if type(test_timeout_s) == list else test_timeout_s
        )

        # Start the test with a delay to allow the simulator to receive
        # the initial world state. Without this delay, the SimulatorTick
        # message may be received before the initial world state, causing
        # the world to be empty, failing some AlwaysValidations
        # TODO (#2858): Replace delay with an actual feedback from the simulator
        #  for when it has received the initial world state
        time.sleep(TEST_START_DELAY_S)

        # If thunderscope is enabled, run the test in a thread and show
        # thunderscope on this thread. The excepthook is setup to catch
        # any test failures and propagate them to the main thread
        if self.thunderscope:
            run_sim_thread = threading.Thread(
                target=self.runner,
                daemon=True,
                args=[
                    always_validation_sequence_set,
                    eventually_validation_sequence_set,
                    test_timeout_duration,
                    tick_duration_s,
                    [],
                    run_till_end,
                ],
            )
            run_sim_thread.start()
            self.thunderscope.show()
            run_sim_thread.join()

            if self.last_exception:
                pytest.fail(str(self.last_exception))

        # If thunderscope is disabled, just run the test
        else:
            self.runner(
                always_validation_sequence_set,
                eventually_validation_sequence_set,
                test_timeout_duration,
                tick_duration_s,
                run_till_end=run_till_end,
            )


class InvariantTestRunner(SimulatedTestRunner):
    """Runs a simulated test only once with a given parameter

    Test passes or fails based on the outcome of this test
    """

    def __init__(self, *args, **kwargs):
        super().__init__(*args, **kwargs)

    def run_test(
        self,
        setup=(lambda x: None),
        params=[0],
        inv_always_validation_sequence_set=[[]],
        inv_eventually_validation_sequence_set=[[]],
        **kwargs,
    ):
        """Run an invariant test

        :param setup: Function that sets up the World state and the gamecontroller before running the test
        :param params: List of parameters for each iteration of the test
                        (this method only uses the first element)
        :param inv_always_validation_sequence_set: Validation functions for invariant testing
                                that should hold on every tick
        :param inv_eventually_validation_sequence_set: Validation functions for invariant testing
                                that should eventually be true, before the test ends
        """
        threading.excepthook = self.excepthook

        setup(params[0])

        super().run_test(
            inv_always_validation_sequence_set,
            inv_eventually_validation_sequence_set,
            **kwargs,
        )


class AggregateTestRunner(SimulatedTestRunner):
    """Runs a simulated test multiple times with different given parameters

    Result of the test is determined by comparing the number of
    passing iterations to a predetermined acceptable threshold
    """

    def __int__(self, *args, **kwargs):
        super().__init__(*args, **kwargs)

    def run_test(
        self,
        setup=(lambda arg: None),
        params=[],
        ag_always_validation_sequence_set=[[]],
        ag_eventually_validation_sequence_set=[[]],
        **kwargs,
    ):
        """Run an aggregate test

        :param setup: Function that sets up the World state and the gamecontroller before running the test
        :param params: List of parameters for each iteration of the test
        :param ag_always_validation_sequence_set: Validation functions for aggregate testing
                                that should hold on every tick
        :param ag_eventually_validation_sequence_set: Validation functions for aggregate testing
                                that should eventually be true, before the test end
        """
        threading.excepthook = self.excepthook

        failed_tests = 0

        # Runs the test once for each given parameter
        # Catches Assertion Error thrown by failing test and increments counter
        # Calculates overall results and prints them
        for x in range(len(params)):
            setup(params[x])

            try:
                super().run_test(
                    ag_always_validation_sequence_set,
                    ag_eventually_validation_sequence_set,
                    **kwargs,
                )
            except AssertionError:
                failed_tests += 1

        # TODO (#2856) Fix validation and results output

        logger.info(f"{failed_tests} test failed")

        assert failed_tests == 0


def load_command_line_arguments():
    """Load from command line arguments using argpase

    NOTE: Pytest has its own built in argument parser (conftest.py, pytest_addoption)
    but it doesn't seem to play nicely with bazel. We just use argparse instead.
    """
    parser = argparse.ArgumentParser(description="Run simulated pytests")
    parser.add_argument(
        "--enable_thunderscope", action="store_true", help="enable thunderscope"
    )
    parser.add_argument(
        "--aggregate", action="store_true", default=False, help="Run aggregate test"
    )
    parser.add_argument(
        "--simulator_runtime_dir",
        type=str,
        help="simulator runtime directory",
        default="/tmp/tbots",
    )
    parser.add_argument(
        "--blue_full_system_runtime_dir",
        type=str,
        help="blue full_system runtime directory",
        default="/tmp/tbots/blue",
    )
    parser.add_argument(
        "--yellow_full_system_runtime_dir",
        type=str,
        help="yellow full_system runtime directory",
        default="/tmp/tbots/yellow",
    )
    parser.add_argument(
        "--layout",
        action="store",
        help="Which layout to run, if not specified the last layout will run",
    )
    parser.add_argument(
        "--debug_blue_full_system",
        action="store_true",
        default=False,
        help="Debug blue full_system",
    )
    parser.add_argument(
        "--debug_yellow_full_system",
        action="store_true",
        default=False,
        help="Debug yellow full_system",
    )
    parser.add_argument(
        "--debug_simulator",
        action="store_true",
        default=False,
        help="Debug the simulator",
    )
    parser.add_argument(
        "--visualization_buffer_size",
        action="store",
        type=int,
        default=5,
        help="How many packets to buffer while rendering",
    )
    parser.add_argument(
        "--show_gamecontroller_logs",
        action="store_true",
        default=False,
        help="Show gamecontroller logs",
    )
    parser.add_argument(
        "--test_filter",
        action="store",
        default="",
        help="The test filter, if not specified all tests will run. "
        + "See https://docs.pytest.org/en/latest/how-to/usage.html#specifying-tests-selecting-tests",
    )
    parser.add_argument(
        "--enable_realism",
        action="store_true",
        default=False,
        help="Use realism in the simulator",
    )
    return parser.parse_args()


def pytest_main(file):
    """Runs the pytest file

    :param file: The test file to run
    """
    args = load_command_line_arguments()
    # Run the test, -s disables all capturing at -vv increases verbosity
    # -W ignore::DeprecationWarning ignores deprecation warnings that spam the output
    sys.exit(
        pytest.main(
            ["-svv", "-W ignore::DeprecationWarning", "-k", args.test_filter, file]
        )
    )


@pytest.fixture
def simulated_test_runner():
    args = load_command_line_arguments()
    tscope = None

    aggregate = args.aggregate

    simulator_proto_unix_io = ProtoUnixIO()
    yellow_full_system_proto_unix_io = ProtoUnixIO()
    blue_full_system_proto_unix_io = ProtoUnixIO()

    # Grab the current test name to store the proto log for the test case
    current_test = os.environ.get("PYTEST_CURRENT_TEST").split(":")[-1].split(" ")[0]
    current_test = current_test.replace("]", "")
    current_test = current_test.replace("[", "-")

    test_name = current_test.split("-")[0]

    # Launch all binaries
    with Simulator(
        f"{args.simulator_runtime_dir}/test/{test_name}",
        args.debug_simulator,
        args.enable_realism,
    ) as simulator, FullSystem(
        f"{args.blue_full_system_runtime_dir}/test/{test_name}",
        args.debug_blue_full_system,
        False,
        should_restart_on_crash=False,
        running_in_realtime=args.enable_thunderscope,
    ) as blue_fs, FullSystem(
        f"{args.yellow_full_system_runtime_dir}/test/{test_name}",
        args.debug_yellow_full_system,
        True,
        should_restart_on_crash=False,
        running_in_realtime=args.enable_thunderscope,
    ) as yellow_fs:
        with Gamecontroller(
            suppress_logs=(not args.show_gamecontroller_logs)
        ) as gamecontroller:
            blue_fs.setup_proto_unix_io(blue_full_system_proto_unix_io)
            yellow_fs.setup_proto_unix_io(yellow_full_system_proto_unix_io)
            simulator.setup_proto_unix_io(
                simulator_proto_unix_io,
                blue_full_system_proto_unix_io,
                yellow_full_system_proto_unix_io,
                ProtoUnixIO(),
            )
            gamecontroller.setup_proto_unix_io(
                blue_full_system_proto_unix_io,
                yellow_full_system_proto_unix_io,
            )

            # If we want to run thunderscope, inject the proto unix ios
            # and start the test
            if args.enable_thunderscope:
                tscope = Thunderscope(
                    configure_simulated_test_view(
                        blue_full_system_proto_unix_io=blue_full_system_proto_unix_io,
                        yellow_full_system_proto_unix_io=yellow_full_system_proto_unix_io,
                        simulator_proto_unix_io=simulator_proto_unix_io,
                    ),
                    layout_path=args.layout,
                )

            time.sleep(LAUNCH_DELAY_S)

            runner = None

            # Initialise the right runner based on which testing mode is selected
            if aggregate:
                runner = AggregateTestRunner(
                    current_test,
                    tscope,
                    simulator_proto_unix_io,
                    blue_full_system_proto_unix_io,
                    yellow_full_system_proto_unix_io,
                    gamecontroller,
                )
            else:
                runner = InvariantTestRunner(
                    current_test,
                    tscope,
                    simulator_proto_unix_io,
                    blue_full_system_proto_unix_io,
                    yellow_full_system_proto_unix_io,
                    gamecontroller,
                )

            yield runner<|MERGE_RESOLUTION|>--- conflicted
+++ resolved
@@ -50,10 +50,6 @@
         :param blue_full_system_proto_unix_io: The blue full system proto unix io to use
         :param yellow_full_system_proto_unix_io: The yellow full system proto unix io to use
         :param gamecontroller: The gamecontroller context managed instance
-<<<<<<< HEAD
-
-=======
->>>>>>> 5d983dd8
         """
         super(SimulatedTestRunner, self).__init__(
             test_name,
@@ -68,10 +64,6 @@
         """Sets the simulation worldstate
 
         :param worldstate: proto containing the desired worldstate
-<<<<<<< HEAD
-
-=======
->>>>>>> 5d983dd8
         """
         self.simulator_proto_unix_io.send_proto(WorldState, worldstate)
 
