import threading
import queue
import argparse
import time
import sys
import os

import pytest
from proto.import_all_protos import *


from software.simulated_tests import validation
from software.simulated_tests.tbots_test_runner import TbotsTestRunner
from software.thunderscope.thunderscope import Thunderscope
from software.thunderscope.proto_unix_io import ProtoUnixIO
from software.py_constants import MILLISECONDS_PER_SECOND
from software.thunderscope.binary_context_managers.full_system import FullSystem
from software.thunderscope.binary_context_managers.simulator import Simulator
from software.thunderscope.binary_context_managers.game_controller import Gamecontroller
from software.thunderscope.thunderscope_config import configure_simulated_test_view

from software.logger.logger import create_logger

logger = create_logger(__name__)

LAUNCH_DELAY_S = 0.1
WORLD_BUFFER_TIMEOUT = 0.5
PROCESS_BUFFER_DELAY_S = 0.01
TEST_START_DELAY_S = 0.01
PAUSE_AFTER_FAIL_DELAY_S = 3


class SimulatedTestRunner(TbotsTestRunner):
    """Run a simulated test"""

    def __init__(
        self,
        test_name,
        thunderscope,
        simulator_proto_unix_io,
        blue_full_system_proto_unix_io,
        yellow_full_system_proto_unix_io,
        gamecontroller,
    ):
        """Initialize the SimulatorTestRunner

        :param test_name: The name of the test to run
        :param thunderscope: The Thunderscope to use, None if not used
        :param simulator_proto_unix_io: The simulator proto unix io to use
        :param blue_full_system_proto_unix_io: The blue full system proto unix io to use
        :param yellow_full_system_proto_unix_io: The yellow full system proto unix io to use
        :param gamecontroller: The gamecontroller context managed instance
        """
        super(SimulatedTestRunner, self).__init__(
            test_name,
            thunderscope,
            blue_full_system_proto_unix_io,
            yellow_full_system_proto_unix_io,
            gamecontroller,
        )
        self.simulator_proto_unix_io = simulator_proto_unix_io

    def set_worldState(self, worldstate: WorldState):
        """Sets the simulation worldstate

        :param worldstate: proto containing the desired worldstate
        """
        self.simulator_proto_unix_io.send_proto(WorldState, worldstate)

    def excepthook(self, args):
        """This function is _critical_ for show_thunderscope to work.
        If the test Thread will raises an exception we won't be able to close
        the window from the main thread.

        :param args: The args passed in from the hook
        """
        self.__stopper(delay=PAUSE_AFTER_FAIL_DELAY_S)
        self.last_exception = args.exc_value
        raise self.last_exception

    def __stopper(self, delay=PROCESS_BUFFER_DELAY_S):
        """Stop running the test

        :param delay: How long to wait before closing everything, defaults
                      to PROCESS_BUFFER_DELAY_S to minimize buffer warnings
        """
        time.sleep(delay)

        if self.thunderscope:
            self.thunderscope.close()

    def runner(
        self,
        always_validation_sequence_set=[[]],
        eventually_validation_sequence_set=[[]],
        test_timeout_s=3,
        tick_duration_s=0.0166,  # Default to 60hz
        ci_cmd_with_delay=[],
        run_till_end=True,
    ):
        """Run a test

        :param always_validation_sequence_set: Validation functions that should
                                hold on every tick
        :param eventually_validation_sequence_set: Validation that should
                                eventually be true, before the test ends
        :param test_timeout_s: The timeout for the test, if any eventually_validations
                                remain after the timeout, the test fails.
        :param tick_duration_s: The simulation step duration
        :param ci_cmd_with_delay: A list consisting of a duration, and a
                                tuple forming a ci command
                                {
                                    (time, command, team),
                                    (time, command, team),
                                    ...
                                }
        :param run_till_end: If true, test runs till the end even if eventually validation passes
                             If false, test stops once eventually validation passes and fails if time out
        """
        time_elapsed_s = 0

        eventually_validation_failure_msg = "Test Timed Out"

        while time_elapsed_s < test_timeout_s:
            # get time before we execute the loop
            processing_start_time = time.time()

            # Check for new CI commands at this time step
            for delay, cmd, team in ci_cmd_with_delay:
                # If delay matches time
                if delay <= time_elapsed_s:
                    # send command
                    self.gamecontroller.send_ci_input(cmd, team)
                    # remove command from the list
                    ci_cmd_with_delay.remove((delay, cmd, team))

            tick = SimulatorTick(milliseconds=tick_duration_s * MILLISECONDS_PER_SECOND)
            self.simulator_proto_unix_io.send_proto(SimulatorTick, tick)
            time_elapsed_s += tick_duration_s

            while True:
                try:
                    world = self.world_buffer.get(
                        block=True, timeout=WORLD_BUFFER_TIMEOUT, return_cached=False
                    )

                    # We block until the timeout for the new primitives from AI. if not found still,
                    # the SSL Wrapper packet is resent in a loop until we actually get a primitive set from AI
                    # Otherwise, if the AI misses the first SSL Wrapper packet and doesn't start
                    # the simulated test will continue to tick forward, causes syncing issues with the AI
                    self.primitive_set_buffer.get(
                        block=True, timeout=WORLD_BUFFER_TIMEOUT, return_cached=False
                    )

                    break
                except queue.Empty:
                    # If we timeout, that means full_system missed the last
                    # wrapper and robot status, lets resend it.
                    logger.warning("Fullsystem missed last wrapper, resending ...")

                    ssl_wrapper = self.ssl_wrapper_buffer.get(block=False)
                    robot_status = self.robot_status_buffer.get(block=False)

                    self.blue_full_system_proto_unix_io.send_proto(
                        SSL_WrapperPacket, ssl_wrapper
                    )
                    self.blue_full_system_proto_unix_io.send_proto(
                        RobotStatus, robot_status
                    )

            # get the time difference after we get the primitive (after any blocking that happened)
            processing_time = time.time() - processing_start_time

            # if the time we have blocked is less than a tick, sleep for the remaining time (for Thunderscope only)
            if self.thunderscope and tick_duration_s > processing_time:
                time.sleep(tick_duration_s - processing_time)

            # Validate
            (
                eventually_validation_proto_set,
                always_validation_proto_set,
            ) = validation.run_validation_sequence_sets(
                world,
                eventually_validation_sequence_set,
                always_validation_sequence_set,
            )

            # Set the test name
            eventually_validation_proto_set.test_name = self.test_name
            always_validation_proto_set.test_name = self.test_name

            # Send out the validation proto to the full system
            # for visualization and logging for replays.
            if self.is_yellow_friendly:
                self.yellow_full_system_proto_unix_io.send_proto(
                    ValidationProtoSet, eventually_validation_proto_set
                )
                self.yellow_full_system_proto_unix_io.send_proto(
                    ValidationProtoSet, always_validation_proto_set
                )
            else:
                self.blue_full_system_proto_unix_io.send_proto(
                    ValidationProtoSet, eventually_validation_proto_set
                )
                self.blue_full_system_proto_unix_io.send_proto(
                    ValidationProtoSet, always_validation_proto_set
                )

            # Check that all always validations are always valid
            validation.check_validation(always_validation_proto_set)

            if not run_till_end:
                try:
                    # Check that all eventually validations are eventually valid
                    validation.check_validation(eventually_validation_proto_set)
                    self.__stopper()
                    return
                except AssertionError as e:
                    eventually_validation_failure_msg = str(e)

        if not run_till_end:
            raise AssertionError(eventually_validation_failure_msg)

        # Check that all eventually validations are eventually valid
        validation.check_validation(eventually_validation_proto_set)

        self.__stopper()

    def run_test(
        self,
        always_validation_sequence_set,
        eventually_validation_sequence_set,
        test_timeout_s=3,
        tick_duration_s=0.0166,
        index=0,
        run_till_end=True,
        **kwargs,
    ):
        """Helper function to run a test, with thunderscope if enabled

        :param always_validation_sequence_set: validation that should always be true
        :param eventually_validation_sequence_set: validation that should eventually be true
        :param test_timeout_s: how long the test should run before timing out
        :param tick_duration_s: length of a tick
        :param index: index of the current test. default is 0 (invariant test)
                      values can be passed in during aggregate testing for different timeout durations
        :param run_till_end: If true, test runs till the end even if eventually validation passes
                             If false, test stops once eventually validation passes and fails if time out
        """
        test_timeout_duration = (
            test_timeout_s[index] if type(test_timeout_s) == list else test_timeout_s
        )

        # Start the test with a delay to allow the simulator to receive
        # the initial world state. Without this delay, the SimulatorTick
        # message may be received before the initial world state, causing
        # the world to be empty, failing some AlwaysValidations
        # TODO (#2858): Replace delay with an actual feedback from the simulator
        #  for when it has received the initial world state
        time.sleep(TEST_START_DELAY_S)

        # If thunderscope is enabled, run the test in a thread and show
        # thunderscope on this thread. The excepthook is setup to catch
        # any test failures and propagate them to the main thread
        if self.thunderscope:
            run_sim_thread = threading.Thread(
                target=self.runner,
                daemon=True,
                args=[
                    always_validation_sequence_set,
                    eventually_validation_sequence_set,
                    test_timeout_duration,
                    tick_duration_s,
                    [],
                    run_till_end,
                ],
            )
            run_sim_thread.start()
            self.thunderscope.show()
            run_sim_thread.join()

            if self.last_exception:
                pytest.fail(str(self.last_exception))

        # If thunderscope is disabled, just run the test
        else:
            self.runner(
                always_validation_sequence_set,
                eventually_validation_sequence_set,
                test_timeout_duration,
                tick_duration_s,
                run_till_end=run_till_end,
            )


class InvariantTestRunner(SimulatedTestRunner):
    """Runs a simulated test only once with a given parameter

    Test passes or fails based on the outcome of this test
    """

    def __init__(self, *args, **kwargs):
        super().__init__(*args, **kwargs)

    def run_test(
        self,
        setup=(lambda x: None),
        params=[0],
        inv_always_validation_sequence_set=[[]],
        inv_eventually_validation_sequence_set=[[]],
        **kwargs,
    ):
        """Run an invariant test

        :param setup: Function that sets up the World state and the gamecontroller before running the test
        :param params: List of parameters for each iteration of the test
                        (this method only uses the first element)
        :param inv_always_validation_sequence_set: Validation functions for invariant testing
                                that should hold on every tick
        :param inv_eventually_validation_sequence_set: Validation functions for invariant testing
                                that should eventually be true, before the test ends
        """
        threading.excepthook = self.excepthook

        setup(params[0])

        super().run_test(
            inv_always_validation_sequence_set,
            inv_eventually_validation_sequence_set,
            **kwargs,
        )


class AggregateTestRunner(SimulatedTestRunner):
    """Runs a simulated test multiple times with different given parameters

    Result of the test is determined by comparing the number of
    passing iterations to a predetermined acceptable threshold
    """

    def __int__(self, *args, **kwargs):
        super().__init__(*args, **kwargs)

    def run_test(
        self,
        setup=(lambda arg: None),
        params=[],
        ag_always_validation_sequence_set=[[]],
        ag_eventually_validation_sequence_set=[[]],
        **kwargs,
    ):
        """Run an aggregate test

        :param setup: Function that sets up the World state and the gamecontroller before running the test
        :param params: List of parameters for each iteration of the test
        :param ag_always_validation_sequence_set: Validation functions for aggregate testing
                                that should hold on every tick
        :param ag_eventually_validation_sequence_set: Validation functions for aggregate testing
                                that should eventually be true, before the test end
        """
        threading.excepthook = self.excepthook

        failed_tests = 0

        # Runs the test once for each given parameter
        # Catches Assertion Error thrown by failing test and increments counter
        # Calculates overall results and prints them
        for x in range(len(params)):
            setup(params[x])

            try:
                super().run_test(
                    ag_always_validation_sequence_set,
                    ag_eventually_validation_sequence_set,
                    **kwargs,
                )
            except AssertionError:
                failed_tests += 1

        # TODO (#2856) Fix validation and results output

        logger.info(f"{failed_tests} test failed")

        assert failed_tests == 0


<<<<<<< HEAD
def load_command_line_arguments(allow_unrecognized: bool = False):
    """Load from command line arguments using argpase
=======
def load_command_line_arguments():
    """Load in command-line arguments using argparse
>>>>>>> ef3db1a8

    NOTE: Pytest has its own built in argument parser (conftest.py, pytest_addoption)
    but it doesn't seem to play nicely with bazel. We just use argparse instead.

    :param allow_unrecognized: if true, does not raise an error for unrecognized arguments
    """
    parser = argparse.ArgumentParser(description="Run simulated pytests")
    parser.add_argument(
        "--enable_thunderscope", action="store_true", help="enable thunderscope"
    )
    parser.add_argument(
        "--aggregate", action="store_true", default=False, help="Run aggregate test"
    )
    parser.add_argument(
        "--simulator_runtime_dir",
        type=str,
        help="simulator runtime directory",
        default="/tmp/tbots",
    )
    parser.add_argument(
        "--blue_full_system_runtime_dir",
        type=str,
        help="blue full_system runtime directory",
        default="/tmp/tbots/blue",
    )
    parser.add_argument(
        "--yellow_full_system_runtime_dir",
        type=str,
        help="yellow full_system runtime directory",
        default="/tmp/tbots/yellow",
    )
    parser.add_argument(
        "--layout",
        action="store",
        help="Which layout to run, if not specified the last layout will run",
    )
    parser.add_argument(
        "--debug_blue_full_system",
        action="store_true",
        default=False,
        help="Debug blue full_system",
    )
    parser.add_argument(
        "--debug_yellow_full_system",
        action="store_true",
        default=False,
        help="Debug yellow full_system",
    )
    parser.add_argument(
        "--debug_simulator",
        action="store_true",
        default=False,
        help="Debug the simulator",
    )
    parser.add_argument(
        "--visualization_buffer_size",
        action="store",
        type=int,
        default=5,
        help="How many packets to buffer while rendering",
    )
    parser.add_argument(
        "--show_gamecontroller_logs",
        action="store_true",
        default=False,
        help="Show gamecontroller logs",
    )
    parser.add_argument(
        "--test_filter",
        action="store",
        default="",
        help="The test filter, if not specified all tests will run. "
        + "See https://docs.pytest.org/en/latest/how-to/usage.html#specifying-tests-selecting-tests",
    )
    parser.add_argument(
        "--enable_realism",
        action="store_true",
        default=False,
        help="Use realism in the simulator",
    )
    return parser.parse_known_args()[0] if allow_unrecognized else parser.parse_args()


def pytest_main(file):
    """Runs the pytest file

    :param file: The test file to run
    """
    args = load_command_line_arguments(allow_unrecognized=True)

    # Run the test, -s disables all capturing at -vv increases verbosity
    # -W ignore::DeprecationWarning ignores deprecation warnings that spam the output
    sys.exit(
        pytest.main(
            ["-svv", "-W ignore::DeprecationWarning", "-k", args.test_filter, file]
        )
    )


@pytest.fixture
def simulated_test_runner():
    args = load_command_line_arguments()
    tscope = None

    aggregate = args.aggregate

    simulator_proto_unix_io = ProtoUnixIO()
    yellow_full_system_proto_unix_io = ProtoUnixIO()
    blue_full_system_proto_unix_io = ProtoUnixIO()

    # Grab the current test name to store the proto log for the test case
    current_test = os.environ.get("PYTEST_CURRENT_TEST").split(":")[-1].split(" ")[0]
    current_test = current_test.replace("]", "")
    current_test = current_test.replace("[", "-")

    test_name = current_test.split("-")[0]

    # Launch all binaries
    with Simulator(
        f"{args.simulator_runtime_dir}/test/{test_name}",
        args.debug_simulator,
        args.enable_realism,
    ) as simulator, FullSystem(
        f"{args.blue_full_system_runtime_dir}/test/{test_name}",
        args.debug_blue_full_system,
        False,
        should_restart_on_crash=False,
        running_in_realtime=args.enable_thunderscope,
    ) as blue_fs, FullSystem(
        f"{args.yellow_full_system_runtime_dir}/test/{test_name}",
        args.debug_yellow_full_system,
        True,
        should_restart_on_crash=False,
        running_in_realtime=args.enable_thunderscope,
    ) as yellow_fs:
        with Gamecontroller(
            suppress_logs=(not args.show_gamecontroller_logs)
        ) as gamecontroller:
            blue_fs.setup_proto_unix_io(blue_full_system_proto_unix_io)
            yellow_fs.setup_proto_unix_io(yellow_full_system_proto_unix_io)
            simulator.setup_proto_unix_io(
                simulator_proto_unix_io,
                blue_full_system_proto_unix_io,
                yellow_full_system_proto_unix_io,
                ProtoUnixIO(),
            )
            gamecontroller.setup_proto_unix_io(
                blue_full_system_proto_unix_io=blue_full_system_proto_unix_io,
                yellow_full_system_proto_unix_io=yellow_full_system_proto_unix_io,
                simulator_proto_unix_io=simulator_proto_unix_io,
            )

            # If we want to run thunderscope, inject the proto unix ios
            # and start the test
            if args.enable_thunderscope:
                tscope = Thunderscope(
                    configure_simulated_test_view(
                        blue_full_system_proto_unix_io=blue_full_system_proto_unix_io,
                        yellow_full_system_proto_unix_io=yellow_full_system_proto_unix_io,
                        simulator_proto_unix_io=simulator_proto_unix_io,
                    ),
                    layout_path=args.layout,
                )

            time.sleep(LAUNCH_DELAY_S)

            runner = None

            # Initialise the right runner based on which testing mode is selected
            if aggregate:
                runner = AggregateTestRunner(
                    current_test,
                    tscope,
                    simulator_proto_unix_io,
                    blue_full_system_proto_unix_io,
                    yellow_full_system_proto_unix_io,
                    gamecontroller,
                )
            else:
                runner = InvariantTestRunner(
                    current_test,
                    tscope,
                    simulator_proto_unix_io,
                    blue_full_system_proto_unix_io,
                    yellow_full_system_proto_unix_io,
                    gamecontroller,
                )

            yield runner<|MERGE_RESOLUTION|>--- conflicted
+++ resolved
@@ -384,13 +384,8 @@
         assert failed_tests == 0
 
 
-<<<<<<< HEAD
 def load_command_line_arguments(allow_unrecognized: bool = False):
-    """Load from command line arguments using argpase
-=======
-def load_command_line_arguments():
     """Load in command-line arguments using argparse
->>>>>>> ef3db1a8
 
     NOTE: Pytest has its own built in argument parser (conftest.py, pytest_addoption)
     but it doesn't seem to play nicely with bazel. We just use argparse instead.
