--- conflicted
+++ resolved
@@ -240,10 +240,6 @@
                     self.__stopper()
                     return
                 except AssertionError as e:
-<<<<<<< HEAD
-                    print("THING")
-=======
->>>>>>> 75f8032d
                     eventually_validation_failure_msg = str(e)
 
         if not run_till_end:
