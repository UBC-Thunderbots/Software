--- conflicted
+++ resolved
@@ -171,13 +171,6 @@
                         block=True, timeout=WORLD_BUFFER_TIMEOUT, return_cached=False
                     )
 
-<<<<<<< HEAD
-                    # We need this blocking get call to synchronize the running speed of world and primitives
-                    # Otherwise, we end up with behaviour that doesn't simulate what would happen in the real world
-                    self.primitive_set_buffer.get(
-                        block=True, timeout=WORLD_BUFFER_TIMEOUT, return_cached=False
-                    )
-=======
                     # We block until the timeout for the new primitives from AI. if not found still,
                     # the SSL Wrapper packet is resent in a loop until we actually get a primitive set from AI
                     # Otherwise, if the AI misses the first SSL Wrapper packet and doesn't start
@@ -186,7 +179,6 @@
                         block=True, timeout=WORLD_BUFFER_TIMEOUT, return_cached=False
                     )
 
->>>>>>> 8607d456
                     break
                 except queue.Empty as empty:
                     # If we timeout, that means full_system missed the last
@@ -202,8 +194,6 @@
                     self.blue_full_system_proto_unix_io.send_proto(
                         RobotStatus, robot_status
                     )
-<<<<<<< HEAD
-=======
 
             # get the time difference after we get the primitive (after any blocking that happened)
             processing_time = time.time() - processing_start_time
@@ -211,7 +201,6 @@
             # if the time we have blocked is less than a tick, sleep for the remaining time (for Thunderscope only)
             if self.thunderscope and tick_duration_s > processing_time:
                 time.sleep(tick_duration_s - processing_time)
->>>>>>> 8607d456
 
             # Validate
             (
