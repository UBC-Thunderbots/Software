import threading
import queue
import argparse
import time
import sys
import os

import pytest
import software.python_bindings as tbots
from proto.import_all_protos import *

from pyqtgraph.Qt import QtCore, QtGui

from software.networking.threaded_unix_sender import ThreadedUnixSender
from software.simulated_tests.robot_enters_region import RobotEntersRegion

from software.simulated_tests import validation
from software.thunderscope.thunderscope import Thunderscope
from software.thunderscope.thread_safe_buffer import ThreadSafeBuffer
from software.thunderscope.proto_unix_io import ProtoUnixIO
from software.py_constants import MILLISECONDS_PER_SECOND
from software.thunderscope.binary_context_managers import (
    FullSystem,
    Simulator,
    Gamecontroller,
)
from software.thunderscope.replay.proto_logger import ProtoLogger

from software.logger.logger import createLogger

logger = createLogger(__name__)

LAUNCH_DELAY_S = 0.1
WORLD_BUFFER_TIMEOUT = 0.5
PROCESS_BUFFER_DELAY_S = 0.01
TEST_START_DELAY_S = 0.01
PAUSE_AFTER_FAIL_DELAY_S = 3


class SimulatedTestRunner(object):

    """Run a simulated test"""

    def __init__(
        self,
        test_name,
        thunderscope,
        simulator_proto_unix_io,
        blue_full_system_proto_unix_io,
        yellow_full_system_proto_unix_io,
        gamecontroller,
    ):
        """Initialize the SimulatorTestRunner

        :param test_name: The name of the test to run
        :param thunderscope: The thunderscope to use, None if not used
        :param simulator_proto_unix_io: The simulator proto unix io to use
        :param blue_full_system_proto_unix_io: The blue full system proto unix io to use
        :param yellow_full_system_proto_unix_io: The yellow full system proto unix io to use
        :param gamecontroller: The gamecontroller context managed instance

        """

        self.test_name = test_name
        self.thunderscope = thunderscope
        self.simulator_proto_unix_io = simulator_proto_unix_io
        self.blue_full_system_proto_unix_io = blue_full_system_proto_unix_io
        self.yellow_full_system_proto_unix_io = yellow_full_system_proto_unix_io
        self.gamecontroller = gamecontroller
        self.last_exception = None

        self.world_buffer = ThreadSafeBuffer(buffer_size=1, protobuf_type=World)
        self.primitive_set_buffer = ThreadSafeBuffer(
            buffer_size=1, protobuf_type=PrimitiveSet
        )
        self.last_exception = None

        self.ssl_wrapper_buffer = ThreadSafeBuffer(
            buffer_size=1, protobuf_type=SSL_WrapperPacket
        )
        self.robot_status_buffer = ThreadSafeBuffer(
            buffer_size=1, protobuf_type=RobotStatus
        )

        self.blue_full_system_proto_unix_io.register_observer(
            SSL_WrapperPacket, self.ssl_wrapper_buffer
        )
        self.blue_full_system_proto_unix_io.register_observer(
            RobotStatus, self.robot_status_buffer
        )

        self.timestamp = 0
        self.timestamp_mutex = threading.Lock()

    def time_provider(self):
        """Provide the current time in seconds since the epoch"""

        with self.timestamp_mutex:
            return self.timestamp

    def excepthook(self, args):
        """This function is _critical_ for show_thunderscope to work.
        If the test Thread will raises an exception we won't be able to close
        the window from the main thread.

        :param args: The args passed in from the hook

        """

        self.__stopper(delay=PAUSE_AFTER_FAIL_DELAY_S)
        self.last_exception = args.exc_value
        raise self.last_exception

    def __stopper(self, delay=PROCESS_BUFFER_DELAY_S):
        """Stop running the test

        :param delay: How long to wait before closing everything, defaults
                      to PROCESS_BUFFER_DELAY_S to minimize buffer warnings

        """
        time.sleep(delay)

        if self.thunderscope:
            self.thunderscope.close()

    def runner(
        self,
        always_validation_sequence_set=[[]],
        eventually_validation_sequence_set=[[]],
        test_timeout_s=3,
        tick_duration_s=0.0166,  # Default to 60hz
        ci_cmd_with_delay=[],
    ):
        """Run a test

        :param always_validation_sequence_set: Validation functions that should
                                hold on every tick
        :param eventually_validation_sequence_set: Validation that should
                                eventually be true, before the test ends
        :param test_timeout_s: The timeout for the test, if any eventually_validations
                                remain after the timeout, the test fails.
        :param tick_duration_s: The simulation step duration
        :param ci_cmd_with_delay: A list consisting of a duration, and a
                                tuple forming a ci command
                                {
                                    (time, command, team),
                                    (time, command, team),
                                    ...
                                }
        """

        time_elapsed_s = 0

        while time_elapsed_s < test_timeout_s:
            # Check for new CI commands at this time step
            for (delay, cmd, team) in ci_cmd_with_delay:
                # If delay matches time
                if delay <= time_elapsed_s:
                    # send command
                    self.gamecontroller.send_ci_input(cmd, team)
                    # remove command from the list
                    ci_cmd_with_delay.remove((delay, cmd, team))

            # Update the timestamp logged by the ProtoLogger
            with self.timestamp_mutex:
                ssl_wrapper = self.ssl_wrapper_buffer.get(block=False)
                self.timestamp = ssl_wrapper.detection.t_capture

            tick = SimulatorTick(milliseconds=tick_duration_s * MILLISECONDS_PER_SECOND)
            self.simulator_proto_unix_io.send_proto(SimulatorTick, tick)
            time_elapsed_s += tick_duration_s

            if self.thunderscope:
                time.sleep(tick_duration_s)

            while True:
                try:
                    world = self.world_buffer.get(
                        block=True, timeout=WORLD_BUFFER_TIMEOUT
                    )
                    break
                except queue.Empty as empty:
                    # If we timeout, that means full_system missed the last
                    # wrapper and robot status, lets resend it.
                    logger.warning("Fullsystem missed last wrapper, resending ...")

                    ssl_wrapper = self.ssl_wrapper_buffer.get(block=False)
                    robot_status = self.robot_status_buffer.get(block=False)

<<<<<<< HEAD
                    self.blue_full_system_proto_unix_io.send_proto(
                        SSL_WrapperPacket, ssl_wrapper
                    )
                    self.blue_full_system_proto_unix_io.send_proto(
                        RobotStatus, robot_status
=======
                tick = SimulatorTick(
                    milliseconds=tick_duration_s * MILLISECONDS_PER_SECOND
                )
                self.simulator_proto_unix_io.send_proto(SimulatorTick, tick)
                time_elapsed_s += tick_duration_s

                if self.thunderscope:
                    time.sleep(tick_duration_s)

                while True:
                    try:
                        world = self.world_buffer.get(
                            block=True,
                            timeout=WORLD_BUFFER_TIMEOUT,
                            return_cached=False,
                        )
                        break
                    except queue.Empty as empty:
                        # If we timeout, that means full_system missed the last
                        # wrapper and robot status, lets resend it.
                        logger.warning("Fullsystem missed last wrapper, resending ...")

                        ssl_wrapper = self.ssl_wrapper_buffer.get(block=False)
                        robot_status = self.robot_status_buffer.get(block=False)

                        self.blue_full_system_proto_unix_io.send_proto(
                            SSL_WrapperPacket, ssl_wrapper
                        )
                        self.blue_full_system_proto_unix_io.send_proto(
                            RobotStatus, robot_status
                        )
                        # We need this blocking get call to synchronize the running speed of world and primitives
                        # Otherwise, we end up with behaviour that doesn't simulate what would happen in the real world
                        self.primitive_set_buffer.get(
                            block=True,
                            timeout=WORLD_BUFFER_TIMEOUT,
                            return_cached=False,
                        )

                # Validate
                (
                    eventually_validation_proto_set,
                    always_validation_proto_set,
                ) = validation.run_validation_sequence_sets(
                    world,
                    eventually_validation_sequence_set,
                    always_validation_sequence_set,
                )

                if self.thunderscope:

                    # Set the test name
                    eventually_validation_proto_set.test_name = self.test_name
                    always_validation_proto_set.test_name = self.test_name

                    # Send out the validation proto to thunderscope
                    self.thunderscope.blue_full_system_proto_unix_io.send_proto(
                        ValidationProtoSet, eventually_validation_proto_set
>>>>>>> 064d56cb
                    )
                    # We need this blocking get call to synchronize the running speed of world and primitives
                    # Otherwise, we end up with behaviour that doesn't simulate what would happen in the real world
                    self.primitive_set_buffer.get(
                        block=True, timeout=WORLD_BUFFER_TIMEOUT
                    )

            # Validate
            (
                eventually_validation_proto_set,
                always_validation_proto_set,
            ) = validation.run_validation_sequence_sets(
                world,
                eventually_validation_sequence_set,
                always_validation_sequence_set,
            )

            if self.thunderscope:

                # Set the test name
                eventually_validation_proto_set.test_name = self.test_name
                always_validation_proto_set.test_name = self.test_name

                # Send out the validation proto to thunderscope
                self.thunderscope.blue_full_system_proto_unix_io.send_proto(
                    ValidationProtoSet, eventually_validation_proto_set
                )
                self.thunderscope.blue_full_system_proto_unix_io.send_proto(
                    ValidationProtoSet, always_validation_proto_set
                )

            # Check that all always validations are always valid
            validation.check_validation(always_validation_proto_set)

        # Check that all eventually validations are eventually valid
        validation.check_validation(eventually_validation_proto_set)

        self.__stopper()

    def run_test(
        self,
        always_validation_sequence_set,
        eventually_validation_sequence_set,
        test_timeout_s=3,
        tick_duration_s=0.0166,
        index=0,
    ):
        """
        Helper function to run a test, with thunderscope if enabled
        :param always_validation_sequence_set: validation that should always be true
        :param eventually_validation_sequence_set: validation that should eventually be true
        :param test_timeout_s: how long the test should run before timing out
        :param tick_duration_s: length of a tick
        :param index: index of the current test. default is 0 (invariant test)
                      values can be passed in during aggregate testing for different timeout durations
        """

        test_timeout_duration = (
            test_timeout_s[index] if type(test_timeout_s) == list else test_timeout_s
        )

        # Start the test with a delay to allow the simulator to receive
        # the initial world state. Without this delay, the SimulatorTick
        # message may be received before the initial world state, causing
        # the world to be empty, failing some AlwaysValidations
        # TODO (#2858): Replace delay with an actual feedback from the simulator
        #  for when it has received the initial world state
        time.sleep(TEST_START_DELAY_S)

        # If thunderscope is enabled, run the test in a thread and show
        # thunderscope on this thread. The excepthook is setup to catch
        # any test failures and propagate them to the main thread
        if self.thunderscope:

            run_sim_thread = threading.Thread(
                target=self.runner,
                daemon=True,
                args=[
                    always_validation_sequence_set,
                    eventually_validation_sequence_set,
                    test_timeout_duration,
                    tick_duration_s,
                ],
            )
            run_sim_thread.start()
            self.thunderscope.show()
            run_sim_thread.join()

            if self.last_exception:
                pytest.fail(str(self.last_exception))

        # If thunderscope is disabled, just run the test
        else:
            self.runner(
                always_validation_sequence_set,
                eventually_validation_sequence_set,
                test_timeout_duration,
                tick_duration_s,
            )


class InvariantTestRunner(SimulatedTestRunner):

    """
    Runs a simulated test only once with a given parameter

    Test passes or fails based on the outcome of this test
    """

    def __init__(self, *args, **kwargs):
        super().__init__(*args, **kwargs)

    def run_test(
        self,
        setup=(lambda x: None),
        params=[0],
        inv_always_validation_sequence_set=[[]],
        inv_eventually_validation_sequence_set=[[]],
        test_timeout_s=3,
        tick_duration_s=0.0166,  # Default to 60hz
        **kwargs,
    ):
        """Run an invariant test

        :param setup: Function that sets up the World state and the gamecontroller before running the test
        :param params: List of parameters for each iteration of the test
                        (this method only uses the first element)
        :param inv_always_validation_sequence_set: Validation functions for invariant testing
                                that should hold on every tick
        :param inv_eventually_validation_sequence_set: Validation functions for invariant testing
                                that should eventually be true, before the test ends
        :param test_timeout_s: The timeout for the test, if any eventually_validations
                                remain after the timeout, the test fails.
        :param tick_duration_s: The simulation step duration

        """

        threading.excepthook = self.excepthook

        setup(params[0])

        super().run_test(
            inv_always_validation_sequence_set,
            inv_eventually_validation_sequence_set,
            test_timeout_s,
            tick_duration_s,
        )


class AggregateTestRunner(SimulatedTestRunner):

    """
    Runs a simulated test multiple times with different given parameters

    Result of the test is determined by comparing the number of
    passing iterations to a predetermined acceptable threshold
    """

    def __int__(self, *args, **kwargs):
        super().__init__(*args, **kwargs)

    def run_test(
        self,
        setup=(lambda arg: None),
        params=[],
        ag_always_validation_sequence_set=[[]],
        ag_eventually_validation_sequence_set=[[]],
        test_timeout_s=3,
        tick_duration_s=0.0166,  # Default to 60hz
        **kwargs,
    ):
        """Run an aggregate test

        :param setup: Function that sets up the World state and the gamecontroller before running the test
        :param params: List of parameters for each iteration of the test
        :param ag_always_validation_sequence_set: Validation functions for aggregate testing
                                that should hold on every tick
        :param ag_eventually_validation_sequence_set: Validation functions for aggregate testing
                                that should eventually be true, before the test ends
        :param test_timeout_s: The timeout for the test, if any eventually_validations
                                remain after the timeout, the test fails.
        :param tick_duration_s: The simulation step duration

        """

        threading.excepthook = self.excepthook

        failed_tests = 0

        # Runs the test once for each given parameter
        # Catches Assertion Error thrown by failing test and increments counter
        # Calculates overall results and prints them
        for x in range(len(params)):

            setup(params[x])

            try:
                super().run_test(
                    ag_always_validation_sequence_set,
                    ag_eventually_validation_sequence_set,
                    test_timeout_s,
                    tick_duration_s,
                )
            except AssertionError:
                failed_tests += 1

        # TODO (#2856) Fix validation and results output

        logger.info(f"{failed_tests} test failed")

        assert failed_tests == 0


def load_command_line_arguments():
    """Load from command line arguments using argpase

    NOTE: Pytest has its own built in argument parser (conftest.py, pytest_addoption)
    but it doesn't seem to play nicely with bazel. We just use argparse instead.

    """
    parser = argparse.ArgumentParser(description="Run simulated pytests")
    parser.add_argument(
        "--enable_thunderscope", action="store_true", help="enable thunderscope"
    )
    parser.add_argument(
        "--aggregate", action="store_true", default=False, help="Run aggregate test"
    )
    parser.add_argument(
        "--simulator_runtime_dir",
        type=str,
        help="simulator runtime directory",
        default="/tmp/tbots",
    )
    parser.add_argument(
        "--blue_full_system_runtime_dir",
        type=str,
        help="blue full_system runtime directory",
        default="/tmp/tbots/blue",
    )
    parser.add_argument(
        "--yellow_full_system_runtime_dir",
        type=str,
        help="yellow full_system runtime directory",
        default="/tmp/tbots/yellow",
    )
    parser.add_argument(
        "--layout",
        action="store",
        help="Which layout to run, if not specified the last layout will run",
    )
    parser.add_argument(
        "--debug_blue_full_system",
        action="store_true",
        default=False,
        help="Debug blue full_system",
    )
    parser.add_argument(
        "--debug_yellow_full_system",
        action="store_true",
        default=False,
        help="Debug yellow full_system",
    )
    parser.add_argument(
        "--debug_simulator",
        action="store_true",
        default=False,
        help="Debug the simulator",
    )
    parser.add_argument(
        "--visualization_buffer_size",
        action="store",
        type=int,
        default=5,
        help="How many packets to buffer while rendering",
    )
    parser.add_argument(
        "--show_gamecontroller_logs",
        action="store_true",
        default=False,
        help="Show gamecontroller logs",
    )
    parser.add_argument(
        "--test_filter",
        action="store",
        default="",
        help="The test filter, if not specified all tests will run. "
        + "See https://docs.pytest.org/en/latest/how-to/usage.html#specifying-tests-selecting-tests",
    )
    parser.add_argument(
        "--enable_realism",
        action="store_true",
        default=False,
        help="Use realism in the simulator",
    )
    return parser.parse_args()


def pytest_main(file):
    """Runs the pytest file

    :param file: The test file to run

    """
    args = load_command_line_arguments()
    # Run the test, -s disables all capturing at -vv increases verbosity
    sys.exit(pytest.main(["-svv", "-k", args.test_filter, file]))


@pytest.fixture
def simulated_test_runner():
    args = load_command_line_arguments()
    tscope = None

    aggregate = args.aggregate

    simulator_proto_unix_io = ProtoUnixIO()
    yellow_full_system_proto_unix_io = ProtoUnixIO()
    blue_full_system_proto_unix_io = ProtoUnixIO()

    # Grab the current test name to store the proto log for the test case
    current_test = os.environ.get("PYTEST_CURRENT_TEST").split(":")[-1].split(" ")[0]
    current_test = current_test.replace("]", "")
    current_test = current_test.replace("[", "-")

    test_name = current_test.split("-")[0]

    # Launch all binaries
    with Simulator(
        f"{args.simulator_runtime_dir}/test/{test_name}",
        args.debug_simulator,
        args.enable_realism,
    ) as simulator, FullSystem(
        f"{args.blue_full_system_runtime_dir}/test/{test_name}",
        args.debug_blue_full_system,
        False,
        should_restart_on_crash=False,
    ) as blue_fs, FullSystem(
        f"{args.yellow_full_system_runtime_dir}/test/{test_name}",
        args.debug_yellow_full_system,
        True,
        should_restart_on_crash=False,
    ) as yellow_fs:
        with Gamecontroller(
            supress_logs=(not args.show_gamecontroller_logs), ci_mode=True,
        ) as gamecontroller:

            blue_fs.setup_proto_unix_io(blue_full_system_proto_unix_io)
            yellow_fs.setup_proto_unix_io(yellow_full_system_proto_unix_io)
            simulator.setup_proto_unix_io(
                simulator_proto_unix_io,
                blue_full_system_proto_unix_io,
                yellow_full_system_proto_unix_io,
            )
            gamecontroller.setup_proto_unix_io(
                blue_full_system_proto_unix_io, yellow_full_system_proto_unix_io,
            )

            # If we want to run thunderscope, inject the proto unix ios
            # and start the test
            if args.enable_thunderscope:
                tscope = Thunderscope(
                    simulator_proto_unix_io,
                    blue_full_system_proto_unix_io,
                    yellow_full_system_proto_unix_io,
                    layout_path=args.layout,
                    visualization_buffer_size=args.visualization_buffer_size,
                    load_blue=True,
                    load_yellow=True,
                )

            time.sleep(LAUNCH_DELAY_S)

            runner = None

            # Initialise the right runner based on which testing mode is selected
            if aggregate:
                runner = AggregateTestRunner(
                    current_test,
                    tscope,
                    simulator_proto_unix_io,
                    blue_full_system_proto_unix_io,
                    yellow_full_system_proto_unix_io,
                    gamecontroller,
                )
            else:
                runner = InvariantTestRunner(
                    current_test,
                    tscope,
                    simulator_proto_unix_io,
                    blue_full_system_proto_unix_io,
                    yellow_full_system_proto_unix_io,
                    gamecontroller,
                )

            # Only validate on the blue worlds
            blue_full_system_proto_unix_io.register_observer(World, runner.world_buffer)
            blue_full_system_proto_unix_io.register_observer(
                PrimitiveSet, runner.primitive_set_buffer
            )
            # Setup proto loggers.
            #
            # NOTE: Its important we use the test runners time provider because
            # test will run as fast as possible with a varying tick rate. The
            # SimulatorTestRunner time provider is tied to the simulators
            # t_capture coming out of the wrapper packet (rather than time.time).
            with ProtoLogger(
                f"{args.blue_full_system_runtime_dir}/logs/{current_test}",
                time_provider=runner.time_provider,
            ) as blue_logger, ProtoLogger(
                f"{args.yellow_full_system_runtime_dir}/logs/{current_test}",
                time_provider=runner.time_provider,
            ) as yellow_logger:

                blue_full_system_proto_unix_io.register_to_observe_everything(
                    blue_logger.buffer
                )
                yellow_full_system_proto_unix_io.register_to_observe_everything(
                    yellow_logger.buffer
                )

                yield runner
                print(
                    f"\n\n To replay this test for the blue team, go to the `src` folder and run \n./tbots.py run thunderscope --blue_log {blue_logger.log_folder}"
                )
                print(
                    f"\n\n To replay this test for the yellow team, go to the `src` folder and run \n./tbots.py run thunderscope --yellow_log {yellow_logger.log_folder}"
                )<|MERGE_RESOLUTION|>--- conflicted
+++ resolved
@@ -176,7 +176,7 @@
             while True:
                 try:
                     world = self.world_buffer.get(
-                        block=True, timeout=WORLD_BUFFER_TIMEOUT
+                        block=True, timeout=WORLD_BUFFER_TIMEOUT, return_cached=False,
                     )
                     break
                 except queue.Empty as empty:
@@ -187,77 +187,16 @@
                     ssl_wrapper = self.ssl_wrapper_buffer.get(block=False)
                     robot_status = self.robot_status_buffer.get(block=False)
 
-<<<<<<< HEAD
                     self.blue_full_system_proto_unix_io.send_proto(
                         SSL_WrapperPacket, ssl_wrapper
                     )
                     self.blue_full_system_proto_unix_io.send_proto(
                         RobotStatus, robot_status
-=======
-                tick = SimulatorTick(
-                    milliseconds=tick_duration_s * MILLISECONDS_PER_SECOND
-                )
-                self.simulator_proto_unix_io.send_proto(SimulatorTick, tick)
-                time_elapsed_s += tick_duration_s
-
-                if self.thunderscope:
-                    time.sleep(tick_duration_s)
-
-                while True:
-                    try:
-                        world = self.world_buffer.get(
-                            block=True,
-                            timeout=WORLD_BUFFER_TIMEOUT,
-                            return_cached=False,
-                        )
-                        break
-                    except queue.Empty as empty:
-                        # If we timeout, that means full_system missed the last
-                        # wrapper and robot status, lets resend it.
-                        logger.warning("Fullsystem missed last wrapper, resending ...")
-
-                        ssl_wrapper = self.ssl_wrapper_buffer.get(block=False)
-                        robot_status = self.robot_status_buffer.get(block=False)
-
-                        self.blue_full_system_proto_unix_io.send_proto(
-                            SSL_WrapperPacket, ssl_wrapper
-                        )
-                        self.blue_full_system_proto_unix_io.send_proto(
-                            RobotStatus, robot_status
-                        )
-                        # We need this blocking get call to synchronize the running speed of world and primitives
-                        # Otherwise, we end up with behaviour that doesn't simulate what would happen in the real world
-                        self.primitive_set_buffer.get(
-                            block=True,
-                            timeout=WORLD_BUFFER_TIMEOUT,
-                            return_cached=False,
-                        )
-
-                # Validate
-                (
-                    eventually_validation_proto_set,
-                    always_validation_proto_set,
-                ) = validation.run_validation_sequence_sets(
-                    world,
-                    eventually_validation_sequence_set,
-                    always_validation_sequence_set,
-                )
-
-                if self.thunderscope:
-
-                    # Set the test name
-                    eventually_validation_proto_set.test_name = self.test_name
-                    always_validation_proto_set.test_name = self.test_name
-
-                    # Send out the validation proto to thunderscope
-                    self.thunderscope.blue_full_system_proto_unix_io.send_proto(
-                        ValidationProtoSet, eventually_validation_proto_set
->>>>>>> 064d56cb
                     )
                     # We need this blocking get call to synchronize the running speed of world and primitives
                     # Otherwise, we end up with behaviour that doesn't simulate what would happen in the real world
                     self.primitive_set_buffer.get(
-                        block=True, timeout=WORLD_BUFFER_TIMEOUT
+                        block=True, timeout=WORLD_BUFFER_TIMEOUT, return_cached=False,
                     )
 
             # Validate
