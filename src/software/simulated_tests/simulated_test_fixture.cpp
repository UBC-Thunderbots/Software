--- conflicted
+++ resolved
@@ -77,22 +77,11 @@
     const RefereeCommand &current_referee_command,
     const RefereeCommand &previous_referee_command)
 {
-<<<<<<< HEAD
     MutableDynamicParameters->getMutableSensorFusionConfig()
         ->mutableCurrentRefereeCommand()
         ->setValue(toString(current_referee_command));
     MutableDynamicParameters->getMutableSensorFusionConfig()
         ->mutablePreviousRefereeCommand()
-=======
-    MutableDynamicParameters->getMutableAiControlConfig()
-        ->getMutableOverrideRefereeCommand()
-        ->setValue(true);
-    MutableDynamicParameters->getMutableAiControlConfig()
-        ->getMutableCurrentRefereeCommand()
-        ->setValue(toString(current_referee_command));
-    MutableDynamicParameters->getMutableAiControlConfig()
-        ->getMutablePreviousRefereeCommand()
->>>>>>> 78a9d2c4
         ->setValue(toString(previous_referee_command));
     MutableDynamicParameters->getMutableSensorFusionConfig()
         ->mutableOverrideRefereeCommand()
