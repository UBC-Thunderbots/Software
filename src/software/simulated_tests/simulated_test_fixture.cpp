--- conflicted
+++ resolved
@@ -174,15 +174,8 @@
                                                         CAMERA_FRAMES_PER_AI_TICK);
 
     // Tick one frame to aid with visualization
-<<<<<<< HEAD
     bool validation_functions_done = tickTest(simulation_time_step, ai_time_step, world);
-    while (simulator->getTimestamp() < timeout_time)
-=======
-    bool validation_functions_done =
-        tickTest(terminating_validation_functions, non_terminating_validation_functions,
-                 simulation_time_step, ai_time_step, world);
     while (simulator->getTimestamp() < timeout_time && !validation_functions_done)
->>>>>>> 93427f7c
     {
         if (!thunderbots_config->getAiControlConfig()->getRunAi()->value())
         {
