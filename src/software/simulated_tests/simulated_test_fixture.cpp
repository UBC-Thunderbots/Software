--- conflicted
+++ resolved
@@ -32,10 +32,7 @@
         friendly_mutable_thunderbots_config);
     enemy_thunderbots_config = std::const_pointer_cast<const ThunderbotsConfig>(
         enemy_mutable_thunderbots_config);
-<<<<<<< HEAD
-=======
-
->>>>>>> 5d89a851
+
     friendly_mutable_thunderbots_config->getMutableAiControlConfig()
         ->getMutableRunAi()
         ->setValue(!TbotsGtestMain::stop_ai_on_start);
@@ -108,10 +105,7 @@
     friendly_sensor_fusion =
         SensorFusion(friendly_thunderbots_config->getSensorFusionConfig());
     enemy_sensor_fusion = SensorFusion(enemy_thunderbots_config->getSensorFusionConfig());
-<<<<<<< HEAD
-=======
-
->>>>>>> 5d89a851
+
     if (TbotsGtestMain::enable_visualizer)
     {
         enableVisualizer();
