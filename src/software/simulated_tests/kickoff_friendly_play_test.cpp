--- conflicted
+++ resolved
@@ -70,40 +70,7 @@
     setEnemyGoalie(0);
     setPlay(KickoffFriendlyPlay::name);
 
-<<<<<<< HEAD
-    world = ::TestUtil::setEnemyRobotPositions(
-        world,
-        {
-            Point(0.6, 0),
-            Point(0.2, 2.5),
-            Point(0.2, -2.5),
-            world.field().enemyGoalCenter(),
-            world.field().enemyDefenseArea().negXNegYCorner(),
-            world.field().enemyDefenseArea().negXPosYCorner(),
-        },
-        Timestamp::fromSeconds(0));
-
-    world         = ::TestUtil::setFriendlyRobotPositions(world,
-                                                  {
-                                                      Point(-3, 2.5),
-                                                      Point(-3, 1.5),
-                                                      Point(-3, 0.5),
-                                                      Point(-3, -0.5),
-                                                      Point(-3, -1.5),
-                                                      Point(-3, -2.5),
-                                                  },
-                                                  Timestamp::fromSeconds(0));
-    Team new_team = world.friendlyTeam();
-    new_team.assignGoalie(0);
-    world.updateFriendlyTeamState(new_team);
-
-    world.updateBallStateWithTimestamp(
-        TimestampedBallState(Point(0, 0), Vector(0, 0), Timestamp::fromSeconds(0)));
-
-    std::vector<ValidationFunction> validation_functions = {
-=======
     std::vector<ValidationFunction> terminating_validation_functions = {
->>>>>>> 01d9291d
         // This will keep the test running for 9.5 seconds to give everything enough
         // time to settle into position and be observed with the Visualizer
         // TODO: Implement proper validation
