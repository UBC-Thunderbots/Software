#include "software/simulated_tests/terminating_validation_functions/robot_halt_validation.h"

#include "software/geom/algorithms/contains.h"
#include "software/logger/logger.h"

void robotHalt(std::shared_ptr<World> world_ptr, ValidationCoroutine::push_type& yield)
{
    for (const auto& robot : world_ptr->friendlyTeam().getAllRobots())
    {
        double robot_speed = robot.velocity().length();

<<<<<<< HEAD
        // Added tolerance for ER Force Simulator Halt Command
        if (robot_speed > 0.01)
=======
        if (robot_speed > 1e-3)
>>>>>>> 1fd9279d
        {
            yield("Robot " + std::to_string(robot.id()) +
                  " has not stopped and is moving at " + std::to_string(robot_speed));
        }
    }
}<|MERGE_RESOLUTION|>--- conflicted
+++ resolved
@@ -9,12 +9,7 @@
     {
         double robot_speed = robot.velocity().length();
 
-<<<<<<< HEAD
-        // Added tolerance for ER Force Simulator Halt Command
-        if (robot_speed > 0.01)
-=======
         if (robot_speed > 1e-3)
->>>>>>> 1fd9279d
         {
             yield("Robot " + std::to_string(robot.id()) +
                   " has not stopped and is moving at " + std::to_string(robot_speed));
