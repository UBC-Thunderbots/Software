--- conflicted
+++ resolved
@@ -89,11 +89,7 @@
     void updateEnemyPrimitives(const World& world,
                                std::shared_ptr<Simulator> simulator_to_update);
 
-<<<<<<< HEAD
-    std::optional<PlayInfo> getPlayInfo() override;
-=======
     std::optional<TbotsProto::PlayInfo> getPlayInfo() override;
->>>>>>> 0993cd66
     AIDrawFunction getDrawFunctions() override;
 
     std::shared_ptr<Tactic> friendly_tactic;
