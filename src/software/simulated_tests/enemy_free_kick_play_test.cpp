--- conflicted
+++ resolved
@@ -27,14 +27,8 @@
         Point(-2, -1.25),
     }));
     setEnemyGoalie(0);
-<<<<<<< HEAD
     setAIPlay(TYPENAME(EnemyFreekickPlay));
-    setRefboxGameState(RefboxGameState::NORMAL_START,
-                       RefboxGameState::INDIRECT_FREE_THEM);
-=======
-    setAIPlay(EnemyFreekickPlay::name);
     setRefereeCommand(RefereeCommand::NORMAL_START, RefereeCommand::INDIRECT_FREE_THEM);
->>>>>>> 64e9a220
 
     std::vector<ValidationFunction> terminating_validation_functions = {};
 
