#pragma once

#include <gtest/gtest.h>

#include <functional>

#include "software/ai/ai.h"
#include "software/simulated_tests/simulated_test_fixture.h"

/**
 * This is a test fixture designed to make it easy to write integration tests. It provides
 * an easy interface to set up robots on the field, and then validate how the world
 * changes over time during simulation. This allows us to easily write tests for
 * the AI's behaviour.
 */
class SimulatedPlayTestFixture : public SimulatedTestFixture
{
   public:
    explicit SimulatedPlayTestFixture();

   protected:
    void SetUp() override;

    /**
     * Sets the goalie for the specified team. If this function is not called,
     * the goalie will be set to the default ID of the DynamicParameters
     *
     * @param goalie_id The ID of the robot to be goalie
     */
    void setFriendlyGoalie(RobotId goalie_id);
    void setEnemyGoalie(RobotId goalie_id);

    /**
     * Sets the AI play to run in the simulated test
     *
     * @param ai_play The name of the AI play
     */
    void setAIPlay(const std::string& ai_play);

    /**
     * Sets the AI play constructor to be used to run in the simulated test
     *
     * @param play_constructor The constructor for the play
     */
    void setAIPlayConstructor(std::function<std::unique_ptr<Play>()> play_constructor);

    /**
     * Sets the Referee command to override for the simulated test
     *
     * @param current_referee_command The name of the current referee command to set
     * @param previous_referee_command The name of the previous referee command to set
     */
    void setRefereeCommand(const RefereeCommand& current_referee_command,
                           const RefereeCommand& previous_referee_command);

    /**
     * Sets the game state to use while testing
     *
     * @param game_state_ The game state to set
     */
    void setGameState(const GameState& game_state_);

    /**
     * Gets the configs used in simulation
     * Useful for constructing duplicates of Obstacle Factory
     *
     * @return the Ai Config
     */
    const std::shared_ptr<AiConfig> getAiConfig() const;

<<<<<<< HEAD
    std::optional<PlayInfo> getPlayInfo() override;
=======
    std::optional<TbotsProto::PlayInfo> getPlayInfo() override;
>>>>>>> 0993cd66
    AIDrawFunction getDrawFunctions() override;

   private:
    void updatePrimitives(const World& friendly_world, const World& enemy_world,
                          std::shared_ptr<Simulator> simulator_to_update) override;
    // The configs being used in simulation
    std::shared_ptr<AiConfig> ai_config;
    std::shared_ptr<AiControlConfig> ai_control_config;
    std::shared_ptr<SensorFusionConfig> sensor_fusion_config;

    GameState game_state;

    // The AI being tested and used in simulation
    AI ai;
};<|MERGE_RESOLUTION|>--- conflicted
+++ resolved
@@ -68,11 +68,7 @@
      */
     const std::shared_ptr<AiConfig> getAiConfig() const;
 
-<<<<<<< HEAD
-    std::optional<PlayInfo> getPlayInfo() override;
-=======
     std::optional<TbotsProto::PlayInfo> getPlayInfo() override;
->>>>>>> 0993cd66
     AIDrawFunction getDrawFunctions() override;
 
    private:
