#pragma once

#include <gtest/gtest.h>

#include <functional>

#include "software/ai/ai.h"
#include "software/simulated_tests/simulated_test_fixture.h"

/**
 * This is a test fixture designed to make it easy to write integration tests. It provides
 * an easy interface to set up robots on the field, and then validate how the world
 * changes over time during simulation. This allows us to easily write tests for
 * the AI's behaviour.
 */
class SimulatedPlayTestFixture : public SimulatedTestFixture
{
   public:
    explicit SimulatedPlayTestFixture();

   protected:
    void SetUp() override;

    /**
     * Sets the goalie for the specified team. If this function is not called,
     * the goalie will be set to the default ID of the DynamicParameters
     *
     * @param goalie_id The ID of the robot to be goalie
     */
    void setFriendlyGoalie(RobotId goalie_id);
    void setEnemyGoalie(RobotId goalie_id);

    /**
     * Sets the AI play to run in the simulated test
     *
     * @param ai_play The name of the AI play
     */
    void setFriendlyAIPlay(const std::string& ai_play);
    
    /**
     * Sets the enemy AI play to run in the simulated test
     *
     * @param enemy_ai_play The name of the enemy AI play
     */
    void setEnemyAIPlay(const std::string& enemy_ai_play);

    /**
     * Sets the AI play constructor to be used to run in the simulated test
     *
     * @param play_constructor The constructor for the play
     */
<<<<<<< HEAD
    void setFriendlyAIPlayConstructor(std::function<std::unique_ptr<Play>()> friendly_play_constructor);

    /**
     * Sets the enemy AI play constructor to be used to run in the simulated test
     *
     * @param enemy_play_constructor The constructor for the play
     */
    void setEnemyAIPlayConstructor(std::function<std::unique_ptr<Play>()> enemy_play_constructor);

=======
    void setAIPlayConstructor(std::optional<PlayConstructor> constructor);
>>>>>>> e002cc9b

    /**
     * Sets the Referee command to override for the simulated test
     *
     * @param current_referee_command The name of the current referee command to set
     * @param previous_referee_command The name of the previous referee command to set
     */
    void setRefereeCommand(const RefereeCommand& current_referee_command,
                           const RefereeCommand& previous_referee_command);

    /**
     * Sets the game state to use while testing
     *
     * @param game_state_ The game state to set
     */
    void setGameState(const GameState& game_state_);

    /**
     * Gets the friendly configs used in simulation
     * Useful for constructing duplicates of Obstacle Factory
     *
     * @return the friendly AI Config
     */
    const std::shared_ptr<AiConfig> getFriendlyAiConfig() const;
    
    /**
     * Gets the enemy configs used in simulation
     * Useful for constructing duplicates of Obstacle Factory
     *
     * @return the enemy AI Config
     */
    const std::shared_ptr<AiConfig> getEnemyAiConfig() const;


    std::optional<TbotsProto::PlayInfo> getFriendlyPlayInfo(); 
    std::optional<TbotsProto::PlayInfo> getEnemyPlayInfo();
    std::optional<TbotsProto::PlayInfo> getPlayInfo() override; 

    AIDrawFunction getDrawFunctions() override;

   private:
    void updatePrimitives(const World& friendly_world, const World& enemy_world,
                          std::shared_ptr<Simulator> simulator_to_update) override;
<<<<<<< HEAD
   
    void updateFriendlyPrimitives(const World& friendly_world,
                                  std::shared_ptr<Simulator> simulator_to_update);

    void updateEnemyPrimitives(const World& enemy_world,
                               std::shared_ptr<Simulator> simulator_to_update);
=======
    // The configs being used in simulation
    std::shared_ptr<AiConfig> ai_config;
    std::shared_ptr<SensorFusionConfig> sensor_fusion_config;
>>>>>>> e002cc9b

    // The configs being used in simulation
    std::shared_ptr<AiConfig> friendly_ai_config;
    std::shared_ptr<AiControlConfig> friendly_ai_control_config;
    std::shared_ptr<SensorFusionConfig> friendly_sensor_fusion_config;
    std::shared_ptr<AiConfig> enemy_ai_config;
    std::shared_ptr<AiControlConfig> enemy_ai_control_config;
    std::shared_ptr<SensorFusionConfig> enemy_sensor_fusion_config;
    
    GameState game_state;

    // The AI being tested and used in simulation
    AI friendly_ai;
    AI enemy_ai;

};<|MERGE_RESOLUTION|>--- conflicted
+++ resolved
@@ -49,19 +49,16 @@
      *
      * @param play_constructor The constructor for the play
      */
-<<<<<<< HEAD
-    void setFriendlyAIPlayConstructor(std::function<std::unique_ptr<Play>()> friendly_play_constructor);
+    void setFriendlyAIPlayConstructor(std::optional<PlayConstructor> friendly_play_constructor);
 
     /**
      * Sets the enemy AI play constructor to be used to run in the simulated test
      *
      * @param enemy_play_constructor The constructor for the play
      */
-    void setEnemyAIPlayConstructor(std::function<std::unique_ptr<Play>()> enemy_play_constructor);
+    void setEnemyAIPlayConstructor(std::optional<PlayConstructor> enemy_play_constructor);
 
-=======
     void setAIPlayConstructor(std::optional<PlayConstructor> constructor);
->>>>>>> e002cc9b
 
     /**
      * Sets the Referee command to override for the simulated test
@@ -105,18 +102,12 @@
    private:
     void updatePrimitives(const World& friendly_world, const World& enemy_world,
                           std::shared_ptr<Simulator> simulator_to_update) override;
-<<<<<<< HEAD
    
     void updateFriendlyPrimitives(const World& friendly_world,
                                   std::shared_ptr<Simulator> simulator_to_update);
 
     void updateEnemyPrimitives(const World& enemy_world,
                                std::shared_ptr<Simulator> simulator_to_update);
-=======
-    // The configs being used in simulation
-    std::shared_ptr<AiConfig> ai_config;
-    std::shared_ptr<SensorFusionConfig> sensor_fusion_config;
->>>>>>> e002cc9b
 
     // The configs being used in simulation
     std::shared_ptr<AiConfig> friendly_ai_config;
