--- conflicted
+++ resolved
@@ -132,11 +132,6 @@
         createNanoPbPrimitiveSet(*primitive_set_msg));
 }
 
-<<<<<<< HEAD
-=======
-<<<<<<< Updated upstream
-=======
->>>>>>> 8c8c802b
 void SimulatedTacticTestFixture::updateEnemyPrimitives(
     const World& world, std::shared_ptr<Simulator> simulator_to_update)
 {
@@ -162,21 +157,11 @@
     double duration_ms     = ::TestUtil::millisecondsSince(start_tick_time);
     registerTickTime(duration_ms);
     auto defending_side = DefendingSideProto();
-<<<<<<< HEAD
     defending_side.set_defending_side(DefendingSideProto::FieldSide::DefendingSideProto_FieldSide_NEG_X);
-=======
-    defending_side.set_defending_side(
-        DefendingSideProto::FieldSide::DefendingSideProto_FieldSide_NEG_X);
->>>>>>> 8c8c802b
     simulator_to_update->setBlueTeamDefendingSide(defending_side);
     simulator_to_update->setBlueRobotPrimitiveSet(
         createNanoPbPrimitiveSet(*primitive_set_msg));
 }
-
-<<<<<<< HEAD
-=======
->>>>>>> Stashed changes
->>>>>>> 8c8c802b
 
 std::optional<PlayInfo> SimulatedTacticTestFixture::getPlayInfo()
 {
