--- conflicted
+++ resolved
@@ -24,13 +24,8 @@
          field().enemyDefenseArea().negXNegYCorner(),
          field().enemyDefenseArea().negXPosYCorner()}));
     setEnemyGoalie(0);
-<<<<<<< HEAD
     setAIPlay(TYPENAME(StopPlay));
-    setRefboxGameState(RefboxGameState::STOP, RefboxGameState::STOP);
-=======
-    setAIPlay(StopPlay::name);
     setRefereeCommand(RefereeCommand::STOP, RefereeCommand::STOP);
->>>>>>> 64e9a220
 
     std::vector<ValidationFunction> terminating_validation_functions = {
         // This will keep the test running for 9.5 seconds to give everything enough
