#include "software/simulated_tests/non_terminating_validation_functions/robots_violating_motion_constraint.h"

#include "software/logger/logger.h"

void robotsViolatingMotionConstraint(
    std::shared_ptr<World> world_ptr, ValidationCoroutine::push_type& yield,
    std::shared_ptr<RobotNavigationObstacleFactory> obstacle_factory,
    TbotsProto::MotionConstraint constraint)
{
    std::vector<ObstaclePtr> obstacles =
<<<<<<< HEAD
        obstacle_factory->createFromMotionConstraint(constraint, world_ptr->field());
    for (const auto& robot : world_ptr->friendlyTeam().getAllRobots())
=======
        obstacle_factory->createStaticObstaclesFromMotionConstraint(constraint,
                                                                    world_ptr->field());
    for (auto robot : world_ptr->friendlyTeam().getAllRobots())
>>>>>>> 243b01bd
    {
        for (auto obstacle_ptr : obstacles)
        {
            if (obstacle_ptr.get()->contains(robot.position()))
            {
                yield("Robot " + std::to_string(robot.id()) +
                      " violated the motion constraint");
            }
        }
    }
}<|MERGE_RESOLUTION|>--- conflicted
+++ resolved
@@ -8,14 +8,9 @@
     TbotsProto::MotionConstraint constraint)
 {
     std::vector<ObstaclePtr> obstacles =
-<<<<<<< HEAD
-        obstacle_factory->createFromMotionConstraint(constraint, world_ptr->field());
-    for (const auto& robot : world_ptr->friendlyTeam().getAllRobots())
-=======
         obstacle_factory->createStaticObstaclesFromMotionConstraint(constraint,
                                                                     world_ptr->field());
     for (auto robot : world_ptr->friendlyTeam().getAllRobots())
->>>>>>> 243b01bd
     {
         for (auto obstacle_ptr : obstacles)
         {
