--- conflicted
+++ resolved
@@ -7,11 +7,7 @@
                      std::shared_ptr<World> world_ptr,
                      ValidationCoroutine::push_type& yield)
 {
-<<<<<<< HEAD
-    for (const auto& robot : world_ptr->friendlyTeam().getAllRobots())
-=======
     for (size_t i = 0; i < world_ptr->friendlyTeam().getAllRobots().size(); i++)
->>>>>>> 243b01bd
     {
         RobotId id = world_ptr->friendlyTeam().getAllRobots().at(i).id();
         double current_distance =
