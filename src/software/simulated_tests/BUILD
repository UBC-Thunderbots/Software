--- conflicted
+++ resolved
@@ -33,172 +33,11 @@
     ],
 )
 
-<<<<<<< HEAD
-cc_test(
-    name = "simulated_test_fixture_test",
-    srcs = ["simulated_test_fixture_test.cpp"],
-    deps = [
-        ":simulated_test_fixture",
-        ":simulated_test_main",
-        "//software/simulated_tests/validation:validation_function",
-        "//software/time:duration",
-        "//software/time:timestamp",
-        "//software/world",
-    ],
-)
-
-cc_test(
-    name = "example_play_test",
-    srcs = ["example_play_test.cpp"],
-    deps = [
-        ":simulated_test_fixture",
-        ":simulated_test_main",
-        "//software/ai/hl/stp/play:example_play",
-        "//software/simulated_tests/validation:validation_function",
-        "//software/test_util",
-        "//software/time:duration",
-        "//software/world",
-    ],
-)
-
-cc_test(
-    name = "kickoff_friendly_play_test",
-    srcs = ["kickoff_friendly_play_test.cpp"],
-    deps = [
-        ":simulated_test_fixture",
-        ":simulated_test_main",
-        "//software/ai/hl/stp/play:kickoff_friendly_play",
-        "//software/simulated_tests/validation:validation_function",
-        "//software/test_util",
-        "//software/time:duration",
-        "//software/world",
-    ],
-)
-
-cc_test(
-    name = "kickoff_enemy_play_test",
-    srcs = ["kickoff_enemy_play_test.cpp"],
-    deps = [
-        ":simulated_test_fixture",
-        ":simulated_test_main",
-        "//software/ai/hl/stp/play:kickoff_enemy_play",
-        "//software/simulated_tests/validation:validation_function",
-        "//software/test_util",
-        "//software/time:duration",
-        "//software/world",
-    ],
-)
-
-cc_test(
-    name = "corner_kick_play_test",
-    srcs = ["corner_kick_play_test.cpp"],
-    deps = [
-        ":simulated_test_fixture",
-        ":simulated_test_main",
-        "//software/ai/hl/stp/play:corner_kick_play",
-        "//software/simulated_tests/validation:validation_function",
-        "//software/simulated_tests/validation_functions",
-        "//software/test_util",
-        "//software/time:duration",
-        "//software/world",
-    ],
-)
-
-cc_test(
-    name = "defense_play_test",
-    srcs = ["defense_play_test.cpp"],
-    deps = [
-        ":simulated_test_fixture",
-        ":simulated_test_main",
-        "//software/ai/hl/stp/play:defense_play",
-        "//software/simulated_tests/validation:validation_function",
-        "//software/test_util",
-        "//software/time:duration",
-        "//software/world",
-    ],
-)
-
-cc_test(
-    name = "enemy_free_kick_play_test",
-    srcs = ["enemy_free_kick_play_test.cpp"],
-    deps = [
-        ":simulated_test_fixture",
-        ":simulated_test_main",
-        "//software/ai/hl/stp/play:enemy_free_kick_play",
-        "//software/simulated_tests/validation:validation_function",
-        "//software/test_util",
-        "//software/time:duration",
-        "//software/world",
-    ],
-)
-
-cc_test(
-    name = "stop_play_test",
-    srcs = ["stop_play_test.cpp"],
-    deps = [
-        ":simulated_test_fixture",
-        ":simulated_test_main",
-        "//software/ai/hl/stp/play:stop_play",
-        "//software/simulated_tests/validation:validation_function",
-        "//software/simulated_tests/validation_functions",
-        "//software/test_util",
-        "//software/time:duration",
-        "//software/world",
-    ],
-)
-
-cc_test(
-    name = "halt_play_test",
-    srcs = ["halt_play_test.cpp"],
-    deps = [
-        ":simulated_test_fixture",
-        ":simulated_test_main",
-        "//software/ai/hl/stp/play:halt_play",
-        "//software/simulated_tests/validation:validation_function",
-        "//software/test_util",
-        "//software/time:duration",
-        "//software/world",
-    ],
-)
-
-cc_test(
-    name = "free_kick_play_test",
-    srcs = ["free_kick_play_test.cpp"],
-    deps = [
-        ":simulated_test_fixture",
-        ":simulated_test_main",
-        "//software/ai/hl/stp/play:free_kick_play",
-        "//software/simulated_tests/validation:validation_function",
-        "//software/test_util",
-        "//software/time:duration",
-        "//software/world",
-    ],
-)
-
-cc_test(
-    name = "shoot_or_pass_play_test",
-    srcs = ["shoot_or_pass_play_test.cpp"],
-    deps = [
-        ":simulated_test_fixture",
-        ":simulated_test_main",
-        "//software/ai/hl/stp/play:shoot_or_pass_play",
-        "//software/simulated_tests/validation:validation_function",
-        "//software/test_util",
-        "//software/time:duration",
-        "//software/world",
-    ],
-)
-
-cc_test(
-    name = "shoot_or_chip_play_test",
-    srcs = ["shoot_or_chip_play_test.cpp"],
-=======
 cc_library(
     name = "simulated_tactic_test_fixture",
     testonly = True,
     srcs = ["simulated_tactic_test_fixture.cpp"],
     hdrs = ["simulated_tactic_test_fixture.h"],
->>>>>>> 6437baad
     deps = [
         ":simulated_test_fixture",
         "//software/ai/hl/stp/tactic",
