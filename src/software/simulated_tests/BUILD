--- conflicted
+++ resolved
@@ -12,7 +12,6 @@
         "exclusive",
     ],
     deps = [
-        "//software/simulated_tests:pytest_main",
         "//software/simulated_tests:simulated_test_fixture",
         "//software/simulated_tests:speed_threshold_helpers",
         "//software/simulated_tests:validation",
@@ -64,16 +63,11 @@
         "//software:py_constants.so",
     ],
     deps = [
-<<<<<<< HEAD
-        ":pytest_main",
-=======
         ":tbots_test_runner",
->>>>>>> c280fd5c
         "//proto:import_all_protos",
         "//software/logger:py_logger",
         "//software/networking:threaded_unix_listener_py",
         "//software/networking:threaded_unix_sender_py",
-        "//software/simulated_tests:tbots_test_runner",
         "//software/simulated_tests:validation",
         "//software/thunderscope",
         "//software/thunderscope:binary_context_managers",
@@ -90,10 +84,6 @@
         "//software:py_constants.so",
     ],
     deps = [
-<<<<<<< HEAD
-        ":pytest_main",
-=======
->>>>>>> c280fd5c
         "//proto:import_all_protos",
         "//software/logger:py_logger",
         "//software/networking:threaded_unix_listener_py",
@@ -101,74 +91,13 @@
         "//software/simulated_tests:validation",
         "//software/thunderscope",
         "//software/thunderscope:binary_context_managers",
-<<<<<<< HEAD
-=======
         "//software/thunderscope:config",
         "//software/thunderscope:constants",
->>>>>>> c280fd5c
         "//software/thunderscope/replay:proto_logger",
     ],
 )
 
 py_library(
-<<<<<<< HEAD
-    name = "tbots_test_fixture",
-    srcs = [
-        "tbots_test_fixture.py",
-    ],
-    data = [
-        "//software:py_constants.so",
-    ],
-    deps = [
-        ":pytest_main",
-        "//proto:import_all_protos",
-        "//software/field_tests:field_test_fixture",
-        "//software/logger:py_logger",
-        "//software/networking:threaded_unix_listener_py",
-        "//software/networking:threaded_unix_sender_py",
-        "//software/simulated_tests:simulated_test_fixture",
-        "//software/simulated_tests:validation",
-        "//software/thunderscope",
-        "//software/thunderscope:binary_context_managers",
-        "//software/thunderscope/replay:proto_logger",
-    ],
-)
-
-py_library(
-    name = "pytest_main",
-    srcs = [
-        "pytest_main.py",
-    ],
-    data = [
-        "//software:py_constants.so",
-    ],
-    deps = [
-        "//proto:import_all_protos",
-        "//software/logger:py_logger",
-        "//software/networking:threaded_unix_listener_py",
-        "//software/networking:threaded_unix_sender_py",
-        "//software/simulated_tests:validation",
-        "//software/thunderscope",
-        "//software/thunderscope:binary_context_managers",
-        "//software/thunderscope/replay:proto_logger",
-    ],
-)
-
-py_library(
-    name = "data_logger",
-    srcs = [
-        "data_logger.py",
-    ],
-    data = [
-        "//software:py_constants.so",
-    ],
-    deps = [
-    ],
-)
-
-py_library(
-=======
->>>>>>> c280fd5c
     name = "validation",
     srcs = [
         "avoid_collisions.py",
