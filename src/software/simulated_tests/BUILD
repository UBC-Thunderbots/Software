package(default_visibility = ["//visibility:public"])

cc_library(
    name = "mock_ai",
    srcs = ["mock_ai_wrapper.cpp"],
    hdrs = ["mock_ai_wrapper.h"],
    deps = [
        "//software/multithreading:subject",
        "//software/multithreading:threaded_observer",
        "//software/primitive",
        "//software/world",
    ],
)

cc_library(
    name = "simulated_test_fixture",
    srcs = ["simulated_test_fixture.cpp"],
    hdrs = ["simulated_test_fixture.h"],
    deps = [
        "//software/ai:ai_wrapper",
        "//software/backend:simulator_backend",
        "//software/logger",
        "//software/simulated_tests/validation:world_state_validator",
        "//software/time:duration",
        "//software/visualizer:visualizer_wrapper",
        "@gtest",
    ],
)

cc_test(
    name = "simulated_tests_test",
    srcs = ["simulated_tests_test.cpp"],
    deps = [
        ":mock_ai",
        ":simulated_test_fixture",
        "//software/simulated_tests/validation:validation_function",
        "//software/test_util",
        "//software/time:duration",
        "//software/time:timestamp",
        "//software/world",
        "@gtest//:gtest_main",
    ],
)

cc_test(
    name = "example_play_test",
    srcs = ["example_play_test.cpp"],
    deps = [
        ":simulated_test_fixture",
        "//software/ai/hl/stp/play:example_play",
        "//software/simulated_tests/validation:validation_function",
        "//software/test_util",
        "//software/time:duration",
        "//software/time:timestamp",
        "//software/world",
        "@gtest//:gtest_main",
    ],
)

cc_test(
<<<<<<< HEAD
    name = "kickoff_enemy_play_test",
    srcs = ["kickoff_enemy_play_test.cpp"],
    deps = [
        ":simulated_test_fixture",
        "//software/ai/hl/stp/play:kickoff_enemy_play",
=======
    name = "kickoff_friendly_play_test",
    srcs = ["kickoff_friendly_play_test.cpp"],
    deps = [
        ":simulated_test_fixture",
        "//software/ai/hl/stp/play:kickoff_friendly_play",
>>>>>>> 1f8912a2
        "//software/simulated_tests/validation:validation_function",
        "//software/test_util",
        "//software/time:duration",
        "//software/time:timestamp",
        "//software/world",
        "@gtest//:gtest_main",
    ],
)<|MERGE_RESOLUTION|>--- conflicted
+++ resolved
@@ -58,19 +58,26 @@
 )
 
 cc_test(
-<<<<<<< HEAD
+    name = "kickoff_friendly_play_test",
+    srcs = ["kickoff_friendly_play_test.cpp"],
+    deps = [
+        ":simulated_test_fixture",
+        "//software/ai/hl/stp/play:kickoff_friendly_play",
+        "//software/simulated_tests/validation:validation_function",
+        "//software/test_util",
+        "//software/time:duration",
+        "//software/time:timestamp",
+        "//software/world",
+        "@gtest//:gtest_main",
+    ],
+)
+
+cc_test(
     name = "kickoff_enemy_play_test",
     srcs = ["kickoff_enemy_play_test.cpp"],
     deps = [
         ":simulated_test_fixture",
         "//software/ai/hl/stp/play:kickoff_enemy_play",
-=======
-    name = "kickoff_friendly_play_test",
-    srcs = ["kickoff_friendly_play_test.cpp"],
-    deps = [
-        ":simulated_test_fixture",
-        "//software/ai/hl/stp/play:kickoff_friendly_play",
->>>>>>> 1f8912a2
         "//software/simulated_tests/validation:validation_function",
         "//software/test_util",
         "//software/time:duration",
