package(default_visibility = ["//visibility:public"])

cc_library(
<<<<<<< HEAD
    name = "simulated_test_fixture_cpp",
    testonly = True,
    srcs = ["simulated_test_fixture.cpp"],
    hdrs = ["simulated_test_fixture.h"],
    deps = [
        "//software/gui/full_system:threaded_full_system_gui",
        "//software/logger",
        "//proto/message_translation:primitive_google_to_nanopb_converter",
        "//proto/message_translation:tbots_protobuf",
        "//software/sensor_fusion",
        "//software/simulated_tests/validation:non_terminating_function_validator",
        "//software/simulated_tests/validation:terminating_function_validator",
        "//software/simulation:simulator",
        "//software/test_util",
        "//software/time:duration",
        "//proto/logging:proto_logger",
        "//shared/test_util:tbots_gtest_main",
        # TODO (#1889) Remove this dep after optional params are implemented
        "//software/ai/hl/stp/play:halt_play",
    ],
)

cc_library(
=======
>>>>>>> 243b01bd
    name = "simulated_er_force_sim_test_fixture",
    testonly = True,
    srcs = ["simulated_er_force_sim_test_fixture.cpp"],
    hdrs = ["simulated_er_force_sim_test_fixture.h"],
    deps = [
        "//software/gui/full_system:threaded_full_system_gui",
        "//software/logger",
        "//proto/message_translation:tbots_protobuf",
        "//software/sensor_fusion",
        "//software/simulated_tests/validation:non_terminating_function_validator",
        "//software/simulated_tests/validation:terminating_function_validator",
        "//software/simulation:er_force_simulator",
        "//software/test_util",
        "//software/time:duration",
        "//proto/logging:proto_logger",
        "//shared/test_util:tbots_gtest_main",
        "//shared/test_util",
        # TODO (#1889) Remove this dep after optional params are implemented
        "//software/ai/hl/stp/play:halt_play",
        "//proto/message_translation:er_force_world",
    ],
)

cc_library(
    name = "simulated_er_force_sim_play_test_fixture",
    testonly = True,
    srcs = ["simulated_er_force_sim_play_test_fixture.cpp"],
    hdrs = ["simulated_er_force_sim_play_test_fixture.h"],
    deps = [
        ":simulated_er_force_sim_test_fixture",
        "//software/ai",
        "@gtest",
    ],
)

<<<<<<< HEAD
cc_library(
    name = "simulated_tactic_test_fixture",
    testonly = True,
    srcs = ["simulated_tactic_test_fixture.cpp"],
    hdrs = ["simulated_tactic_test_fixture.h"],
    deps = [
        ":simulated_test_fixture_cpp",
        "//software/ai/hl/stp/tactic",
        "@gtest",
    ],
)

cc_library(
    name = "simulated_er_force_sim_tactic_test_fixture",
    testonly = True,
    srcs = ["simulated_er_force_sim_tactic_test_fixture.cpp"],
    hdrs = ["simulated_er_force_sim_tactic_test_fixture.h"],
    deps = [
        ":simulated_er_force_sim_test_fixture",
        "//software/ai/hl/stp/tactic",
        "@gtest",
    ],
)

=======
>>>>>>> 243b01bd
py_library(
    name = "simulated_test_fixture",
    srcs = [
        "simulated_test_fixture.py",
    ],
    data = [
        "//software:py_constants.so",
    ],
    deps = [
        "//proto:import_all_protos",
        "//software/logger:py_logger",
        "//software/networking:threaded_unix_listener_py",
        "//software/networking:threaded_unix_sender_py",
        "//software/simulated_tests:validation",
        "//software/thunderscope",
        "//software/thunderscope:binary_context_managers",
        "//software/thunderscope/replay:proto_logger",
    ],
)

py_library(
    name = "validation",
    srcs = [
        "ball_enters_region.py",
        "ball_moves_forward.py",
        "ball_speed_threshold.py",
        "excessive_dribbling.py",
        "friendly_has_ball_possession.py",
        "robot_enters_region.py",
        "robot_speed_threshold.py",
        "validation.py",
    ],
    data = [
        "//software:py_constants.so",
        "//software:python_bindings.so",
    ],
    deps = [
        "//proto:software_py_proto",
        "//proto:tbots_py_proto",
        "//software/logger:py_logger",
    ],
)<|MERGE_RESOLUTION|>--- conflicted
+++ resolved
@@ -1,32 +1,6 @@
 package(default_visibility = ["//visibility:public"])
 
 cc_library(
-<<<<<<< HEAD
-    name = "simulated_test_fixture_cpp",
-    testonly = True,
-    srcs = ["simulated_test_fixture.cpp"],
-    hdrs = ["simulated_test_fixture.h"],
-    deps = [
-        "//software/gui/full_system:threaded_full_system_gui",
-        "//software/logger",
-        "//proto/message_translation:primitive_google_to_nanopb_converter",
-        "//proto/message_translation:tbots_protobuf",
-        "//software/sensor_fusion",
-        "//software/simulated_tests/validation:non_terminating_function_validator",
-        "//software/simulated_tests/validation:terminating_function_validator",
-        "//software/simulation:simulator",
-        "//software/test_util",
-        "//software/time:duration",
-        "//proto/logging:proto_logger",
-        "//shared/test_util:tbots_gtest_main",
-        # TODO (#1889) Remove this dep after optional params are implemented
-        "//software/ai/hl/stp/play:halt_play",
-    ],
-)
-
-cc_library(
-=======
->>>>>>> 243b01bd
     name = "simulated_er_force_sim_test_fixture",
     testonly = True,
     srcs = ["simulated_er_force_sim_test_fixture.cpp"],
@@ -62,33 +36,6 @@
     ],
 )
 
-<<<<<<< HEAD
-cc_library(
-    name = "simulated_tactic_test_fixture",
-    testonly = True,
-    srcs = ["simulated_tactic_test_fixture.cpp"],
-    hdrs = ["simulated_tactic_test_fixture.h"],
-    deps = [
-        ":simulated_test_fixture_cpp",
-        "//software/ai/hl/stp/tactic",
-        "@gtest",
-    ],
-)
-
-cc_library(
-    name = "simulated_er_force_sim_tactic_test_fixture",
-    testonly = True,
-    srcs = ["simulated_er_force_sim_tactic_test_fixture.cpp"],
-    hdrs = ["simulated_er_force_sim_tactic_test_fixture.h"],
-    deps = [
-        ":simulated_er_force_sim_test_fixture",
-        "//software/ai/hl/stp/tactic",
-        "@gtest",
-    ],
-)
-
-=======
->>>>>>> 243b01bd
 py_library(
     name = "simulated_test_fixture",
     srcs = [
