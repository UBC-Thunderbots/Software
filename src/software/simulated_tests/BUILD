--- conflicted
+++ resolved
@@ -116,11 +116,8 @@
         "friendly_has_ball_possession.py",
         "friendly_receives_ball_slow.py",
         "friendly_team_scored.py",
-<<<<<<< HEAD
         "or_validation.py",
-=======
         "robot_enters_placement_region.py",
->>>>>>> 2555aaa3
         "robot_enters_region.py",
         "robot_enters_region_and_stops.py",
         "robot_speed_threshold.py",
