#include "software/ai/hl/stp/play/halt_play.h"

#include <gtest/gtest.h>

#include "software/simulated_tests/simulated_test_fixture.h"
#include "software/simulated_tests/validation/validation_function.h"
#include "software/test_util/test_util.h"
#include "software/time/duration.h"
#include "software/world/world.h"

class HaltPlayTest : public SimulatedTestFixture
{
};

TEST_F(HaltPlayTest, test_halt_play)
{
    setBallState(BallState(Point(0, 0.5), Vector(0, 0)));
    addFriendlyRobots(TestUtil::createStationaryRobotStatesWithId(
        {Point(-3, 2.5), Point(-3, 1.5), Point(-3, 0.5), Point(-3, -0.5), Point(-3, -1.5),
         Point(4.6, -3.1)}));
    setFriendlyGoalie(0);
    addEnemyRobots(TestUtil::createStationaryRobotStatesWithId(
        {Point(1, 0), Point(1, 2.5), Point(1, -2.5), field().enemyGoalCenter(),
         field().enemyDefenseArea().negXNegYCorner(),
         field().enemyDefenseArea().negXPosYCorner()}));
    setEnemyGoalie(0);
<<<<<<< HEAD
    setAIPlay(TYPENAME(HaltPlay));
    setRefboxGameState(RefboxGameState::HALT, RefboxGameState::HALT);
=======
    setAIPlay(HaltPlay::name);
    setRefereeCommand(RefereeCommand::HALT, RefereeCommand::HALT);
>>>>>>> 64e9a220

    std::vector<ValidationFunction> terminating_validation_functions = {
        // This will keep the test running for 9.5 seconds to give everything enough
        // time to settle into position and be observed with the Visualizer
        // TODO: Implement proper validation
        // https://github.com/UBC-Thunderbots/Software/issues/1396
        [](std::shared_ptr<World> world_ptr, ValidationCoroutine::push_type& yield) {
            while (world_ptr->getMostRecentTimestamp() < Timestamp::fromSeconds(9.5))
            {
                yield();
            }
        }};

    std::vector<ValidationFunction> non_terminating_validation_functions = {};

    runTest(terminating_validation_functions, non_terminating_validation_functions,
            Duration::fromSeconds(10));
}<|MERGE_RESOLUTION|>--- conflicted
+++ resolved
@@ -24,13 +24,8 @@
          field().enemyDefenseArea().negXNegYCorner(),
          field().enemyDefenseArea().negXPosYCorner()}));
     setEnemyGoalie(0);
-<<<<<<< HEAD
     setAIPlay(TYPENAME(HaltPlay));
-    setRefboxGameState(RefboxGameState::HALT, RefboxGameState::HALT);
-=======
-    setAIPlay(HaltPlay::name);
     setRefereeCommand(RefereeCommand::HALT, RefereeCommand::HALT);
->>>>>>> 64e9a220
 
     std::vector<ValidationFunction> terminating_validation_functions = {
         // This will keep the test running for 9.5 seconds to give everything enough
