--- conflicted
+++ resolved
@@ -28,13 +28,8 @@
         Point(-2, -1.25),
     }));
     setEnemyGoalie(0);
-<<<<<<< HEAD
     setAIPlay(TYPENAME(DefensePlay));
-    setRefboxGameState(RefboxGameState::FORCE_START, RefboxGameState::NORMAL_START);
-=======
-    setAIPlay(DefensePlay::name);
     setRefereeCommand(RefereeCommand::FORCE_START, RefereeCommand::NORMAL_START);
->>>>>>> 64e9a220
 
     std::vector<ValidationFunction> terminating_validation_functions = {};
 
