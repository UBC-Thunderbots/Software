from proto.import_all_protos import *
from software.logger.logger import createLogger
from software.thunderscope.thread_safe_buffer import ThreadSafeBuffer
from proto.ssl_gc_common_pb2 import Team


logger = createLogger(__name__)


class TbotsTestRunner:
    """An abstract class that represents a test runner"""

    def __init__(
        self,
        test_name,
        thunderscope,
        blue_full_system_proto_unix_io,
        yellow_full_system_proto_unix_io,
        gamecontroller,
        is_yellow_friendly=False,
    ):
        """Initialize the TestRunner.

        :param test_name: The name of the test to run
        :param thunderscope: The Thunderscope to use, None if not used
        :param blue_full_system_proto_unix_io: The blue full system proto unix io to use
        :param yellow_full_system_proto_unix_io: The yellow full system proto unix io to use
        :param gamecontroller: The gamecontroller context managed instance
<<<<<<< HEAD
=======
        :param: is_yellow_friendly: if yellow is the friendly team
>>>>>>> 177cc763
        """
        self.test_name = test_name
        self.thunderscope = thunderscope
        self.blue_full_system_proto_unix_io = blue_full_system_proto_unix_io
        self.yellow_full_system_proto_unix_io = yellow_full_system_proto_unix_io
        self.gamecontroller = gamecontroller
        self.is_yellow_friendly = is_yellow_friendly
        self.world_buffer = ThreadSafeBuffer(buffer_size=20, protobuf_type=World)
        self.primitive_set_buffer = ThreadSafeBuffer(
            buffer_size=1, protobuf_type=PrimitiveSet
        )
        self.last_exception = None

        self.ssl_wrapper_buffer = ThreadSafeBuffer(
            buffer_size=1, protobuf_type=SSL_WrapperPacket
        )
        self.robot_status_buffer = ThreadSafeBuffer(
            buffer_size=1, protobuf_type=RobotStatus
        )

        self.blue_full_system_proto_unix_io.register_observer(
            SSL_WrapperPacket, self.ssl_wrapper_buffer
        )
        self.blue_full_system_proto_unix_io.register_observer(
            RobotStatus, self.robot_status_buffer
        )
        if self.is_yellow_friendly:
            self.yellow_full_system_proto_unix_io.register_observer(
                World, self.world_buffer
            )
            self.yellow_full_system_proto_unix_io.register_observer(
                PrimitiveSet, self.primitive_set_buffer
            )
        # Only validate on the blue worlds
        else:
            self.blue_full_system_proto_unix_io.register_observer(
                World, self.world_buffer
            )
            self.blue_full_system_proto_unix_io.register_observer(
                PrimitiveSet, self.primitive_set_buffer
            )

    def send_gamecontroller_command(
        self,
        gc_command: proto.ssl_gc_state_pb2.Command,
        is_friendly: bool,
        final_ball_placement_point=None,
    ):
        """Sends a gamecontroller command that is to be broadcasted to the given team

        :param gc_command: the gamecontroller command
<<<<<<< HEAD
        :param is_blue: whether the command should be sent to the blue team
=======
        :param is_friendly: whether the command should be sent to the friendly team
>>>>>>> 177cc763
        :param final_ball_placement_point: where to place the ball in ball placement
        """
        friendly_team, enemy_team = (
            (Team.YELLOW, Team.BLUE)
            if self.is_yellow_friendly
            else (Team.BLUE, Team.YELLOW)
        )
        team = friendly_team if is_friendly else enemy_team

        self.gamecontroller.send_gc_command(
            gc_command=gc_command,
            team=team,
            final_ball_placement_point=final_ball_placement_point,
        )

    def set_tactics(
        self,
        tactics: AssignedTacticPlayControlParams,
        is_friendly: bool,
    ):
        """Overrides current AI tactic for the given team

        :param tactic: the tactic params proto to use
        :param is_friendly: whether the play should be applied to the "friendly" team
        """
        fs_proto_unix_io = self.blue_full_system_proto_unix_io
        # If (friendly & yellow_friendly) or (~friendly & ~yellow_friendly), set command team to yellow
        if (is_friendly and self.is_yellow_friendly) or not (
            is_friendly or self.is_yellow_friendly
        ):
            fs_proto_unix_io = self.yellow_full_system_proto_unix_io

        fs_proto_unix_io.send_proto(AssignedTacticPlayControlParams, tactics)

    def set_play(self, play: Play, is_friendly: bool):
        """Overrides current AI play for the given team

        :param play: the play proto to use
        :param is_blue: whether the play should be applied to the blue team
        """
        fs_proto_unix_io = self.blue_full_system_proto_unix_io
        # If (friendly & yellow_friendly) or (~friendly & ~yellow_friendly), set command team to yellow
        if (is_friendly and self.is_yellow_friendly) or not (
            is_friendly or self.is_yellow_friendly
        ):
            fs_proto_unix_io = self.yellow_full_system_proto_unix_io

        fs_proto_unix_io.send_proto(Play, play)

    def set_worldState(self, worldstate: WorldState):
        """Sets the worldstate for the given team

        :param worldstate: the worldstate proto to use
        """
        raise NotImplementedError("abstract class method called set_worldstate")

    def run_test(
        self,
        always_validation_sequence_set=[[]],
        eventually_validation_sequence_set=[[]],
        test_timeout_s=3,
    ):
        """Begins validating a test based on incoming world protos

        :param always_validation_sequence_set: validation set that must always be true
        :param eventually_validation_sequence_set: validation set that must eventually be true
        :param test_timeout_s: how long the test will run
        """
        raise NotImplementedError("abstract method run_test called from base class")<|MERGE_RESOLUTION|>--- conflicted
+++ resolved
@@ -26,10 +26,7 @@
         :param blue_full_system_proto_unix_io: The blue full system proto unix io to use
         :param yellow_full_system_proto_unix_io: The yellow full system proto unix io to use
         :param gamecontroller: The gamecontroller context managed instance
-<<<<<<< HEAD
-=======
         :param: is_yellow_friendly: if yellow is the friendly team
->>>>>>> 177cc763
         """
         self.test_name = test_name
         self.thunderscope = thunderscope
@@ -81,11 +78,7 @@
         """Sends a gamecontroller command that is to be broadcasted to the given team
 
         :param gc_command: the gamecontroller command
-<<<<<<< HEAD
-        :param is_blue: whether the command should be sent to the blue team
-=======
         :param is_friendly: whether the command should be sent to the friendly team
->>>>>>> 177cc763
         :param final_ball_placement_point: where to place the ball in ball placement
         """
         friendly_team, enemy_team = (
