import software.python_bindings as tbots_cpp
from proto.import_all_protos import *

from software.simulated_tests.validation import (
    Validation,
    create_validation_geometry,
    create_validation_types,
)


class RobotEntersRegion(Validation):

    """Checks if a Robot enters any of the provided regions."""

    def __init__(self, regions=None, num_robots=1):
        self.regions = regions if regions else []
<<<<<<< HEAD
        self.num_robots = num_robots
=======
        self.passing_robot = None
>>>>>>> e4f58377

    def get_validation_status(self, world) -> ValidationStatus:
        """Checks if _any_ robot enters the provided regions

        :param world: The world msg to validate
        :returns: FAILING until a robot enters any of the regions
                  PASSING when a robot enters
        """
        num_robots = self.num_robots
        for region in self.regions:
            for robot in world.friendly_team.team_robots:
                if tbots_cpp.contains(
                    region, tbots_cpp.createPoint(robot.current_state.global_position)
                ):
<<<<<<< HEAD
                    num_robots -= 1
                    if num_robots == 0:
                        return ValidationStatus.PASSING
=======
                    self.passing_robot = robot
                    return ValidationStatus.PASSING
>>>>>>> e4f58377

        self.passing_robot = None
        return ValidationStatus.FAILING

    def get_validation_geometry(self, world) -> ValidationGeometry:
        """
        (override) shows regions to enter
        """
        return create_validation_geometry(self.regions)

    def __repr__(self):
        return "Check for robot in regions " + ",".join(
            repr(region) for region in self.regions
        )


(
    RobotEventuallyEntersRegion,
    RobotEventuallyExitsRegion,
    RobotAlwaysStaysInRegion,
    RobotNeverEntersRegion,
) = create_validation_types(RobotEntersRegion)


class NumberOfRobotsEntersRegion(Validation):

    """Checks if a certain number of Robots enters a specific region."""

    def __init__(self, region, req_robot_cnt):
        self.region = region
        self.req_robot_cnt = req_robot_cnt
        # map to keep track of robot positions
        self.robot_in_zone = {}

    def get_validation_status(self, world) -> ValidationStatus:
        """Checks if a specific number of robots enter the provided region

        :param world: The world msg to validate
        :returns: FAILING until req_robot_cnt robots enter the region
                  PASSING when req_robot_cnt robots enters
        """
        # Update the map with latest robot status
        for robot in world.friendly_team.team_robots:
            self.robot_in_zone[robot.id] = tbots_cpp.contains(
                self.region, tbots_cpp.createPoint(robot.current_state.global_position)
            )
        # Check if there are at least req_robot_cnt number of robots in zone
        curr_cnt = 0
        for robot_id in self.robot_in_zone:
            if self.robot_in_zone[robot_id]:
                curr_cnt += 1

        # Validate on curr_cnt
        if curr_cnt == self.req_robot_cnt:
            return ValidationStatus.PASSING
        else:
            return ValidationStatus.FAILING

    def get_validation_geometry(self, world) -> ValidationGeometry:
        """
        (override) shows region to enter
        """
        return create_validation_geometry([self.region])

    def __repr__(self):
        return (
            "Check for "
            + str(self.req_robot_cnt)
            + " robots in region "
            + ",".join(repr(self.region))
        )


(
    NumberOfRobotsEventuallyEntersRegion,
    NumberOfRobotsEventuallyExitsRegion,
    NumberOfRobotsAlwaysStaysInRegion,
    NumberOfRobotsNeverEntersRegion,
) = create_validation_types(NumberOfRobotsEntersRegion)<|MERGE_RESOLUTION|>--- conflicted
+++ resolved
@@ -13,12 +13,7 @@
     """Checks if a Robot enters any of the provided regions."""
 
     def __init__(self, regions=None, num_robots=1):
-        self.regions = regions if regions else []
-<<<<<<< HEAD
-        self.num_robots = num_robots
-=======
         self.passing_robot = None
->>>>>>> e4f58377
 
     def get_validation_status(self, world) -> ValidationStatus:
         """Checks if _any_ robot enters the provided regions
@@ -32,15 +27,8 @@
             for robot in world.friendly_team.team_robots:
                 if tbots_cpp.contains(
                     region, tbots_cpp.createPoint(robot.current_state.global_position)
-                ):
-<<<<<<< HEAD
-                    num_robots -= 1
-                    if num_robots == 0:
-                        return ValidationStatus.PASSING
-=======
                     self.passing_robot = robot
                     return ValidationStatus.PASSING
->>>>>>> e4f58377
 
         self.passing_robot = None
         return ValidationStatus.FAILING
