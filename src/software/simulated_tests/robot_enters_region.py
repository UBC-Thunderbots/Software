--- conflicted
+++ resolved
@@ -68,38 +68,19 @@
         """Checks if a specific number of robots enter the provided set of regions
 
         :param world: The world msg to validate
-<<<<<<< HEAD
         :returns: FAILING until req_robot_cnt robots enter the set of regions
                   PASSING when req_robot_cnt robots enter the set of regions
         # """
         robots_in_regions = set()
         for region in self.regions:
             for robot in world.friendly_team.team_robots:
-                if tbots.contains(
-                    region, tbots.createPoint(robot.current_state.global_position)
+                if tbots_cpp.contains(
+                    region, tbots_cpp.createPoint(robot.current_state.global_position)
                 ):
                     robots_in_regions.add(robot.id)
 
         # Validate on length of set robots_in_regions
         if len(robots_in_regions) >= self.req_robot_cnt:
-=======
-        :returns: FAILING until req_robot_cnt robots enter the region
-                  PASSING when req_robot_cnt robots enters
-        """
-        # Update the map with latest robot status
-        for robot in world.friendly_team.team_robots:
-            self.robot_in_zone[robot.id] = tbots_cpp.contains(
-                self.region, tbots_cpp.createPoint(robot.current_state.global_position)
-            )
-        # Check if there are at least req_robot_cnt number of robots in zone
-        curr_cnt = 0
-        for robot_id in self.robot_in_zone:
-            if self.robot_in_zone[robot_id]:
-                curr_cnt += 1
-
-        # Validate on curr_cnt
-        if curr_cnt == self.req_robot_cnt:
->>>>>>> 7b73536a
             return ValidationStatus.PASSING
 
         return ValidationStatus.FAILING
