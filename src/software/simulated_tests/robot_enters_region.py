--- conflicted
+++ resolved
@@ -14,11 +14,7 @@
 
     def __init__(self, regions=None, num_robots=1):
         self.regions = regions if regions else []
-<<<<<<< HEAD
-        self.num_robots = num_robots
-=======
         self.passing_robot = None
->>>>>>> 5c40f21b
 
     def get_validation_status(self, world) -> ValidationStatus:
         """Checks if _any_ robot enters the provided regions
@@ -33,14 +29,8 @@
                 if tbots_cpp.contains(
                     region, tbots_cpp.createPoint(robot.current_state.global_position)
                 ):
-<<<<<<< HEAD
-                    num_robots -= 1
-                    if num_robots == 0:
-                        return ValidationStatus.PASSING
-=======
                     self.passing_robot = robot
                     return ValidationStatus.PASSING
->>>>>>> 5c40f21b
 
         self.passing_robot = None
         return ValidationStatus.FAILING
