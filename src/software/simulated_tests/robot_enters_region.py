import software.python_bindings as tbots_cpp
from proto.import_all_protos import *

from software.simulated_tests.validation import (
    Validation,
    create_validation_geometry,
    create_validation_types,
)
from typing import override


class MinNumberOfRobotsEntersRegion(Validation):
    """Checks if a certain number of Robots enters a specific set of regions."""

    def __init__(self, regions, req_robot_cnt):
        """Initializes the validation class with a set of regions and required count of robots

        :param regions: the regions that will be checked for robot count
        :param req_robot_cnt: the minimum number of unique robots that must be in the given regions
        """
        self.regions = regions
        self.req_robot_cnt = req_robot_cnt
        # map to keep track of robot positions
        self.robot_in_zone = {}

    @override
    def get_validation_status(self, world) -> ValidationStatus:
        """Checks if a specific number of robots enter the provided set of regions

        :param world: The world msg to validate
        :returns: FAILING until req_robot_cnt robots enter the set of regions
                  PASSING when req_robot_cnt robots enter the set of regions
        #
        """
        robots_in_regions = set()
        for region in self.regions:
            for robot in world.friendly_team.team_robots:
                if tbots_cpp.contains(
                    region, tbots_cpp.createPoint(robot.current_state.global_position)
                ):
<<<<<<< HEAD
                    self.passing_robot = robot
                    return ValidationStatus.PASSING

        self.passing_robot = None
        return ValidationStatus.FAILING

    @override
    def get_validation_geometry(self, world) -> ValidationGeometry:
        """(override) shows regions to enter"""
        return create_validation_geometry(self.regions)

    @override
    def __repr__(self):
        return "Check for robot in regions " + ",".join(
            repr(region) for region in self.regions
        )


(
    RobotEventuallyEntersRegion,
    RobotEventuallyExitsRegion,
    RobotAlwaysStaysInRegion,
    RobotNeverEntersRegion,
) = create_validation_types(RobotEntersRegion)


class NumberOfRobotsEntersRegion(Validation):
    """Checks if a certain number of Robots enters a specific region."""

    def __init__(self, region, req_robot_cnt):
        self.region = region
        self.req_robot_cnt = req_robot_cnt
        # map to keep track of robot positions
        self.robot_in_zone = {}

    @override
    def get_validation_status(self, world) -> ValidationStatus:
        """Checks if a specific number of robots enter the provided region

        :param world: The world msg to validate
        :return: FAILING until req_robot_cnt robots enter the region
                 PASSING when req_robot_cnt robots enters
        """
        # Update the map with latest robot status
        for robot in world.friendly_team.team_robots:
            self.robot_in_zone[robot.id] = tbots_cpp.contains(
                self.region, tbots_cpp.createPoint(robot.current_state.global_position)
            )
        # Check if there are at least req_robot_cnt number of robots in zone
        curr_cnt = 0
        for robot_id in self.robot_in_zone:
            if self.robot_in_zone[robot_id]:
                curr_cnt += 1

        # Validate on curr_cnt
        if curr_cnt == self.req_robot_cnt:
=======
                    robots_in_regions.add(robot.id)

        # Validate on length of set robots_in_regions
        if len(robots_in_regions) >= self.req_robot_cnt:
>>>>>>> a97e17a9
            return ValidationStatus.PASSING

        return ValidationStatus.FAILING

    @override
    def get_validation_geometry(self, world) -> ValidationGeometry:
        """(override) shows region to enter"""
        return create_validation_geometry(self.regions)

    @override
    def __repr__(self):
        return (
            "Check for "
            + str(self.req_robot_cnt)
            + " robots in region "
            + ",".join(repr(self.regions))
        )


(
    NumberOfRobotsEventuallyEntersRegion,
    NumberOfRobotsEventuallyExitsRegion,
    NumberOfRobotsAlwaysStaysInRegion,
    NumberOfRobotsNeverEntersRegion,
) = create_validation_types(MinNumberOfRobotsEntersRegion)


class RobotEntersRegion(MinNumberOfRobotsEntersRegion):
    """Checks if at least one robot is contained within the given regions"""

    def __init__(self, regions):
        """Initializes the validation class with a set of regions

        :param regions: the regions that will be checked to contain at least one robot
        """
        super(RobotEntersRegion, self).__init__(regions, 1)


(
    RobotEventuallyEntersRegion,
    RobotEventuallyExitsRegion,
    RobotAlwaysStaysInRegion,
    RobotNeverEntersRegion,
) = create_validation_types(RobotEntersRegion)<|MERGE_RESOLUTION|>--- conflicted
+++ resolved
@@ -38,69 +38,10 @@
                 if tbots_cpp.contains(
                     region, tbots_cpp.createPoint(robot.current_state.global_position)
                 ):
-<<<<<<< HEAD
-                    self.passing_robot = robot
-                    return ValidationStatus.PASSING
-
-        self.passing_robot = None
-        return ValidationStatus.FAILING
-
-    @override
-    def get_validation_geometry(self, world) -> ValidationGeometry:
-        """(override) shows regions to enter"""
-        return create_validation_geometry(self.regions)
-
-    @override
-    def __repr__(self):
-        return "Check for robot in regions " + ",".join(
-            repr(region) for region in self.regions
-        )
-
-
-(
-    RobotEventuallyEntersRegion,
-    RobotEventuallyExitsRegion,
-    RobotAlwaysStaysInRegion,
-    RobotNeverEntersRegion,
-) = create_validation_types(RobotEntersRegion)
-
-
-class NumberOfRobotsEntersRegion(Validation):
-    """Checks if a certain number of Robots enters a specific region."""
-
-    def __init__(self, region, req_robot_cnt):
-        self.region = region
-        self.req_robot_cnt = req_robot_cnt
-        # map to keep track of robot positions
-        self.robot_in_zone = {}
-
-    @override
-    def get_validation_status(self, world) -> ValidationStatus:
-        """Checks if a specific number of robots enter the provided region
-
-        :param world: The world msg to validate
-        :return: FAILING until req_robot_cnt robots enter the region
-                 PASSING when req_robot_cnt robots enters
-        """
-        # Update the map with latest robot status
-        for robot in world.friendly_team.team_robots:
-            self.robot_in_zone[robot.id] = tbots_cpp.contains(
-                self.region, tbots_cpp.createPoint(robot.current_state.global_position)
-            )
-        # Check if there are at least req_robot_cnt number of robots in zone
-        curr_cnt = 0
-        for robot_id in self.robot_in_zone:
-            if self.robot_in_zone[robot_id]:
-                curr_cnt += 1
-
-        # Validate on curr_cnt
-        if curr_cnt == self.req_robot_cnt:
-=======
                     robots_in_regions.add(robot.id)
 
         # Validate on length of set robots_in_regions
         if len(robots_in_regions) >= self.req_robot_cnt:
->>>>>>> a97e17a9
             return ValidationStatus.PASSING
 
         return ValidationStatus.FAILING
