--- conflicted
+++ resolved
@@ -12,18 +12,9 @@
 
     """Checks if a Robot enters any of the provided regions."""
 
-    def __init__(self, regions=None, num_robots=1):
-        """
-
-        :param regions: regions on the field
-        :param num_robots: the number of robots to check
-        """
+    def __init__(self, regions=None):
         self.regions = regions if regions else []
-<<<<<<< HEAD
-        self.num_robots = num_robots
-=======
         self.passing_robot = None
->>>>>>> 0d8d3813
 
     def get_validation_status(self, world) -> ValidationStatus:
         """Checks if _any_ robot enters the provided regions
@@ -32,20 +23,13 @@
         :returns: FAILING until a robot enters any of the regions
                   PASSING when a robot enters
         """
-        num_robots = self.num_robots
         for region in self.regions:
             for robot in world.friendly_team.team_robots:
                 if tbots_cpp.contains(
                     region, tbots_cpp.createPoint(robot.current_state.global_position)
                 ):
-<<<<<<< HEAD
-                    num_robots -= 1
-                    if num_robots == 0:
-                        return ValidationStatus.PASSING
-=======
                     self.passing_robot = robot
                     return ValidationStatus.PASSING
->>>>>>> 0d8d3813
 
         self.passing_robot = None
         return ValidationStatus.FAILING
