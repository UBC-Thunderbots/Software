#include "software/ai/hl/stp/play/penalty_kick_play.h"

#include <gtest/gtest.h>

#include "software/simulated_tests/simulated_test_fixture.h"
#include "software/simulated_tests/validation/validation_function.h"
#include "software/test_util/test_util.h"
#include "software/time/duration.h"
#include "software/world/world.h"

class PenaltyKickPlayTest : public SimulatedTestFixture
{
};

TEST_F(PenaltyKickPlayTest, test_penalty_kick_play)
{
    setBallState(BallState(field().penaltyFriendly(), Vector(0, 0)));
    addFriendlyRobots(TestUtil::createStationaryRobotStatesWithId(
        {Point(-3, 2.5), Point(-3, 1.5), Point(-3, 0.5), Point(-3, -0.5), Point(-3, -1.5),
         Point(4.6, -3.1)}));
    setFriendlyGoalie(0);
    addEnemyRobots(
        TestUtil::createStationaryRobotStatesWithId({field().enemyGoalCenter()}));
    setEnemyGoalie(0);
<<<<<<< HEAD
    setAIPlay(TYPENAME(PenaltyKickPlay));
    setRefboxGameState(RefboxGameState::NORMAL_START,
                       RefboxGameState::PREPARE_PENALTY_US);
=======
    setAIPlay(PenaltyKickPlay::name);
    setRefereeCommand(RefereeCommand::NORMAL_START, RefereeCommand::PREPARE_PENALTY_US);
>>>>>>> 64e9a220

    std::vector<ValidationFunction> terminating_validation_functions = {
        // This will keep the test running for 9.5 seconds to give everything enough
        // time to settle into position and be observed with the Visualizer
        // TODO: Implement proper validation
        // https://github.com/UBC-Thunderbots/Software/issues/1396
        [](std::shared_ptr<World> world_ptr, ValidationCoroutine::push_type& yield) {
            while (world_ptr->getMostRecentTimestamp() < Timestamp::fromSeconds(9.5))
            {
                yield();
            }
        }};

    std::vector<ValidationFunction> non_terminating_validation_functions = {};

    runTest(terminating_validation_functions, non_terminating_validation_functions,
            Duration::fromSeconds(10));
}<|MERGE_RESOLUTION|>--- conflicted
+++ resolved
@@ -22,14 +22,8 @@
     addEnemyRobots(
         TestUtil::createStationaryRobotStatesWithId({field().enemyGoalCenter()}));
     setEnemyGoalie(0);
-<<<<<<< HEAD
     setAIPlay(TYPENAME(PenaltyKickPlay));
-    setRefboxGameState(RefboxGameState::NORMAL_START,
-                       RefboxGameState::PREPARE_PENALTY_US);
-=======
-    setAIPlay(PenaltyKickPlay::name);
     setRefereeCommand(RefereeCommand::NORMAL_START, RefereeCommand::PREPARE_PENALTY_US);
->>>>>>> 64e9a220
 
     std::vector<ValidationFunction> terminating_validation_functions = {
         // This will keep the test running for 9.5 seconds to give everything enough
