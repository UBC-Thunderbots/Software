#include "software/simulated_tests/simulated_play_test_fixture.h"

#include <gtest/gtest-spi.h>
#include <gtest/gtest.h>

#include "software/simulated_tests/validation/validation_function.h"
#include "software/time/duration.h"
#include "software/time/timestamp.h"
#include "software/world/world.h"

/**
 * These tests are designed to validate that all the components of the simulated testing
 * system work together as expected. This includes
 * - The simulation updating SensorFusion and the AI as expected
 * - The validation functions correctly validating the state of the
 *   world and failing when expected.
 *
 * NOTE: All these tests use validation functions that assert various things about the
 * timestamp of the world. There is no physics or AI directly involved in these tests,
 * they are as simple as possible and only test the behavior of the validation
 * functions and test pipeline
 */
class SimulatedPlayTestFixtureTest : public SimulatedPlayTestFixture
{
   protected:
    Field field = Field::createSSLDivisionBField();
};

TEST_F(SimulatedPlayTestFixtureTest,
       test_single_validation_function_passes_before_timeout)
{
    BallState ball_state(Point(0, 0), Vector(0, 0));

    std::vector<ValidationFunction> terminating_validation_functions = {
        [](std::shared_ptr<World> world_ptr, ValidationCoroutine::push_type& yield) {
            while (world_ptr->getMostRecentTimestamp() < Timestamp::fromSeconds(0.5))
            {
                yield("Waiting for timestamp of at least 0.5s");
            }
        }};

    std::vector<ValidationFunction> non_terminating_validation_functions = {};

    runTest(field, ball_state, {}, {}, terminating_validation_functions,
            non_terminating_validation_functions, Duration::fromSeconds(1.0));
}

TEST_F(SimulatedPlayTestFixtureTest,
       test_single_validation_function_fails_if_it_times_out)
{
    BallState ball_state(Point(0, 0), Vector(0, 0));

    std::vector<ValidationFunction> terminating_validation_functions = {
        [](std::shared_ptr<World> world_ptr, ValidationCoroutine::push_type& yield) {
            while (world_ptr->getMostRecentTimestamp() < Timestamp::fromSeconds(1.0))
            {
                yield("Waiting for timestamp of at least 1s");
            }
        }};

    std::vector<ValidationFunction> non_terminating_validation_functions = {};

    EXPECT_NONFATAL_FAILURE(
<<<<<<< HEAD
        runTest(terminating_validation_functions, non_terminating_validation_functions,
                Duration::fromSeconds(0.5)),
=======
        runTest(field, ball_state, {}, {}, terminating_validation_functions,
                non_terminating_validation_functions, Duration::fromSeconds(0.5)),
>>>>>>> fe472d82
        "Waiting for timestamp of at least 1s");
}

TEST_F(SimulatedPlayTestFixtureTest,
       test_multiple_validation_function_pass_before_timeout)
{
    BallState ball_state(Point(0, 0), Vector(0, 0));

    std::vector<ValidationFunction> terminating_validation_functions = {
        [](std::shared_ptr<World> world_ptr, ValidationCoroutine::push_type& yield) {
            while (world_ptr->getMostRecentTimestamp() < Timestamp::fromSeconds(0.4))
            {
                yield("Waiting for timestamp of at least 0.4s");
            }
        },
        [](std::shared_ptr<World> world_ptr, ValidationCoroutine::push_type& yield) {
            while (world_ptr->getMostRecentTimestamp() < Timestamp::fromSeconds(0.6))
            {
                yield("Waiting for timestamp of at least 0.6s");
            }
        }};

    std::vector<ValidationFunction> non_terminating_validation_functions = {};

    runTest(field, ball_state, {}, {}, terminating_validation_functions,
            non_terminating_validation_functions, Duration::fromSeconds(0.7));
}

TEST_F(SimulatedPlayTestFixtureTest,
       test_should_fail_if_not_all_validation_functions_pass)
{
    BallState ball_state(Point(0, 0), Vector(0, 0));

    std::vector<ValidationFunction> terminating_validation_functions = {
        [](std::shared_ptr<World> world_ptr, ValidationCoroutine::push_type& yield) {
            while (world_ptr->getMostRecentTimestamp() < Timestamp::fromSeconds(0.4))
            {
                yield("Waiting for timestamp of at least 0.4s");
            }
        },
        [](std::shared_ptr<World> world_ptr, ValidationCoroutine::push_type& yield) {
            while (world_ptr->getMostRecentTimestamp() < Timestamp::fromSeconds(0.8))
            {
                yield("Waiting for timestamp of at least 0.8s");
            }
        }};

    std::vector<ValidationFunction> non_terminating_validation_functions = {};

    EXPECT_NONFATAL_FAILURE(
<<<<<<< HEAD
        runTest(terminating_validation_functions, non_terminating_validation_functions,
                Duration::fromSeconds(0.6)),
=======
        runTest(field, ball_state, {}, {}, terminating_validation_functions,
                non_terminating_validation_functions, Duration::fromSeconds(0.6)),
>>>>>>> fe472d82
        "Waiting for timestamp of at least 0.8s");
}

TEST_F(SimulatedPlayTestFixtureTest,
       test_single_non_terminating_validation_function_passes)
{
    BallState ball_state(Point(0, 0), Vector(0, 0));

    std::vector<ValidationFunction> terminating_validation_functions = {};

    std::vector<ValidationFunction> non_terminating_validation_functions = {
        [](std::shared_ptr<World> world_ptr, ValidationCoroutine::push_type& yield) {
            if (world_ptr->getMostRecentTimestamp() < Timestamp::fromSeconds(0))
            {
                yield("Timestamp was less than 0");
            }
        }};

    runTest(field, ball_state, {}, {}, terminating_validation_functions,
            non_terminating_validation_functions, Duration::fromSeconds(0.5));
}

TEST_F(SimulatedPlayTestFixtureTest,
       test_multiple_non_terminating_validation_function_passes)
{
    BallState ball_state(Point(0, 0), Vector(0, 0));

    std::vector<ValidationFunction> terminating_validation_functions = {};

    std::vector<ValidationFunction> non_terminating_validation_functions = {
        [](std::shared_ptr<World> world_ptr, ValidationCoroutine::push_type& yield) {
            if (world_ptr->getMostRecentTimestamp() < Timestamp::fromSeconds(0))
            {
                yield("Timestamp was less than 0");
            }
        },
        [](std::shared_ptr<World> world_ptr, ValidationCoroutine::push_type& yield) {
            if (world_ptr->getMostRecentTimestamp() >= Timestamp::fromSeconds(100))
            {
                yield("Timestamp was greater than or equal to 100");
            }
        }};

<<<<<<< HEAD
    runTest(terminating_validation_functions, non_terminating_validation_functions,
            Duration::fromSeconds(0.5));
=======
    runTest(field, ball_state, {}, {}, terminating_validation_functions,
            non_terminating_validation_functions, Duration::fromSeconds(0.5));
>>>>>>> fe472d82
}

TEST_F(SimulatedPlayTestFixtureTest,
       test_terminating_and_non_terminating_validation_functions_pass_together)
{
<<<<<<< HEAD
    setBallState(BallState(Point(0, 0), Vector(0, 0)));
=======
    BallState ball_state(Point(0, 0), Vector(0, 0));
>>>>>>> fe472d82

    std::vector<ValidationFunction> terminating_validation_functions = {
        [](std::shared_ptr<World> world_ptr, ValidationCoroutine::push_type& yield) {
            while (world_ptr->getMostRecentTimestamp() < Timestamp::fromSeconds(0.4))
            {
                yield("Waiting for timestamp of at least 0.4s");
            }
        },
    };

    std::vector<ValidationFunction> non_terminating_validation_functions = {
        [](std::shared_ptr<World> world_ptr, ValidationCoroutine::push_type& yield) {
            if (world_ptr->getMostRecentTimestamp() < Timestamp::fromSeconds(0.0))
            {
                yield("Timestamp was less than 0");
            }
        },
        [](std::shared_ptr<World> world_ptr, ValidationCoroutine::push_type& yield) {
            if (world_ptr->getMostRecentTimestamp() > Timestamp::fromSeconds(100.0))
            {
                yield("Timestamp was greater than 100");
            }
        }};

<<<<<<< HEAD
    runTest(terminating_validation_functions, non_terminating_validation_functions,
            Duration::fromSeconds(0.5));
=======
    runTest(field, ball_state, {}, {}, terminating_validation_functions,
            non_terminating_validation_functions, Duration::fromSeconds(0.5));
>>>>>>> fe472d82
}

TEST_F(SimulatedPlayTestFixtureTest,
       non_terminating_validation_functions_are_ignored_after_terminating_functions_pass)
{
    BallState ball_state(Point(0, 0), Vector(0, 0));

    std::vector<ValidationFunction> terminating_validation_functions = {
        [](std::shared_ptr<World> world_ptr, ValidationCoroutine::push_type& yield) {
            while (world_ptr->getMostRecentTimestamp() < Timestamp::fromSeconds(0.5))
            {
                yield("Waiting for timestamp of at least 0.5s");
            }
        }};

    std::vector<ValidationFunction> non_terminating_validation_functions = {
        [](std::shared_ptr<World> world_ptr, ValidationCoroutine::push_type& yield) {
            if (world_ptr->getMostRecentTimestamp() < Timestamp::fromSeconds(0))
            {
                yield("Timestamp was less than 0");
            }
        },
        [](std::shared_ptr<World> world_ptr, ValidationCoroutine::push_type& yield) {
            if (world_ptr->getMostRecentTimestamp() >= Timestamp::fromSeconds(1.0))
            {
                yield("Timestamp was greater than or equal to 1.0");
            }
        }};


<<<<<<< HEAD
    runTest(terminating_validation_functions, non_terminating_validation_functions,
            Duration::fromSeconds(1.5));
=======
    runTest(field, ball_state, {}, {}, terminating_validation_functions,
            non_terminating_validation_functions, Duration::fromSeconds(1.5));
>>>>>>> fe472d82
}<|MERGE_RESOLUTION|>--- conflicted
+++ resolved
@@ -61,13 +61,8 @@
     std::vector<ValidationFunction> non_terminating_validation_functions = {};
 
     EXPECT_NONFATAL_FAILURE(
-<<<<<<< HEAD
-        runTest(terminating_validation_functions, non_terminating_validation_functions,
-                Duration::fromSeconds(0.5)),
-=======
         runTest(field, ball_state, {}, {}, terminating_validation_functions,
                 non_terminating_validation_functions, Duration::fromSeconds(0.5)),
->>>>>>> fe472d82
         "Waiting for timestamp of at least 1s");
 }
 
@@ -118,13 +113,8 @@
     std::vector<ValidationFunction> non_terminating_validation_functions = {};
 
     EXPECT_NONFATAL_FAILURE(
-<<<<<<< HEAD
-        runTest(terminating_validation_functions, non_terminating_validation_functions,
-                Duration::fromSeconds(0.6)),
-=======
         runTest(field, ball_state, {}, {}, terminating_validation_functions,
                 non_terminating_validation_functions, Duration::fromSeconds(0.6)),
->>>>>>> fe472d82
         "Waiting for timestamp of at least 0.8s");
 }
 
@@ -168,23 +158,14 @@
             }
         }};
 
-<<<<<<< HEAD
-    runTest(terminating_validation_functions, non_terminating_validation_functions,
-            Duration::fromSeconds(0.5));
-=======
     runTest(field, ball_state, {}, {}, terminating_validation_functions,
             non_terminating_validation_functions, Duration::fromSeconds(0.5));
->>>>>>> fe472d82
 }
 
 TEST_F(SimulatedPlayTestFixtureTest,
        test_terminating_and_non_terminating_validation_functions_pass_together)
 {
-<<<<<<< HEAD
-    setBallState(BallState(Point(0, 0), Vector(0, 0)));
-=======
-    BallState ball_state(Point(0, 0), Vector(0, 0));
->>>>>>> fe472d82
+    BallState ball_state(Point(0, 0), Vector(0, 0));
 
     std::vector<ValidationFunction> terminating_validation_functions = {
         [](std::shared_ptr<World> world_ptr, ValidationCoroutine::push_type& yield) {
@@ -209,13 +190,8 @@
             }
         }};
 
-<<<<<<< HEAD
-    runTest(terminating_validation_functions, non_terminating_validation_functions,
-            Duration::fromSeconds(0.5));
-=======
     runTest(field, ball_state, {}, {}, terminating_validation_functions,
             non_terminating_validation_functions, Duration::fromSeconds(0.5));
->>>>>>> fe472d82
 }
 
 TEST_F(SimulatedPlayTestFixtureTest,
@@ -246,11 +222,6 @@
         }};
 
 
-<<<<<<< HEAD
-    runTest(terminating_validation_functions, non_terminating_validation_functions,
-            Duration::fromSeconds(1.5));
-=======
     runTest(field, ball_state, {}, {}, terminating_validation_functions,
             non_terminating_validation_functions, Duration::fromSeconds(1.5));
->>>>>>> fe472d82
 }