#include "software/ai/hl/stp/play/example_play.h"

#include <gtest/gtest.h>

#include "software/simulated_tests/simulated_test_fixture.h"
#include "software/simulated_tests/validation/validation_function.h"
#include "software/time/duration.h"
#include "software/world/world.h"

class ExamplePlayTest : public SimulatedTestFixture
{
};

TEST_F(ExamplePlayTest, test_example_play)
{
<<<<<<< HEAD
    World world = ::TestUtil::createBlankTestingWorld();
    world =
        ::TestUtil::setFriendlyRobotPositions(world,
                                              {Point(4, 0), Point(0.5, 0), Point(-3, 1),
                                               Point(-1, -3), Point(2, 0), Point(3.5, 3)},
                                              Timestamp::fromSeconds(0));
    world.updateBallStateWithTimestamp(
        TimestampedBallState(Point(-0.8, 0), Vector(0, 0), Timestamp::fromSeconds(0)));

    std::vector<ValidationFunction> validation_functions = {
=======
    setBallState(BallState(Point(-0.8, 0), Vector(0, 0)));
    addFriendlyRobots({
        RobotStateWithId{
            .id          = 0,
            .robot_state = RobotState(Point(4, 0), Vector(0, 0), Angle::zero(),
                                      AngularVelocity::zero())},
        RobotStateWithId{
            .id          = 1,
            .robot_state = RobotState(Point(0.5, 0), Vector(0, 0), Angle::zero(),
                                      AngularVelocity::zero())},
        RobotStateWithId{
            .id          = 2,
            .robot_state = RobotState(Point(-3, 1), Vector(0, 0), Angle::zero(),
                                      AngularVelocity::zero())},
        RobotStateWithId{
            .id          = 3,
            .robot_state = RobotState(Point(-1, -3), Vector(0, 0), Angle::zero(),
                                      AngularVelocity::zero())},
        RobotStateWithId{
            .id          = 4,
            .robot_state = RobotState(Point(2, 0), Vector(0, 0), Angle::zero(),
                                      AngularVelocity::zero())},
        RobotStateWithId{
            .id          = 5,
            .robot_state = RobotState(Point(3.5, 3), Vector(0, 0), Angle::zero(),
                                      AngularVelocity::zero())},
    });
    // Set the goalie ID to that of a non-existent robot so that all robots
    // take on non-goalie roles
    setFriendlyGoalie(99);
    setPlay(ExamplePlay::name);

    std::vector<ValidationFunction> terminating_validation_functions = {
>>>>>>> 01d9291d
        [](std::shared_ptr<World> world_ptr, ValidationCoroutine::push_type& yield) {
            auto friendly_robots_1_meter_from_ball =
                [](std::shared_ptr<World> world_ptr) {
                    Point ball_position = world_ptr->ball().position();
                    for (const auto& robot : world_ptr->friendlyTeam().getAllRobots())
                    {
                        double abs_error =
                            std::fabs((robot.position() - ball_position).length() - 1.0);
                        if (abs_error > 0.05)
                        {
                            return false;
                        }
                    }
                    return true;
                };

            while (!friendly_robots_1_meter_from_ball(world_ptr))
            {
                yield();
            }
        }};

    std::vector<ValidationFunction> non_terminating_validation_functions = {};

    runTest(terminating_validation_functions, non_terminating_validation_functions,
            Duration::fromSeconds(8));
}<|MERGE_RESOLUTION|>--- conflicted
+++ resolved
@@ -13,18 +13,6 @@
 
 TEST_F(ExamplePlayTest, test_example_play)
 {
-<<<<<<< HEAD
-    World world = ::TestUtil::createBlankTestingWorld();
-    world =
-        ::TestUtil::setFriendlyRobotPositions(world,
-                                              {Point(4, 0), Point(0.5, 0), Point(-3, 1),
-                                               Point(-1, -3), Point(2, 0), Point(3.5, 3)},
-                                              Timestamp::fromSeconds(0));
-    world.updateBallStateWithTimestamp(
-        TimestampedBallState(Point(-0.8, 0), Vector(0, 0), Timestamp::fromSeconds(0)));
-
-    std::vector<ValidationFunction> validation_functions = {
-=======
     setBallState(BallState(Point(-0.8, 0), Vector(0, 0)));
     addFriendlyRobots({
         RobotStateWithId{
@@ -58,7 +46,6 @@
     setPlay(ExamplePlay::name);
 
     std::vector<ValidationFunction> terminating_validation_functions = {
->>>>>>> 01d9291d
         [](std::shared_ptr<World> world_ptr, ValidationCoroutine::push_type& yield) {
             auto friendly_robots_1_meter_from_ball =
                 [](std::shared_ptr<World> world_ptr) {
