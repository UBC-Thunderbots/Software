#include "software/simulated_tests/simulated_er_force_sim_play_test_fixture.h"

#include "proto/message_translation/tbots_protobuf.h"
#include "software/gui/drawing/navigator.h"
#include "software/test_util/test_util.h"

SimulatedErForceSimPlayTestFixture::SimulatedErForceSimPlayTestFixture()
<<<<<<< HEAD
    : ai_config(mutable_thunderbots_config->getMutableAiConfig()),
      sensor_fusion_config(mutable_thunderbots_config->getMutableSensorFusionConfig()),
      game_state(),
      ai(thunderbots_config->getAiConfig())
=======
    : ai_config(friendly_mutable_thunderbots_config->getMutableAiConfig()),
      ai_control_config(friendly_mutable_thunderbots_config->getMutableAiControlConfig()),
      sensor_fusion_config(
          friendly_mutable_thunderbots_config->getMutableSensorFusionConfig()),
      game_state(),
      ai(friendly_thunderbots_config->getAiConfig(),
         friendly_thunderbots_config->getAiControlConfig(),
         friendly_thunderbots_config->getPlayConfig())
>>>>>>> e88f3bc0
{
}

void SimulatedErForceSimPlayTestFixture::SetUp()
{
    SimulatedErForceSimTestFixture::SetUp();

<<<<<<< HEAD
    ai_config            = mutable_thunderbots_config->getMutableAiConfig();
    sensor_fusion_config = mutable_thunderbots_config->getMutableSensorFusionConfig();

    ai = AI(thunderbots_config->getAiConfig());
=======
    ai_config         = friendly_mutable_thunderbots_config->getMutableAiConfig();
    ai_control_config = friendly_mutable_thunderbots_config->getMutableAiControlConfig();
    sensor_fusion_config =
        friendly_mutable_thunderbots_config->getMutableSensorFusionConfig();

    ai = AI(friendly_thunderbots_config->getAiConfig(),
            friendly_thunderbots_config->getAiControlConfig(),
            friendly_thunderbots_config->getPlayConfig());
>>>>>>> e88f3bc0
}

void SimulatedErForceSimPlayTestFixture::setFriendlyGoalie(RobotId goalie_id)
{
    sensor_fusion_config->getMutableFriendlyGoalieId()->setValue(
        static_cast<int>(goalie_id));
}

void SimulatedErForceSimPlayTestFixture::setEnemyGoalie(RobotId goalie_id)
{
    sensor_fusion_config->getMutableEnemyGoalieId()->setValue(
        static_cast<int>(goalie_id));
}

void SimulatedErForceSimPlayTestFixture::setAIPlay(const std::string& ai_play)
{
    ai_config->getMutableAiControlConfig()->getMutableOverrideAiPlay()->setValue(true);
    ai_config->getMutableAiControlConfig()->getMutableCurrentAiPlay()->setValue(ai_play);
}

void SimulatedErForceSimPlayTestFixture::setAIPlayConstructor(
    std::optional<PlayConstructor> constructor)
{
    ai.overridePlayConstructor(constructor);
}

void SimulatedErForceSimPlayTestFixture::setRefereeCommand(
    const RefereeCommand& current_referee_command,
    const RefereeCommand& previous_referee_command)
{
    game_state.updateRefereeCommand(previous_referee_command);
    game_state.updateRefereeCommand(current_referee_command);
}

void SimulatedErForceSimPlayTestFixture::setGameState(const GameState& game_state_)
{
    game_state = game_state_;
}

void SimulatedErForceSimPlayTestFixture::updatePrimitives(
    const World& friendly_world, const World&,
    std::shared_ptr<ErForceSimulator> simulator_to_update)
{
    auto world_with_updated_game_state = friendly_world;
    world_with_updated_game_state.updateGameState(game_state);

    auto start_tick_time = std::chrono::system_clock::now();

    auto primitive_set_msg = ai.getPrimitives(world_with_updated_game_state);
    double duration_ms     = ::TestUtil::millisecondsSince(start_tick_time);
    registerFriendlyTickTime(duration_ms);
    auto vision_msg = createVision(friendly_world);
    simulator_to_update->setYellowRobotPrimitiveSet(*primitive_set_msg,
                                                    std::move(vision_msg));
}

const std::shared_ptr<AiConfig> SimulatedErForceSimPlayTestFixture::getAiConfig() const
{
    return ai_config;
}

std::optional<TbotsProto::PlayInfo> SimulatedErForceSimPlayTestFixture::getPlayInfo()
{
    return ai.getPlayInfo();
}

AIDrawFunction SimulatedErForceSimPlayTestFixture::getDrawFunctions()
{
    return drawNavigator(ai.getNavigator());
}<|MERGE_RESOLUTION|>--- conflicted
+++ resolved
@@ -5,21 +5,11 @@
 #include "software/test_util/test_util.h"
 
 SimulatedErForceSimPlayTestFixture::SimulatedErForceSimPlayTestFixture()
-<<<<<<< HEAD
-    : ai_config(mutable_thunderbots_config->getMutableAiConfig()),
-      sensor_fusion_config(mutable_thunderbots_config->getMutableSensorFusionConfig()),
-      game_state(),
-      ai(thunderbots_config->getAiConfig())
-=======
     : ai_config(friendly_mutable_thunderbots_config->getMutableAiConfig()),
-      ai_control_config(friendly_mutable_thunderbots_config->getMutableAiControlConfig()),
       sensor_fusion_config(
           friendly_mutable_thunderbots_config->getMutableSensorFusionConfig()),
       game_state(),
-      ai(friendly_thunderbots_config->getAiConfig(),
-         friendly_thunderbots_config->getAiControlConfig(),
-         friendly_thunderbots_config->getPlayConfig())
->>>>>>> e88f3bc0
+      ai(friendly_thunderbots_config->getAiConfig())
 {
 }
 
@@ -27,21 +17,11 @@
 {
     SimulatedErForceSimTestFixture::SetUp();
 
-<<<<<<< HEAD
-    ai_config            = mutable_thunderbots_config->getMutableAiConfig();
-    sensor_fusion_config = mutable_thunderbots_config->getMutableSensorFusionConfig();
-
-    ai = AI(thunderbots_config->getAiConfig());
-=======
-    ai_config         = friendly_mutable_thunderbots_config->getMutableAiConfig();
-    ai_control_config = friendly_mutable_thunderbots_config->getMutableAiControlConfig();
+    ai_config = friendly_mutable_thunderbots_config->getMutableAiConfig();
     sensor_fusion_config =
         friendly_mutable_thunderbots_config->getMutableSensorFusionConfig();
 
-    ai = AI(friendly_thunderbots_config->getAiConfig(),
-            friendly_thunderbots_config->getAiControlConfig(),
-            friendly_thunderbots_config->getPlayConfig());
->>>>>>> e88f3bc0
+    ai = AI(friendly_thunderbots_config->getAiConfig());
 }
 
 void SimulatedErForceSimPlayTestFixture::setFriendlyGoalie(RobotId goalie_id)
