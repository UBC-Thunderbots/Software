#include "software/simulated_tests/simulated_er_force_sim_play_test_fixture.h"

#include "proto/message_translation/tbots_protobuf.h"
#include "software/gui/drawing/navigator.h"
#include "software/test_util/test_util.h"

SimulatedErForceSimPlayTestFixture::SimulatedErForceSimPlayTestFixture()
    : ai_config(friendly_mutable_thunderbots_config->getMutableAiConfig()),
      sensor_fusion_config(
          friendly_mutable_thunderbots_config->getMutableSensorFusionConfig()),
      game_state(),
      ai(friendly_thunderbots_config->getAiConfig())
{
}

void SimulatedErForceSimPlayTestFixture::SetUp()
{
    SimulatedErForceSimTestFixture::SetUp();

    ai_config = friendly_mutable_thunderbots_config->getMutableAiConfig();
    sensor_fusion_config =
        friendly_mutable_thunderbots_config->getMutableSensorFusionConfig();

    ai = AI(friendly_thunderbots_config->getAiConfig());
}

void SimulatedErForceSimPlayTestFixture::setFriendlyGoalie(RobotId goalie_id)
{
    sensor_fusion_config->getMutableFriendlyGoalieId()->setValue(
        static_cast<int>(goalie_id));
}

void SimulatedErForceSimPlayTestFixture::setEnemyGoalie(RobotId goalie_id)
{
    sensor_fusion_config->getMutableEnemyGoalieId()->setValue(
        static_cast<int>(goalie_id));
}

void SimulatedErForceSimPlayTestFixture::setAIPlay(const std::string& ai_play)
{
    ai_config->getMutableAiControlConfig()->getMutableOverrideAiPlay()->setValue(true);
    ai_config->getMutableAiControlConfig()->getMutableCurrentAiPlay()->setValue(ai_play);
}

void SimulatedErForceSimPlayTestFixture::setAIPlayConstructor(
    std::optional<PlayConstructor> constructor)
{
    ai.overridePlayConstructor(constructor);
}

void SimulatedErForceSimPlayTestFixture::setRefereeCommand(
    const RefereeCommand& current_referee_command,
    const RefereeCommand& previous_referee_command)
{
    game_state.updateRefereeCommand(previous_referee_command);
    game_state.updateRefereeCommand(current_referee_command);
}

void SimulatedErForceSimPlayTestFixture::setGameState(const GameState& game_state_)
{
    game_state = game_state_;
}

void SimulatedErForceSimPlayTestFixture::updatePrimitives(
    const World& friendly_world, const World&,
    std::shared_ptr<ErForceSimulator> simulator_to_update)
{
    auto world_with_updated_game_state = friendly_world;
    world_with_updated_game_state.updateGameState(game_state);

    auto start_tick_time = std::chrono::system_clock::now();

    auto primitive_set_msg = ai.getPrimitives(world_with_updated_game_state);
    double duration_ms     = ::TestUtil::millisecondsSince(start_tick_time);
<<<<<<< HEAD
    registerTickTime(duration_ms);
    auto world_msg = createWorld(world_with_updated_game_state);
=======
    registerFriendlyTickTime(duration_ms);
    auto vision_msg = createVision(friendly_world);
>>>>>>> e002cc9b
    simulator_to_update->setYellowRobotPrimitiveSet(*primitive_set_msg,
                                                    std::move(world_msg));
}

const std::shared_ptr<AiConfig> SimulatedErForceSimPlayTestFixture::getAiConfig() const
{
    return ai_config;
}

std::optional<TbotsProto::PlayInfo> SimulatedErForceSimPlayTestFixture::getPlayInfo()
{
    return ai.getPlayInfo();
}

AIDrawFunction SimulatedErForceSimPlayTestFixture::getDrawFunctions()
{
    return drawNavigator(ai.getNavigator());
}<|MERGE_RESOLUTION|>--- conflicted
+++ resolved
@@ -1,5 +1,6 @@
 #include "software/simulated_tests/simulated_er_force_sim_play_test_fixture.h"
 
+#include "proto/message_translation/primitive_google_to_nanopb_converter.h"
 #include "proto/message_translation/tbots_protobuf.h"
 #include "software/gui/drawing/navigator.h"
 #include "software/test_util/test_util.h"
@@ -72,13 +73,8 @@
 
     auto primitive_set_msg = ai.getPrimitives(world_with_updated_game_state);
     double duration_ms     = ::TestUtil::millisecondsSince(start_tick_time);
-<<<<<<< HEAD
-    registerTickTime(duration_ms);
-    auto world_msg = createWorld(world_with_updated_game_state);
-=======
     registerFriendlyTickTime(duration_ms);
-    auto vision_msg = createVision(friendly_world);
->>>>>>> e002cc9b
+    auto world_msg = createWorld(world_with_updated_game_state); // TODO: is this correct?
     simulator_to_update->setYellowRobotPrimitiveSet(*primitive_set_msg,
                                                     std::move(world_msg));
 }
