#include <boost/program_options.hpp>
#include <chrono>
#include <filesystem>
#include <iostream>
#include <numeric>

#include "proto/logging/proto_logger.h"
#include "proto/message_translation/ssl_wrapper.h"
// #include "proto/parameters.pb.h"
#include "proto/parameters.pb.h"
#include "proto/play_info_msg.pb.h"
#include "software/ai/threaded_ai.h"
#include "software/backend/backend.h"
#include "software/backend/unix_simulator_backend.h"
#include "software/constants.h"
#include "software/estop/arduino_util.h"
#include "software/logger/logger.h"
#include "software/multithreading/observer_subject_adapter.hpp"
#include "software/networking/threaded_proto_unix_listener.hpp"
#include "software/sensor_fusion/threaded_sensor_fusion.h"
#include "software/util/generic_factory/generic_factory.h"

int main(int argc, char** argv)
{
    // Setup dynamic parameters
<<<<<<< HEAD
    struct CommandLineArgs
    {
        bool help                   = false;
        std::string runtime_dir     = "/tmp/tbots";
        bool friendly_colour_yellow = false;
    };

    CommandLineArgs args;
    boost::program_options::options_description desc{"Options"};

    desc.add_options()("help,h", boost::program_options::bool_switch(&args.help),
                       "Help screen");
    desc.add_options()("runtime_dir",
                       boost::program_options::value<std::string>(&args.runtime_dir),
                       "The directory to output logs and setup unix sockets.");
    desc.add_options()("friendly_colour_yellow",
                       boost::program_options::bool_switch(&args.friendly_colour_yellow),
                       "If false, friendly colour is blue");

    boost::program_options::variables_map vm;
    boost::program_options::store(parse_command_line(argc, argv, desc), vm);
    boost::program_options::notify(vm);

    if (args.help)
    {
        std::cout << desc << std::endl;
    }

    if (!args.help)
    {
        LoggerSingleton::initializeLogger(args.runtime_dir);
        TbotsProto::ThunderbotsConfig tbots_proto;

        // Override friendly color
        tbots_proto.mutable_sensor_fusion_config()->set_friendly_color_yellow(
            args.friendly_colour_yellow);

        auto backend = std::make_shared<UnixSimulatorBackend>(args.runtime_dir);
        auto sensor_fusion =
            std::make_shared<ThreadedSensorFusion>(tbots_proto.sensor_fusion_config());
        auto ai = std::make_shared<ThreadedAI>(tbots_proto.ai_config());
=======
    auto mutable_thunderbots_config = std::make_shared<ThunderbotsConfig>();
    auto thunderbots_config =
        std::const_pointer_cast<const ThunderbotsConfig>(mutable_thunderbots_config);
    bool help_requested =
        mutable_thunderbots_config->getMutableFullSystemMainCommandLineArgs()
            ->loadFromCommandLineArguments(argc, argv);

    std::string runtime_path =
        thunderbots_config->getFullSystemMainCommandLineArgs()->getRuntimeDir()->value();
    LoggerSingleton::initializeLogger(runtime_path);

    // TODO (#2510) remove
    bool friendly_colour_yellow =
        mutable_thunderbots_config->getMutableSensorFusionConfig()
            ->getMutableFriendlyColorYellow()
            ->setValue(thunderbots_config->getFullSystemMainCommandLineArgs()
                           ->getFriendlyColourYellow()
                           ->value());

    if (!help_requested)
    {
        auto backend = std::make_shared<UnixSimulatorBackend>(
            thunderbots_config->getBackendConfig());
        auto sensor_fusion = std::make_shared<ThreadedSensorFusion>(
            thunderbots_config->getSensorFusionConfig());
        auto ai = std::make_shared<ThreadedAI>(thunderbots_config->getAiConfig());
>>>>>>> dd3dee6e

        // Overrides
        auto tactic_override_listener =
            ThreadedProtoUnixListener<TbotsProto::AssignedTacticPlayControlParams>(
                args.runtime_dir + TACTIC_OVERRIDE_PATH,
                [&ai](TbotsProto::AssignedTacticPlayControlParams input) {
                    ai->overrideTactics(input);
                });

        auto play_override_listener = ThreadedProtoUnixListener<TbotsProto::Play>(
            runtime_path + PLAY_OVERRIDE_PATH,
            [&ai](TbotsProto::Play input_play) { ai->overridePlay(input_play); });

        // Connect observers
        ai->Subject<TbotsProto::PrimitiveSet>::registerObserver(backend);
        sensor_fusion->Subject<World>::registerObserver(ai);
        sensor_fusion->Subject<World>::registerObserver(backend);
        backend->Subject<SensorProto>::registerObserver(sensor_fusion);

        // This blocks forever without using the CPU
        std::promise<void>().get_future().wait();
    }

    return 0;
}<|MERGE_RESOLUTION|>--- conflicted
+++ resolved
@@ -6,7 +6,6 @@
 
 #include "proto/logging/proto_logger.h"
 #include "proto/message_translation/ssl_wrapper.h"
-// #include "proto/parameters.pb.h"
 #include "proto/parameters.pb.h"
 #include "proto/play_info_msg.pb.h"
 #include "software/ai/threaded_ai.h"
@@ -23,7 +22,6 @@
 int main(int argc, char** argv)
 {
     // Setup dynamic parameters
-<<<<<<< HEAD
     struct CommandLineArgs
     {
         bool help                   = false;
@@ -65,34 +63,6 @@
         auto sensor_fusion =
             std::make_shared<ThreadedSensorFusion>(tbots_proto.sensor_fusion_config());
         auto ai = std::make_shared<ThreadedAI>(tbots_proto.ai_config());
-=======
-    auto mutable_thunderbots_config = std::make_shared<ThunderbotsConfig>();
-    auto thunderbots_config =
-        std::const_pointer_cast<const ThunderbotsConfig>(mutable_thunderbots_config);
-    bool help_requested =
-        mutable_thunderbots_config->getMutableFullSystemMainCommandLineArgs()
-            ->loadFromCommandLineArguments(argc, argv);
-
-    std::string runtime_path =
-        thunderbots_config->getFullSystemMainCommandLineArgs()->getRuntimeDir()->value();
-    LoggerSingleton::initializeLogger(runtime_path);
-
-    // TODO (#2510) remove
-    bool friendly_colour_yellow =
-        mutable_thunderbots_config->getMutableSensorFusionConfig()
-            ->getMutableFriendlyColorYellow()
-            ->setValue(thunderbots_config->getFullSystemMainCommandLineArgs()
-                           ->getFriendlyColourYellow()
-                           ->value());
-
-    if (!help_requested)
-    {
-        auto backend = std::make_shared<UnixSimulatorBackend>(
-            thunderbots_config->getBackendConfig());
-        auto sensor_fusion = std::make_shared<ThreadedSensorFusion>(
-            thunderbots_config->getSensorFusionConfig());
-        auto ai = std::make_shared<ThreadedAI>(thunderbots_config->getAiConfig());
->>>>>>> dd3dee6e
 
         // Overrides
         auto tactic_override_listener =
