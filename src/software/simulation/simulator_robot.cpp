--- conflicted
+++ resolved
@@ -360,17 +360,81 @@
 {
     if (dribbler_rpm > 0)
     {
-<<<<<<< HEAD
-        auto robot = physics_robot->getRobotState();
-        auto ball  = physics_ball->getBallState();
-
-
-        // Damp the ball when it collides with the dribbler. We damp each component
-        // of the ball's momentum separately so we have the flexibility to tune this
-        // behavior to match real life.
+        applyDribblerForce(physics_robot, physics_ball);
+    }
+}
+
+void SimulatorRobot::onDribblerBallStartContact(PhysicsRobot *physics_robot,
+                                                PhysicsBall *physics_ball)
+{
+    // Damp the ball when it collides with the dribbler. We damp each component
+    // of the ball's momentum separately so we have the flexibility to tune this
+    // behavior to match real life.
+    Vector ball_momentum       = physics_ball->momentum();
+    Vector robot_facing_vector = Vector::createFromAngle(physics_robot->orientation());
+    Vector robot_perp_vector   = robot_facing_vector.perpendicular();
+
+    Vector dribbler_head_on_momentum = ball_momentum.project(robot_facing_vector);
+    physics_ball->applyImpulse(-dribbler_head_on_momentum * DRIBBLER_HEAD_ON_DAMPING);
+
+    Vector dribbler_perp_momenutm = ball_momentum.project(robot_perp_vector);
+    physics_ball->applyImpulse(-dribbler_perp_momenutm * DRIBBLER_PERPENDICULAR_DAMPING);
+
+    auto ball = DribblerBall{.ball = physics_ball, .can_be_chicked = true};
+
+    // Keep track of all balls in the dribbler
+    balls_in_dribbler_area.emplace_back(ball);
+
+    if (isAutokickEnabled())
+    {
+        kick(autokick_speed_m_per_s.value());
+    }
+    else if (isAutochipEnabled())
+    {
+        chip(autochip_distance_m.value());
+    }
+}
+
+void SimulatorRobot::onDribblerBallEndContact(PhysicsRobot *physics_robot,
+                                              PhysicsBall *physics_ball)
+{
+    auto iter = std::find_if(balls_in_dribbler_area.begin(), balls_in_dribbler_area.end(),
+                             [physics_ball](DribblerBall dribbler_ball) {
+                                 return dribbler_ball.ball == physics_ball;
+                             });
+
+    if (iter != balls_in_dribbler_area.end())
+    {
+        balls_in_dribbler_area.erase(iter);
+    }
+}
+
+void SimulatorRobot::startNewPrimitive(std::shared_ptr<FirmwareWorld_t> firmware_world,
+                                       const TbotsProto_Primitive &primitive_msg)
+{
+    app_primitive_manager_startNewPrimitive(primitive_manager.get(), firmware_world.get(),
+                                            primitive_msg);
+}
+
+void SimulatorRobot::runCurrentPrimitive(std::shared_ptr<FirmwareWorld_t> firmware_world)
+{
+    app_primitive_manager_runCurrentPrimitive(primitive_manager.get(),
+                                              firmware_world.get());
+}
+
+void SimulatorRobot::applyDribblerForce(PhysicsRobot *physics_robot,
+                                        PhysicsBall *physics_ball)
+{
+    auto robot = physics_robot->getRobotState();
+    auto ball  = physics_ball->getBallState();
+
+
+    // Damp the ball when it collides with the dribbler. We damp each component
+    // of the ball's momentum separately so we have the flexibility to tune this
+    // behavior to match real life.
 //        Vector ball_momentum       = physics_ball->momentum();
-        Vector robot_facing_vector = Vector::createFromAngle(physics_robot->orientation());
-        Vector robot_perp_vector   = robot_facing_vector.perpendicular();
+    Vector robot_facing_vector = Vector::createFromAngle(physics_robot->orientation());
+    Vector robot_perp_vector   = robot_facing_vector.perpendicular();
 
 //        Vector dribbler_head_on_momentum = ball_momentum.project(robot_facing_vector);
 //        physics_ball->applyImpulse(-dribbler_head_on_momentum * DRIBBLER_HEAD_ON_DAMPING);
@@ -378,49 +442,49 @@
 //        Vector dribbler_perp_momenutm = ball_momentum.project(robot_perp_vector);
 //        physics_ball->applyImpulse(-dribbler_perp_momenutm * DRIBBLER_PERPENDICULAR_DAMPING);
 
-        // To dribble, we apply a force towards the center and back of the dribbling area,
-        // closest to the chicker. We vary the magnitude of the force by how far the ball
-        // is from this "dribbling point". This more-or-less acts like a tiny gravity well
-        // that sucks the ball into place, except with more force the further away the
-        // ball is. Once the ball is no longer in the dribbler area this force is not
-        // applied (it is only applied as long as the ball is in the dribbler area).
-
-        Point dribble_point =
+    // To dribble, we apply a force towards the center and back of the dribbling area,
+    // closest to the chicker. We vary the magnitude of the force by how far the ball
+    // is from this "dribbling point". This more-or-less acts like a tiny gravity well
+    // that sucks the ball into place, except with more force the further away the
+    // ball is. Once the ball is no longer in the dribbler area this force is not
+    // applied (it is only applied as long as the ball is in the dribbler area).
+
+    Point dribble_point =
             robot.position() +
             Vector::createFromAngle(robot.orientation())
-                .normalize(DIST_TO_FRONT_OF_ROBOT_METERS + BALL_MAX_RADIUS_METERS -
-                           PhysicsRobot::dribbler_depth);
-        Vector dribble_force_vector = dribble_point - ball.position();
-        // convert to cm so we operate on a small scale
+                    .normalize(DIST_TO_FRONT_OF_ROBOT_METERS + BALL_MAX_RADIUS_METERS -
+                               PhysicsRobot::DRIBBLER_DEPTH);
+    Vector dribble_force_vector = dribble_point - ball.position();
+    // convert to cm so we operate on a small scale
 //        double dist_from_dribble_point_cm =
 //            dribble_force_vector.length() * CENTIMETERS_PER_METER;
 
-        Vector head_on_force = dribble_force_vector.project(robot_facing_vector);
-        Vector perp_force = dribble_force_vector.project(robot_perp_vector);
-        double head_on_dist_cm = head_on_force.length() * 100;
-        double perp_dist_cm = perp_force.length() * 100;
-
-        double perp_force_magnitude = std::pow(perp_dist_cm, 2);
-        physics_ball->applyForce(perp_force.normalize(perp_force_magnitude));
-
-        double head_on_magnitude = 1*sigmoid(head_on_dist_cm, 0.15, 0.2);
-        physics_ball->applyForce(head_on_force.normalize(head_on_magnitude));
-
-        // Counteract the force pushing the ball into the robot so there is approximately 0 net force,
-        // so that the robot won't move due to dribbling
-        physics_robot->applyForce(-(head_on_force.normalize(head_on_magnitude)));
-
-
-        // Combine a polynomial with a slightly offset linear function. This shifts the
-        // intercept with the x-axis to a small positive x-value, so that there is a small
-        // region when the ball is extremely close to the back of the dribbler area (and
-        // close to the chicker) where a tiny amount of force will be applied away from
-        // the robot. This helps prevent us from applying a force into the robot while the
-        // ball is touching it and creating a net force that moves the robot.
-        //
-        // The constants in this equation have been tuned manually so that the dribbling
-        // scenarios in the unit tests pass, which represent reasonable dribbling
-        // behaviour.
+    Vector head_on_force = dribble_force_vector.project(robot_facing_vector);
+    Vector perp_force = dribble_force_vector.project(robot_perp_vector);
+    double head_on_dist_cm = head_on_force.length() * 100;
+    double perp_dist_cm = perp_force.length() * 100;
+
+    double perp_force_magnitude = std::pow(perp_dist_cm, 2);
+    physics_ball->applyForce(perp_force.normalize(perp_force_magnitude));
+
+    double head_on_magnitude = 1*sigmoid(head_on_dist_cm, 0.15, 0.2);
+    physics_ball->applyForce(head_on_force.normalize(head_on_magnitude));
+
+    // Counteract the force pushing the ball into the robot so there is approximately 0 net force,
+    // so that the robot won't move due to dribbling
+    physics_robot->applyForce(-(head_on_force.normalize(head_on_magnitude)));
+
+
+    // Combine a polynomial with a slightly offset linear function. This shifts the
+    // intercept with the x-axis to a small positive x-value, so that there is a small
+    // region when the ball is extremely close to the back of the dribbler area (and
+    // close to the chicker) where a tiny amount of force will be applied away from
+    // the robot. This helps prevent us from applying a force into the robot while the
+    // ball is touching it and creating a net force that moves the robot.
+    //
+    // The constants in this equation have been tuned manually so that the dribbling
+    // scenarios in the unit tests pass, which represent reasonable dribbling
+    // behaviour.
 //        double polynomial_component = 0.1 * std::pow(dist_from_dribble_point_cm, 3);
 //        double linear_component     = ((1.0 / 10.0) * (dist_from_dribble_point_cm - 0.5));
 //        double dribble_force_magnitude = polynomial_component + linear_component;
@@ -429,109 +493,4 @@
 //        dribble_force_vector = dribble_force_vector.normalize(dribble_force_magnitude);
 //
 //        physics_ball->applyForce(dribble_force_vector);
-=======
-        applyDribblerForce(physics_robot, physics_ball);
->>>>>>> 920a4ff2
-    }
-}
-
-void SimulatorRobot::onDribblerBallStartContact(PhysicsRobot *physics_robot,
-                                                PhysicsBall *physics_ball)
-{
-    // Damp the ball when it collides with the dribbler. We damp each component
-    // of the ball's momentum separately so we have the flexibility to tune this
-    // behavior to match real life.
-    Vector ball_momentum       = physics_ball->momentum();
-    Vector robot_facing_vector = Vector::createFromAngle(physics_robot->orientation());
-    Vector robot_perp_vector   = robot_facing_vector.perpendicular();
-
-    Vector dribbler_head_on_momentum = ball_momentum.project(robot_facing_vector);
-    physics_ball->applyImpulse(-dribbler_head_on_momentum * DRIBBLER_HEAD_ON_DAMPING);
-
-    Vector dribbler_perp_momenutm = ball_momentum.project(robot_perp_vector);
-    physics_ball->applyImpulse(-dribbler_perp_momenutm * DRIBBLER_PERPENDICULAR_DAMPING);
-
-    auto ball = DribblerBall{.ball = physics_ball, .can_be_chicked = true};
-
-    // Keep track of all balls in the dribbler
-    balls_in_dribbler_area.emplace_back(ball);
-
-    if (isAutokickEnabled())
-    {
-        kick(autokick_speed_m_per_s.value());
-    }
-    else if (isAutochipEnabled())
-    {
-        chip(autochip_distance_m.value());
-    }
-}
-
-void SimulatorRobot::onDribblerBallEndContact(PhysicsRobot *physics_robot,
-                                              PhysicsBall *physics_ball)
-{
-    auto iter = std::find_if(balls_in_dribbler_area.begin(), balls_in_dribbler_area.end(),
-                             [physics_ball](DribblerBall dribbler_ball) {
-                                 return dribbler_ball.ball == physics_ball;
-                             });
-
-    if (iter != balls_in_dribbler_area.end())
-    {
-        balls_in_dribbler_area.erase(iter);
-    }
-}
-
-void SimulatorRobot::startNewPrimitive(std::shared_ptr<FirmwareWorld_t> firmware_world,
-                                       const TbotsProto_Primitive &primitive_msg)
-{
-    app_primitive_manager_startNewPrimitive(primitive_manager.get(), firmware_world.get(),
-                                            primitive_msg);
-}
-
-void SimulatorRobot::runCurrentPrimitive(std::shared_ptr<FirmwareWorld_t> firmware_world)
-{
-    app_primitive_manager_runCurrentPrimitive(primitive_manager.get(),
-                                              firmware_world.get());
-}
-
-void SimulatorRobot::applyDribblerForce(PhysicsRobot *physics_robot,
-                                        PhysicsBall *physics_ball)
-{
-    auto robot = physics_robot->getRobotState();
-    auto ball  = physics_ball->getBallState();
-
-    // To dribble, we apply a force towards the center and back of the dribbling area,
-    // closest to the dribbler damper. We vary the magnitude of the force by how far the
-    // ball is from this "dribbling point". This more-or-less acts like a tiny gravity
-    // well that sucks the ball into place, except with more force the further away the
-    // ball is. Once the ball is no longer in the dribbler area this force is not
-    // applied (it is only applied as long as the ball is in the dribbler area).
-
-    Point dribble_point =
-        robot.position() +
-        Vector::createFromAngle(robot.orientation())
-            .normalize(DIST_TO_FRONT_OF_ROBOT_METERS + BALL_MAX_RADIUS_METERS -
-                       PhysicsRobot::DRIBBLER_DEPTH);
-    Vector dribble_force_vector = dribble_point - ball.position();
-    // convert to cm so we operate on a small scale
-    double dist_from_dribble_point_cm =
-        dribble_force_vector.length() * CENTIMETERS_PER_METER;
-
-    // Combine a polynomial with a slightly offset linear function. This shifts the
-    // intercept with the x-axis to a small positive x-value, so that there is a small
-    // region when the ball is extremely close to the back of the dribbler area (and
-    // close to the dribbler damper) where a tiny amount of force will be applied away
-    // from the robot. This helps prevent us from applying a force into the robot while
-    // the ball is touching it and creating a net force that moves the robot.
-    //
-    // The constants in this equation have been tuned manually so that the dribbling
-    // scenarios in the unit tests pass, which represent reasonable dribbling
-    // behaviour.
-    double polynomial_component    = 0.1 * std::pow(dist_from_dribble_point_cm, 4);
-    double linear_component        = ((1.0 / 10.0) * (dist_from_dribble_point_cm - 0.5));
-    double dribble_force_magnitude = polynomial_component + linear_component;
-    dribble_force_magnitude =
-        std::clamp<double>(dribble_force_magnitude, 0, dribble_force_magnitude);
-    dribble_force_vector = dribble_force_vector.normalize(dribble_force_magnitude);
-
-    physics_ball->applyForce(dribble_force_vector);
 }