#include "software/simulation/simulator.h"

#include <gtest/gtest.h>

#include "shared/2015_robot_constants.h"
#include "software/proto/message_translation/primitive_google_to_nanopb_converter.h"
#include "software/proto/primitive/primitive_msg_factory.h"
#include "software/test_util/test_util.h"

class SimulatorTest : public ::testing::Test
{
   protected:
    void SetUp() override
    {
        simulator_config = std::make_shared<const SimulatorConfig>();
<<<<<<< HEAD
        simulator =
            std::make_shared<Simulator>(Field::createSSLDivisionBField(), robot_constants,
                                        wheel_constants, simulator_config);
=======
        simulator        = std::make_shared<Simulator>(Field::createSSLDivisionBField(),
                                                simulator_config);
        simulator->resetCurrentFirmwareTime();
>>>>>>> c26c836b
    }

    std::shared_ptr<Simulator> simulator;
    std::shared_ptr<const SimulatorConfig> simulator_config;
    RobotConstants_t robot_constants = create2015RobotConstants();
    WheelConstants wheel_constants   = create2015WheelConstants();
};

TEST_F(SimulatorTest, get_field)
{
    Field field = Field::createSSLDivisionBField();
    EXPECT_EQ(field, simulator->getField());
}

TEST_F(SimulatorTest, get_initial_timestamp)
{
    EXPECT_EQ(Timestamp::fromSeconds(0), simulator->getTimestamp());
}

TEST_F(SimulatorTest, timestamp_updates_with_simulation_steps)
{
    simulator->stepSimulation(Duration::fromSeconds(1.0 / 60.0));
    EXPECT_EQ(Timestamp::fromSeconds(1.0 / 60.0), simulator->getTimestamp());
}

TEST_F(SimulatorTest, set_ball_state_when_ball_does_not_already_exist)
{
    BallState ball_state(Point(1, 2), Vector(0, -3));
    simulator->setBallState(ball_state);

    auto ssl_wrapper_packet = simulator->getSSLWrapperPacket();
    ASSERT_TRUE(ssl_wrapper_packet);
    ASSERT_TRUE(ssl_wrapper_packet->has_detection());
    auto detection_frame = ssl_wrapper_packet->detection();
    ASSERT_EQ(1, detection_frame.balls_size());
    auto ball = detection_frame.balls(0);
    EXPECT_FLOAT_EQ(1000.0f, ball.x());
    EXPECT_FLOAT_EQ(2000.0f, ball.y());
}

TEST_F(SimulatorTest, set_ball_state_when_ball_already_exists)
{
    BallState ball_state(Point(1, 2), Vector(0, -3));
    simulator->setBallState(ball_state);

    BallState new_ball_state(Point(-3.5, 0.02), Vector(1, 1));
    simulator->setBallState(new_ball_state);

    auto ssl_wrapper_packet = simulator->getSSLWrapperPacket();
    ASSERT_TRUE(ssl_wrapper_packet);
    ASSERT_TRUE(ssl_wrapper_packet->has_detection());
    auto detection_frame = ssl_wrapper_packet->detection();
    ASSERT_EQ(1, detection_frame.balls_size());
    auto ball = detection_frame.balls(0);
    EXPECT_FLOAT_EQ(-3500.0f, ball.x());
    EXPECT_FLOAT_EQ(20.0f, ball.y());
}

TEST_F(SimulatorTest, remove_ball_when_no_ball_exists)
{
    simulator->removeBall();

    auto ssl_wrapper_packet = simulator->getSSLWrapperPacket();
    ASSERT_TRUE(ssl_wrapper_packet);
    ASSERT_TRUE(ssl_wrapper_packet->has_detection());
    auto detection_frame = ssl_wrapper_packet->detection();
    EXPECT_EQ(0, detection_frame.balls_size());
}

TEST_F(SimulatorTest, remove_ball_when_the_ball_already_exists)
{
    BallState ball_state(Point(1, 2), Vector(0, -3));
    simulator->setBallState(ball_state);
    simulator->removeBall();

    auto ssl_wrapper_packet = simulator->getSSLWrapperPacket();
    ASSERT_TRUE(ssl_wrapper_packet);
    ASSERT_TRUE(ssl_wrapper_packet->has_detection());
    auto detection_frame = ssl_wrapper_packet->detection();
    EXPECT_EQ(0, detection_frame.balls_size());
}

TEST_F(SimulatorTest, add_zero_yellow_robots)
{
    simulator->addYellowRobots({});

    auto ssl_wrapper_packet = simulator->getSSLWrapperPacket();
    ASSERT_TRUE(ssl_wrapper_packet);
    ASSERT_TRUE(ssl_wrapper_packet->has_detection());
    auto detection_frame = ssl_wrapper_packet->detection();
    EXPECT_EQ(0, detection_frame.robots_yellow_size());
}

TEST_F(SimulatorTest, add_multiple_yellow_robots_with_valid_ids)
{
    RobotState robot_state1(Point(1, 0), Vector(0, 0), Angle::quarter(),
                            AngularVelocity::half());
    RobotState robot_state2(Point(0, 0), Vector(3, 0), Angle::half(),
                            AngularVelocity::quarter());
    RobotState robot_state3(Point(-2, -2), Vector(0, 4), Angle::zero(),
                            AngularVelocity::zero());
    std::vector<RobotStateWithId> states = {
        RobotStateWithId{.id = 1, .robot_state = robot_state1},
        RobotStateWithId{.id = 2, .robot_state = robot_state2},
        RobotStateWithId{.id = 3, .robot_state = robot_state3},
    };
    simulator->addYellowRobots(states);

    auto ssl_wrapper_packet = simulator->getSSLWrapperPacket();
    ASSERT_TRUE(ssl_wrapper_packet);
    ASSERT_TRUE(ssl_wrapper_packet->has_detection());
    auto detection_frame = ssl_wrapper_packet->detection();
    EXPECT_EQ(3, detection_frame.robots_yellow_size());
}

TEST_F(SimulatorTest, add_yellow_robots_with_duplicate_ids)
{
    RobotState robot_state1(Point(1, 0), Vector(0, 0), Angle::quarter(),
                            AngularVelocity::half());
    RobotState robot_state2(Point(0, 0), Vector(3, 0), Angle::half(),
                            AngularVelocity::quarter());
    std::vector<RobotStateWithId> states = {
        RobotStateWithId{.id = 1, .robot_state = robot_state1},
        RobotStateWithId{.id = 1, .robot_state = robot_state2},
    };

    EXPECT_THROW(simulator->addYellowRobots(states), std::runtime_error);
}

TEST_F(SimulatorTest, add_yellow_robots_with_ids_that_already_exist_in_the_simulation)
{
    RobotState robot_state1(Point(1, 0), Vector(0, 0), Angle::quarter(),
                            AngularVelocity::half());
    std::vector<RobotStateWithId> states1 = {
        RobotStateWithId{.id = 1, .robot_state = robot_state1},
    };

    EXPECT_NO_THROW(simulator->addYellowRobots(states1));

    RobotState robot_state2(Point(0, 0), Vector(3, 0), Angle::half(),
                            AngularVelocity::quarter());
    std::vector<RobotStateWithId> states2 = {
        RobotStateWithId{.id = 1, .robot_state = robot_state2},
    };

    EXPECT_THROW(simulator->addYellowRobots(states2), std::runtime_error);
}

TEST_F(SimulatorTest, add_zero_blue_robots)
{
    simulator->addBlueRobots({});

    auto ssl_wrapper_packet = simulator->getSSLWrapperPacket();
    ASSERT_TRUE(ssl_wrapper_packet);
    ASSERT_TRUE(ssl_wrapper_packet->has_detection());
    auto detection_frame = ssl_wrapper_packet->detection();
    EXPECT_EQ(0, detection_frame.robots_blue_size());
}

TEST_F(SimulatorTest, add_multiple_blue_robots_with_valid_ids)
{
    RobotState robot_state1(Point(1, 0), Vector(0, 0), Angle::quarter(),
                            AngularVelocity::half());
    RobotState robot_state2(Point(0, 0), Vector(3, 0), Angle::half(),
                            AngularVelocity::quarter());
    RobotState robot_state3(Point(-2, -2), Vector(0, 4), Angle::zero(),
                            AngularVelocity::zero());
    std::vector<RobotStateWithId> states = {
        RobotStateWithId{.id = 1, .robot_state = robot_state1},
        RobotStateWithId{.id = 2, .robot_state = robot_state2},
        RobotStateWithId{.id = 3, .robot_state = robot_state3},
    };
    simulator->addBlueRobots(states);

    auto ssl_wrapper_packet = simulator->getSSLWrapperPacket();
    ASSERT_TRUE(ssl_wrapper_packet);
    ASSERT_TRUE(ssl_wrapper_packet->has_detection());
    auto detection_frame = ssl_wrapper_packet->detection();
    EXPECT_EQ(3, detection_frame.robots_blue_size());
}

TEST_F(SimulatorTest, add_blue_robots_with_duplicate_ids)
{
    RobotState robot_state1(Point(1, 0), Vector(0, 0), Angle::quarter(),
                            AngularVelocity::half());
    RobotState robot_state2(Point(0, 0), Vector(3, 0), Angle::half(),
                            AngularVelocity::quarter());
    std::vector<RobotStateWithId> states = {
        RobotStateWithId{.id = 1, .robot_state = robot_state1},
        RobotStateWithId{.id = 1, .robot_state = robot_state2},
    };

    EXPECT_THROW(simulator->addBlueRobots(states), std::runtime_error);
}

TEST_F(SimulatorTest, add_blue_robots_with_ids_that_already_exist_in_the_simulation)
{
    RobotState robot_state1(Point(1, 0), Vector(0, 0), Angle::quarter(),
                            AngularVelocity::half());
    std::vector<RobotStateWithId> states1 = {
        RobotStateWithId{.id = 1, .robot_state = robot_state1},
    };

    EXPECT_NO_THROW(simulator->addBlueRobots(states1));

    RobotState robot_state2(Point(0, 0), Vector(3, 0), Angle::half(),
                            AngularVelocity::quarter());
    std::vector<RobotStateWithId> states2 = {
        RobotStateWithId{.id = 1, .robot_state = robot_state2},
    };

    EXPECT_THROW(simulator->addBlueRobots(states2), std::runtime_error);
}

TEST_F(SimulatorTest, add_yellow_robot)
{
    auto wrapper_packet = simulator->getSSLWrapperPacket();
    ASSERT_TRUE(wrapper_packet->has_detection());
    EXPECT_EQ(0, wrapper_packet->detection().robots_yellow_size());

    simulator->addYellowRobot(Point(0, 1));

    wrapper_packet = simulator->getSSLWrapperPacket();
    ASSERT_TRUE(wrapper_packet->has_detection());
    EXPECT_EQ(1, wrapper_packet->detection().robots_yellow_size());

    auto robot = simulator->getRobotAtPosition(Point(0, 1));
    EXPECT_TRUE(robot.lock());
}

TEST_F(SimulatorTest, add_blue_robot)
{
    auto wrapper_packet = simulator->getSSLWrapperPacket();
    ASSERT_TRUE(wrapper_packet->has_detection());
    EXPECT_EQ(0, wrapper_packet->detection().robots_blue_size());

    simulator->addBlueRobot(Point(-0.5, -2));

    wrapper_packet = simulator->getSSLWrapperPacket();
    ASSERT_TRUE(wrapper_packet->has_detection());
    EXPECT_EQ(1, wrapper_packet->detection().robots_blue_size());

    auto robot = simulator->getRobotAtPosition(Point(-0.5, -2));
    EXPECT_TRUE(robot.lock());
}

TEST_F(SimulatorTest, simulation_step_updates_the_ball)
{
    // A sanity test to make sure stepping the simulation actually updates
    // the state of the world

    simulator->setBallState(BallState(Point(0.4, 0), Vector(-1.3, 2.01)));

    simulator->stepSimulation(Duration::fromSeconds(0.1));

    auto ssl_wrapper_packet = simulator->getSSLWrapperPacket();
    ASSERT_TRUE(ssl_wrapper_packet);
    ASSERT_TRUE(ssl_wrapper_packet->has_detection());
    auto detection_frame = ssl_wrapper_packet->detection();
    ASSERT_EQ(1, detection_frame.balls_size());
    auto ball = detection_frame.balls(0);
    EXPECT_NEAR(270.0f, ball.x(), 10);
    EXPECT_NEAR(201.0f, ball.y(), 10);
}

TEST_F(SimulatorTest, simulate_yellow_robots_with_no_primitives)
{
    RobotState robot_state1(Point(0, 0), Vector(0, 0), Angle::zero(),
                            AngularVelocity::zero());
    std::vector<RobotStateWithId> states = {
        RobotStateWithId{.id = 1, .robot_state = robot_state1},
    };
    simulator->addYellowRobots(states);

    for (unsigned int i = 0; i < 60; i++)
    {
        simulator->stepSimulation(Duration::fromSeconds(1.0 / 60.0));
    }

    // Robots have not been assigned primitives and so should not move
    auto ssl_wrapper_packet = simulator->getSSLWrapperPacket();
    ASSERT_TRUE(ssl_wrapper_packet);
    ASSERT_TRUE(ssl_wrapper_packet->has_detection());
    auto detection_frame = ssl_wrapper_packet->detection();
    ASSERT_EQ(1, detection_frame.robots_yellow_size());
    auto yellow_robot = detection_frame.robots_yellow(0);
    EXPECT_FLOAT_EQ(0.0f, yellow_robot.x());
    EXPECT_FLOAT_EQ(0.0f, yellow_robot.y());
}

TEST_F(SimulatorTest, simulate_single_yellow_robot_with_primitive)
{
    // Simulate a robot with a primitive to sanity check that everything is connected
    // properly and we can properly simulate robot firmware. We use the MovePrimitve
    // because it is very commonly used and so unlikely to be significantly changed
    // or removed, and its behaviour is easy to validate


    RobotState robot_state1(Point(0, 0), Vector(0, 0), Angle::zero(),
                            AngularVelocity::zero());
    std::vector<RobotStateWithId> states = {
        RobotStateWithId{.id = 1, .robot_state = robot_state1},
    };
    simulator->addYellowRobots(states);

    simulator->setYellowRobotPrimitive(
        1, createNanoPbPrimitive(*createMovePrimitive(
               Point(1, 0), 0.0, Angle::zero(), DribblerMode::OFF,
               {AutoChipOrKickMode::OFF, 0}, MaxAllowedSpeedMode::PHYSICAL_LIMIT, 0.0,
               robot_constants)));

    for (unsigned int i = 0; i < 120; i++)
    {
        simulator->stepSimulation(Duration::fromSeconds(1.0 / 60.0));
    }

    auto ssl_wrapper_packet = simulator->getSSLWrapperPacket();
    ASSERT_TRUE(ssl_wrapper_packet);
    ASSERT_TRUE(ssl_wrapper_packet->has_detection());
    auto detection_frame = ssl_wrapper_packet->detection();
    ASSERT_EQ(1, detection_frame.robots_yellow_size());
    auto yellow_robot = detection_frame.robots_yellow(0);
    EXPECT_NEAR(1000.0f, yellow_robot.x(), 200);
    EXPECT_NEAR(0.0f, yellow_robot.y(), 200);
}

TEST_F(SimulatorTest, simulate_blue_robots_with_no_primitives)
{
    RobotState robot_state1(Point(0, 0), Vector(0, 0), Angle::zero(),
                            AngularVelocity::zero());
    std::vector<RobotStateWithId> states = {
        RobotStateWithId{.id = 1, .robot_state = robot_state1},
    };
    simulator->addBlueRobots(states);

    for (unsigned int i = 0; i < 60; i++)
    {
        simulator->stepSimulation(Duration::fromSeconds(1.0 / 60.0));
    }

    // Robots have not been assigned primitives and so should not move
    auto ssl_wrapper_packet = simulator->getSSLWrapperPacket();
    ASSERT_TRUE(ssl_wrapper_packet);
    ASSERT_TRUE(ssl_wrapper_packet->has_detection());
    auto detection_frame = ssl_wrapper_packet->detection();
    ASSERT_EQ(1, detection_frame.robots_blue_size());
    auto blue_robot = detection_frame.robots_blue(0);
    EXPECT_FLOAT_EQ(0.0f, blue_robot.x());
    EXPECT_FLOAT_EQ(0.0f, blue_robot.y());
}

TEST_F(SimulatorTest, simulate_single_blue_robot_with_primitive_defending_negative_side)
{
    // Simulate a robot with a primitive to sanity check that everything is connected
    // properly and we can properly simulate robot firmware. We use the MovePrimitve
    // because it is very commonly used and so unlikely to be significantly changed
    // or removed, and its behaviour is easy to validate

    auto defending_side = DefendingSideProto();
    defending_side.set_defending_side(
        DefendingSideProto::FieldSide::DefendingSideProto_FieldSide_NEG_X);
    simulator->setBlueTeamDefendingSide(defending_side);

    RobotState robot_state1(Point(0, 0), Vector(0, 0), Angle::zero(),
                            AngularVelocity::zero());
    std::vector<RobotStateWithId> states = {
        RobotStateWithId{.id = 1, .robot_state = robot_state1},
    };
    simulator->addBlueRobots(states);

    simulator->setBlueRobotPrimitive(
        1, createNanoPbPrimitive(*createMovePrimitive(
               Point(1, 0), 0.0, Angle::zero(), DribblerMode::OFF,
               AutoChipOrKick{AutoChipOrKickMode::OFF, 0},
               MaxAllowedSpeedMode::PHYSICAL_LIMIT, 0.0, robot_constants)));

    for (unsigned int i = 0; i < 120; i++)
    {
        simulator->stepSimulation(Duration::fromSeconds(1.0 / 60.0));
    }

    auto ssl_wrapper_packet = simulator->getSSLWrapperPacket();
    ASSERT_TRUE(ssl_wrapper_packet);
    ASSERT_TRUE(ssl_wrapper_packet->has_detection());
    auto detection_frame = ssl_wrapper_packet->detection();
    ASSERT_EQ(1, detection_frame.robots_blue_size());
    auto blue_robot = detection_frame.robots_blue(0);
    EXPECT_NEAR(1000.0f, blue_robot.x(), 200);
    EXPECT_NEAR(0.0f, blue_robot.y(), 200);
}

TEST_F(SimulatorTest, simulate_single_blue_robot_with_primitive_defending_positive_side)
{
    // Simulate a robot with a primitive to sanity check that everything is connected
    // properly and we can properly simulate robot firmware. We use the MovePrimitve
    // because it is very commonly used and so unlikely to be significantly changed
    // or removed, and its behaviour is easy to validate

    auto defending_side = DefendingSideProto();
    defending_side.set_defending_side(
        DefendingSideProto::FieldSide::DefendingSideProto_FieldSide_POS_X);
    simulator->setBlueTeamDefendingSide(defending_side);

    RobotState robot_state1(Point(0, 0), Vector(0, 0), Angle::zero(),
                            AngularVelocity::zero());
    std::vector<RobotStateWithId> states = {
        RobotStateWithId{.id = 1, .robot_state = robot_state1},
    };
    simulator->addBlueRobots(states);

    simulator->setBlueRobotPrimitive(
        1, createNanoPbPrimitive(*createMovePrimitive(
               Point(1, -0.5), 0.0, Angle::zero(), DribblerMode::OFF,
               {AutoChipOrKickMode::OFF, 0}, MaxAllowedSpeedMode::PHYSICAL_LIMIT, 0.0,
               robot_constants)));

    for (unsigned int i = 0; i < 240; i++)
    {
        simulator->stepSimulation(Duration::fromSeconds(1.0 / 60.0));
    }

    auto ssl_wrapper_packet = simulator->getSSLWrapperPacket();
    ASSERT_TRUE(ssl_wrapper_packet);
    ASSERT_TRUE(ssl_wrapper_packet->has_detection());
    auto detection_frame = ssl_wrapper_packet->detection();
    ASSERT_EQ(1, detection_frame.robots_blue_size());
    auto blue_robot = detection_frame.robots_blue(0);
    EXPECT_NEAR(-1000.0f, blue_robot.x(), 200);
    EXPECT_NEAR(500.0f, blue_robot.y(), 100);
    auto expected_robot_orientation = Angle::fromRadians(M_PI);
    auto actual_robot_orientation   = Angle::fromRadians(blue_robot.orientation());
    EXPECT_NEAR(
        0, expected_robot_orientation.minDiff(actual_robot_orientation).toDegrees(), 0.2);
}

TEST_F(SimulatorTest, simulate_single_yellow_robot_with_primitive_defending_negative_side)
{
    // Simulate a robot with a primitive to sanity check that everything is connected
    // properly and we can properly simulate robot firmware. We use the MovePrimitve
    // because it is very commonly used and so unlikely to be significantly changed
    // or removed, and its behaviour is easy to validate

    auto defending_side = DefendingSideProto();
    defending_side.set_defending_side(
        DefendingSideProto::FieldSide::DefendingSideProto_FieldSide_NEG_X);
    simulator->setYellowTeamDefendingSide(defending_side);

    RobotState robot_state1(Point(0, 0), Vector(0, 0), Angle::zero(),
                            AngularVelocity::zero());
    std::vector<RobotStateWithId> states = {
        RobotStateWithId{.id = 1, .robot_state = robot_state1},
    };
    simulator->addYellowRobots(states);

    simulator->setYellowRobotPrimitive(
        1, createNanoPbPrimitive(*createMovePrimitive(
               Point(1, 0), 0.0, Angle::zero(), DribblerMode::OFF,
               {AutoChipOrKickMode::OFF, 0}, MaxAllowedSpeedMode::PHYSICAL_LIMIT, 0.0,
               robot_constants)));

    for (unsigned int i = 0; i < 120; i++)
    {
        simulator->stepSimulation(Duration::fromSeconds(1.0 / 60.0));
    }

    auto ssl_wrapper_packet = simulator->getSSLWrapperPacket();
    ASSERT_TRUE(ssl_wrapper_packet);
    ASSERT_TRUE(ssl_wrapper_packet->has_detection());
    auto detection_frame = ssl_wrapper_packet->detection();
    ASSERT_EQ(1, detection_frame.robots_yellow_size());
    auto yellow_robot = detection_frame.robots_yellow(0);
    EXPECT_NEAR(1000.0f, yellow_robot.x(), 200);
    EXPECT_NEAR(0.0f, yellow_robot.y(), 200);
}

TEST_F(SimulatorTest, simulate_single_yellow_robot_with_primitive_defending_positive_side)
{
    // Simulate a robot with a primitive to sanity check that everything is connected
    // properly and we can properly simulate robot firmware. We use the MovePrimitve
    // because it is very commonly used and so unlikely to be significantly changed
    // or removed, and its behaviour is easy to validate

    auto defending_side = DefendingSideProto();
    defending_side.set_defending_side(
        DefendingSideProto::FieldSide::DefendingSideProto_FieldSide_POS_X);
    simulator->setYellowTeamDefendingSide(defending_side);

    RobotState robot_state1(Point(0, 0), Vector(0, 0), Angle::zero(),
                            AngularVelocity::zero());
    std::vector<RobotStateWithId> states = {
        RobotStateWithId{.id = 1, .robot_state = robot_state1},
    };
    simulator->addYellowRobots(states);

    simulator->setYellowRobotPrimitive(
        1, createNanoPbPrimitive(*createMovePrimitive(
               Point(1, -0.5), 0.0, Angle::zero(), DribblerMode::OFF,
               {AutoChipOrKickMode::OFF, 0}, MaxAllowedSpeedMode::PHYSICAL_LIMIT, 0.0,
               robot_constants)));

    for (unsigned int i = 0; i < 240; i++)
    {
        simulator->stepSimulation(Duration::fromSeconds(1.0 / 60.0));
    }

    auto ssl_wrapper_packet = simulator->getSSLWrapperPacket();
    ASSERT_TRUE(ssl_wrapper_packet);
    ASSERT_TRUE(ssl_wrapper_packet->has_detection());
    auto detection_frame = ssl_wrapper_packet->detection();
    ASSERT_EQ(1, detection_frame.robots_yellow_size());
    auto yellow_robot = detection_frame.robots_yellow(0);
    EXPECT_NEAR(-1000.0f, yellow_robot.x(), 200);
    EXPECT_NEAR(500.0f, yellow_robot.y(), 100);
    auto expected_robot_orientation = Angle::fromRadians(M_PI);
    auto actual_robot_orientation   = Angle::fromRadians(yellow_robot.orientation());
    EXPECT_NEAR(
        0, expected_robot_orientation.minDiff(actual_robot_orientation).toDegrees(), 0.2);
}

TEST_F(SimulatorTest, simulate_multiple_blue_and_yellow_robots_with_primitives)
{
    // Simulate multiple robots with primitives to sanity check that everything is
    // connected properly and we can properly simulate multiple instances of the robot
    // firmware at once. We use the MovePrimitve because it is very commonly used and so
    // unlikely to be significantly changed or removed, and its behaviour is easy to
    // validate

    RobotState blue_robot_state1(Point(-1, 0), Vector(0, 0), Angle::zero(),
                                 AngularVelocity::zero());
    RobotState blue_robot_state2(Point(-2, 1), Vector(0, 0), Angle::quarter(),
                                 AngularVelocity::zero());
    std::vector<RobotStateWithId> blue_robot_states = {
        RobotStateWithId{.id = 1, .robot_state = blue_robot_state1},
        RobotStateWithId{.id = 2, .robot_state = blue_robot_state2},
    };
    simulator->addBlueRobots(blue_robot_states);

    RobotState yellow_robot_state1(Point(1, 1.5), Vector(0, 0), Angle::half(),
                                   AngularVelocity::zero());
    RobotState yellow_robot_state2(Point(2.5, -1), Vector(0, 0), Angle::threeQuarter(),
                                   AngularVelocity::zero());
    std::vector<RobotStateWithId> yellow_robot_states = {
        RobotStateWithId{.id = 1, .robot_state = yellow_robot_state1},
        RobotStateWithId{.id = 2, .robot_state = yellow_robot_state2},
    };
    simulator->addYellowRobots(yellow_robot_states);

    simulator->setBlueRobotPrimitive(
        1, createNanoPbPrimitive(*createMovePrimitive(
               Point(-1, -1), 0.0, Angle::zero(), DribblerMode::OFF,
               {AutoChipOrKickMode::OFF, 0}, MaxAllowedSpeedMode::PHYSICAL_LIMIT, 0.0,
               robot_constants)));
    simulator->setBlueRobotPrimitive(
        2, createNanoPbPrimitive(*createMovePrimitive(
               Point(-3, 0), 0.0, Angle::half(), DribblerMode::OFF,
               {AutoChipOrKickMode::OFF, 0}, MaxAllowedSpeedMode::PHYSICAL_LIMIT, 0.0,
               robot_constants)));

    simulator->setYellowRobotPrimitive(
        1, createNanoPbPrimitive(*createMovePrimitive(
               Point(1, 1), 0.0, Angle::zero(), DribblerMode::OFF,
               {AutoChipOrKickMode::OFF, 0}, MaxAllowedSpeedMode::PHYSICAL_LIMIT, 0.0,
               robot_constants)));
    simulator->setYellowRobotPrimitive(
        2, createNanoPbPrimitive(*createMovePrimitive(
               Point(3, -2), 0.0, Angle::zero(), DribblerMode::OFF,
               {AutoChipOrKickMode::OFF, 0}, MaxAllowedSpeedMode::PHYSICAL_LIMIT, 0.0,
               robot_constants)));

    for (unsigned int i = 0; i < 120; i++)
    {
        simulator->stepSimulation(Duration::fromSeconds(1.0 / 60.0));
    }

    // TODO: These tests are currently very lenient, and don't test final velocities.
    //  This is because they currently rely on controller dynamics, and the existing
    //  bang-bang controller tends to overshoot with the current physics damping
    //  constants. In order to help decouple these tests from the controller / damping,
    //  the test tolerances are larger for now. They should be tightened again when the
    //  new controller is implemented.
    //  https://github.com/UBC-Thunderbots/Software/issues/1187

    auto ssl_wrapper_packet = simulator->getSSLWrapperPacket();
    ASSERT_TRUE(ssl_wrapper_packet);
    ASSERT_TRUE(ssl_wrapper_packet->has_detection());
    auto detection_frame = ssl_wrapper_packet->detection();
    ASSERT_EQ(2, detection_frame.robots_yellow_size());
    ASSERT_EQ(2, detection_frame.robots_blue_size());

    auto yellow_robots  = detection_frame.robots_yellow();
    auto yellow_robot_1 = std::find_if(
        yellow_robots.begin(), yellow_robots.end(),
        [](SSLProto::SSL_DetectionRobot robot) { return robot.robot_id() == 1; });
    ASSERT_NE(yellow_robot_1, yellow_robots.end());
    EXPECT_NEAR(1000.0f, yellow_robot_1->x(), 200);
    EXPECT_NEAR(1000.0f, yellow_robot_1->y(), 200);
    EXPECT_TRUE(TestUtil::equalWithinTolerance(
        Angle::zero(), Angle::fromRadians(yellow_robot_1->orientation()),
        Angle::fromDegrees(10)));

    auto yellow_robot_2 = std::find_if(
        yellow_robots.begin(), yellow_robots.end(),
        [](SSLProto::SSL_DetectionRobot robot) { return robot.robot_id() == 2; });
    ASSERT_NE(yellow_robot_2, yellow_robots.end());
    EXPECT_NEAR(3000.0f, yellow_robot_2->x(), 200);
    EXPECT_NEAR(-2000.0f, yellow_robot_2->y(), 200);
    EXPECT_TRUE(TestUtil::equalWithinTolerance(
        Angle::zero(), Angle::fromRadians(yellow_robot_2->orientation()),
        Angle::fromDegrees(10)));

    auto blue_robots  = detection_frame.robots_blue();
    auto blue_robot_1 = std::find_if(
        blue_robots.begin(), blue_robots.end(),
        [](SSLProto::SSL_DetectionRobot robot) { return robot.robot_id() == 1; });
    ASSERT_NE(blue_robot_1, blue_robots.end());
    EXPECT_NEAR(-1000.0f, blue_robot_1->x(), 300);
    EXPECT_NEAR(-1000.0f, blue_robot_1->y(), 300);
    EXPECT_TRUE(TestUtil::equalWithinTolerance(
        Angle::zero(), Angle::fromRadians(blue_robot_1->orientation()),
        Angle::fromDegrees(10)));

    auto blue_robot_2 = std::find_if(
        blue_robots.begin(), blue_robots.end(),
        [](SSLProto::SSL_DetectionRobot robot) { return robot.robot_id() == 2; });
    ASSERT_NE(blue_robot_2, blue_robots.end());
    EXPECT_NEAR(-3000.0f, blue_robot_2->x(), 300);
    EXPECT_NEAR(0.0f, blue_robot_2->y(), 300);
    EXPECT_TRUE(TestUtil::equalWithinTolerance(
        Angle::half(), Angle::fromRadians(blue_robot_2->orientation()),
        Angle::fromDegrees(10)));
}<|MERGE_RESOLUTION|>--- conflicted
+++ resolved
@@ -13,15 +13,13 @@
     void SetUp() override
     {
         simulator_config = std::make_shared<const SimulatorConfig>();
-<<<<<<< HEAD
         simulator =
             std::make_shared<Simulator>(Field::createSSLDivisionBField(), robot_constants,
                                         wheel_constants, simulator_config);
-=======
-        simulator        = std::make_shared<Simulator>(Field::createSSLDivisionBField(),
-                                                simulator_config);
+        simulator =
+            std::make_shared<Simulator>(Field::createSSLDivisionBField(), robot_constants,
+                                        wheel_constants, simulator_config);
         simulator->resetCurrentFirmwareTime();
->>>>>>> c26c836b
     }
 
     std::shared_ptr<Simulator> simulator;
