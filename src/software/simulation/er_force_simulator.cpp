--- conflicted
+++ resolved
@@ -252,11 +252,7 @@
     const auto& sim_robots           = sim_state.yellow_robots();
     const auto robot_to_vel_pair_map = getRobotIdToLocalVelocityMap(sim_robots);
 
-<<<<<<< HEAD
-    yellow_team_world_msg = std::move(world_msg);
-=======
     yellow_team_world_msg               = std::move(world_msg);
->>>>>>> b5ffff33
     const TbotsProto::World world_proto = *yellow_team_world_msg;
     for (auto& [robot_id, primitive] : primitive_set_msg.robot_primitives())
     {
@@ -274,11 +270,7 @@
     const auto& sim_robots           = sim_state.blue_robots();
     const auto robot_to_vel_pair_map = getRobotIdToLocalVelocityMap(sim_robots);
 
-<<<<<<< HEAD
-    blue_team_world_msg = std::move(world_msg);
-=======
     blue_team_world_msg                 = std::move(world_msg);
->>>>>>> b5ffff33
     const TbotsProto::World world_proto = *blue_team_world_msg;
     for (auto& [robot_id, primitive] : primitive_set_msg.robot_primitives())
     {
