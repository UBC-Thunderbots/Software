--- conflicted
+++ resolved
@@ -205,58 +205,34 @@
 }
 
 void ErForceSimulator::setYellowRobotPrimitiveSet(
-<<<<<<< HEAD
-        const TbotsProto::PrimitiveSet& primitive_set_msg,
-        std::unique_ptr<TbotsProto::World> world_msg)
-{
-    for (auto& [robot_id, primitive] : primitive_set_msg.robot_primitives())
-    {
-        setRobotPrimitive(robot_id, primitive_set_msg, yellow_simulator_robots,
-=======
     const TbotsProto::PrimitiveSet& primitive_set_msg,
     std::unique_ptr<TbotsProto::World> world_msg)
 {
     for (auto& [robot_id, primitive] : primitive_set_msg.robot_primitives())
     {
         setRobotPrimitive(robot_id, primitive_set_msg, yellow_primitive_executor_map,
->>>>>>> cde458df
                           *yellow_team_world_msg);
     }
     yellow_team_world_msg = std::move(world_msg);
 }
 
 void ErForceSimulator::setBlueRobotPrimitiveSet(
-<<<<<<< HEAD
-        const TbotsProto::PrimitiveSet& primitive_set_msg,
-        std::unique_ptr<TbotsProto::World> world_msg)
-{
-    for (auto& [robot_id, primitive] : primitive_set_msg.robot_primitives())
-    {
-        setRobotPrimitive(robot_id, primitive_set_msg, blue_simulator_robots,
-=======
     const TbotsProto::PrimitiveSet& primitive_set_msg,
     std::unique_ptr<TbotsProto::World> world_msg)
 {
     for (auto& [robot_id, primitive] : primitive_set_msg.robot_primitives())
     {
         setRobotPrimitive(robot_id, primitive_set_msg, blue_primitive_executor_map,
->>>>>>> cde458df
                           *blue_team_world_msg);
     }
     blue_team_world_msg = std::move(world_msg);
 }
 
 void ErForceSimulator::setRobotPrimitive(
-<<<<<<< HEAD
-        RobotId id, const TbotsProto::PrimitiveSet &primitive_set_msg,
-        std::vector<std::shared_ptr<ErForceSimulatorRobot>>& simulator_robots,
-        const TbotsProto::World &world_msg)
-=======
     RobotId id, const TbotsProto::PrimitiveSet& primitive_set_msg,
     std::unordered_map<unsigned int, std::shared_ptr<PrimitiveExecutor>>&
         robot_primitive_executor_map,
     const TbotsProto::World& world_msg)
->>>>>>> cde458df
 {
     // Set to NEG_X because the vision msg in this simulator is normalized
     // correctly
@@ -264,19 +240,6 @@
 
     if (robot_primitive_executor_iter != robot_primitive_executor_map.end())
     {
-<<<<<<< HEAD
-        auto simulator_robot = *simulator_robots_iter;
-
-        const auto &friendly_robots = world_msg.friendly_team().team_robots();
-        const auto robot_proto_it = std::find_if(friendly_robots.begin(), friendly_robots.end(), [&](const auto& robot) {
-            return robot.id() == simulator_robot->getRobotId();
-        });
-        if (robot_proto_it != friendly_robots.end())
-        {
-            simulator_robot->setRobotState(RobotState(robot_proto_it->current_state()));
-            simulator_robot->startNewPrimitiveSet(primitive_set_msg);
-            simulator_robot->updateWorldState(world_msg);
-=======
         auto robot_primitive_executor = robot_primitive_executor_iter->second;
         unsigned int robot_id         = robot_primitive_executor_iter->first;
 
@@ -293,7 +256,6 @@
         {
             LOG(WARNING) << "Primitive not included in PrimitiveSet for robot with ID "
                          << id << std::endl;
->>>>>>> cde458df
         }
     }
     else
@@ -303,28 +265,14 @@
 }
 
 SSLSimulationProto::RobotControl ErForceSimulator::updateSimulatorRobots(
-<<<<<<< HEAD
-        const std::vector<std::shared_ptr<ErForceSimulatorRobot>>& simulator_robots,
-        const TbotsProto::World& world_msg)
-=======
     std::unordered_map<unsigned int, std::shared_ptr<PrimitiveExecutor>>&
         robot_primitive_executor_map,
     const TbotsProto::World& world_msg)
->>>>>>> cde458df
 {
     SSLSimulationProto::RobotControl robot_control;
 
     for (auto& primitive_executor_with_id : robot_primitive_executor_map)
     {
-<<<<<<< HEAD
-        const auto &friendly_robots = world_msg.friendly_team().team_robots();
-        const auto& robot_proto_it = std::find_if(friendly_robots.begin(), friendly_robots.end(), [&](const auto& robot) {
-            return robot.id() == simulator_robot->getRobotId();
-        });
-        if (robot_proto_it != friendly_robots.end())
-        {
-            simulator_robot->setRobotState(RobotState(robot_proto_it->current_state()));
-=======
         unsigned int robot_id       = primitive_executor_with_id.first;
         const auto& friendly_robots = world_msg.friendly_team().team_robots();
         const auto& robot_proto_it =
@@ -333,7 +281,6 @@
         if (robot_proto_it != friendly_robots.end())
         {
             auto& primitive_executor = primitive_executor_with_id.second;
->>>>>>> cde458df
             // Set to NEG_X because the vision msg in this simulator is
             // normalized correctly
             auto direct_control = primitive_executor->stepPrimitive(
@@ -352,17 +299,10 @@
     current_time = current_time + time_step;
 
     SSLSimulationProto::RobotControl yellow_robot_control =
-<<<<<<< HEAD
-        updateSimulatorRobots(yellow_simulator_robots, *yellow_team_world_msg);
-
-    SSLSimulationProto::RobotControl blue_robot_control =
-        updateSimulatorRobots(blue_simulator_robots, *blue_team_world_msg);
-=======
         updateSimulatorRobots(yellow_primitive_executor_map, *yellow_team_world_msg);
 
     SSLSimulationProto::RobotControl blue_robot_control =
         updateSimulatorRobots(blue_primitive_executor_map, *blue_team_world_msg);
->>>>>>> cde458df
 
     er_force_sim->acceptYellowRobotControlCommand(yellow_robot_control);
     er_force_sim->acceptBlueRobotControlCommand(blue_robot_control);
