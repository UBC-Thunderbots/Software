#include "software/simulation/er_force_simulator.h"

#include <google/protobuf/message.h>
#include <google/protobuf/text_format.h>

#include <iostream>

#include "extlibs/er_force_sim/src/protobuf/robot.h"
#include "proto/message_translation/ssl_detection.h"
#include "proto/message_translation/ssl_geometry.h"
#include "proto/message_translation/ssl_simulation_robot_control.h"
#include "proto/message_translation/ssl_wrapper.h"
#include "proto/message_translation/tbots_protobuf.h"
#include "proto/robot_status_msg.pb.h"
#include "software/logger/logger.h"
#include "software/physics/velocity_conversion_util.h"
#include "software/world/robot_state.h"

ErForceSimulator::ErForceSimulator(const TbotsProto::FieldType& field_type,
                                   const RobotConstants_t& robot_constants,
                                   std::unique_ptr<RealismConfigErForce>& realism_config,
                                   const bool ramping,
                                   double primitive_executor_time_step)
    : yellow_team_world_msg(std::make_unique<TbotsProto::World>()),
      blue_team_world_msg(std::make_unique<TbotsProto::World>()),
      primitive_executor_time_step_s(primitive_executor_time_step),
      frame_number(0),
      euclidean_to_four_wheel(robot_constants),
      robot_constants(robot_constants),
      field(Field::createField(field_type)),
      blue_robot_with_ball(std::nullopt),
      yellow_robot_with_ball(std::nullopt),
      ramping(ramping)
{
    std::string full_filename = CONFIG_DIRECTORY;

    if (field_type == TbotsProto::FieldType::DIV_A)
    {
        full_filename = full_filename + CONFIG_FILE + ".txt";
    }
    else
    {
        // loading division B configuration
        full_filename = full_filename + CONFIG_FILE + "B.txt";
    }

    std::ifstream config_file(full_filename);
    if (!config_file)
    {
        LOG(FATAL) << "Could not open configuration file " << full_filename;
    }

    // Read in the config file
    std::stringstream config_ss;
    config_ss << config_file.rdbuf();
    std::string config_str = config_ss.str();

    google::protobuf::TextFormat::Parser parser;
    parser.ParseFromString(config_str, &er_force_sim_setup);
    er_force_sim = std::make_unique<camun::simulator::Simulator>(er_force_sim_setup);
    auto simulator_setup_command = std::make_unique<amun::Command>();
    simulator_setup_command->mutable_simulator()->set_enable(true);

    // start with default robots, take ER-Force specs.
    robot::Specs ERForce;
    robotSetDefault(&ERForce);
    Team friendly_team = Team();
    Team enemy_team    = Team();
    Ball ball          = Ball(Point(), Vector(), Timestamp::fromSeconds(0));
    World world        = World(field, ball, friendly_team, enemy_team);

    /* configure simulator */
    auto command_simulator = std::make_unique<amun::CommandSimulator>();
    *(command_simulator->mutable_realism_config())  = *realism_config;
    *(simulator_setup_command->mutable_simulator()) = *command_simulator;

    er_force_sim->handleSimulatorSetupCommand(simulator_setup_command);

    this->resetCurrentTime();
}

std::unique_ptr<RealismConfigErForce> ErForceSimulator::createDefaultRealismConfig()
{
    auto realism_config = std::make_unique<RealismConfigErForce>();
    realism_config->set_stddev_ball_p(0);
    realism_config->set_stddev_robot_p(0);
    realism_config->set_stddev_robot_phi(0);
    realism_config->set_stddev_ball_area(0);
    realism_config->set_enable_invisible_ball(true);
    realism_config->set_ball_visibility_threshold(0.4f);
    realism_config->set_camera_overlap(0.3f);
    realism_config->set_dribbler_ball_detections(0);
    realism_config->set_camera_position_error(0);
    realism_config->set_robot_command_loss(0);
    realism_config->set_robot_response_loss(0);
    realism_config->set_missing_ball_detections(0);
    realism_config->set_vision_delay(0);
    realism_config->set_vision_processing_time(0);
    realism_config->set_missing_ball_detections(0);
    realism_config->set_simulate_dribbling(false);
    return realism_config;
}

std::unique_ptr<RealismConfigErForce> ErForceSimulator::createRealisticRealismConfig()
{
    /* values from
     * https://github.com/robotics-erlangen/framework/blob/master/config/simulator-realism/Realistic.txt
     */
    auto realism_config = std::make_unique<RealismConfigErForce>();
    realism_config->set_stddev_ball_p(0.0014f);
    realism_config->set_stddev_robot_p(0.0013f);
    realism_config->set_stddev_robot_phi(0.01f);
    realism_config->set_stddev_ball_area(6.5f);
    realism_config->set_enable_invisible_ball(true);
    realism_config->set_ball_visibility_threshold(0.4f);
    realism_config->set_camera_overlap(1);
    realism_config->set_dribbler_ball_detections(0.05f);
    realism_config->set_camera_position_error(0.1f);
    realism_config->set_robot_command_loss(0.03f);
    realism_config->set_robot_response_loss(0.1f);
    realism_config->set_missing_ball_detections(0.05f);
    realism_config->set_vision_delay(35000000);
    realism_config->set_vision_processing_time(10000000);
    realism_config->set_missing_ball_detections(0.02f);
    realism_config->set_simulate_dribbling(false);
    return realism_config;
}

void ErForceSimulator::setWorldState(const TbotsProto::WorldState& world_state)
{
    if (world_state.has_ball_state())
    {
        setBallState(createBallState(world_state.ball_state()));
    }
    if (world_state.blue_robots().size() > 0)
    {
        setRobots(world_state.blue_robots(), gameController::Team::BLUE);
    }
    if (world_state.yellow_robots().size() > 0)
    {
        setRobots(world_state.yellow_robots(), gameController::Team::YELLOW);
    }
}

void ErForceSimulator::setBallState(const BallState& ball_state)
{
    auto simulator_setup_command = std::make_unique<amun::Command>();
    auto teleport_ball           = std::make_unique<sslsim::TeleportBall>();
    auto simulator_control       = std::make_unique<sslsim::SimulatorControl>();
    auto command_simulator       = std::make_unique<amun::CommandSimulator>();

    teleport_ball->set_x(
        static_cast<float>(ball_state.position().x() * MILLIMETERS_PER_METER));
    teleport_ball->set_y(
        static_cast<float>(ball_state.position().y() * MILLIMETERS_PER_METER));
    teleport_ball->set_vx(
        static_cast<float>(ball_state.velocity().x() * MILLIMETERS_PER_METER));
    teleport_ball->set_vy(
        static_cast<float>(ball_state.velocity().y() * MILLIMETERS_PER_METER));
    *(simulator_control->mutable_teleport_ball())   = *teleport_ball;
    *(command_simulator->mutable_ssl_control())     = *simulator_control;
    *(simulator_setup_command->mutable_simulator()) = *command_simulator;

    er_force_sim->handleSimulatorSetupCommand(simulator_setup_command);
}

void ErForceSimulator::setYellowRobots(const std::vector<RobotStateWithId>& robots)
{
    setRobots(robots, gameController::Team::YELLOW);
}

void ErForceSimulator::setBlueRobots(const std::vector<RobotStateWithId>& robots)
{
    setRobots(robots, gameController::Team::BLUE);
}

void ErForceSimulator::setRobots(const std::vector<RobotStateWithId>& robots,
                                 gameController::Team side)
{
    google::protobuf::Map<uint32_t, TbotsProto::RobotState> proto_robots;
    for (const auto& robot_state_with_id : robots)
    {
        proto_robots[robot_state_with_id.id] =
            *createRobotStateProto(robot_state_with_id.robot_state);
    }
    setRobots(proto_robots, side);
}

void ErForceSimulator::setRobots(
    const google::protobuf::Map<uint32_t, TbotsProto::RobotState>& robots,
    gameController::Team side)
{
    auto simulator_setup_command = std::make_unique<amun::Command>();

    robot::Specs ERForce;
    robotSetDefault(&ERForce);

    // Initialize Team Robots at the bottom of the field
    ::robot::Team* team;
    if (side == gameController::Team::BLUE)
    {
        team = simulator_setup_command->mutable_set_team_blue();
    }
    else
    {
        team = simulator_setup_command->mutable_set_team_yellow();
    }

    for (auto& [id, robot_state] : robots)
    {
        auto* robot = team->add_robot();
        robot->CopyFrom(ERForce);
        robot->set_id(id);
    }
    er_force_sim->handleSimulatorSetupCommand(simulator_setup_command);

    if (side == gameController::Team::BLUE)
    {
        simulator_setup_command->clear_set_team_blue();
    }
    else
    {
        simulator_setup_command->clear_set_team_yellow();
    }

    auto simulator_control = std::make_shared<sslsim::SimulatorControl>();
    auto command_simulator = std::make_unique<amun::CommandSimulator>();

    // Add each robot to be added to the teleport robot repeated field
    for (auto& [id, robot_state] : robots)
    {
        auto teleport_robot             = std::make_unique<sslsim::TeleportRobot>();
        gameController::BotId* robot_id = new gameController::BotId();
        robot_id->set_id(static_cast<int>(id));

        if (side == gameController::Team::BLUE)
        {
            robot_id->set_team(gameController::Team::BLUE);
        }
        else
        {
            robot_id->set_team(gameController::Team::YELLOW);
        }

        teleport_robot->set_x(static_cast<float>(
            robot_state.global_position().x_meters() * MILLIMETERS_PER_METER));
        teleport_robot->set_y(static_cast<float>(
            robot_state.global_position().y_meters() * MILLIMETERS_PER_METER));
        teleport_robot->set_allocated_id(robot_id);
        teleport_robot->set_present(true);

        teleport_robot->set_orientation(
            static_cast<float>(robot_state.global_orientation().radians()));

        teleport_robot->set_v_x(static_cast<float>(
            robot_state.global_velocity().x_component_meters() * MILLIMETERS_PER_METER));
        teleport_robot->set_v_y(static_cast<float>(
            robot_state.global_velocity().y_component_meters() * MILLIMETERS_PER_METER));
        teleport_robot->set_v_angular(static_cast<float>(
            robot_state.global_angular_velocity().radians_per_second()));

        *(simulator_control->add_teleport_robot()) = *teleport_robot;
    }

    // Send message to simulator to teleport robots
    *(command_simulator->mutable_ssl_control())     = *simulator_control;
    *(simulator_setup_command->mutable_simulator()) = *command_simulator;
    er_force_sim->handleSimulatorSetupCommand(simulator_setup_command);

    if (side == gameController::Team::BLUE)
    {
        blue_primitive_executor_map.clear();
    }
    else
    {
        yellow_primitive_executor_map.clear();
    }

    for (auto& [id, robot_state] : robots)
    {
        if (side == gameController::Team::BLUE)
        {
            auto robot_primitive_executor = std::make_shared<PrimitiveExecutor>(
                Duration::fromSeconds(primitive_executor_time_step_s), robot_constants,
                TeamColour::BLUE, id);
            blue_primitive_executor_map.insert({id, robot_primitive_executor});
        }
        else
        {
            auto robot_primitive_executor = std::make_shared<PrimitiveExecutor>(
                Duration::fromSeconds(primitive_executor_time_step_s), robot_constants,
                TeamColour::YELLOW, id);
            yellow_primitive_executor_map.insert({id, robot_primitive_executor});
        }
    }
}

void ErForceSimulator::setYellowRobotPrimitiveSet(
    const TbotsProto::PrimitiveSet& primitive_set_msg,
    std::unique_ptr<TbotsProto::World> world_msg)
{
    auto sim_state                   = getSimulatorState();
    const auto& sim_robots           = sim_state.yellow_robots();
    const auto robot_to_vel_pair_map = getRobotIdToLocalVelocityMap(sim_robots);
    const auto robot_orient_map      = getRobotIdToOrientationMap(sim_robots);

    yellow_team_world_msg               = std::move(world_msg);
    const TbotsProto::World world_proto = *yellow_team_world_msg;
    for (auto& [robot_id, primitive] : primitive_set_msg.robot_primitives())
    {
        if (robot_to_vel_pair_map.contains(robot_id))
        {
            auto& [local_vel, angular_vel] = robot_to_vel_pair_map.at(robot_id);
            setRobotPrimitive(robot_id, primitive_set_msg, yellow_primitive_executor_map,
                              world_proto, local_vel, angular_vel, robot_orient_map.at(robot_id) + Angle::fromDegrees(180));
        }
    }
}

void ErForceSimulator::setBlueRobotPrimitiveSet(
    const TbotsProto::PrimitiveSet& primitive_set_msg,
    std::unique_ptr<TbotsProto::World> world_msg)
{
    auto sim_state                   = getSimulatorState();
    const auto& sim_robots           = sim_state.blue_robots();
    const auto robot_to_vel_pair_map = getRobotIdToLocalVelocityMap(sim_robots);
    const auto robot_orient_map      = getRobotIdToOrientationMap(sim_robots);

    blue_team_world_msg                 = std::move(world_msg);
    const TbotsProto::World world_proto = *blue_team_world_msg;

    for (auto& [robot_id, primitive] : primitive_set_msg.robot_primitives())
    {
        if (robot_to_vel_pair_map.contains(robot_id))
        {
            auto& [local_vel, angular_vel] = robot_to_vel_pair_map.at(robot_id);
            setRobotPrimitive(robot_id, primitive_set_msg, blue_primitive_executor_map,
                              world_proto, local_vel, angular_vel, robot_orient_map.at(robot_id));
        }
    }
}

void ErForceSimulator::setRobotPrimitive(
    RobotId id, const TbotsProto::PrimitiveSet& primitive_set_msg,
    std::unordered_map<unsigned int, std::shared_ptr<PrimitiveExecutor>>&
        robot_primitive_executor_map,
    const TbotsProto::World& world_msg, const Vector& local_velocity,
    const AngularVelocity angular_velocity, const Angle& orientation)
{
    // Set to NEG_X because the world msg in this simulator is normalized
    // correctly
    auto robot_primitive_executor_iter = robot_primitive_executor_map.find(id);

    if (robot_primitive_executor_iter != robot_primitive_executor_map.end())
    {
        auto primitive_executor = robot_primitive_executor_iter->second;
<<<<<<< HEAD
        primitive_executor->updatePrimitiveSet(primitive_set_msg);
        primitive_executor->updateState(local_velocity, angular_velocity, orientation); // TODO: fix this
=======
        primitive_executor->updatePrimitive(primitive_set_msg.robot_primitives().at(id));
        primitive_executor->updateVelocity(local_velocity, angular_velocity);
>>>>>>> c8a1b5a4
    }
    else
    {
        LOG(WARNING) << "Primitive Executor for robot with ID " << id << " not found"
                     << std::endl;
    }
}

SSLSimulationProto::RobotControl ErForceSimulator::updateSimulatorRobots(
    std::unordered_map<unsigned int, std::shared_ptr<PrimitiveExecutor>>&
        robot_primitive_executor_map,
    const TbotsProto::World& world_msg, gameController::Team side)
{
    SSLSimulationProto::RobotControl robot_control;

    auto sim_state = getSimulatorState();
    std::map<RobotId, std::pair<Vector, Angle>> current_velocity_map;
    if (side == gameController::Team::BLUE)
    {
        const auto& sim_robots = sim_state.blue_robots();
        current_velocity_map   = getRobotIdToLocalVelocityMap(sim_robots);
    }
    else
    {
        const auto& sim_robots = sim_state.yellow_robots();
        current_velocity_map   = getRobotIdToLocalVelocityMap(sim_robots);
    }

    for (auto& primitive_executor_with_id : robot_primitive_executor_map)
    {
        unsigned int robot_id    = primitive_executor_with_id.first;
        auto& primitive_executor = primitive_executor_with_id.second;
        std::unique_ptr<TbotsProto::DirectControlPrimitive> direct_control;

        TbotsProto::PrimitiveExecutorStatus status;  // Added for compilation
        if (ramping)
        {
            auto direct_control_no_ramp = primitive_executor->stepPrimitive(status);
            direct_control              = getRampedVelocityPrimitive(
                current_velocity_map.at(robot_id).first,
                current_velocity_map.at(robot_id).second, *direct_control_no_ramp,
                primitive_executor_time_step_s);
        }
        else
        {
            direct_control = primitive_executor->stepPrimitive(status);
        }

        auto command = *getRobotCommandFromDirectControl(
            robot_id, std::move(direct_control), robot_constants);
        *(robot_control.mutable_robot_commands()->Add()) = command;
    }
    return robot_control;
}

std::unique_ptr<TbotsProto::DirectControlPrimitive>
ErForceSimulator::getRampedVelocityPrimitive(
    const Vector current_local_velocity,
    const AngularVelocity current_local_angular_velocity,
    TbotsProto::DirectControlPrimitive& target_velocity_primitive,
    const double& time_to_ramp)
{
    TbotsProto::MotorControl_DirectVelocityControl direct_velocity =
        target_velocity_primitive.motor_control().direct_velocity_control();

    // getting the target wheel velocity
    EuclideanSpace_t target_euclidean_velocity = {
        -direct_velocity.velocity().y_component_meters(),
        direct_velocity.velocity().x_component_meters(),
        direct_velocity.angular_velocity().radians_per_second()};

    WheelSpace_t target_wheel_velocity =
        euclidean_to_four_wheel.getWheelVelocity(target_euclidean_velocity);

    // getting the current wheel velocity
    EuclideanSpace_t current_euclidean_velocity = {
        -current_local_velocity.y(), current_local_velocity.x(),
        current_local_angular_velocity.toRadians()};

    WheelSpace_t current_wheel_velocity =
        euclidean_to_four_wheel.getWheelVelocity(current_euclidean_velocity);

    WheelSpace_t ramped_four_wheel = euclidean_to_four_wheel.rampWheelVelocity(
        current_wheel_velocity, target_wheel_velocity, time_to_ramp);

    EuclideanSpace_t ramped_euclidean =
        euclidean_to_four_wheel.getEuclideanVelocity(ramped_four_wheel);

    auto mutable_direct_velocity = target_velocity_primitive.mutable_motor_control()
                                       ->mutable_direct_velocity_control();
    *(mutable_direct_velocity->mutable_velocity()) =
        *createVectorProto({ramped_euclidean[1], -ramped_euclidean[0]});
    *(mutable_direct_velocity->mutable_angular_velocity()) =
        *createAngularVelocityProto(AngularVelocity::fromRadians(ramped_euclidean[2]));

    return std::make_unique<TbotsProto::DirectControlPrimitive>(
        target_velocity_primitive);
}

void ErForceSimulator::stepSimulation(const Duration& time_step)
{
    current_time = current_time + time_step;

    SSLSimulationProto::RobotControl yellow_robot_control =
        updateSimulatorRobots(yellow_primitive_executor_map, *yellow_team_world_msg,
                              gameController::Team::YELLOW);

    SSLSimulationProto::RobotControl blue_robot_control = updateSimulatorRobots(
        blue_primitive_executor_map, *blue_team_world_msg, gameController::Team::BLUE);

    auto yellow_radio_responses =
        er_force_sim->acceptYellowRobotControlCommand(yellow_robot_control);
    auto blue_radio_responses =
        er_force_sim->acceptBlueRobotControlCommand(blue_robot_control);

    blue_robot_with_ball.reset();
    yellow_robot_with_ball.reset();

    for (const auto& response : yellow_radio_responses)
    {
        if (response.has_ball_detected() && response.ball_detected())
        {
            yellow_robot_with_ball = response.id();
        }
    }

    for (const auto& response : blue_radio_responses)
    {
        if (response.has_ball_detected() && response.ball_detected())
        {
            blue_robot_with_ball = response.id();
        }
    }

    er_force_sim->stepSimulation(time_step.toSeconds());

    frame_number++;
}

std::vector<TbotsProto::RobotStatus> ErForceSimulator::getBlueRobotStatuses() const
{
    std::vector<TbotsProto::RobotStatus> robot_statuses;
    auto robot_status = TbotsProto::RobotStatus();
    auto power_status = TbotsProto::PowerStatus();

    if (blue_robot_with_ball.has_value())
    {
        robot_status.set_robot_id(blue_robot_with_ball.value());
        power_status.set_breakbeam_tripped(true);
    }
    else
    {
        robot_status.clear_robot_id();
        power_status.set_breakbeam_tripped(false);
    }

    *(robot_status.mutable_power_status()) = power_status;
    robot_statuses.push_back(robot_status);

    return robot_statuses;
}

std::vector<TbotsProto::RobotStatus> ErForceSimulator::getYellowRobotStatuses() const
{
    std::vector<TbotsProto::RobotStatus> robot_statuses;
    auto robot_status = TbotsProto::RobotStatus();
    auto power_status = TbotsProto::PowerStatus();

    if (yellow_robot_with_ball.has_value())
    {
        robot_status.set_robot_id(yellow_robot_with_ball.value());
        power_status.set_breakbeam_tripped(true);
    }
    else
    {
        robot_status.clear_robot_id();
        power_status.set_breakbeam_tripped(false);
    }

    *(robot_status.mutable_power_status()) = power_status;
    robot_statuses.push_back(robot_status);

    return robot_statuses;
}

std::vector<SSLProto::SSL_WrapperPacket> ErForceSimulator::getSSLWrapperPackets() const
{
    return er_force_sim->getWrapperPackets();
}

world::SimulatorState ErForceSimulator::getSimulatorState() const
{
    return er_force_sim->getSimulatorState();
}

Field ErForceSimulator::getField() const
{
    return field;
}

Timestamp ErForceSimulator::getTimestamp() const
{
    return current_time;
}

void ErForceSimulator::resetCurrentTime()
{
    current_time = Timestamp::fromSeconds(0);
}

std::map<RobotId, std::pair<Vector, AngularVelocity>>
ErForceSimulator::getRobotIdToLocalVelocityMap(
    const google::protobuf::RepeatedPtrField<world::SimRobot>& sim_robots)
{
    std::map<RobotId, std::pair<Vector, AngularVelocity>> robot_to_local_velocity;
    for (const auto& sim_robot : sim_robots)
    {
        const Vector local_vel =
            globalToLocalVelocity(Vector(sim_robot.v_x(), sim_robot.v_y()),
                                  Angle::fromRadians(sim_robot.angle()));
        const AngularVelocity angular_vel       = Angle::fromRadians(sim_robot.r_z());
        robot_to_local_velocity[sim_robot.id()] = {local_vel, angular_vel};
    }
    return robot_to_local_velocity;
}

std::map<RobotId, Angle>
ErForceSimulator::getRobotIdToOrientationMap(
        const google::protobuf::RepeatedPtrField<world::SimRobot>& sim_robots)
{
    std::map<RobotId, Angle> robot_to_orientation;
    for (const auto& sim_robot : sim_robots)
    {
        const Angle angle = Angle::fromRadians(sim_robot.angle());
        robot_to_orientation[sim_robot.id()] = angle;
    }
    return robot_to_orientation;
}<|MERGE_RESOLUTION|>--- conflicted
+++ resolved
@@ -354,13 +354,8 @@
     if (robot_primitive_executor_iter != robot_primitive_executor_map.end())
     {
         auto primitive_executor = robot_primitive_executor_iter->second;
-<<<<<<< HEAD
-        primitive_executor->updatePrimitiveSet(primitive_set_msg);
-        primitive_executor->updateState(local_velocity, angular_velocity, orientation); // TODO: fix this
-=======
         primitive_executor->updatePrimitive(primitive_set_msg.robot_primitives().at(id));
-        primitive_executor->updateVelocity(local_velocity, angular_velocity);
->>>>>>> c8a1b5a4
+        primitive_executor->updateState(local_velocity, angular_velocity, orientation);
     }
     else
     {
