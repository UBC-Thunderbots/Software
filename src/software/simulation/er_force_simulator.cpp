#include "software/simulation/er_force_simulator.h"

#include <google/protobuf/message.h>
#include <google/protobuf/text_format.h>

#include <QtCore/QFile>
#include <QtCore/QString>
#include <iostream>

#include "extlibs/er_force_sim/src/protobuf/robot.h"
#include "proto/message_translation/primitive_google_to_nanopb_converter.h"
#include "proto/message_translation/ssl_detection.h"
#include "proto/message_translation/ssl_geometry.h"
#include "proto/message_translation/ssl_simulation_robot_control.h"
#include "proto/message_translation/ssl_wrapper.h"
#include "proto/message_translation/tbots_protobuf.h"
#include "proto/robot_status_msg.pb.h"
#include "software/world/robot_state.h"

ErForceSimulator::ErForceSimulator(
    const TbotsProto::FieldType& field_type, const RobotConstants_t& robot_constants,
    const WheelConstants& wheel_constants,
    std::shared_ptr<const SimulatorConfig> simulator_config)
    : yellow_team_world_msg(std::make_unique<TbotsProto::World>()),
      blue_team_world_msg(std::make_unique<TbotsProto::World>()),
      frame_number(0),
      robot_constants(robot_constants),
      wheel_constants(wheel_constants),
      field(Field::createField(field_type)),
      blue_robot_with_ball(std::nullopt),
      yellow_robot_with_ball(std::nullopt)
{
    QString full_filename = CONFIG_DIRECTORY;

    if (field_type == TbotsProto::FieldType::DIV_A)
    {
        full_filename = full_filename + CONFIG_FILE + ".txt";
    }
    else
    {
        // loading division B configuration
        full_filename = full_filename + CONFIG_FILE + "B.txt";
    }

    QFile file(full_filename);
    if (!file.open(QFile::ReadOnly))
    {
        LOG(FATAL) << "Could not open configuration file " << full_filename.toStdString()
                   << std::endl;
    }

    QString str = file.readAll();
    file.close();

    std::string s = qPrintable(str);
    google::protobuf::TextFormat::Parser parser;
    parser.ParseFromString(s, &er_force_sim_setup);
    er_force_sim = std::make_unique<camun::simulator::Simulator>(er_force_sim_setup);
    auto simulator_setup_command = std::make_unique<amun::Command>();
    simulator_setup_command->mutable_simulator()->set_enable(true);

    // start with default robots, take ER-Force specs.
    robot::Specs ERForce;
    robotSetDefault(&ERForce);
    Team friendly_team = Team();
    Team enemy_team    = Team();
    Ball ball          = Ball(Point(), Vector(), Timestamp::fromSeconds(0));
    World world        = World(field, ball, friendly_team, enemy_team);

    auto realism_config = std::make_unique<RealismConfigErForce>();
    // Sets the dribbler to be ideal
    realism_config->set_simulate_dribbling(false);
    auto command_simulator = std::make_unique<amun::CommandSimulator>();
    *(command_simulator->mutable_realism_config())  = *realism_config;
    *(simulator_setup_command->mutable_simulator()) = *command_simulator;

    er_force_sim->handleSimulatorSetupCommand(simulator_setup_command);

    this->resetCurrentTime();
}

void ErForceSimulator::setWorldState(const TbotsProto::WorldState& world_state)
{
    if (world_state.has_ball_state())
    {
        setBallState(createBallState(world_state.ball_state()));
    }
    setRobots(world_state.blue_robots(), gameController::Team::BLUE);
    setRobots(world_state.yellow_robots(), gameController::Team::YELLOW);
}

void ErForceSimulator::setBallState(const BallState& ball_state)
{
    auto simulator_setup_command = std::make_unique<amun::Command>();
    auto teleport_ball           = std::make_unique<sslsim::TeleportBall>();
    auto simulator_control       = std::make_unique<sslsim::SimulatorControl>();
    auto command_simulator       = std::make_unique<amun::CommandSimulator>();

    teleport_ball->set_x(
        static_cast<float>(ball_state.position().x() * MILLIMETERS_PER_METER));
    teleport_ball->set_y(
        static_cast<float>(ball_state.position().y() * MILLIMETERS_PER_METER));
    teleport_ball->set_vx(
        static_cast<float>(ball_state.velocity().x() * MILLIMETERS_PER_METER));
    teleport_ball->set_vy(
        static_cast<float>(ball_state.velocity().y() * MILLIMETERS_PER_METER));
    *(simulator_control->mutable_teleport_ball())   = *teleport_ball;
    *(command_simulator->mutable_ssl_control())     = *simulator_control;
    *(simulator_setup_command->mutable_simulator()) = *command_simulator;

    er_force_sim->handleSimulatorSetupCommand(simulator_setup_command);
}

void ErForceSimulator::setYellowRobots(const std::vector<RobotStateWithId>& robots)
{
    setRobots(robots, gameController::Team::YELLOW);
}

void ErForceSimulator::setBlueRobots(const std::vector<RobotStateWithId>& robots)
{
    setRobots(robots, gameController::Team::BLUE);
}

void ErForceSimulator::setRobots(const std::vector<RobotStateWithId>& robots,
                                 gameController::Team side)
{
    google::protobuf::Map<uint32_t, TbotsProto::RobotState> proto_robots;
    for (const auto& robot_state_with_id : robots)
    {
        proto_robots[robot_state_with_id.id] =
            *createRobotStateProto(robot_state_with_id.robot_state);
    }
    setRobots(proto_robots, side);
}

void ErForceSimulator::setRobots(
    const google::protobuf::Map<uint32_t, TbotsProto::RobotState>& robots,
    gameController::Team side)
{
    auto simulator_setup_command = std::make_unique<amun::Command>();

    robot::Specs ERForce;
    robotSetDefault(&ERForce);

    // Initialize Team Robots at the bottom of the field
    ::robot::Team* team;
    if (side == gameController::Team::BLUE)
    {
        team = simulator_setup_command->mutable_set_team_blue();
    }
    else
    {
        team = simulator_setup_command->mutable_set_team_yellow();
    }

    for (auto& [id, robot_state] : robots)
    {
        auto* robot = team->add_robot();
        robot->CopyFrom(ERForce);
        robot->set_id(id);
    }
    er_force_sim->handleSimulatorSetupCommand(simulator_setup_command);

    if (side == gameController::Team::BLUE)
    {
        simulator_setup_command->clear_set_team_blue();
    }
    else
    {
        simulator_setup_command->clear_set_team_yellow();
    }

    auto simulator_control = std::make_shared<sslsim::SimulatorControl>();
    auto command_simulator = std::make_unique<amun::CommandSimulator>();

    // Add each robot to be added to the teleport robot repeated field
    for (auto& [id, robot_state] : robots)
    {
        auto teleport_robot             = std::make_unique<sslsim::TeleportRobot>();
        gameController::BotId* robot_id = new gameController::BotId();
        robot_id->set_id(static_cast<int>(id));

        if (side == gameController::Team::BLUE)
        {
            robot_id->set_team(gameController::Team::BLUE);
        }
        else
        {
            robot_id->set_team(gameController::Team::YELLOW);
        }

        teleport_robot->set_x(static_cast<float>(
            robot_state.global_position().x_meters() * MILLIMETERS_PER_METER));
        teleport_robot->set_y(static_cast<float>(
            robot_state.global_position().y_meters() * MILLIMETERS_PER_METER));
        teleport_robot->set_allocated_id(robot_id);
        teleport_robot->set_present(true);

        teleport_robot->set_orientation(
            static_cast<float>(robot_state.global_orientation().radians()));

        teleport_robot->set_v_x(static_cast<float>(
            robot_state.global_velocity().x_component_meters() * MILLIMETERS_PER_METER));
        teleport_robot->set_v_y(static_cast<float>(
            robot_state.global_velocity().x_component_meters() * MILLIMETERS_PER_METER));
        teleport_robot->set_v_angular(static_cast<float>(
            robot_state.global_angular_velocity().radians_per_second()));

        *(simulator_control->add_teleport_robot()) = *teleport_robot;
    }

    // Send message to simulator to teleport robots
    *(command_simulator->mutable_ssl_control())     = *simulator_control;
    *(simulator_setup_command->mutable_simulator()) = *command_simulator;
    er_force_sim->handleSimulatorSetupCommand(simulator_setup_command);

    if (side == gameController::Team::BLUE)
    {
        blue_primitive_executor_map.clear();
    }
    else
    {
        yellow_primitive_executor_map.clear();
    }

    for (auto& [id, robot_state] : robots)
    {
        auto robot_primitive_executor = std::make_shared<PrimitiveExecutor>(
            primitive_executor_time_step, robot_constants);

        if (side == gameController::Team::BLUE)
        {
<<<<<<< HEAD
            blue_primitive_executor_map.insert(
                {robot_state_with_id.id, robot_primitive_executor});
        }
        else
        {
            yellow_primitive_executor_map.insert(
                {robot_state_with_id.id, robot_primitive_executor});
=======
            blue_primitive_executor_map.insert({id, robot_primitive_executor});
        }
        else
        {
            yellow_primitive_executor_map.insert({id, robot_primitive_executor});
>>>>>>> 949e1f63
        }
    }
}

void ErForceSimulator::setYellowRobotPrimitiveSet(
    const TbotsProto::PrimitiveSet& primitive_set_msg,
    std::unique_ptr<TbotsProto::World> world_msg)
{
    for (auto& [robot_id, primitive] : primitive_set_msg.robot_primitives())
    {
        setRobotPrimitive(robot_id, primitive_set_msg, yellow_primitive_executor_map,
                          *yellow_team_world_msg);
    }
    yellow_team_world_msg = std::move(world_msg);
}

void ErForceSimulator::setBlueRobotPrimitiveSet(
    const TbotsProto::PrimitiveSet& primitive_set_msg,
    std::unique_ptr<TbotsProto::World> world_msg)
{
    for (auto& [robot_id, primitive] : primitive_set_msg.robot_primitives())
    {
        setRobotPrimitive(robot_id, primitive_set_msg, blue_primitive_executor_map,
                          *blue_team_world_msg);
    }
    blue_team_world_msg = std::move(world_msg);
}

void ErForceSimulator::setRobotPrimitive(
    RobotId id, const TbotsProto::PrimitiveSet& primitive_set_msg,
    std::unordered_map<unsigned int, std::shared_ptr<PrimitiveExecutor>>&
        robot_primitive_executor_map,
    const TbotsProto::World& world_msg)
{
    // Set to NEG_X because the world msg in this simulator is normalized
    // correctly
    auto robot_primitive_executor_iter = robot_primitive_executor_map.find(id);

    if (robot_primitive_executor_iter != robot_primitive_executor_map.end())
    {
        auto robot_primitive_executor = robot_primitive_executor_iter->second;
        unsigned int robot_id         = robot_primitive_executor_iter->first;

        const auto& friendly_robots = world_msg.friendly_team().team_robots();
        const auto robot_proto_it =
            std::find_if(friendly_robots.begin(), friendly_robots.end(),
                         [&](const auto& robot) { return robot.id() == robot_id; });
        if (robot_proto_it != friendly_robots.end())
        {
            robot_primitive_executor->updatePrimitiveSet(robot_id, primitive_set_msg);
            robot_primitive_executor->updateWorld(world_msg);
        }
        else
        {
            LOG(WARNING) << "Robot with ID " << id
                         << " not included in world proto message" << std::endl;
        }
    }
    else
    {
        LOG(WARNING) << "Primitive Executor for robot with ID " << id << " not found"
                     << std::endl;
    }
}

SSLSimulationProto::RobotControl ErForceSimulator::updateSimulatorRobots(
    std::unordered_map<unsigned int, std::shared_ptr<PrimitiveExecutor>>&
        robot_primitive_executor_map,
    const TbotsProto::World& world_msg)
{
    SSLSimulationProto::RobotControl robot_control;

    for (auto& primitive_executor_with_id : robot_primitive_executor_map)
    {
        unsigned int robot_id       = primitive_executor_with_id.first;
        const auto& friendly_robots = world_msg.friendly_team().team_robots();
        const auto& robot_proto_it =
            std::find_if(friendly_robots.begin(), friendly_robots.end(),
                         [&](const auto& robot) { return robot.id() == robot_id; });
        if (robot_proto_it != friendly_robots.end())
        {
            auto& primitive_executor = primitive_executor_with_id.second;
            // Set to NEG_X because the world msg in this simulator is
            // normalized correctly
            auto direct_control = primitive_executor->stepPrimitive(
                robot_id, RobotState(robot_proto_it->current_state()).orientation());

            auto command = *getRobotCommandFromDirectControl(
                robot_id, std::move(direct_control), robot_constants, wheel_constants);
            *(robot_control.mutable_robot_commands()->Add()) = command;
        }
    }
    return robot_control;
}

void ErForceSimulator::stepSimulation(const Duration& time_step)
{
    current_time = current_time + time_step;

    SSLSimulationProto::RobotControl yellow_robot_control =
        updateSimulatorRobots(yellow_primitive_executor_map, *yellow_team_world_msg);

    SSLSimulationProto::RobotControl blue_robot_control =
        updateSimulatorRobots(blue_primitive_executor_map, *blue_team_world_msg);
<<<<<<< HEAD
=======

    auto yellow_radio_responses =
        er_force_sim->acceptYellowRobotControlCommand(yellow_robot_control);
    auto blue_radio_responses =
        er_force_sim->acceptBlueRobotControlCommand(blue_robot_control);

    blue_robot_with_ball.reset();
    yellow_robot_with_ball.reset();

    for (const auto& response : yellow_radio_responses)
    {
        if (response.has_ball_detected() && response.ball_detected())
        {
            yellow_robot_with_ball = response.id();
        }
    }

    for (const auto& response : blue_radio_responses)
    {
        if (response.has_ball_detected() && response.ball_detected())
        {
            blue_robot_with_ball = response.id();
        }
    }
>>>>>>> 949e1f63

    er_force_sim->stepSimulation(time_step.toSeconds());

    frame_number++;
}

std::vector<TbotsProto::RobotStatus> ErForceSimulator::getBlueRobotStatuses() const
{
    std::vector<TbotsProto::RobotStatus> robot_statuses;
    if (blue_robot_with_ball.has_value())
    {
        auto robot_status = TbotsProto::RobotStatus();
        robot_status.set_robot_id(blue_robot_with_ball.value());
        auto break_beam_status = TbotsProto::BreakBeamStatus();
        break_beam_status.set_ball_in_beam(true);
        *(robot_status.mutable_break_beam_status()) = break_beam_status;
        robot_statuses.push_back(robot_status);
    }

    return robot_statuses;
}

std::vector<TbotsProto::RobotStatus> ErForceSimulator::getYellowRobotStatuses() const
{
    std::vector<TbotsProto::RobotStatus> robot_statuses;
    if (yellow_robot_with_ball.has_value())
    {
        auto robot_status = TbotsProto::RobotStatus();
        robot_status.set_robot_id(yellow_robot_with_ball.value());
        auto break_beam_status = TbotsProto::BreakBeamStatus();
        break_beam_status.set_ball_in_beam(true);
        *(robot_status.mutable_break_beam_status()) = break_beam_status;
        robot_statuses.push_back(robot_status);
    }

    return robot_statuses;
}

std::vector<SSLProto::SSL_WrapperPacket> ErForceSimulator::getSSLWrapperPackets() const
{
    return er_force_sim->getWrapperPackets();
}

world::SimulatorState ErForceSimulator::getSimulatorState() const
{
    return er_force_sim->getSimulatorState();
}

Field ErForceSimulator::getField() const
{
    return field;
}

Timestamp ErForceSimulator::getTimestamp() const
{
    return current_time;
}

void ErForceSimulator::resetCurrentTime()
{
    current_time = Timestamp::fromSeconds(0);
}<|MERGE_RESOLUTION|>--- conflicted
+++ resolved
@@ -230,21 +230,11 @@
 
         if (side == gameController::Team::BLUE)
         {
-<<<<<<< HEAD
-            blue_primitive_executor_map.insert(
-                {robot_state_with_id.id, robot_primitive_executor});
+            blue_primitive_executor_map.insert({id, robot_primitive_executor});
         }
         else
         {
-            yellow_primitive_executor_map.insert(
-                {robot_state_with_id.id, robot_primitive_executor});
-=======
-            blue_primitive_executor_map.insert({id, robot_primitive_executor});
-        }
-        else
-        {
             yellow_primitive_executor_map.insert({id, robot_primitive_executor});
->>>>>>> 949e1f63
         }
     }
 }
@@ -349,8 +339,6 @@
 
     SSLSimulationProto::RobotControl blue_robot_control =
         updateSimulatorRobots(blue_primitive_executor_map, *blue_team_world_msg);
-<<<<<<< HEAD
-=======
 
     auto yellow_radio_responses =
         er_force_sim->acceptYellowRobotControlCommand(yellow_robot_control);
@@ -375,7 +363,6 @@
             blue_robot_with_ball = response.id();
         }
     }
->>>>>>> 949e1f63
 
     er_force_sim->stepSimulation(time_step.toSeconds());
 
