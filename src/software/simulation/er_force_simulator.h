#pragma once

#include "extlibs/er_force_sim/src/amun/simulator/simulator.h"
#include "proto/defending_side_msg.pb.h"
#include "proto/messages_robocup_ssl_wrapper.pb.h"
#include "proto/tbots_software_msgs.pb.h"
#include "shared/parameter/cpp_dynamic_parameters.h"
#include "software/simulation/er_force_simulator_ball.h"
#include "software/simulation/er_force_simulator_robot.h"
#include "software/simulation/firmware_object_deleter.h"
#include "software/world/field.h"
#include "software/world/team_types.h"
#include "software/world/world.h"

extern "C"
{
#include "firmware/shared/physics.h"
#include "proto/primitive.nanopb.h"
#include "proto/robot_log_msg.nanopb.h"
#include "proto/tbots_software_msgs.nanopb.h"
}

/**
 * The ErForceSimulator abstracts away the physics simulation of all objects in the world,
 * as well as the firmware simulation for the robots. This provides a simple interface
 * to setup, run, and query the current state of the simulation.
 */
class ErForceSimulator : public QObject
{
   public:
    /**
     * Creates a new Simulator. The starting state of the simulation
     * will have the given field, with no robots or ball.
     *
     * @param field The field to initialize the simulation with
     * @param robot_constants The robot constants
     * @param wheel_constants The wheel constants
     * @param simulator_config The config to fetch parameters from
     */
    explicit ErForceSimulator(const Field& field, const RobotConstants_t& robot_constants,
                              const WheelConstants& wheel_constants,
                              std::shared_ptr<const SimulatorConfig> simulator_config);
    ErForceSimulator()  = delete;
    ~ErForceSimulator() = default;

    /**
     * Sets the state of the ball in the simulation. No more than 1 ball may exist
     * in the simulation at a time. If a ball does not already exist, a ball
     * is added with the given state. If a ball already exists, it's state is set to the
     * given state.
     *
     * @param ball_state The new ball state
     */
    void setBallState(const BallState& ball_state);

    /**
     * Adds robots to the specified team with the given initial states.
     *
     * @pre The robot IDs must not be duplicated and must not match the ID
     * of any robot already on the specified team.
     *
     * @throws runtime_error if any of the given robot ids are duplicated, or a
     * robot already exists on the specified team with one of the new IDs
     *
     * @param robots the robots to add
     */
    void addYellowRobots(const std::vector<RobotStateWithId>& robots);
    void addBlueRobots(const std::vector<RobotStateWithId>& robots);

    /**
     * Sets the primitive being simulated by the robot on the corresponding team
     * in simulation
     *
     * @param primitive_set_msg The set of primitives to run on the robot
     * @param vision_msg The vision message
     */
    void setYellowRobotPrimitiveSet(const TbotsProto::PrimitiveSet& primitive_set_msg,
                                    std::unique_ptr<TbotsProto::Vision> vision_msg);
    void setBlueRobotPrimitiveSet(const TbotsProto::PrimitiveSet& primitive_set_msg,
                                  std::unique_ptr<TbotsProto::Vision> vision_msg);

    /**
     * Advances the simulation by the given time step.
     *
     * @param time_step how much to advance the simulation by
     */
    void stepSimulation(const Duration& time_step);

    /**
     * Returns the most recent SSL Wrapper Packets
     *
     * @return vector of `SSLProto::SSL_WrapperPacket`s representing the most recent state
     * of the simulation
     */
    std::vector<SSLProto::SSL_WrapperPacket> getSSLWrapperPackets() const;

    /**
     * Returns the field in the simulation
     *
     * @return the field in the simulation
     */
    Field getField() const;

    /**
     * Returns the current time in the simulation
     *
     * @return the current time in the simulation
     */
    Timestamp getTimestamp() const;

    /**
     * Resets the current time to 0
     */
    void resetCurrentTime();

   private:
    /**
     * Sets the primitive being simulated by the robot in simulation
     *
     * @param id The id of the robot to set the primitive for
     * @param primitive_msg The primitive to run on the robot
     * @param simulator_robots The robots to set the primitives on
     * @param vision_msg The vision message
     */
    static void setRobotPrimitive(
        RobotId id, const TbotsProto::Primitive& primitive_msg,
        std::vector<std::shared_ptr<ErForceSimulatorRobot>>& simulator_robots,
        const TbotsProto::Vision& vision_msg);

    /**
     * Update Simulator Robot and get the latest robot control
     *
<<<<<<< HEAD
     * @param handle_robot_log_proto Function pointer to handle robot log proto
=======
>>>>>>> e21f4b4f
     * @param simulator_robots Vector of simulator robots
     * @param vision_msg The vision msg for this team of robots
     *
     * @return robot control
     */
    static SSLSimulationProto::RobotControl updateSimulatorRobots(
        std::vector<std::shared_ptr<ErForceSimulatorRobot>> simulator_robots,
        TbotsProto::Vision vision_msg);

    std::vector<std::shared_ptr<ErForceSimulatorRobot>> yellow_simulator_robots;
    std::vector<std::shared_ptr<ErForceSimulatorRobot>> blue_simulator_robots;
    std::unique_ptr<TbotsProto::Vision> yellow_team_vision_msg;
    std::unique_ptr<TbotsProto::Vision> blue_team_vision_msg;

    unsigned int frame_number;

    // The current time.
    Timestamp current_time;

    amun::SimulatorSetup er_force_sim_setup;
    std::unique_ptr<camun::simulator::Simulator> er_force_sim;

    RobotConstants_t robot_constants;
    WheelConstants wheel_constants;

    const QString CONFIG_FILE      = "simulator/2020";
    const QString CONFIG_DIRECTORY = "extlibs/er_force_sim/config/";
};<|MERGE_RESOLUTION|>--- conflicted
+++ resolved
@@ -130,10 +130,6 @@
     /**
      * Update Simulator Robot and get the latest robot control
      *
-<<<<<<< HEAD
-     * @param handle_robot_log_proto Function pointer to handle robot log proto
-=======
->>>>>>> e21f4b4f
      * @param simulator_robots Vector of simulator robots
      * @param vision_msg The vision msg for this team of robots
      *
