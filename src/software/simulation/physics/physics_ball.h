--- conflicted
+++ resolved
@@ -135,17 +135,8 @@
     // where the ball initially became in flight
     std::optional<Point> in_flight_origin;
     double in_flight_distance_meters;
-<<<<<<< HEAD
     Angle flight_angle_of_departure;
 
-    // These restitution and friction values are somewhat arbitrary. Because this is an
-    // "ideal" simulation, we can approximate the ball as having perfectly elastic
-    // collisions and no friction. Because we also do not generally depend on specific
-    // behaviour when the ball collides with something, getting these values to perfectly
-    // match reality isn't too important.
-    static constexpr double BALL_RESTITUTION = 1.0;
-    static constexpr double BALL_FRICTION    = 0.0;
-=======
     // friction with other objects, such as robots/wall
     static constexpr double BALL_FRICTION = 0.0;
 
@@ -157,5 +148,4 @@
     // https://gamedev.stackexchange.com/questions/160047/what-does-lineardamping-mean-in-box2d
     const double ball_restitution;
     const double ball_linear_damping;
->>>>>>> b0384823
 };