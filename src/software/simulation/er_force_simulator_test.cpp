--- conflicted
+++ resolved
@@ -90,7 +90,6 @@
     EXPECT_TRUE(at_least_one_wrapper_packet_passes);
 }
 
-<<<<<<< HEAD
 TEST_F(ErForceSimulatorTest, position_robots_for_default_kickoff)
 {
     BallState ball_state(Point(0, 0), Vector(0, 0));
@@ -234,7 +233,8 @@
     EXPECT_TRUE(zero_diff > -0.01 && zero_diff < 0.01);
     EXPECT_TRUE(quarter_diff > -0.01 && quarter_diff < 0.01);
     EXPECT_TRUE(half_diff > -0.01 && half_diff < 0.01);
-=======
+}
+
 TEST(ErForceSimulatorFieldTest, check_field_A_configuration)
 {
     std::shared_ptr<const SimulatorConfig> simulator_config;
@@ -261,5 +261,4 @@
     simulator->getField();
 
     EXPECT_EQ(simulator->getField(), Field::createSSLDivisionBField());
->>>>>>> 44e1d150
 }