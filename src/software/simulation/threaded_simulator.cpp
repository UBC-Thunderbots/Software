#include "software/simulation/threaded_simulator.h"

<<<<<<< HEAD
ThreadedSimulator::ThreadedSimulator(const Field &field)
    : simulator(field),
      simulation_thread_started(false),
      stopping_simulation(false),
      slow_motion_multiplier(1.0)
=======
ThreadedSimulator::ThreadedSimulator(const Field &field, double ball_restitution,
                                     double ball_linear_damping)
    : simulator(field, ball_restitution, ball_linear_damping),
      simulation_thread_started(false),
      stopping_simulation(false)
>>>>>>> b0384823
{
}

ThreadedSimulator::~ThreadedSimulator()
{
    stopSimulation();
}

void ThreadedSimulator::registerOnSSLWrapperPacketReadyCallback(
    const std::function<void(SSL_WrapperPacket)> &callback)
{
    std::scoped_lock lock(callback_mutex);
    ssl_wrapper_packet_callbacks.emplace_back(callback);
}

void ThreadedSimulator::startSimulation()
{
    std::scoped_lock lock(simulation_thread_started_mutex);
    // Start the thread to do the simulation in the background
    if (!simulation_thread_started)
    {
        simulation_thread_started = true;
        simulation_thread = std::thread(&ThreadedSimulator::runSimulationLoop, this);
    }
}

void ThreadedSimulator::stopSimulation()
{
    std::scoped_lock lock(simulation_thread_started_mutex);
    if (simulation_thread_started)
    {
        simulation_thread_started = false;

        // Set this flag so the simulation_thread knows to end
        stopping_simulation = true;

        simulation_thread.join();

        // Reset the flag in case we want to re-start the simulation
        stopping_simulation = false;
    }
}

void ThreadedSimulator::setSlowMotionMultiplier(double multiplier)
{
    if (multiplier < 1.0)
    {
        throw std::invalid_argument("Slow motion multiplier must by >= 1.0");
    }

    slow_motion_multiplier = multiplier;
}

void ThreadedSimulator::resetSlowMotionMultiplier()
{
    setSlowMotionMultiplier(1.0);
}

void ThreadedSimulator::setBallState(const BallState &ball_state)
{
    simulator_mutex.lock();
    simulator.setBallState(ball_state);
    simulator_mutex.unlock();
    updateCallbacks();
}

void ThreadedSimulator::removeBall()
{
    simulator_mutex.lock();
    simulator.removeBall();
    simulator_mutex.unlock();
    updateCallbacks();
}

void ThreadedSimulator::addYellowRobots(const std::vector<RobotStateWithId> &robots)
{
    simulator_mutex.lock();
    simulator.addYellowRobots(robots);
    simulator_mutex.unlock();
    updateCallbacks();
}

void ThreadedSimulator::addBlueRobots(const std::vector<RobotStateWithId> &robots)
{
    simulator_mutex.lock();
    simulator.addBlueRobots(robots);
    simulator_mutex.unlock();
    updateCallbacks();
}

void ThreadedSimulator::setYellowRobotPrimitives(ConstPrimitiveVectorPtr primitives)
{
    std::scoped_lock lock(simulator_mutex);
    simulator.setYellowRobotPrimitives(primitives);
}

void ThreadedSimulator::setBlueRobotPrimitives(ConstPrimitiveVectorPtr primitives)
{
    std::scoped_lock lock(simulator_mutex);
    simulator.setBlueRobotPrimitives(primitives);
}

void ThreadedSimulator::setYellowRobotPrimitive(RobotId id, unsigned int primitive_index,
                                                const primitive_params_t &params)
{
    std::scoped_lock lock(simulator_mutex);
    simulator.setYellowRobotPrimitive(id, primitive_index, params);
}

void ThreadedSimulator::setBlueRobotPrimitive(RobotId id, unsigned int primitive_index,
                                              const primitive_params_t &params)
{
    std::scoped_lock lock(simulator_mutex);
    simulator.setBlueRobotPrimitive(id, primitive_index, params);
}

void ThreadedSimulator::runSimulationLoop()
{
    Duration time_step = Duration::fromSeconds(TIME_STEP_SECONDS);

    while (!stopping_simulation.load())
    {
        auto simulation_step_start_time = std::chrono::steady_clock::now();

        simulator_mutex.lock();
        simulator.stepSimulation(time_step);
        simulator_mutex.unlock();

<<<<<<< HEAD
        updateCallbacks();
=======
        assert(ssl_wrapper_packet_ptr);
        SSL_WrapperPacket ssl_wrapper_packet = *ssl_wrapper_packet_ptr;

        {
            std::scoped_lock lock(callback_mutex);
            for (const auto &callback : ssl_wrapper_packet_callbacks)
            {
                callback(ssl_wrapper_packet);
            }
        }

>>>>>>> b0384823

        auto simulation_step_end_time =
            simulation_step_start_time +
            std::chrono::microseconds(
                static_cast<unsigned int>(slow_motion_multiplier.load() *
                                          TIME_STEP_SECONDS * MICROSECONDS_PER_SECOND));
        // TODO: Warn or indicate if we are running slower than real-time
        // https://github.com/UBC-Thunderbots/Software/issues/1491
        std::this_thread::sleep_until(simulation_step_end_time);
    }
}

void ThreadedSimulator::updateCallbacks()
{
    simulator_mutex.lock();
    auto ssl_wrapper_packet_ptr = simulator.getSSLWrapperPacket();
    simulator_mutex.unlock();
    assert(ssl_wrapper_packet_ptr);

    {
        std::scoped_lock lock(callback_mutex);
        for (const auto &callback : ssl_wrapper_packet_callbacks)
        {
            callback(*ssl_wrapper_packet_ptr);
        }
    }
}<|MERGE_RESOLUTION|>--- conflicted
+++ resolved
@@ -1,18 +1,11 @@
 #include "software/simulation/threaded_simulator.h"
 
-<<<<<<< HEAD
-ThreadedSimulator::ThreadedSimulator(const Field &field)
-    : simulator(field),
-      simulation_thread_started(false),
-      stopping_simulation(false),
-      slow_motion_multiplier(1.0)
-=======
 ThreadedSimulator::ThreadedSimulator(const Field &field, double ball_restitution,
                                      double ball_linear_damping)
     : simulator(field, ball_restitution, ball_linear_damping),
       simulation_thread_started(false),
-      stopping_simulation(false)
->>>>>>> b0384823
+      stopping_simulation(false),
+      slow_motion_multiplier(1.0)
 {
 }
 
@@ -141,21 +134,7 @@
         simulator.stepSimulation(time_step);
         simulator_mutex.unlock();
 
-<<<<<<< HEAD
         updateCallbacks();
-=======
-        assert(ssl_wrapper_packet_ptr);
-        SSL_WrapperPacket ssl_wrapper_packet = *ssl_wrapper_packet_ptr;
-
-        {
-            std::scoped_lock lock(callback_mutex);
-            for (const auto &callback : ssl_wrapper_packet_callbacks)
-            {
-                callback(ssl_wrapper_packet);
-            }
-        }
-
->>>>>>> b0384823
 
         auto simulation_step_end_time =
             simulation_step_start_time +
