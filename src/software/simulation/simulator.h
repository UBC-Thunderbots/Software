--- conflicted
+++ resolved
@@ -124,8 +124,6 @@
     void addBlueRobots(const std::vector<RobotStateWithId>& robots);
 
     /**
-<<<<<<< HEAD
-=======
      * Adds a robots to the specified team at the given position. The robot will
      * automatically be given a valid ID.
      *
@@ -143,7 +141,6 @@
     void setBlueRobotPrimitives(ConstPrimitiveVectorPtr primitives);
 
     /**
->>>>>>> 75778225
      * Sets the primitive being simulated by the robot on the corresponding team
      * in simulation
      *
