--- conflicted
+++ resolved
@@ -7,28 +7,8 @@
 {
 #include "firmware/app/world/firmware_ball.h"
 }
-<<<<<<< HEAD
 #include "software/simulation/simulator_ball.h"
 #include "software/world/field.h"
-
-/**
- * Because the FirmwareBall_t struct is defined in the .c file (rather than the .h file),
- * C++ considers it an incomplete type and is unable to use it with smart pointers
- * because it doesn't know the size of the object. Therefore we need to create our own
- * "Deleter" class we can provide to the smart pointers to handle that instead.
- *
- * See https://en.cppreference.com/w/cpp/memory/unique_ptr/unique_ptr for more info and
- * examples
- */
-struct FirmwareBallDeleter
-{
-    void operator()(FirmwareBall_t* firmware_ball) const
-    {
-        app_firmware_ball_destroy(firmware_ball);
-    };
-};
-=======
->>>>>>> d4dc60b9
 
 /**
  * This class acts as a wrapper around a SimulatorBall so that the SimulatorBall
