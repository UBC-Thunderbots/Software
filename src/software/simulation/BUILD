package(default_visibility = ["//visibility:public"])

load("@bazel_rules_qt//:qt.bzl", "qt_cc_library")

cc_library(
    name = "simulator_robot",
    srcs = ["simulator_robot.cpp"],
    hdrs = ["simulator_robot.h"],
    deps = [
        ":firmware_object_deleter",
        "//firmware/app/world:firmware_world",
    ],
)

cc_library(
    name = "force_wheel_simulator_robot",
    hdrs = ["force_wheel_simulator_robot.h"],
    deps = [
        ":simulator_robot",
    ],
)

cc_library(
    name = "physics_simulator_robot",
    srcs = ["physics_simulator_robot.cpp"],
    hdrs = ["physics_simulator_robot.h"],
    deps = [
        ":firmware_object_deleter",
        ":force_wheel_simulator_robot",
        "//firmware/app/primitives:primitive_manager",
        "//firmware/app/world:firmware_world",
        "//software/geom/algorithms",
        "//software/logger",
        "//software/math:math_functions",
        "//software/simulation/physics:physics_ball",
        "//software/simulation/physics:physics_robot",
    ],
)

cc_test(
    name = "physics_simulator_robot_test",
    srcs = ["physics_simulator_robot_test.cpp"],
    deps = [
        ":physics_simulator_ball",
        ":physics_simulator_robot",
        "//shared/test_util:tbots_gtest_main",
        "//software/simulation/physics:physics_world",
        "//software/test_util",
        "//software/world",
        "//software/world:robot",
        "@box2d",
    ],
)

cc_library(
    name = "simulator_ball",
    hdrs = ["simulator_ball.h"],
    deps = [
        "//software/geom:point",
        "//software/geom:vector",
    ],
)

cc_library(
    name = "physics_simulator_ball",
    srcs = ["physics_simulator_ball.cpp"],
    hdrs = ["physics_simulator_ball.h"],
    deps = [
        ":simulator_ball",
        "//software/logger",
        "//software/simulation/physics:physics_ball",
    ],
)

cc_test(
    name = "physics_simulator_ball_test",
    srcs = ["physics_simulator_ball_test.cpp"],
    deps = [
        ":physics_simulator_ball",
        "//shared/test_util:tbots_gtest_main",
        "//software/simulation/physics:physics_ball",
        "//software/simulation/physics:physics_world",
        "//software/test_util",
        "@box2d",
    ],
)

cc_library(
    name = "simulator_robot_singleton",
    srcs = ["simulator_robot_singleton.cpp"],
    hdrs = ["simulator_robot_singleton.h"],
    deps = [
        ":firmware_object_deleter",
        ":simulator_robot",
        "//firmware/app/logger",
        "//firmware/app/world:chicker",
        "//firmware/app/world:dribbler",
        "//firmware/app/world:firmware_robot",
        "//firmware/shared:physics",
        "//proto:tbots_cc_proto",
        "//software/logger",
        "//software/world:field",
    ],
)

cc_library(
    name = "er_force_simulator_robot",
    srcs = ["er_force_simulator_robot.cpp"],
    hdrs = ["er_force_simulator_robot.h"],
    deps = [
        "//extlibs/er_force_sim/src/amun/simulator",
        "//proto:ssl_simulation_cc_proto",
        "//proto:tbots_cc_proto",
        "//proto/message_translation:ssl_simulation_robot_control",
        "//shared:constants",
        "//software/jetson_nano:primitive_executor",
        "//software/simulation:simulator_robot",
        "//software/world:robot_state",
    ],
)

cc_library(
    name = "force_wheel_simulator_robot_singleton",
    srcs = ["force_wheel_simulator_robot_singleton.cpp"],
    hdrs = ["force_wheel_simulator_robot_singleton.h"],
    deps = [
        ":force_wheel_simulator_robot",
        ":simulator_robot_singleton",
        "//firmware/app/world:force_wheel",
    ],
)

cc_test(
    name = "force_wheel_simulator_robot_singleton_test",
    srcs = ["force_wheel_simulator_robot_singleton_test.cpp"],
    deps = [
        ":force_wheel_simulator_robot_singleton",
        ":physics_simulator_ball",
        ":physics_simulator_robot",
        ":simulator_ball",
        ":simulator_robot",
        "//firmware/app/logger",
        "//firmware/app/world:firmware_robot",
        "//proto:tbots_cc_proto",
        "//proto:tbots_nanopb_proto",
        "//shared/test_util",
        "//shared/test_util:tbots_gtest_main",
        "//software/simulation/physics:physics_robot",
        "//software/simulation/physics:physics_world",
        "//software/test_util",
        "//software/world",
        "//software/world:robot",
    ],
)

cc_library(
    name = "simulator_ball_singleton",
    srcs = ["simulator_ball_singleton.cpp"],
    hdrs = ["simulator_ball_singleton.h"],
    deps = [
        ":firmware_object_deleter",
        ":simulator_ball",
        "//firmware/app/world:firmware_ball",
        "//software/logger",
        "//software/world:field",
        "@box2d",
    ],
)

cc_test(
    name = "simulator_ball_singleton_test",
    srcs = ["simulator_ball_singleton_test.cpp"],
    deps = [
        ":physics_simulator_ball",
        ":simulator_ball",
        ":simulator_ball_singleton",
        "//firmware/app/world:firmware_ball",
        "//shared/test_util:tbots_gtest_main",
        "//software/geom:point",
        "//software/geom:vector",
        "//software/simulation/physics:physics_world",
        "//software/time:timestamp",
        "//software/world",
    ],
)

cc_library(
    name = "simulator",
    srcs = ["simulator.cpp"],
    hdrs = ["simulator.h"],
    deps = [
        ":firmware_object_deleter",
        ":force_wheel_simulator_robot_singleton",
        ":physics_simulator_ball",
        ":physics_simulator_robot",
        ":simulator_ball_singleton",
        "//firmware/app/primitives:primitive_manager",
        "//firmware/app/world:firmware_world",
        "//proto:defending_side_msg_cc_proto",
        "//proto/message_translation:primitive_google_to_nanopb_converter",
        "//proto/message_translation:ssl_detection",
        "//proto/message_translation:ssl_geometry",
        "//proto/message_translation:ssl_wrapper",
        "//shared/parameter:cpp_configs",
        "//software/simulation/physics:physics_world",
        "//software/world",
        "//software/world:field",
        "//software/world:team_colour",
    ],
)

qt_cc_library(
    name = "er_force_simulator_qt",
    srcs = ["er_force_simulator.cpp"],
    hdrs = ["er_force_simulator.h"],
    deps = [
        ":er_force_simulator_ball",
        ":er_force_simulator_robot",
        ":firmware_object_deleter",
        ":physics_simulator_ball",
        ":physics_simulator_robot",
        ":simulator_ball_singleton",
        "//extlibs/er_force_sim/src/amun/simulator",
        "//firmware/app/primitives:primitive_manager",
        "//firmware/app/world:firmware_world",
        "//proto:defending_side_msg_cc_proto",
        "//proto/message_translation:primitive_google_to_nanopb_converter",
        "//proto/message_translation:ssl_detection",
        "//proto/message_translation:ssl_geometry",
        "//proto/message_translation:ssl_wrapper",
        "//shared/parameter:cpp_configs",
        "//software/simulation/physics:physics_world",
        "//software/world",
        "//software/world:field",
        "//software/world:team_colour",
        "@qt//:qt_core",
        "@qt//:qt_gui",
        "@qt//:qt_widgets",
    ],
)

cc_library(
    name = "er_force_simulator",
    srcs = ["er_force_simulator.cpp"],
    hdrs = ["er_force_simulator.h"],
    data = [
        "//extlibs/er_force_sim/config/simulator:2020.txt",
        "//extlibs/er_force_sim/config/simulator:2020B.txt",
    ],
    deps = [
        ":er_force_simulator_ball",
        ":er_force_simulator_qt",
        ":firmware_object_deleter",
        ":physics_simulator_ball",
        ":physics_simulator_robot",
        ":simulator_ball_singleton",
        "//extlibs/er_force_sim/src/amun/simulator",
        "//firmware/app/primitives:primitive_manager",
        "//firmware/app/world:firmware_world",
        "//proto:defending_side_msg_cc_proto",
        "//proto/message_translation:primitive_google_to_nanopb_converter",
        "//proto/message_translation:ssl_detection",
        "//proto/message_translation:ssl_geometry",
        "//proto/message_translation:ssl_wrapper",
        "//shared/parameter:cpp_configs",
        "//software/simulation/physics:physics_world",
        "//software/world",
        "//software/world:field",
        "//software/world:team_colour",
    ],
)

cc_test(
    name = "er_force_simulator_test",
    srcs = ["er_force_simulator_test.cpp"],
    deps = [
        ":er_force_simulator",
<<<<<<< HEAD
=======
        "//proto/message_translation:er_force_world",
>>>>>>> 0993cd66
        "//proto/primitive:primitive_msg_factory",
        "//shared/test_util:tbots_gtest_main",
        "//software/test_util",
        "//software/world",
    ],
)

cc_test(
    name = "simulator_test",
    srcs = ["simulator_test.cpp"],
    deps = [
        ":simulator",
        "//proto/primitive:primitive_msg_factory",
        "//shared/test_util:tbots_gtest_main",
        "//software/test_util",
        "//software/world",
    ],
)

cc_library(
    name = "threaded_simulator",
    srcs = ["threaded_simulator.cpp"],
    hdrs = ["threaded_simulator.h"],
    deps = [
        ":simulator",
        "//proto:defending_side_msg_cc_proto",
        "//proto:ssl_cc_proto",
    ],
)

cc_test(
    name = "threaded_simulator_test",
    srcs = ["threaded_simulator_test.cpp"],
    deps = [
        ":threaded_simulator",
        "//proto/message_translation:tbots_protobuf",
        "//proto/primitive:primitive_msg_factory",
        "//shared/test_util:tbots_gtest_main",
        "//software/test_util",
        "//software/world",
    ],
)

cc_library(
    name = "standalone_simulator",
    srcs = ["standalone_simulator.cpp"],
    hdrs = ["standalone_simulator.h"],
    deps = [
        ":threaded_simulator",
        "//proto:defending_side_msg_cc_proto",
        "//proto:tbots_cc_proto",
        "//proto/message_translation:primitive_google_to_nanopb_converter",
        "//shared/parameter:cpp_configs",
        "//software:constants",
        "//software/logger",
        "//software/networking:threaded_proto_udp_listener",
        "//software/networking:threaded_proto_udp_sender",
        "//software/world:field",
    ],
)

cc_library(
    name = "firmware_object_deleter",
    hdrs = ["firmware_object_deleter.h"],
    deps = [
        "//firmware/app/primitives:primitive_manager",
        "//firmware/app/world:chicker",
        "//firmware/app/world:dribbler",
        "//firmware/app/world:firmware_robot",
        "//firmware/app/world:firmware_world",
        "//firmware/app/world:force_wheel",
        "//firmware/shared:physics",
        "//software/logger",
    ],
)

cc_library(
    name = "er_force_simulator_ball",
    srcs = [
        "er_force_simulator_ball.cpp",
    ],
    hdrs = [
        "er_force_simulator_ball.h",
    ],
    deps = [
        "//software/simulation:simulator_ball",
        "//software/world:ball_state",
    ],
)<|MERGE_RESOLUTION|>--- conflicted
+++ resolved
@@ -275,10 +275,7 @@
     srcs = ["er_force_simulator_test.cpp"],
     deps = [
         ":er_force_simulator",
-<<<<<<< HEAD
-=======
         "//proto/message_translation:er_force_world",
->>>>>>> 0993cd66
         "//proto/primitive:primitive_msg_factory",
         "//shared/test_util:tbots_gtest_main",
         "//software/test_util",
