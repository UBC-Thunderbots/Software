package(default_visibility = ["//visibility:public"])

load("@bazel_rules_qt//:qt.bzl", "qt_cc_library")

cc_library(
    name = "simulator_robot",
    srcs = ["simulator_robot.cpp"],
    hdrs = ["simulator_robot.h"],
    deps = [
        ":firmware_object_deleter",
        "//firmware/app/world:firmware_world",
    ],
)

cc_library(
    name = "force_wheel_simulator_robot",
    hdrs = ["force_wheel_simulator_robot.h"],
    deps = [
        ":simulator_robot",
    ],
)

cc_library(
    name = "physics_simulator_robot",
    srcs = ["physics_simulator_robot.cpp"],
    hdrs = ["physics_simulator_robot.h"],
    deps = [
        ":firmware_object_deleter",
        ":force_wheel_simulator_robot",
        "//firmware/app/primitives:primitive_manager",
        "//firmware/app/world:firmware_world",
        "//software/geom/algorithms",
        "//software/logger",
        "//software/math:math_functions",
        "//software/simulation/physics:physics_ball",
        "//software/simulation/physics:physics_robot",
    ],
)

cc_test(
    name = "physics_simulator_robot_test",
    srcs = ["physics_simulator_robot_test.cpp"],
    deps = [
        ":physics_simulator_ball",
        ":physics_simulator_robot",
        "//shared/test_util:tbots_gtest_main",
        "//software/simulation/physics:physics_world",
        "//software/test_util",
        "//software/world",
        "//software/world:robot",
        "@box2d",
    ],
)

cc_library(
    name = "simulator_ball",
    hdrs = ["simulator_ball.h"],
    deps = [
        "//software/geom:point",
        "//software/geom:vector",
    ],
)

cc_library(
    name = "physics_simulator_ball",
    srcs = ["physics_simulator_ball.cpp"],
    hdrs = ["physics_simulator_ball.h"],
    deps = [
        ":simulator_ball",
        "//software/logger",
        "//software/simulation/physics:physics_ball",
    ],
)

cc_test(
    name = "physics_simulator_ball_test",
    srcs = ["physics_simulator_ball_test.cpp"],
    deps = [
        ":physics_simulator_ball",
        "//shared/test_util:tbots_gtest_main",
        "//software/simulation/physics:physics_ball",
        "//software/simulation/physics:physics_world",
        "//software/test_util",
        "@box2d",
    ],
)

cc_library(
    name = "simulator_robot_singleton",
    srcs = ["simulator_robot_singleton.cpp"],
    hdrs = ["simulator_robot_singleton.h"],
    deps = [
        ":firmware_object_deleter",
        ":simulator_robot",
        "//firmware/app/logger",
        "//firmware/app/world:chicker",
        "//firmware/app/world:dribbler",
        "//firmware/app/world:firmware_robot",
        "//firmware/shared:physics",
        "//proto:tbots_cc_proto",
<<<<<<< HEAD
        "//software/logger",
        "//software/world:field",
    ],
)

cc_library(
    name = "er_force_simulator_robot",
    srcs = ["er_force_simulator_robot.cpp"],
    hdrs = ["er_force_simulator_robot.h"],
    deps = [
        "//extlibs/er_force_sim/src/amun/simulator",
        "//shared:constants",
        "//proto:ssl_simulation_cc_proto",
        "//proto/message_translation:ssl_simulation_robot_control",
        "//software/simulation:simulator_robot",
        "//software/world:robot_state",
    ],
)

cc_library(
    name = "er_force_simulator_robot_singleton",
    srcs = ["er_force_simulator_robot_singleton.cpp"],
    hdrs = ["er_force_simulator_robot_singleton.h"],
    deps = [
        ":er_force_simulator_robot",
        ":firmware_object_deleter",
        ":simulator_robot",
        "//firmware/app/logger",
        "//firmware/app/world:chicker",
        "//firmware/app/world:dribbler",
        "//firmware/app/world:firmware_robot",
        "//firmware/shared:physics",
        "//proto:tbots_cc_proto",
=======
>>>>>>> 82fcc072
        "//software/logger",
        "//software/world:field",
    ],
)

cc_library(
    name = "force_wheel_simulator_robot_singleton",
    srcs = ["force_wheel_simulator_robot_singleton.cpp"],
    hdrs = ["force_wheel_simulator_robot_singleton.h"],
    deps = [
        ":force_wheel_simulator_robot",
        ":simulator_robot_singleton",
        "//firmware/app/world:force_wheel",
    ],
)

cc_test(
    name = "force_wheel_simulator_robot_singleton_test",
    srcs = ["force_wheel_simulator_robot_singleton_test.cpp"],
    deps = [
        ":force_wheel_simulator_robot_singleton",
        ":physics_simulator_ball",
        ":physics_simulator_robot",
        ":simulator_ball",
        ":simulator_robot",
        "//firmware/app/logger",
        "//firmware/app/world:firmware_robot",
        "//proto:tbots_cc_proto",
        "//proto:tbots_nanopb_proto",
        "//shared/test_util",
        "//shared/test_util:tbots_gtest_main",
        "//software/simulation/physics:physics_robot",
        "//software/simulation/physics:physics_world",
        "//software/test_util",
        "//software/world",
        "//software/world:robot",
    ],
)

cc_library(
    name = "simulator_ball_singleton",
    srcs = ["simulator_ball_singleton.cpp"],
    hdrs = ["simulator_ball_singleton.h"],
    deps = [
        ":firmware_object_deleter",
        ":simulator_ball",
        "//firmware/app/world:firmware_ball",
        "//software/logger",
        "//software/world:field",
        "@box2d",
    ],
)

cc_test(
    name = "simulator_ball_singleton_test",
    srcs = ["simulator_ball_singleton_test.cpp"],
    deps = [
        ":physics_simulator_ball",
        ":simulator_ball",
        ":simulator_ball_singleton",
        "//firmware/app/world:firmware_ball",
        "//shared/test_util:tbots_gtest_main",
        "//software/geom:point",
        "//software/geom:vector",
        "//software/simulation/physics:physics_world",
        "//software/time:timestamp",
        "//software/world",
    ],
)

cc_library(
    name = "simulator",
    srcs = ["simulator.cpp"],
    hdrs = ["simulator.h"],
    deps = [
        ":firmware_object_deleter",
        ":force_wheel_simulator_robot_singleton",
        ":physics_simulator_ball",
        ":physics_simulator_robot",
        ":simulator_ball_singleton",
        "//firmware/app/primitives:primitive_manager",
        "//firmware/app/world:firmware_world",
        "//proto:defending_side_msg_cc_proto",
        "//proto/message_translation:primitive_google_to_nanopb_converter",
        "//proto/message_translation:ssl_detection",
        "//proto/message_translation:ssl_geometry",
        "//proto/message_translation:ssl_wrapper",
<<<<<<< HEAD
        "//shared/parameter:cpp_configs",
        "//software/simulation/physics:physics_world",
        "//software/world",
        "//software/world:field",
        "//software/world:team_colour",
    ],
)

qt_cc_library(
    name = "er_force_simulator_qt",
    srcs = ["er_force_simulator.cpp"],
    hdrs = ["er_force_simulator.h"],
    deps = [
        ":er_force_simulator_ball",
        ":er_force_simulator_robot_singleton",
        ":firmware_object_deleter",
        ":physics_simulator_ball",
        ":physics_simulator_robot",
        ":simulator_ball_singleton",
        "//extlibs/er_force_sim/src/amun/simulator",
        "//firmware/app/primitives:primitive_manager",
        "//firmware/app/world:firmware_world",
        "//shared/parameter:cpp_configs",
        "//proto:defending_side_msg_cc_proto",
        "//proto/message_translation:primitive_google_to_nanopb_converter",
        "//proto/message_translation:ssl_detection",
        "//proto/message_translation:ssl_geometry",
        "//proto/message_translation:ssl_wrapper",
        "//software/simulation/physics:physics_world",
        "//software/world",
        "//software/world:field",
        "//software/world:team_colour",
        "@qt//:qt_core",
        "@qt//:qt_gui",
        "@qt//:qt_widgets",
    ],
)

cc_library(
    name = "er_force_simulator",
    srcs = ["er_force_simulator.cpp"],
    hdrs = ["er_force_simulator.h"],
    deps = [
        ":er_force_simulator_ball",
        ":er_force_simulator_qt",
        ":er_force_simulator_robot_singleton",
        ":firmware_object_deleter",
        ":physics_simulator_ball",
        ":physics_simulator_robot",
        ":simulator_ball_singleton",
        "//extlibs/er_force_sim/src/amun/simulator",
        "//firmware/app/primitives:primitive_manager",
        "//firmware/app/world:firmware_world",
        "//shared/parameter:cpp_configs",
        "//proto:defending_side_msg_cc_proto",
        "//proto/message_translation:primitive_google_to_nanopb_converter",
        "//proto/message_translation:ssl_detection",
        "//proto/message_translation:ssl_geometry",
        "//proto/message_translation:ssl_wrapper",
=======
        "//shared/parameter:cpp_configs",
>>>>>>> 82fcc072
        "//software/simulation/physics:physics_world",
        "//software/world",
        "//software/world:field",
        "//software/world:team_colour",
    ],
)

cc_test(
    name = "simulator_test",
    srcs = ["simulator_test.cpp"],
    deps = [
        ":simulator",
        "//proto/primitive:primitive_msg_factory",
        "//shared/test_util:tbots_gtest_main",
        "//software/test_util",
        "//software/world",
    ],
)

cc_library(
    name = "threaded_simulator",
    srcs = ["threaded_simulator.cpp"],
    hdrs = ["threaded_simulator.h"],
    deps = [
        ":simulator",
        "//proto:defending_side_msg_cc_proto",
        "//proto:ssl_cc_proto",
    ],
)

cc_test(
    name = "threaded_simulator_test",
    srcs = ["threaded_simulator_test.cpp"],
    deps = [
        ":threaded_simulator",
        "//proto/message_translation:tbots_protobuf",
        "//proto/primitive:primitive_msg_factory",
        "//shared/test_util:tbots_gtest_main",
        "//software/test_util",
        "//software/world",
    ],
)

cc_library(
    name = "standalone_simulator",
    srcs = ["standalone_simulator.cpp"],
    hdrs = ["standalone_simulator.h"],
    deps = [
        ":threaded_simulator",
        "//proto:defending_side_msg_cc_proto",
        "//proto:tbots_cc_proto",
        "//proto/message_translation:primitive_google_to_nanopb_converter",
        "//shared/parameter:cpp_configs",
        "//software:constants",
        "//software/logger",
        "//software/networking:threaded_proto_udp_listener",
        "//software/networking:threaded_proto_udp_sender",
        "//software/world:field",
    ],
)

cc_library(
    name = "firmware_object_deleter",
    hdrs = ["firmware_object_deleter.h"],
    deps = [
        "//firmware/app/primitives:primitive_manager",
        "//firmware/app/world:chicker",
        "//firmware/app/world:dribbler",
        "//firmware/app/world:firmware_robot",
        "//firmware/app/world:firmware_world",
        "//firmware/app/world:force_wheel",
        "//firmware/shared:physics",
        "//software/logger",
    ],
)

cc_library(
    name = "er_force_simulator_ball",
    srcs = [
        "er_force_simulator_ball.cpp",
    ],
    hdrs = [
        "er_force_simulator_ball.h",
    ],
    deps = [
        "//software/simulation:simulator_ball",
        "//software/world:ball_state",
    ],
)<|MERGE_RESOLUTION|>--- conflicted
+++ resolved
@@ -98,7 +98,6 @@
         "//firmware/app/world:firmware_robot",
         "//firmware/shared:physics",
         "//proto:tbots_cc_proto",
-<<<<<<< HEAD
         "//software/logger",
         "//software/world:field",
     ],
@@ -132,8 +131,6 @@
         "//firmware/app/world:firmware_robot",
         "//firmware/shared:physics",
         "//proto:tbots_cc_proto",
-=======
->>>>>>> 82fcc072
         "//software/logger",
         "//software/world:field",
     ],
@@ -221,7 +218,6 @@
         "//proto/message_translation:ssl_detection",
         "//proto/message_translation:ssl_geometry",
         "//proto/message_translation:ssl_wrapper",
-<<<<<<< HEAD
         "//shared/parameter:cpp_configs",
         "//software/simulation/physics:physics_world",
         "//software/world",
@@ -281,9 +277,7 @@
         "//proto/message_translation:ssl_detection",
         "//proto/message_translation:ssl_geometry",
         "//proto/message_translation:ssl_wrapper",
-=======
-        "//shared/parameter:cpp_configs",
->>>>>>> 82fcc072
+        "//shared/parameter:cpp_configs",
         "//software/simulation/physics:physics_world",
         "//software/world",
         "//software/world:field",
