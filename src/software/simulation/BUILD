package(default_visibility = ["//visibility:public"])

load("@bazel_rules_qt//:qt.bzl", "qt_cc_library")

cc_library(
    name = "simulator_robot",
    srcs = ["simulator_robot.cpp"],
    hdrs = ["simulator_robot.h"],
    deps = [
        ":firmware_object_deleter",
        "//firmware/app/world:firmware_world",
    ],
)

cc_library(
    name = "force_wheel_simulator_robot",
    hdrs = ["force_wheel_simulator_robot.h"],
    deps = [
        ":simulator_robot",
    ],
)

cc_library(
    name = "physics_simulator_robot",
    srcs = ["physics_simulator_robot.cpp"],
    hdrs = ["physics_simulator_robot.h"],
    deps = [
        ":firmware_object_deleter",
        ":force_wheel_simulator_robot",
        "//firmware/app/primitives:primitive_manager",
        "//firmware/app/world:firmware_world",
        "//software/geom/algorithms",
        "//software/logger",
        "//software/math:math_functions",
        "//software/simulation/physics:physics_ball",
        "//software/simulation/physics:physics_robot",
    ],
)

cc_test(
    name = "physics_simulator_robot_test",
    srcs = ["physics_simulator_robot_test.cpp"],
    deps = [
        ":physics_simulator_ball",
        ":physics_simulator_robot",
        "//shared/test_util:tbots_gtest_main",
        "//software/simulation/physics:physics_world",
        "//software/test_util",
        "//software/world",
        "//software/world:robot",
        "@box2d",
    ],
)

cc_library(
    name = "simulator_ball",
    hdrs = ["simulator_ball.h"],
    deps = [
        "//software/geom:point",
        "//software/geom:vector",
    ],
)

cc_library(
    name = "physics_simulator_ball",
    srcs = ["physics_simulator_ball.cpp"],
    hdrs = ["physics_simulator_ball.h"],
    deps = [
        ":simulator_ball",
        "//software/logger",
        "//software/simulation/physics:physics_ball",
    ],
)

cc_test(
    name = "physics_simulator_ball_test",
    srcs = ["physics_simulator_ball_test.cpp"],
    deps = [
        ":physics_simulator_ball",
        "//shared/test_util:tbots_gtest_main",
        "//software/simulation/physics:physics_ball",
        "//software/simulation/physics:physics_world",
        "//software/test_util",
        "@box2d",
    ],
)

cc_library(
    name = "simulator_robot_singleton",
    srcs = ["simulator_robot_singleton.cpp"],
    hdrs = ["simulator_robot_singleton.h"],
    deps = [
        ":firmware_object_deleter",
        ":simulator_robot",
        "//firmware/app/logger",
        "//firmware/app/world:chicker",
        "//firmware/app/world:dribbler",
        "//firmware/app/world:firmware_robot",
        "//firmware/shared:physics",
        "//proto:tbots_cc_proto",
        "//software/logger",
        "//software/world:field",
    ],
)

cc_library(
    name = "er_force_simulator_robot",
    srcs = ["er_force_simulator_robot.cpp"],
    hdrs = ["er_force_simulator_robot.h"],
    deps = [
        "//extlibs/er_force_sim/src/amun/simulator",
        "//proto:ssl_simulation_cc_proto",
        "//proto:tbots_cc_proto",
        "//proto/message_translation:ssl_simulation_robot_control",
        "//shared:constants",
<<<<<<< HEAD
=======
        "//software/jetson_nano:primitive_executor",
>>>>>>> 0993cd66
        "//software/simulation:simulator_robot",
        "//software/world:robot_state",
    ],
)

cc_library(
<<<<<<< HEAD
    name = "er_force_simulator_robot_singleton",
    srcs = ["er_force_simulator_robot_singleton.cpp"],
    hdrs = ["er_force_simulator_robot_singleton.h"],
    deps = [
        ":er_force_simulator_robot",
        ":firmware_object_deleter",
        ":simulator_robot",
        "//firmware/app/logger",
        "//firmware/app/world:chicker",
        "//firmware/app/world:dribbler",
        "//firmware/app/world:firmware_robot",
        "//firmware/shared:physics",
        "//proto:tbots_cc_proto",
        "//software/logger",
        "//software/world:field",
    ],
)

cc_library(
=======
>>>>>>> 0993cd66
    name = "force_wheel_simulator_robot_singleton",
    srcs = ["force_wheel_simulator_robot_singleton.cpp"],
    hdrs = ["force_wheel_simulator_robot_singleton.h"],
    deps = [
        ":force_wheel_simulator_robot",
        ":simulator_robot_singleton",
        "//firmware/app/world:force_wheel",
    ],
)

cc_test(
    name = "force_wheel_simulator_robot_singleton_test",
    srcs = ["force_wheel_simulator_robot_singleton_test.cpp"],
    deps = [
        ":force_wheel_simulator_robot_singleton",
        ":physics_simulator_ball",
        ":physics_simulator_robot",
        ":simulator_ball",
        ":simulator_robot",
        "//firmware/app/logger",
        "//firmware/app/world:firmware_robot",
        "//proto:tbots_cc_proto",
        "//proto:tbots_nanopb_proto",
        "//shared/test_util",
        "//shared/test_util:tbots_gtest_main",
        "//software/simulation/physics:physics_robot",
        "//software/simulation/physics:physics_world",
        "//software/test_util",
        "//software/world",
        "//software/world:robot",
    ],
)

cc_library(
    name = "simulator_ball_singleton",
    srcs = ["simulator_ball_singleton.cpp"],
    hdrs = ["simulator_ball_singleton.h"],
    deps = [
        ":firmware_object_deleter",
        ":simulator_ball",
        "//firmware/app/world:firmware_ball",
        "//software/logger",
        "//software/world:field",
        "@box2d",
    ],
)

cc_test(
    name = "simulator_ball_singleton_test",
    srcs = ["simulator_ball_singleton_test.cpp"],
    deps = [
        ":physics_simulator_ball",
        ":simulator_ball",
        ":simulator_ball_singleton",
        "//firmware/app/world:firmware_ball",
        "//shared/test_util:tbots_gtest_main",
        "//software/geom:point",
        "//software/geom:vector",
        "//software/simulation/physics:physics_world",
        "//software/time:timestamp",
        "//software/world",
    ],
)

cc_library(
    name = "simulator",
    srcs = ["simulator.cpp"],
    hdrs = ["simulator.h"],
    deps = [
        ":firmware_object_deleter",
        ":force_wheel_simulator_robot_singleton",
        ":physics_simulator_ball",
        ":physics_simulator_robot",
        ":simulator_ball_singleton",
        "//firmware/app/primitives:primitive_manager",
        "//firmware/app/world:firmware_world",
        "//proto:defending_side_msg_cc_proto",
        "//proto/message_translation:primitive_google_to_nanopb_converter",
        "//proto/message_translation:ssl_detection",
        "//proto/message_translation:ssl_geometry",
        "//proto/message_translation:ssl_wrapper",
        "//shared/parameter:cpp_configs",
        "//software/simulation/physics:physics_world",
        "//software/world",
        "//software/world:field",
        "//software/world:team_colour",
    ],
)

qt_cc_library(
    name = "er_force_simulator_qt",
    srcs = ["er_force_simulator.cpp"],
    hdrs = ["er_force_simulator.h"],
    deps = [
        ":er_force_simulator_ball",
<<<<<<< HEAD
        ":er_force_simulator_robot_singleton",
=======
        ":er_force_simulator_robot",
>>>>>>> 0993cd66
        ":firmware_object_deleter",
        ":physics_simulator_ball",
        ":physics_simulator_robot",
        ":simulator_ball_singleton",
        "//extlibs/er_force_sim/src/amun/simulator",
        "//firmware/app/primitives:primitive_manager",
        "//firmware/app/world:firmware_world",
        "//proto:defending_side_msg_cc_proto",
        "//proto/message_translation:primitive_google_to_nanopb_converter",
        "//proto/message_translation:ssl_detection",
        "//proto/message_translation:ssl_geometry",
        "//proto/message_translation:ssl_wrapper",
        "//shared/parameter:cpp_configs",
        "//software/simulation/physics:physics_world",
        "//software/world",
        "//software/world:field",
        "//software/world:team_colour",
        "@qt//:qt_core",
        "@qt//:qt_gui",
        "@qt//:qt_widgets",
    ],
)

cc_library(
    name = "er_force_simulator",
    srcs = ["er_force_simulator.cpp"],
    hdrs = ["er_force_simulator.h"],
    data = [
        "//extlibs/er_force_sim/config/simulator:2020.txt",
        "//extlibs/er_force_sim/config/simulator:2020B.txt",
    ],
    deps = [
        ":er_force_simulator_ball",
        ":er_force_simulator_qt",
<<<<<<< HEAD
        ":er_force_simulator_robot_singleton",
=======
>>>>>>> 0993cd66
        ":firmware_object_deleter",
        ":physics_simulator_ball",
        ":physics_simulator_robot",
        ":simulator_ball_singleton",
        "//extlibs/er_force_sim/src/amun/simulator",
        "//firmware/app/primitives:primitive_manager",
        "//firmware/app/world:firmware_world",
        "//proto:defending_side_msg_cc_proto",
        "//proto/message_translation:primitive_google_to_nanopb_converter",
        "//proto/message_translation:ssl_detection",
        "//proto/message_translation:ssl_geometry",
        "//proto/message_translation:ssl_wrapper",
        "//shared/parameter:cpp_configs",
        "//software/simulation/physics:physics_world",
        "//software/world",
        "//software/world:field",
        "//software/world:team_colour",
    ],
)

<<<<<<< HEAD
=======
cc_test(
    name = "er_force_simulator_test",
    srcs = ["er_force_simulator_test.cpp"],
    deps = [
        ":er_force_simulator",
        "//proto/message_translation:er_force_world",
        "//proto/primitive:primitive_msg_factory",
        "//shared/test_util:tbots_gtest_main",
        "//software/test_util",
        "//software/world",
    ],
)

>>>>>>> 0993cd66
cc_test(
    name = "simulator_test",
    srcs = ["simulator_test.cpp"],
    deps = [
        ":simulator",
        "//proto/primitive:primitive_msg_factory",
        "//shared/test_util:tbots_gtest_main",
        "//software/test_util",
        "//software/world",
    ],
)

cc_library(
    name = "threaded_simulator",
    srcs = ["threaded_simulator.cpp"],
    hdrs = ["threaded_simulator.h"],
    deps = [
        ":simulator",
        "//proto:defending_side_msg_cc_proto",
        "//proto:ssl_cc_proto",
    ],
)

cc_test(
    name = "threaded_simulator_test",
    srcs = ["threaded_simulator_test.cpp"],
    deps = [
        ":threaded_simulator",
        "//proto/message_translation:tbots_protobuf",
        "//proto/primitive:primitive_msg_factory",
        "//shared/test_util:tbots_gtest_main",
        "//software/test_util",
        "//software/world",
    ],
)

cc_library(
    name = "standalone_simulator",
    srcs = ["standalone_simulator.cpp"],
    hdrs = ["standalone_simulator.h"],
    deps = [
        ":threaded_simulator",
        "//proto:defending_side_msg_cc_proto",
        "//proto:tbots_cc_proto",
        "//proto/message_translation:primitive_google_to_nanopb_converter",
        "//shared/parameter:cpp_configs",
        "//software:constants",
        "//software/logger",
        "//software/networking:threaded_proto_udp_listener",
        "//software/networking:threaded_proto_udp_sender",
        "//software/world:field",
    ],
)

cc_library(
    name = "firmware_object_deleter",
    hdrs = ["firmware_object_deleter.h"],
    deps = [
        "//firmware/app/primitives:primitive_manager",
        "//firmware/app/world:chicker",
        "//firmware/app/world:dribbler",
        "//firmware/app/world:firmware_robot",
        "//firmware/app/world:firmware_world",
        "//firmware/app/world:force_wheel",
        "//firmware/shared:physics",
        "//software/logger",
    ],
)

cc_library(
    name = "er_force_simulator_ball",
    srcs = [
        "er_force_simulator_ball.cpp",
    ],
    hdrs = [
        "er_force_simulator_ball.h",
    ],
    deps = [
        "//software/simulation:simulator_ball",
        "//software/world:ball_state",
    ],
)<|MERGE_RESOLUTION|>--- conflicted
+++ resolved
@@ -113,38 +113,13 @@
         "//proto:tbots_cc_proto",
         "//proto/message_translation:ssl_simulation_robot_control",
         "//shared:constants",
-<<<<<<< HEAD
-=======
         "//software/jetson_nano:primitive_executor",
->>>>>>> 0993cd66
         "//software/simulation:simulator_robot",
         "//software/world:robot_state",
     ],
 )
 
 cc_library(
-<<<<<<< HEAD
-    name = "er_force_simulator_robot_singleton",
-    srcs = ["er_force_simulator_robot_singleton.cpp"],
-    hdrs = ["er_force_simulator_robot_singleton.h"],
-    deps = [
-        ":er_force_simulator_robot",
-        ":firmware_object_deleter",
-        ":simulator_robot",
-        "//firmware/app/logger",
-        "//firmware/app/world:chicker",
-        "//firmware/app/world:dribbler",
-        "//firmware/app/world:firmware_robot",
-        "//firmware/shared:physics",
-        "//proto:tbots_cc_proto",
-        "//software/logger",
-        "//software/world:field",
-    ],
-)
-
-cc_library(
-=======
->>>>>>> 0993cd66
     name = "force_wheel_simulator_robot_singleton",
     srcs = ["force_wheel_simulator_robot_singleton.cpp"],
     hdrs = ["force_wheel_simulator_robot_singleton.h"],
@@ -240,11 +215,7 @@
     hdrs = ["er_force_simulator.h"],
     deps = [
         ":er_force_simulator_ball",
-<<<<<<< HEAD
-        ":er_force_simulator_robot_singleton",
-=======
         ":er_force_simulator_robot",
->>>>>>> 0993cd66
         ":firmware_object_deleter",
         ":physics_simulator_ball",
         ":physics_simulator_robot",
@@ -279,10 +250,6 @@
     deps = [
         ":er_force_simulator_ball",
         ":er_force_simulator_qt",
-<<<<<<< HEAD
-        ":er_force_simulator_robot_singleton",
-=======
->>>>>>> 0993cd66
         ":firmware_object_deleter",
         ":physics_simulator_ball",
         ":physics_simulator_robot",
@@ -303,8 +270,6 @@
     ],
 )
 
-<<<<<<< HEAD
-=======
 cc_test(
     name = "er_force_simulator_test",
     srcs = ["er_force_simulator_test.cpp"],
@@ -318,7 +283,6 @@
     ],
 )
 
->>>>>>> 0993cd66
 cc_test(
     name = "simulator_test",
     srcs = ["simulator_test.cpp"],
