package(default_visibility = ["//visibility:public"])

cc_library(
    name = "simulator_robot",
    srcs = ["simulator_robot.cpp"],
    hdrs = ["simulator_robot.h"],
    deps = [
        "//firmware/app/primitives:primitive_manager",
        "//firmware/app/world:firmware_world",
        "//software/geom/algorithms",
        "//software/logger",
        "//software/primitive",
        "//software/simulation/physics:physics_ball",
        "//software/simulation/physics:physics_robot",
    ],
)

cc_test(
    name = "simulator_robot_test",
    srcs = ["simulator_robot_test.cpp"],
    deps = [
        ":simulator_ball",
        ":simulator_robot",
        "//software/simulation/physics:physics_world",
        "//software/test_util",
        "//software/world",
        "//software/world:robot",
        "@box2d",
        "@gtest//:gtest_main",
    ],
)

cc_library(
    name = "simulator_ball",
    srcs = ["simulator_ball.cpp"],
    hdrs = ["simulator_ball.h"],
    deps = [
        "//software/logger",
        "//software/simulation/physics:physics_ball",
    ],
)

cc_test(
    name = "simulator_ball_test",
    srcs = ["simulator_ball_test.cpp"],
    deps = [
        ":simulator_ball",
        "//software/simulation/physics:physics_ball",
        "//software/simulation/physics:physics_world",
        "//software/test_util",
        "@box2d",
        "@gtest//:gtest_main",
    ],
)

cc_library(
    name = "simulator_robot_singleton",
    srcs = ["simulator_robot_singleton.cpp"],
    hdrs = ["simulator_robot_singleton.h"],
    deps = [
        ":simulator_robot",
        "//firmware/app/world:chicker",
        "//firmware/app/world:dribbler",
        "//firmware/app/world:firmware_robot",
        "//firmware/app/world:wheel",
        "//firmware/shared:physics",
        "//software/logger",
    ],
)

cc_test(
    name = "simulator_robot_singleton_test",
    srcs = ["simulator_robot_singleton_test.cpp"],
    deps = [
        ":simulator_ball",
        ":simulator_robot",
        ":simulator_robot_singleton",
        "//firmware/app/world:firmware_robot",
        "//software/simulation/physics:physics_robot",
        "//software/simulation/physics:physics_world",
        "//software/test_util",
        "//software/world",
        "//software/world:robot",
        "@gtest//:gtest_main",
    ],
)

cc_library(
    name = "simulator_ball_singleton",
    srcs = ["simulator_ball_singleton.cpp"],
    hdrs = ["simulator_ball_singleton.h"],
    deps = [
        ":simulator_ball",
        "//firmware/app/world:firmware_ball",
        "//software/logger",
        "@box2d",
    ],
)

cc_test(
    name = "simulator_ball_singleton_test",
    srcs = ["simulator_ball_singleton_test.cpp"],
    deps = [
        ":simulator_ball",
        ":simulator_ball_singleton",
        "//firmware/app/world:firmware_ball",
        "//software/geom:point",
        "//software/geom:vector",
        "//software/simulation/physics:physics_world",
        "//software/time:timestamp",
        "//software/world",
        "@gtest//:gtest_main",
    ],
)

cc_library(
    name = "simulator",
    srcs = ["simulator.cpp"],
    hdrs = ["simulator.h"],
    deps = [
        ":simulator_ball",
        ":simulator_ball_singleton",
        ":simulator_robot",
        ":simulator_robot_singleton",
        "//firmware/app/primitives:primitive_manager",
        "//firmware/app/world:firmware_world",
        "//software/primitive",
<<<<<<< HEAD
        "//software/proto:team_side_msg_cc_proto",
=======
        "//software/proto/message_translation:primitive_google_to_nanopb_converter",
        "//software/proto/message_translation:proto_creator_primitive_visitor",
>>>>>>> 9b0ac56c
        "//software/proto/message_translation:ssl_detection",
        "//software/proto/message_translation:ssl_geometry",
        "//software/proto/message_translation:ssl_wrapper",
        "//software/simulation/physics:physics_world",
        "//software/world",
    ],
)

cc_test(
    name = "simulator_test",
    srcs = ["simulator_test.cpp"],
    deps = [
        ":simulator",
        "//software/test_util",
        "//software/world",
        "@gtest//:gtest_main",
    ],
)

cc_library(
    name = "threaded_simulator",
    srcs = ["threaded_simulator.cpp"],
    hdrs = ["threaded_simulator.h"],
    deps = [
        ":simulator",
        "//software/proto:ssl_cc_proto",
        "//software/proto:team_side_msg_cc_proto",
    ],
)

cc_test(
    name = "threaded_simulator_test",
    srcs = ["threaded_simulator_test.cpp"],
    deps = [
        ":threaded_simulator",
        "//software/test_util",
        "//software/world",
        "@gtest//:gtest_main",
    ],
)

cc_library(
    name = "standalone_simulator",
    srcs = ["standalone_simulator.cpp"],
    hdrs = ["standalone_simulator.h"],
    deps = [
        ":threaded_simulator",
        "//shared/proto:tbots_cc_proto",
        "//software/logger",
        "//software/networking:threaded_nanopb_primitive_set_multicast_listener",
        "//software/networking:threaded_proto_multicast_listener",
        "//software/networking:threaded_proto_multicast_sender",
        "//software/parameter:dynamic_parameters",
        "//software/proto:team_side_msg_cc_proto",
        "//software/world:field",
    ],
)

cc_binary(
    name = "standalone_simulator_main",
    srcs = ["standalone_simulator_main.cpp"],
    deps = [
        ":standalone_simulator",
        "//software/gui/standalone_simulator:threaded_standalone_simulator_gui",
        "//software/logger",
        "//software/parameter:dynamic_parameters",
        "@boost//:program_options",
    ],
)<|MERGE_RESOLUTION|>--- conflicted
+++ resolved
@@ -125,12 +125,9 @@
         "//firmware/app/primitives:primitive_manager",
         "//firmware/app/world:firmware_world",
         "//software/primitive",
-<<<<<<< HEAD
         "//software/proto:team_side_msg_cc_proto",
-=======
         "//software/proto/message_translation:primitive_google_to_nanopb_converter",
         "//software/proto/message_translation:proto_creator_primitive_visitor",
->>>>>>> 9b0ac56c
         "//software/proto/message_translation:ssl_detection",
         "//software/proto/message_translation:ssl_geometry",
         "//software/proto/message_translation:ssl_wrapper",
