--- conflicted
+++ resolved
@@ -102,25 +102,6 @@
 )
 
 cc_library(
-<<<<<<< HEAD
-=======
-    name = "er_force_simulator_robot",
-    srcs = ["er_force_simulator_robot.cpp"],
-    hdrs = ["er_force_simulator_robot.h"],
-    deps = [
-        "//extlibs/er_force_sim/src/amun/simulator:simulator_qt",
-        "//proto:ssl_simulation_cc_proto",
-        "//proto:tbots_cc_proto",
-        "//proto/message_translation:ssl_simulation_robot_control",
-        "//shared:constants",
-        "//software/jetson_nano:primitive_executor",
-        "//software/simulation:simulator_robot",
-        "//software/world:robot_state",
-    ],
-)
-
-cc_library(
->>>>>>> 5d89a851
     name = "force_wheel_simulator_robot_singleton",
     srcs = ["force_wheel_simulator_robot_singleton.cpp"],
     hdrs = ["force_wheel_simulator_robot_singleton.h"],
@@ -210,7 +191,6 @@
     ],
 )
 
-<<<<<<< HEAD
 qt_cc_library(
     name = "er_force_simulator_qt",
     srcs = ["er_force_simulator.cpp"],
@@ -241,8 +221,6 @@
     ],
 )
 
-=======
->>>>>>> 5d89a851
 cc_library(
     name = "er_force_simulator",
     srcs = ["er_force_simulator.cpp"],
@@ -252,12 +230,7 @@
         "//extlibs/er_force_sim/config/simulator:2020B.txt",
     ],
     deps = [
-<<<<<<< HEAD
-        ":er_force_simulator_qt",
-=======
         ":er_force_simulator_ball",
-        ":er_force_simulator_robot",
->>>>>>> 5d89a851
         ":firmware_object_deleter",
         ":physics_simulator_ball",
         ":physics_simulator_robot",
