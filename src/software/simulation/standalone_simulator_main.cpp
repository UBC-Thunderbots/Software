#include "software/gui/standalone_simulator/threaded_standalone_simulator_gui.h"
#include "software/logger/logger.h"
#include "software/parameter/dynamic_parameters.h"
#include "software/simulation/standalone_simulator.h"

int main(int argc, char* argv[])
{
    LoggerSingleton::initializeLogger();

<<<<<<< HEAD
    StandaloneSimulatorGUIWrapper standalone_simulator_gui_wrapper(argc, argv);
=======
    ThreadedStandaloneSimulatorGUI standalone_simulator_gui_wrapper(argc, argv);
    ThreadedSimulator simulator = ThreadedSimulator(Field::createSSLDivisionBField());
    simulator.registerOnSSLWrapperPacketReadyCallback(
        [&standalone_simulator_gui_wrapper](SSL_WrapperPacket packet) {
            standalone_simulator_gui_wrapper.onValueReceived(packet);
        });

    simulator.setBallState(BallState(Point(1, 1), Vector(2, 1.2)));
>>>>>>> fb27e390

    StandaloneSimulator standalone_simulator(
        MutableDynamicParameters->getMutableStandaloneSimulatorConfig());
    standalone_simulator.setupInitialSimulationState();
    standalone_simulator.registerOnSSLWrapperPacketReadyCallback(
        [&standalone_simulator_gui_wrapper](SSL_WrapperPacket wrapper_packet) {
            standalone_simulator_gui_wrapper.onValueReceived(wrapper_packet);
        });

    // This blocks forever without using the CPU.
    // Wait for the Simulator GUI to shut down before shutting
    // down the rest of the system
    standalone_simulator_gui_wrapper.getTerminationPromise()->get_future().wait();

    return 0;
}<|MERGE_RESOLUTION|>--- conflicted
+++ resolved
@@ -7,31 +7,20 @@
 {
     LoggerSingleton::initializeLogger();
 
-<<<<<<< HEAD
-    StandaloneSimulatorGUIWrapper standalone_simulator_gui_wrapper(argc, argv);
-=======
-    ThreadedStandaloneSimulatorGUI standalone_simulator_gui_wrapper(argc, argv);
-    ThreadedSimulator simulator = ThreadedSimulator(Field::createSSLDivisionBField());
-    simulator.registerOnSSLWrapperPacketReadyCallback(
-        [&standalone_simulator_gui_wrapper](SSL_WrapperPacket packet) {
-            standalone_simulator_gui_wrapper.onValueReceived(packet);
-        });
-
-    simulator.setBallState(BallState(Point(1, 1), Vector(2, 1.2)));
->>>>>>> fb27e390
+    ThreadedStandaloneSimulatorGUI standalone_simulator_gui(argc, argv);
 
     StandaloneSimulator standalone_simulator(
         MutableDynamicParameters->getMutableStandaloneSimulatorConfig());
     standalone_simulator.setupInitialSimulationState();
     standalone_simulator.registerOnSSLWrapperPacketReadyCallback(
-        [&standalone_simulator_gui_wrapper](SSL_WrapperPacket wrapper_packet) {
-            standalone_simulator_gui_wrapper.onValueReceived(wrapper_packet);
+        [&standalone_simulator_gui](SSL_WrapperPacket wrapper_packet) {
+            standalone_simulator_gui.onValueReceived(wrapper_packet);
         });
 
     // This blocks forever without using the CPU.
     // Wait for the Simulator GUI to shut down before shutting
     // down the rest of the system
-    standalone_simulator_gui_wrapper.getTerminationPromise()->get_future().wait();
+    standalone_simulator_gui.getTerminationPromise()->get_future().wait();
 
     return 0;
 }