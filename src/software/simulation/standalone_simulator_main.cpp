--- conflicted
+++ resolved
@@ -76,10 +76,6 @@
         auto standalone_simulator = std::make_shared<StandaloneSimulator>(
             MutableDynamicParameters->getMutableStandaloneSimulatorConfig());
         standalone_simulator->setupInitialSimulationState();
-<<<<<<< HEAD
-//        standalone_simulator->setupShortPassState();
-=======
->>>>>>> fa861f6a
 
         ThreadedStandaloneSimulatorGUI threaded_standalone_simulator_gui(
             standalone_simulator);
