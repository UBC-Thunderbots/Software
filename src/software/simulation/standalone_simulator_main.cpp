#include <boost/program_options.hpp>

#include "software/gui/standalone_simulator/threaded_standalone_simulator_gui.h"
#include "software/logger/logger.h"
#include "software/simulation/standalone_simulator.h"
#include "software/world/field.h"

<<<<<<< HEAD
int main(int argc, char *argv[])
{
    LoggerSingleton::initializeLogger();

    StandaloneSimulator standalone_simulator(
        MutableDynamicParameters->getMutableStandaloneSimulatorConfig());
    standalone_simulator.setupInitialSimulationState();

    auto ball_placement_callback = [&standalone_simulator](Point ball_placement_point) {
        BallState state(ball_placement_point, Vector(0, 0));
        standalone_simulator.setBallState(state);
    };

    auto simulation_mode_callback =
        [&standalone_simulator](StandaloneSimulator::SimulationMode new_simulation_mode) {
            switch (new_simulation_mode)
            {
                case StandaloneSimulator::SimulationMode::PLAY:
                    standalone_simulator.resetSlowMotionMultiplier();
                    standalone_simulator.startSimulation();
                    break;
                case StandaloneSimulator::SimulationMode::PAUSE:
                    standalone_simulator.stopSimulation();
                    break;
                case StandaloneSimulator::SimulationMode::SLOW_MOTION:
                    standalone_simulator.setSlowMotionMultiplier(
                        StandaloneSimulator::DEFAULT_SLOW_MOTION_MULTIPLIER);
                    standalone_simulator.startSimulation();
                    break;
            }
        };

    ThreadedStandaloneSimulatorGUI threaded_standalone_simulator_gui(
        ball_placement_callback, simulation_mode_callback);

    standalone_simulator.registerOnSSLWrapperPacketReadyCallback(
        [&threaded_standalone_simulator_gui](SSL_WrapperPacket wrapper_packet) {
            threaded_standalone_simulator_gui.onValueReceived(wrapper_packet);
        });

    // This blocks forever without using the CPU.
    // Wait for the Simulator GUI to shut down before shutting
    // down the rest of the system
    threaded_standalone_simulator_gui.getTerminationPromise()->get_future().wait();
=======
struct commandLineArgs
{
    bool help                          = false;
    std::string network_interface_name = "";
    bool err                           = false;
};

/**
 * Parses arguments and indicates which arguments were received
 *
 * @param argc
 * @param argv
 *
 * @return a struct of which arguments are passed
 */
commandLineArgs parseCommandLineArgs(int argc, char **argv)
{
    commandLineArgs args;

    std::string interface_help_str =
        "The interface to send and receive packets over (can be found through ifconfig)";

    boost::program_options::options_description desc{"Options"};
    desc.add_options()("help,h", boost::program_options::bool_switch(&args.help),
                       "Help screen");
    desc.add_options()(
        "interface",
        boost::program_options::value<std::string>(&args.network_interface_name),
        interface_help_str.c_str());

    boost::program_options::variables_map vm;

    try
    {
        boost::program_options::store(parse_command_line(argc, argv, desc), vm);
        boost::program_options::notify(vm);

        if (args.help)
        {
            std::cout << desc << std::endl;
        }
    }
    catch (const boost::program_options::error &ex)
    {
        std::cerr << ex.what() << '\n';
        args.err = true;
        return args;
    }

    return args;
}

int main(int argc, char **argv)
{
    LoggerSingleton::initializeLogger();

    commandLineArgs args = parseCommandLineArgs(argc, argv);

    if (!args.help && !args.err)
    {
        // TODO remove this when we move to non-generic factories for backends
        // https://github.com/UBC-Thunderbots/Software/issues/1452
        if (!args.network_interface_name.empty())
        {
            MutableDynamicParameters->getMutableStandaloneSimulatorConfig()
                ->mutableNetworkInterface()
                ->setValue(args.network_interface_name);
        }

        ThreadedStandaloneSimulatorGUI standalone_simulator_gui_wrapper;
        StandaloneSimulator standalone_simulator(
            MutableDynamicParameters->getMutableStandaloneSimulatorConfig());
        standalone_simulator.registerOnSSLWrapperPacketReadyCallback(
            [&standalone_simulator_gui_wrapper](SSL_WrapperPacket packet) {
                standalone_simulator_gui_wrapper.onValueReceived(packet);
            });

        // This blocks forever without using the CPU.
        // Wait for the Simulator GUI to shut down before shutting
        // down the rest of the system
        standalone_simulator_gui_wrapper.getTerminationPromise()->get_future().wait();
    }
>>>>>>> b0384823

    return 0;
}<|MERGE_RESOLUTION|>--- conflicted
+++ resolved
@@ -3,54 +3,7 @@
 #include "software/gui/standalone_simulator/threaded_standalone_simulator_gui.h"
 #include "software/logger/logger.h"
 #include "software/simulation/standalone_simulator.h"
-#include "software/world/field.h"
 
-<<<<<<< HEAD
-int main(int argc, char *argv[])
-{
-    LoggerSingleton::initializeLogger();
-
-    StandaloneSimulator standalone_simulator(
-        MutableDynamicParameters->getMutableStandaloneSimulatorConfig());
-    standalone_simulator.setupInitialSimulationState();
-
-    auto ball_placement_callback = [&standalone_simulator](Point ball_placement_point) {
-        BallState state(ball_placement_point, Vector(0, 0));
-        standalone_simulator.setBallState(state);
-    };
-
-    auto simulation_mode_callback =
-        [&standalone_simulator](StandaloneSimulator::SimulationMode new_simulation_mode) {
-            switch (new_simulation_mode)
-            {
-                case StandaloneSimulator::SimulationMode::PLAY:
-                    standalone_simulator.resetSlowMotionMultiplier();
-                    standalone_simulator.startSimulation();
-                    break;
-                case StandaloneSimulator::SimulationMode::PAUSE:
-                    standalone_simulator.stopSimulation();
-                    break;
-                case StandaloneSimulator::SimulationMode::SLOW_MOTION:
-                    standalone_simulator.setSlowMotionMultiplier(
-                        StandaloneSimulator::DEFAULT_SLOW_MOTION_MULTIPLIER);
-                    standalone_simulator.startSimulation();
-                    break;
-            }
-        };
-
-    ThreadedStandaloneSimulatorGUI threaded_standalone_simulator_gui(
-        ball_placement_callback, simulation_mode_callback);
-
-    standalone_simulator.registerOnSSLWrapperPacketReadyCallback(
-        [&threaded_standalone_simulator_gui](SSL_WrapperPacket wrapper_packet) {
-            threaded_standalone_simulator_gui.onValueReceived(wrapper_packet);
-        });
-
-    // This blocks forever without using the CPU.
-    // Wait for the Simulator GUI to shut down before shutting
-    // down the rest of the system
-    threaded_standalone_simulator_gui.getTerminationPromise()->get_future().wait();
-=======
 struct commandLineArgs
 {
     bool help                          = false;
@@ -120,20 +73,47 @@
                 ->setValue(args.network_interface_name);
         }
 
-        ThreadedStandaloneSimulatorGUI standalone_simulator_gui_wrapper;
         StandaloneSimulator standalone_simulator(
-            MutableDynamicParameters->getMutableStandaloneSimulatorConfig());
+                MutableDynamicParameters->getMutableStandaloneSimulatorConfig());
+        standalone_simulator.setupInitialSimulationState();
+
+        auto ball_placement_callback = [&standalone_simulator](Point ball_placement_point) {
+            BallState state(ball_placement_point, Vector(0, 0));
+            standalone_simulator.setBallState(state);
+        };
+
+        auto simulation_mode_callback =
+                [&standalone_simulator](StandaloneSimulator::SimulationMode new_simulation_mode) {
+                    switch (new_simulation_mode)
+                    {
+                        case StandaloneSimulator::SimulationMode::PLAY:
+                            standalone_simulator.resetSlowMotionMultiplier();
+                            standalone_simulator.startSimulation();
+                            break;
+                        case StandaloneSimulator::SimulationMode::PAUSE:
+                            standalone_simulator.stopSimulation();
+                            break;
+                        case StandaloneSimulator::SimulationMode::SLOW_MOTION:
+                            standalone_simulator.setSlowMotionMultiplier(
+                                    StandaloneSimulator::DEFAULT_SLOW_MOTION_MULTIPLIER);
+                            standalone_simulator.startSimulation();
+                            break;
+                    }
+                };
+
+        ThreadedStandaloneSimulatorGUI threaded_standalone_simulator_gui(
+                ball_placement_callback, simulation_mode_callback);
+
         standalone_simulator.registerOnSSLWrapperPacketReadyCallback(
-            [&standalone_simulator_gui_wrapper](SSL_WrapperPacket packet) {
-                standalone_simulator_gui_wrapper.onValueReceived(packet);
-            });
+                [&threaded_standalone_simulator_gui](SSL_WrapperPacket wrapper_packet) {
+                    threaded_standalone_simulator_gui.onValueReceived(wrapper_packet);
+                });
 
         // This blocks forever without using the CPU.
         // Wait for the Simulator GUI to shut down before shutting
         // down the rest of the system
         standalone_simulator_gui_wrapper.getTerminationPromise()->get_future().wait();
     }
->>>>>>> b0384823
 
     return 0;
 }