#include "software/simulation/standalone_simulator.h"

#include "software/world/field.h"
extern "C"
{
#include "firmware/app/primitives/primitive.h"
}

StandaloneSimulator::StandaloneSimulator(
    std::shared_ptr<StandaloneSimulatorConfig> standalone_simulator_config)
    : standalone_simulator_config(standalone_simulator_config),
      simulator(Field::createSSLDivisionBField(), 0.8, 0.2)
{
    standalone_simulator_config->mutableBlueTeamChannel()->registerCallbackFunction(
        [this](int) { this->initNetworking(); });
    standalone_simulator_config->mutableYellowTeamChannel()->registerCallbackFunction(
        [this](int) { this->initNetworking(); });
    standalone_simulator_config->mutableNetworkInterface()->registerCallbackFunction(
        [this](std::string) { this->initNetworking(); });
    standalone_simulator_config->mutableVisionPort()->registerCallbackFunction(
        [this](int) { this->initNetworking(); });
    standalone_simulator_config->mutableVisionIPv4Address()->registerCallbackFunction(
        [this](std::string) { this->initNetworking(); });

    initNetworking();

    simulator.registerOnSSLWrapperPacketReadyCallback(
        [this](SSL_WrapperPacket wrapper_packet) {
            this->wrapper_packet_sender->sendProto(wrapper_packet);
        });

    simulator.setBallState(BallState(Point(0, 0), Vector(5, 2)));

    simulator.startSimulation();
}

void StandaloneSimulator::registerOnSSLWrapperPacketReadyCallback(
    const std::function<void(SSL_WrapperPacket)>& callback)
{
    simulator.registerOnSSLWrapperPacketReadyCallback(callback);
}

void StandaloneSimulator::initNetworking()
{
    auto network_interface  = standalone_simulator_config->NetworkInterface()->value();
    int yellow_team_channel = standalone_simulator_config->YellowTeamChannel()->value();
    std::string yellow_team_ip =
        std::string(MULTICAST_CHANNELS[yellow_team_channel]) + "%" + network_interface;
    int blue_team_channel = standalone_simulator_config->BlueTeamChannel()->value();
    std::string blue_team_ip =
        std::string(MULTICAST_CHANNELS[blue_team_channel]) + "%" + network_interface;

    wrapper_packet_sender =
        std::make_unique<ThreadedProtoMulticastSender<SSL_WrapperPacket>>(
            standalone_simulator_config->VisionIPv4Address()->value(),
            static_cast<unsigned short>(
                standalone_simulator_config->VisionPort()->value()));
    yellow_team_primitive_listener =
        std::make_unique<ThreadedNanoPbPrimitiveSetMulticastListener>(
            yellow_team_ip, PRIMITIVE_PORT,
            boost::bind(&StandaloneSimulator::setYellowRobotPrimitives, this, _1));
    blue_team_primitive_listener =
        std::make_unique<ThreadedNanoPbPrimitiveSetMulticastListener>(
            blue_team_ip, PRIMITIVE_PORT,
            boost::bind(&StandaloneSimulator::setBlueRobotPrimitives, this, _1));
}

void StandaloneSimulator::setupInitialSimulationState()
{
    RobotState blue_robot_state1(Point(3, 2.5), Vector(0, 0), Angle::half(),
                                 AngularVelocity::zero());
    RobotState blue_robot_state2(Point(3, 1.5), Vector(0, 0), Angle::half(),
                                 AngularVelocity::zero());
    RobotState blue_robot_state3(Point(3, 0.5), Vector(0, 0), Angle::half(),
                                 AngularVelocity::zero());
    RobotState blue_robot_state4(Point(3, -0.5), Vector(0, 0), Angle::half(),
                                 AngularVelocity::zero());
    RobotState blue_robot_state5(Point(3, -1.5), Vector(0, 0), Angle::half(),
                                 AngularVelocity::zero());
    RobotState blue_robot_state6(Point(3, -2.5), Vector(0, 0), Angle::half(),
                                 AngularVelocity::zero());
    std::vector<RobotStateWithId> blue_robot_states = {
        RobotStateWithId{.id = 0, .robot_state = blue_robot_state1},
        RobotStateWithId{.id = 1, .robot_state = blue_robot_state2},
        RobotStateWithId{.id = 2, .robot_state = blue_robot_state3},
        RobotStateWithId{.id = 3, .robot_state = blue_robot_state4},
        RobotStateWithId{.id = 4, .robot_state = blue_robot_state5},
        RobotStateWithId{.id = 5, .robot_state = blue_robot_state6},
    };
    simulator.addBlueRobots(blue_robot_states);

    RobotState yellow_robot_state1(Point(-3, 2.5), Vector(0, 0), Angle::zero(),
                                   AngularVelocity::zero());
    RobotState yellow_robot_state2(Point(-3, 1.5), Vector(0, 0), Angle::zero(),
                                   AngularVelocity::zero());
    RobotState yellow_robot_state3(Point(-3, 0.5), Vector(0, 0), Angle::zero(),
                                   AngularVelocity::zero());
    RobotState yellow_robot_state4(Point(-3, -0.5), Vector(0, 0), Angle::zero(),
                                   AngularVelocity::zero());
    RobotState yellow_robot_state5(Point(-3, -1.5), Vector(0, 0), Angle::zero(),
                                   AngularVelocity::zero());
    RobotState yellow_robot_state6(Point(-3, -2.5), Vector(0, 0), Angle::zero(),
                                   AngularVelocity::zero());
    std::vector<RobotStateWithId> yellow_robot_states = {
        RobotStateWithId{.id = 0, .robot_state = yellow_robot_state1},
        RobotStateWithId{.id = 1, .robot_state = yellow_robot_state2},
        RobotStateWithId{.id = 2, .robot_state = yellow_robot_state3},
        RobotStateWithId{.id = 3, .robot_state = yellow_robot_state4},
        RobotStateWithId{.id = 4, .robot_state = yellow_robot_state5},
        RobotStateWithId{.id = 5, .robot_state = yellow_robot_state6},
    };
    simulator.addYellowRobots(yellow_robot_states);
}

void StandaloneSimulator::setYellowRobotPrimitives(PrimitiveSetMsg primitive_set_msg)
{
    for (pb_size_t i = 0; i < primitive_set_msg.robot_primitives_count; i++)
    {
        RobotId id                 = primitive_set_msg.robot_primitives[i].key;
        PrimitiveMsg primitive_msg = primitive_set_msg.robot_primitives[i].value;
        simulator.setYellowRobotPrimitive(id, primitive_msg);
    }
}

void StandaloneSimulator::setBlueRobotPrimitives(PrimitiveSetMsg primitive_set_msg)
{
    for (pb_size_t i = 0; i < primitive_set_msg.robot_primitives_count; i++)
    {
        RobotId id                 = primitive_set_msg.robot_primitives[i].key;
        PrimitiveMsg primitive_msg = primitive_set_msg.robot_primitives[i].value;
        simulator.setBlueRobotPrimitive(id, primitive_msg);
    }
<<<<<<< HEAD
=======
}

std::pair<unsigned int, primitive_params_t> StandaloneSimulator::decodePrimitiveMsg(
    const PrimitiveMsg& msg)
{
    auto primitive_index = static_cast<unsigned int>(msg.prim_type());

    primitive_params_t params;
    params.params[0] = static_cast<uint16_t>(msg.parameter1());
    params.params[1] = static_cast<uint16_t>(msg.parameter2());
    params.params[2] = static_cast<uint16_t>(msg.parameter3());
    params.params[3] = static_cast<uint16_t>(msg.parameter4());
    params.extra     = static_cast<uint8_t>(msg.extra_bits());
    params.slow      = msg.slow();

    return std::make_pair(primitive_index, params);
}

void StandaloneSimulator::startSimulation()
{
    simulator.startSimulation();
}

void StandaloneSimulator::stopSimulation()
{
    simulator.stopSimulation();
}

void StandaloneSimulator::setSlowMotionMultiplier(double multiplier)
{
    simulator.setSlowMotionMultiplier(multiplier);
}

void StandaloneSimulator::resetSlowMotionMultiplier()
{
    simulator.resetSlowMotionMultiplier();
}

void StandaloneSimulator::setBallState(const BallState& state)
{
    simulator.setBallState(state);
>>>>>>> 8d95be56
}<|MERGE_RESOLUTION|>--- conflicted
+++ resolved
@@ -130,24 +130,6 @@
         PrimitiveMsg primitive_msg = primitive_set_msg.robot_primitives[i].value;
         simulator.setBlueRobotPrimitive(id, primitive_msg);
     }
-<<<<<<< HEAD
-=======
-}
-
-std::pair<unsigned int, primitive_params_t> StandaloneSimulator::decodePrimitiveMsg(
-    const PrimitiveMsg& msg)
-{
-    auto primitive_index = static_cast<unsigned int>(msg.prim_type());
-
-    primitive_params_t params;
-    params.params[0] = static_cast<uint16_t>(msg.parameter1());
-    params.params[1] = static_cast<uint16_t>(msg.parameter2());
-    params.params[2] = static_cast<uint16_t>(msg.parameter3());
-    params.params[3] = static_cast<uint16_t>(msg.parameter4());
-    params.extra     = static_cast<uint8_t>(msg.extra_bits());
-    params.slow      = msg.slow();
-
-    return std::make_pair(primitive_index, params);
 }
 
 void StandaloneSimulator::startSimulation()
@@ -173,5 +155,4 @@
 void StandaloneSimulator::setBallState(const BallState& state)
 {
     simulator.setBallState(state);
->>>>>>> 8d95be56
 }