#include "software/simulation/standalone_simulator.h"

#include "software/world/field.h"
extern "C"
{
#include "firmware/app/primitives/primitive.h"
}

StandaloneSimulator::StandaloneSimulator(
    std::shared_ptr<StandaloneSimulatorConfig> standalone_simulator_config)
    : standalone_simulator_config(standalone_simulator_config),
      simulator(Field::createSSLDivisionBField(), 0.8, 0.2),
      most_recent_ssl_wrapper_packet(SSLProto::SSL_WrapperPacket())
{
    standalone_simulator_config->mutableBlueTeamChannel()->registerCallbackFunction(
        [this](int) { this->initNetworking(); });
    standalone_simulator_config->mutableYellowTeamChannel()->registerCallbackFunction(
        [this](int) { this->initNetworking(); });
    standalone_simulator_config->mutableNetworkInterface()->registerCallbackFunction(
        [this](std::string) { this->initNetworking(); });
    standalone_simulator_config->mutableVisionPort()->registerCallbackFunction(
        [this](int) { this->initNetworking(); });
    standalone_simulator_config->mutableVisionIPv4Address()->registerCallbackFunction(
        [this](std::string) { this->initNetworking(); });

    initNetworking();

    simulator.registerOnSSLWrapperPacketReadyCallback(
        [this](SSLProto::SSL_WrapperPacket wrapper_packet) {
            std::scoped_lock lock(this->most_recent_ssl_wrapper_packet_mutex);
            this->most_recent_ssl_wrapper_packet = wrapper_packet;
            this->wrapper_packet_sender->sendProto(wrapper_packet);
        });

    simulator.setBallState(BallState(Point(0, 0), Vector(5, 2)));

    simulator.startSimulation();
}

void StandaloneSimulator::registerOnSSLWrapperPacketReadyCallback(
    const std::function<void(SSLProto::SSL_WrapperPacket)>& callback)
{
    simulator.registerOnSSLWrapperPacketReadyCallback(callback);
}

void StandaloneSimulator::initNetworking()
{
    auto network_interface  = standalone_simulator_config->NetworkInterface()->value();
    int yellow_team_channel = standalone_simulator_config->YellowTeamChannel()->value();
    std::string yellow_team_ip =
        std::string(MULTICAST_CHANNELS[yellow_team_channel]) + "%" + network_interface;
    int blue_team_channel = standalone_simulator_config->BlueTeamChannel()->value();
    std::string blue_team_ip =
        std::string(MULTICAST_CHANNELS[blue_team_channel]) + "%" + network_interface;

    wrapper_packet_sender =
        std::make_unique<ThreadedProtoMulticastSender<SSLProto::SSL_WrapperPacket>>(
            standalone_simulator_config->VisionIPv4Address()->value(),
            static_cast<unsigned short>(
                standalone_simulator_config->VisionPort()->value()));
    yellow_team_primitive_listener =
        std::make_unique<ThreadedNanoPbPrimitiveSetMulticastListener>(
            yellow_team_ip, PRIMITIVE_PORT,
            boost::bind(&StandaloneSimulator::setYellowRobotPrimitives, this, _1));
    blue_team_primitive_listener =
        std::make_unique<ThreadedNanoPbPrimitiveSetMulticastListener>(
            blue_team_ip, PRIMITIVE_PORT,
            boost::bind(&StandaloneSimulator::setBlueRobotPrimitives, this, _1));
    yellow_team_side_listener =
            std::make_unique<ThreadedProtoMulticastListener<TeamSideMsg>>(
                    yellow_team_ip, TEAM_SIDE_PORT,
                    boost::bind(&StandaloneSimulator::setYellowTeamDefendingSide, this, _1));
    blue_team_side_listener =
            std::make_unique<ThreadedProtoMulticastListener<TeamSideMsg>>(
                    blue_team_ip, TEAM_SIDE_PORT,
                    boost::bind(&StandaloneSimulator::setBlueTeamDefendingSide, this, _1));
}

void StandaloneSimulator::setupInitialSimulationState()
{
    RobotState blue_robot_state1(Point(3, 2.5), Vector(0, 0), Angle::half(),
                                 AngularVelocity::zero());
    RobotState blue_robot_state2(Point(3, 1.5), Vector(0, 0), Angle::half(),
                                 AngularVelocity::zero());
    RobotState blue_robot_state3(Point(3, 0.5), Vector(0, 0), Angle::half(),
                                 AngularVelocity::zero());
    RobotState blue_robot_state4(Point(3, -0.5), Vector(0, 0), Angle::half(),
                                 AngularVelocity::zero());
    RobotState blue_robot_state5(Point(3, -1.5), Vector(0, 0), Angle::half(),
                                 AngularVelocity::zero());
    RobotState blue_robot_state6(Point(3, -2.5), Vector(0, 0), Angle::half(),
                                 AngularVelocity::zero());
    std::vector<RobotStateWithId> blue_robot_states = {
        RobotStateWithId{.id = 0, .robot_state = blue_robot_state1},
        RobotStateWithId{.id = 1, .robot_state = blue_robot_state2},
        RobotStateWithId{.id = 2, .robot_state = blue_robot_state3},
        RobotStateWithId{.id = 3, .robot_state = blue_robot_state4},
        RobotStateWithId{.id = 4, .robot_state = blue_robot_state5},
        RobotStateWithId{.id = 5, .robot_state = blue_robot_state6},
    };
    simulator.addBlueRobots(blue_robot_states);

    RobotState yellow_robot_state1(Point(-3, 2.5), Vector(0, 0), Angle::zero(),
                                   AngularVelocity::zero());
    RobotState yellow_robot_state2(Point(-3, 1.5), Vector(0, 0), Angle::zero(),
                                   AngularVelocity::zero());
    RobotState yellow_robot_state3(Point(-3, 0.5), Vector(0, 0), Angle::zero(),
                                   AngularVelocity::zero());
    RobotState yellow_robot_state4(Point(-3, -0.5), Vector(0, 0), Angle::zero(),
                                   AngularVelocity::zero());
    RobotState yellow_robot_state5(Point(-3, -1.5), Vector(0, 0), Angle::zero(),
                                   AngularVelocity::zero());
    RobotState yellow_robot_state6(Point(-3, -2.5), Vector(0, 0), Angle::zero(),
                                   AngularVelocity::zero());
    std::vector<RobotStateWithId> yellow_robot_states = {
        RobotStateWithId{.id = 0, .robot_state = yellow_robot_state1},
        RobotStateWithId{.id = 1, .robot_state = yellow_robot_state2},
        RobotStateWithId{.id = 2, .robot_state = yellow_robot_state3},
        RobotStateWithId{.id = 3, .robot_state = yellow_robot_state4},
        RobotStateWithId{.id = 4, .robot_state = yellow_robot_state5},
        RobotStateWithId{.id = 5, .robot_state = yellow_robot_state6},
    };
    simulator.addYellowRobots(yellow_robot_states);
}

SSLProto::SSL_WrapperPacket StandaloneSimulator::getSSLWrapperPacket() const
{
    std::scoped_lock lock(most_recent_ssl_wrapper_packet_mutex);
    return most_recent_ssl_wrapper_packet;
}

void StandaloneSimulator::setYellowRobotPrimitives(
    TbotsProto_PrimitiveSet primitive_set_msg)
{
    for (pb_size_t i = 0; i < primitive_set_msg.robot_primitives_count; i++)
    {
        RobotId id                         = primitive_set_msg.robot_primitives[i].key;
        TbotsProto_Primitive primitive_msg = primitive_set_msg.robot_primitives[i].value;
        simulator.setYellowRobotPrimitive(id, primitive_msg);
    }
}

void StandaloneSimulator::setBlueRobotPrimitives(
    TbotsProto_PrimitiveSet primitive_set_msg)
{
    for (pb_size_t i = 0; i < primitive_set_msg.robot_primitives_count; i++)
    {
        RobotId id                         = primitive_set_msg.robot_primitives[i].key;
        TbotsProto_Primitive primitive_msg = primitive_set_msg.robot_primitives[i].value;
        simulator.setBlueRobotPrimitive(id, primitive_msg);
    }
}

void StandaloneSimulator::startSimulation()
{
    simulator.startSimulation();
}

void StandaloneSimulator::stopSimulation()
{
    simulator.stopSimulation();
}

void StandaloneSimulator::setSlowMotionMultiplier(double multiplier)
{
    simulator.setSlowMotionMultiplier(multiplier);
}

void StandaloneSimulator::resetSlowMotionMultiplier()
{
    simulator.resetSlowMotionMultiplier();
}

void StandaloneSimulator::setBallState(const BallState& state)
{
    simulator.setBallState(state);
}

std::weak_ptr<PhysicsRobot> StandaloneSimulator::getRobotAtPosition(const Point& position)
{
    return simulator.getRobotAtPosition(position);
}

<<<<<<< HEAD
void StandaloneSimulator::setBlueTeamDefendingSide(TeamSideMsg team_side_msg) {
    simulator.setBlueTeamDefendingSide(team_side_msg);
    std::string side = team_side_msg.defending_positive_side() ? "positive" : "negative";
    std::cout << "Set blue team to defend " << side << " side" << std::endl;
}

void StandaloneSimulator::setYellowTeamDefendingSide(TeamSideMsg team_side_msg) {
    simulator.setYellowTeamDefendingSide(team_side_msg);
    std::string side = team_side_msg.defending_positive_side() ? "positive" : "negative";
    std::cout << "Set yellow team to defend " << side << " side" << std::endl;
=======
void StandaloneSimulator::addYellowRobot(const Point& position)
{
    simulator.addYellowRobot(position);
}

void StandaloneSimulator::addBlueRobot(const Point& position)
{
    simulator.addBlueRobot(position);
}

void StandaloneSimulator::removeRobot(std::weak_ptr<PhysicsRobot> robot)
{
    simulator.removeRobot(robot);
>>>>>>> 9b0ac56c
}<|MERGE_RESOLUTION|>--- conflicted
+++ resolved
@@ -181,7 +181,21 @@
     return simulator.getRobotAtPosition(position);
 }
 
-<<<<<<< HEAD
+void StandaloneSimulator::addYellowRobot(const Point& position)
+{
+    simulator.addYellowRobot(position);
+}
+
+void StandaloneSimulator::addBlueRobot(const Point& position)
+{
+    simulator.addBlueRobot(position);
+}
+
+void StandaloneSimulator::removeRobot(std::weak_ptr<PhysicsRobot> robot)
+{
+    simulator.removeRobot(robot);
+}
+
 void StandaloneSimulator::setBlueTeamDefendingSide(TeamSideMsg team_side_msg) {
     simulator.setBlueTeamDefendingSide(team_side_msg);
     std::string side = team_side_msg.defending_positive_side() ? "positive" : "negative";
@@ -192,19 +206,4 @@
     simulator.setYellowTeamDefendingSide(team_side_msg);
     std::string side = team_side_msg.defending_positive_side() ? "positive" : "negative";
     std::cout << "Set yellow team to defend " << side << " side" << std::endl;
-=======
-void StandaloneSimulator::addYellowRobot(const Point& position)
-{
-    simulator.addYellowRobot(position);
-}
-
-void StandaloneSimulator::addBlueRobot(const Point& position)
-{
-    simulator.addBlueRobot(position);
-}
-
-void StandaloneSimulator::removeRobot(std::weak_ptr<PhysicsRobot> robot)
-{
-    simulator.removeRobot(robot);
->>>>>>> 9b0ac56c
 }