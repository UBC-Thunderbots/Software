#include "software/simulation/simulator_robot_singleton.h"

#include <gtest/gtest.h>

#include <cmath>

#include "software/simulation/physics/physics_world.h"
#include "software/simulation/simulator_ball.h"
#include "software/simulation/simulator_robot.h"

extern "C"
{
#include "firmware/app/world/firmware_robot.h"
}

#include "software/test_util/test_util.h"
#include "software/world/robot.h"
#include "software/world/world.h"


class SimulatorRobotSingletonTest : public testing::Test
{
   protected:
    std::tuple<std::shared_ptr<PhysicsWorld>,
               std::unique_ptr<FirmwareRobot_t, FirmwareRobotDeleter>,
               std::shared_ptr<SimulatorBall>>
    createWorldWithEnemyRobots(Robot robot, Ball ball,
                               std::vector<Point> enemy_robot_positions)
    {
        auto physics_world =
            std::make_shared<PhysicsWorld>(Field::createSSLDivisionBField());
        physics_world->setBallState(ball.currentState().state());
        RobotStateWithId robot_state{.id          = robot.id(),
                                     .robot_state = robot.currentState().state()};
        physics_world->addYellowRobots({robot_state});

        for (const auto& pos : enemy_robot_positions)
        {
            auto state = RobotStateWithId{
                .id          = physics_world->getAvailableBlueRobotId(),
                .robot_state = RobotState(pos, Vector(0, 0), Angle::zero(),
                                          AngularVelocity::zero())};
            physics_world->addBlueRobots({state});
        }

        std::shared_ptr<SimulatorRobot> simulator_robot;
        auto physics_robot = physics_world->getYellowPhysicsRobots().at(0);
        if (physics_robot.lock())
        {
            simulator_robot = std::make_shared<SimulatorRobot>(physics_robot);
            SimulatorRobotSingleton::setSimulatorRobot(simulator_robot, FieldSide::NEG_X);
        }
        else
        {
            ADD_FAILURE()
                << "Failed to create a SimulatorRobot because a PhysicsRobot was invalid"
                << std::endl;
        }

        std::shared_ptr<SimulatorBall> simulator_ball;
        auto physics_ball = physics_world->getPhysicsBall();
        if (physics_ball.lock())
        {
            simulator_ball = std::make_shared<SimulatorBall>(physics_ball);
        }
        else
        {
            ADD_FAILURE()
                << "Failed to create a SimulatorRobot because a PhysicsRobot was invalid"
                << std::endl;
        }

        return std::make_tuple(physics_world,
                               SimulatorRobotSingleton::createFirmwareRobot(),
                               simulator_ball);
    }

    std::tuple<std::shared_ptr<PhysicsWorld>,
               std::unique_ptr<FirmwareRobot_t, FirmwareRobotDeleter>,
               std::shared_ptr<SimulatorBall>>
    createWorld(Robot robot, Ball ball)
    {
        return createWorldWithEnemyRobots(robot, ball, {});
    }

    Point getDribblingPoint(
        const std::unique_ptr<FirmwareRobot_t, FirmwareRobotDeleter>& robot)
    {
        float position_x          = app_firmware_robot_getPositionX(robot.get());
        float position_y          = app_firmware_robot_getPositionY(robot.get());
        float orientation_radians = app_firmware_robot_getOrientation(robot.get());
        Point robot_position(static_cast<double>(position_x),
                             static_cast<double>(position_y));
        Angle robot_orientation =
            Angle::fromRadians(static_cast<double>(orientation_radians));
        return getDribblingPoint(robot_position, robot_orientation);
    }

    Point getDribblingPoint(const Point& robot_position, const Angle& robot_orientation)
    {
        double dribbler_depth = PhysicsRobot::dribbler_depth;
        Point dribbling_point =
            robot_position + Vector::createFromAngle(robot_orientation)
                                 .normalize(DIST_TO_FRONT_OF_ROBOT_METERS +
                                            BALL_MAX_RADIUS_METERS - dribbler_depth);
        return dribbling_point;
    }

    const Robot robot_non_zero_state =
        Robot(7, Point(1.04, -0.8), Vector(-1.5, 0), Angle::fromRadians(2.12),
              AngularVelocity::fromRadians(-1.0), Timestamp::fromSeconds(0));
    const Ball ball_zero_state =
        Ball(Point(0, 0), Vector(0, 0), Timestamp::fromSeconds(0));
};

<<<<<<< HEAD
//TEST_F(SimulatorRobotSingletonTest, test_get_position)
//{
//    auto [world, firmware_robot, simulator_ball] =
//        createWorld(robot_non_zero_state, ball_zero_state);
//    EXPECT_FLOAT_EQ(app_firmware_robot_getPositionX(firmware_robot.get()), 1.04f);
//    EXPECT_FLOAT_EQ(app_firmware_robot_getPositionY(firmware_robot.get()), -0.8f);
//    UNUSED(world);
//    UNUSED(simulator_ball);
//}
//
//TEST_F(SimulatorRobotSingletonTest, test_get_orientation)
//{
//    auto [world, firmware_robot, simulator_ball] =
//        createWorld(robot_non_zero_state, ball_zero_state);
//    EXPECT_FLOAT_EQ(app_firmware_robot_getOrientation(firmware_robot.get()), 2.12f);
//    UNUSED(world);
//    UNUSED(simulator_ball);
//}
//
//TEST_F(SimulatorRobotSingletonTest, test_get_linear_velocity)
//{
//    auto [world, firmware_robot, simulator_ball] =
//        createWorld(robot_non_zero_state, ball_zero_state);
//    EXPECT_NEAR(app_firmware_robot_getVelocityX(firmware_robot.get()), -1.5, 0.01);
//    EXPECT_NEAR(app_firmware_robot_getVelocityY(firmware_robot.get()), 0.0, 0.01);
//    UNUSED(world);
//    UNUSED(simulator_ball);
//}
//
//TEST_F(SimulatorRobotSingletonTest, test_get_angular_velocity)
//{
//    auto [world, firmware_robot, simulator_ball] =
//        createWorld(robot_non_zero_state, ball_zero_state);
//    EXPECT_FLOAT_EQ(app_firmware_robot_getVelocityAngular(firmware_robot.get()), -1.0);
//    UNUSED(world);
//    UNUSED(simulator_ball);
//}
//
//TEST_F(SimulatorRobotSingletonTest, test_get_battery_voltage)
//{
//    auto [world, firmware_robot, simulator_ball] =
//        createWorld(robot_non_zero_state, ball_zero_state);
//    EXPECT_FLOAT_EQ(app_firmware_robot_getBatteryVoltage(firmware_robot.get()), 16.0);
//    UNUSED(world);
//    UNUSED(simulator_ball);
//}
//
//TEST_F(SimulatorRobotSingletonTest, test_get_dribbler_temperature)
//{
//    auto [world, firmware_robot, simulator_ball] =
//        createWorld(robot_non_zero_state, ball_zero_state);
//    Dribbler_t* dribbler = app_firmware_robot_getDribbler(firmware_robot.get());
//    EXPECT_EQ(app_dribbler_getTemperature(dribbler), 25);
//    UNUSED(world);
//    UNUSED(simulator_ball);
//}
//
//class SimulatorRobotSingletonKickTest : public SimulatorRobotSingletonTest,
//                                        public ::testing::WithParamInterface<Angle>
//{
//};
//
//TEST_P(SimulatorRobotSingletonKickTest, test_kick_stationary_ball_with_stationary_robot)
//{
//    Angle robot_orientation = GetParam();
//    Robot robot(0, Point(0, 0), Vector(0, 0), robot_orientation, AngularVelocity::zero(),
//                Timestamp::fromSeconds(0));
//    Point dribbling_point = getDribblingPoint(robot.position(), robot.orientation());
//    Ball ball(dribbling_point, Vector(0, 0), Timestamp::fromSeconds(0));
//    auto [world, firmware_robot, simulator_ball] = createWorld(robot, ball);
//
//    // Simulate for 1/2 second without kicking
//    for (unsigned int i = 0; i < 30; i++)
//    {
//        world->stepSimulation(Duration::fromSeconds(1.0 / 60.0));
//    }
//
//    // Make sure we didn't kick
//    EXPECT_LT(simulator_ball->velocity().length(), 0.001);
//    EXPECT_LT((simulator_ball->position() - dribbling_point).length(), 0.01);
//
//    Chicker_t* chicker = app_firmware_robot_getChicker(firmware_robot.get());
//    app_chicker_kick(chicker, 5.0);
//
//    // Simulate for 1/2 second after kicking
//    for (unsigned int i = 0; i < 30; i++)
//    {
//        world->stepSimulation(Duration::fromSeconds(1.0 / 60.0));
//    }
//
//    EXPECT_LT((simulator_ball->velocity() -
//               Vector::createFromAngle(robot.orientation()).normalize(5))
//                  .length(),
//              0.005);
//}
//
//INSTANTIATE_TEST_CASE_P(All, SimulatorRobotSingletonKickTest,
//                        ::testing::Values(Angle::fromDegrees(0), Angle::fromDegrees(58),
//                                          Angle::fromDegrees(110),
//                                          Angle::fromDegrees(200),
//                                          Angle::fromDegrees(331)));
//
//
//class SimulatorRobotSingletonChipTest : public SimulatorRobotSingletonTest,
//                                        public ::testing::WithParamInterface<Angle>
//{
//};
//
//TEST_P(SimulatorRobotSingletonChipTest, test_chip_stationary_ball_with_stationary_robot)
//{
//    Angle robot_orientation = GetParam();
//    Robot robot(0, Point(0, 0), Vector(0, 0), robot_orientation, AngularVelocity::zero(),
//                Timestamp::fromSeconds(0));
//    Point dribbling_point = getDribblingPoint(robot.position(), robot.orientation());
//    Ball ball(dribbling_point, Vector(0, 0), Timestamp::fromSeconds(0));
//    auto [world, firmware_robot, simulator_ball] = createWorld(robot, ball);
//
//    // Simulate for 1/2 second without chipping
//    for (unsigned int i = 0; i < 30; i++)
//    {
//        world->stepSimulation(Duration::fromSeconds(1.0 / 60.0));
//    }
//
//    // Make sure we didn't chip
//    EXPECT_LT(simulator_ball->velocity().length(), 0.001);
//    EXPECT_LT((simulator_ball->position() - dribbling_point).length(), 0.01);
//
//    Chicker_t* chicker = app_firmware_robot_getChicker(firmware_robot.get());
//    app_chicker_chip(chicker, 5.0);
//
//    // Simulate for 1/2 second after chipping
//    for (unsigned int i = 0; i < 30; i++)
//    {
//        world->stepSimulation(Duration::fromSeconds(1.0 / 60.0));
//    }
//
//    EXPECT_LT(simulator_ball->velocity().orientation().minDiff(robot_orientation),
//              Angle::fromDegrees(1));
//    EXPECT_GT(simulator_ball->velocity().length(), 3);
//    EXPECT_LT(simulator_ball->velocity().length(), 5);
//}
//
//INSTANTIATE_TEST_CASE_P(All, SimulatorRobotSingletonChipTest,
//                        ::testing::Values(Angle::fromDegrees(0), Angle::fromDegrees(58),
//                                          Angle::fromDegrees(110),
//                                          Angle::fromDegrees(200),
//                                          Angle::fromDegrees(331)));
//
//
//class SimulatorRobotSingletonAutokickTest : public SimulatorRobotSingletonTest,
//                                            public ::testing::WithParamInterface<Angle>
//{
//};
//
//TEST_P(SimulatorRobotSingletonAutokickTest,
//       test_autokick_ball_moving_towards_stationary_robot)
//{
//    Angle robot_orientation = GetParam();
//    Robot robot(0, Point(0, 0), Vector(0, 0), robot_orientation, AngularVelocity::zero(),
//                Timestamp::fromSeconds(0));
//    Point initial_ball_position =
//        robot.position() + Vector::createFromAngle(robot_orientation).normalize(0.25);
//    Vector initial_ball_velocity =
//        (robot.position() - initial_ball_position).normalize(1.0);
//    Ball ball(initial_ball_position, initial_ball_velocity, Timestamp::fromSeconds(0));
//    auto [world, firmware_robot, simulator_ball] = createWorld(robot, ball);
//
//    Chicker_t* chicker = app_firmware_robot_getChicker(firmware_robot.get());
//    app_chicker_enableAutokick(chicker, 5.0);
//
//    // Simulate for 1/2 second
//    for (unsigned int i = 0; i < 30; i++)
//    {
//        world->stepSimulation(Duration::fromSeconds(1.0 / 60.0));
//    }
//
//    Vector expected_velocity = Vector::createFromAngle(robot_orientation).normalize(5.03);
//    EXPECT_LT((simulator_ball->velocity() - expected_velocity).length(), 0.001);
//}
//
//TEST_P(SimulatorRobotSingletonAutokickTest,
//       test_autokick_ball_moving_towards_moving_robot)
//{
//    Angle robot_orientation = GetParam();
//    Vector robot_velocity   = Vector::createFromAngle(robot_orientation).normalize(1.5);
//    Robot robot(0, Point(0, 0), robot_velocity, robot_orientation,
//                AngularVelocity::zero(), Timestamp::fromSeconds(0));
//    Point initial_ball_position =
//        robot.position() + Vector::createFromAngle(robot_orientation).normalize(0.25);
//    Vector initial_ball_velocity =
//        (robot.position() - initial_ball_position).normalize(1.0);
//    Ball ball(initial_ball_position, initial_ball_velocity, Timestamp::fromSeconds(0));
//    auto [world, firmware_robot, simulator_ball] = createWorld(robot, ball);
//
//    Chicker_t* chicker = app_firmware_robot_getChicker(firmware_robot.get());
//    app_chicker_enableAutokick(chicker, 5.0);
//
//    // Simulate for 1/2 second
//    for (unsigned int i = 0; i < 30; i++)
//    {
//        world->stepSimulation(Duration::fromSeconds(1.0 / 60.0));
//    }
//
//    Vector expected_velocity = Vector::createFromAngle(robot_orientation).normalize(5.16);
//    EXPECT_LT((simulator_ball->velocity() - expected_velocity).length(), 0.01);
//}
//
//INSTANTIATE_TEST_CASE_P(All, SimulatorRobotSingletonAutokickTest,
//                        ::testing::Values(Angle::fromDegrees(0), Angle::fromDegrees(58),
//                                          Angle::fromDegrees(110),
//                                          Angle::fromDegrees(200),
//                                          Angle::fromDegrees(331)));
//
//class SimulatorRobotSingletonAutochipTest : public SimulatorRobotSingletonTest,
//                                            public ::testing::WithParamInterface<Angle>
//{
//};
//
//TEST_P(SimulatorRobotSingletonAutochipTest,
//       test_autochip_ball_moving_towards_stationary_robot_with_no_obstacle)
//{
//    Angle robot_orientation = GetParam();
//    Robot robot(0, Point(0, 0), Vector(0, 0), robot_orientation, AngularVelocity::zero(),
//                Timestamp::fromSeconds(0));
//    Point initial_ball_position =
//        robot.position() + Vector::createFromAngle(robot_orientation).normalize(0.25);
//    Vector initial_ball_velocity =
//        (robot.position() - initial_ball_position).normalize(1.0);
//    Ball ball(initial_ball_position, initial_ball_velocity, Timestamp::fromSeconds(0));
//    auto [world, firmware_robot, simulator_ball] = createWorld(robot, ball);
//
//    Chicker_t* chicker = app_firmware_robot_getChicker(firmware_robot.get());
//    app_chicker_enableAutochip(chicker, 5.0);
//
//    // Simulate for 1/2 second
//    for (unsigned int i = 0; i < 30; i++)
//    {
//        world->stepSimulation(Duration::fromSeconds(1.0 / 60.0));
//    }
//
//    EXPECT_LT(simulator_ball->velocity().orientation().minDiff(robot_orientation),
//              Angle::fromDegrees(1));
//    EXPECT_NEAR(3.53, simulator_ball->velocity().length(), 0.05);
//}
//
//TEST_P(SimulatorRobotSingletonAutochipTest,
//       test_autochip_ball_moving_towards_moving_robot_with_no_obstacle)
//{
//    Angle robot_orientation = GetParam();
//    Vector robot_velocity   = Vector::createFromAngle(robot_orientation).normalize(1.5);
//    Robot robot(0, Point(0, 0), robot_velocity, robot_orientation,
//                AngularVelocity::zero(), Timestamp::fromSeconds(0));
//    Point initial_ball_position =
//        robot.position() + Vector::createFromAngle(robot_orientation).normalize(0.25);
//    Vector initial_ball_velocity =
//        (robot.position() - initial_ball_position).normalize(1.0);
//    Ball ball(initial_ball_position, initial_ball_velocity, Timestamp::fromSeconds(0));
//    auto [world, firmware_robot, simulator_ball] = createWorld(robot, ball);
//
//    Chicker_t* chicker = app_firmware_robot_getChicker(firmware_robot.get());
//    app_chicker_enableAutochip(chicker, 5.0);
//
//    // Simulate for 1/2 second
//    for (unsigned int i = 0; i < 30; i++)
//    {
//        world->stepSimulation(Duration::fromSeconds(1.0 / 60.0));
//    }
//
//    EXPECT_LT(simulator_ball->velocity().orientation().minDiff(robot_orientation),
//              Angle::fromDegrees(1));
//    EXPECT_NEAR(3.65, simulator_ball->velocity().length(), 0.05);
//}
//
//INSTANTIATE_TEST_CASE_P(All, SimulatorRobotSingletonAutochipTest,
//                        ::testing::Values(Angle::fromDegrees(0), Angle::fromDegrees(58),
//                                          Angle::fromDegrees(110),
//                                          Angle::fromDegrees(200),
//                                          Angle::fromDegrees(331)));
//
//TEST_F(SimulatorRobotSingletonTest,
//       test_robot_chips_ball_over_obstacle_and_lands_in_free_space)
//{
//    Robot robot(0, Point(0, 0), Vector(0, 0), Angle::zero(), AngularVelocity::zero(),
//                Timestamp::fromSeconds(0));
//    Point dribbling_point = getDribblingPoint(robot.position(), robot.orientation());
//    Ball ball(dribbling_point, Vector(0, 0), Timestamp::fromSeconds(0));
//    // Add an enemy close to the chipping robot, and an enemy a short distance
//    // past where the ball will land
//    std::vector<Point> enemy_robot_positions = {Point(1, 0), Point(3.0, 0)};
//    auto [world, firmware_robot, simulator_ball] =
//        createWorldWithEnemyRobots(robot, ball, enemy_robot_positions);
//
//    // Simulate for 1/2 second without chipping
//    for (unsigned int i = 0; i < 30; i++)
//    {
//        world->stepSimulation(Duration::fromSeconds(1.0 / 60.0));
//    }
//
//    // Make sure we didn't chip
//    EXPECT_LT(simulator_ball->velocity().length(), 0.001);
//    EXPECT_LT((simulator_ball->position() - dribbling_point).length(), 0.01);
//
//    Chicker_t* chicker = app_firmware_robot_getChicker(firmware_robot.get());
//    app_chicker_chip(chicker, 2.0);
//
//    for (unsigned int i = 0; i < 300; i++)
//    {
//        world->stepSimulation(Duration::fromSeconds(1.0 / 60.0));
//    }
//
//    // The ball should have made it past the first robot, but been stopped by the second
//    EXPECT_GT(simulator_ball->position().x(), 1.0);
//    EXPECT_LT(simulator_ball->position().x(), 3.0);
//}
//
//TEST_F(SimulatorRobotSingletonTest,
//       test_robot_chips_ball_over_obstacle_and_lands_in_another_obstacle)
//{
//    Robot robot(0, Point(0, 0), Vector(0, 0), Angle::zero(), AngularVelocity::zero(),
//                Timestamp::fromSeconds(0));
//    Point dribbling_point = getDribblingPoint(robot.position(), robot.orientation());
//    Ball ball(dribbling_point, Vector(0, 0), Timestamp::fromSeconds(0));
//    // Add an enemy close to the chipping robot, an enemy right where
//    // the ball will land, and an enemy past where the ball will land
//    std::vector<Point> enemy_robot_positions = {Point(1, 0), Point(2, 0), Point(3, 0)};
//    auto [world, firmware_robot, simulator_ball] =
//        createWorldWithEnemyRobots(robot, ball, enemy_robot_positions);
//
//    // Simulate for 0.5 second without chipping
//    for (unsigned int i = 0; i < 30; i++)
//    {
//        world->stepSimulation(Duration::fromSeconds(1.0 / 60.0));
//    }
//
//    // Make sure we didn't chip
//    EXPECT_LT(simulator_ball->velocity().length(), 0.001);
//    EXPECT_LT((simulator_ball->position() - dribbling_point).length(), 0.01);
//
//    Chicker_t* chicker = app_firmware_robot_getChicker(firmware_robot.get());
//    app_chicker_chip(chicker, 2.0);
//
//    for (unsigned int i = 0; i < 300; i++)
//    {
//        world->stepSimulation(Duration::fromSeconds(1.0 / 60.0));
//    }
//
//    // The ball should have made it past the first and second robots, but been stopped by
//    // the third
//    EXPECT_GT(simulator_ball->position().x(), 2.0);
//    EXPECT_LT(simulator_ball->position().x(), 3.0);
//}
//
//TEST_F(SimulatorRobotSingletonTest, test_ball_maintains_speed_throughout_chipping)
//{
//    // This is a regression test to help catch future issues with chipping speed.
//    // The original bug was that not all collisions were properly disabled while
//    // the ball was "in flight", so when it passed over a robot it would still
//    // be damped by the dribbler and slow down the chip. This test verifies
//    // the speed of the ball does not change for the duration of a chip as the
//    // ball passes over obstacles
//
//    Robot robot(0, Point(0, 0), Vector(0, 0), Angle::zero(), AngularVelocity::zero(),
//                Timestamp::fromSeconds(0));
//    Point dribbling_point = getDribblingPoint(robot.position(), robot.orientation());
//    Ball ball(dribbling_point, Vector(0, 0), Timestamp::fromSeconds(0));
//    // Add an enemy close to the chipping robot
//    std::vector<Point> enemy_robot_positions = {Point(1, 0)};
//    auto [world, firmware_robot, simulator_ball] =
//        createWorldWithEnemyRobots(robot, ball, enemy_robot_positions);
//
//    // Simulate for 1/2 second without chipping
//    for (unsigned int i = 0; i < 30; i++)
//    {
//        world->stepSimulation(Duration::fromSeconds(1.0 / 60.0));
//    }
//
//    // Make sure we didn't chip
//    EXPECT_LT(simulator_ball->velocity().length(), 0.001);
//    EXPECT_LT((simulator_ball->position() - dribbling_point).length(), 0.01);
//
//    Chicker_t* chicker = app_firmware_robot_getChicker(firmware_robot.get());
//    app_chicker_chip(chicker, 2.0);
//
//    double initial_chip_speed = 0.0;
//    for (unsigned int i = 0; i < 200; i++)
//    {
//        world->stepSimulation(Duration::fromSeconds(1.0 / 60.0));
//        if (i == 0)
//        {
//            initial_chip_speed = simulator_ball->velocity().length();
//        }
//        if (i >= 5)
//        {
//            // Once the ball is chipped its speed should not change until it hits the
//            // obstacle after it lands
//            EXPECT_NEAR(initial_chip_speed, simulator_ball->velocity().length(), 1e-6);
//        }
//    }
//}
//
//TEST_F(SimulatorRobotSingletonTest,
//       test_robot_does_not_kick_or_chip_ball_when_autokick_and_autochip_disabled)
//{
//    Robot robot(0, Point(0, 0), Vector(0, 0), Angle::zero(), AngularVelocity::zero(),
//                Timestamp::fromSeconds(0));
//    Ball ball(Point(0.15, 0), Vector(-0.25, 0), Timestamp::fromSeconds(0));
//    auto [world, firmware_robot, simulator_ball] = createWorld(robot, ball);
//
//    EXPECT_LT((simulator_ball->velocity() - Vector(-0.25, 0)).length(), 0.001);
//    Chicker_t* chicker = app_firmware_robot_getChicker(firmware_robot.get());
//    app_chicker_disableAutokick(chicker);
//    app_chicker_disableAutochip(chicker);
//
//    // Simulate for 1/2 second
//    for (unsigned int i = 0; i < 30; i++)
//    {
//        world->stepSimulation(Duration::fromSeconds(1.0 / 60.0));
//    }
//
//    EXPECT_LT(simulator_ball->velocity().length(), 0.25);
//}
//
//TEST_F(SimulatorRobotSingletonTest, test_disable_autokick)
//{
//    Robot robot(0, Point(0, 0), Vector(0, 0), Angle::zero(), AngularVelocity::zero(),
//                Timestamp::fromSeconds(0));
//    Ball ball(Point(0.25, 0), Vector(-1, 0), Timestamp::fromSeconds(0));
//    auto [world, firmware_robot, simulator_ball] = createWorld(robot, ball);
//
//    Chicker_t* chicker = app_firmware_robot_getChicker(firmware_robot.get());
//    app_chicker_enableAutokick(chicker, 5.0);
//    app_chicker_disableAutokick(chicker);
//
//    // Simulate for 1/2 second
//    for (unsigned int i = 0; i < 30; i++)
//    {
//        world->stepSimulation(Duration::fromSeconds(1.0 / 60.0));
//    }
//
//    EXPECT_LT(simulator_ball->velocity().length(), 0.25);
//}
//
//TEST_F(SimulatorRobotSingletonTest, test_disable_autochip)
//{
//    Robot robot(0, Point(0, 0), Vector(0, 0), Angle::zero(), AngularVelocity::zero(),
//                Timestamp::fromSeconds(0));
//    Ball ball(Point(0.25, 0), Vector(-1, 0), Timestamp::fromSeconds(0));
//    auto [world, firmware_robot, simulator_ball] = createWorld(robot, ball);
//
//    Chicker_t* chicker = app_firmware_robot_getChicker(firmware_robot.get());
//    app_chicker_enableAutochip(chicker, 5.0);
//    app_chicker_disableAutochip(chicker);
//
//    // Simulate for 1/2 second
//    for (unsigned int i = 0; i < 30; i++)
//    {
//        world->stepSimulation(Duration::fromSeconds(1.0 / 60.0));
//    }
//
//    EXPECT_LT(simulator_ball->velocity().length(), 0.25);
//}
//
//TEST_F(SimulatorRobotSingletonTest, test_enabling_autokick_disables_autochip)
//{
//    Robot robot(0, Point(0, 0), Vector(0, 0), Angle::zero(), AngularVelocity::zero(),
//                Timestamp::fromSeconds(0));
//    Ball ball(Point(0.25, 0), Vector(-1, 0), Timestamp::fromSeconds(0));
//    // Place an enemy in front of the robot
//    std::vector<Point> enemy_robot_positions = {Point(1.0, 0)};
//    auto [world, firmware_robot, simulator_ball] =
//        createWorldWithEnemyRobots(robot, ball, enemy_robot_positions);
//
//    Chicker_t* chicker = app_firmware_robot_getChicker(firmware_robot.get());
//    app_chicker_enableAutochip(chicker, 5.0);
//    app_chicker_enableAutokick(chicker, 5.0);
//
//    // Simulate for 1 second
//    for (unsigned int i = 0; i < 60; i++)
//    {
//        world->stepSimulation(Duration::fromSeconds(1.0 / 60.0));
//    }
//
//    // We expect the robot to kick the ball, so we expect the ball to have collided
//    // with the enemy robot and not gone past it
//    EXPECT_LT(simulator_ball->position().x(), 1.0);
//}
//
//TEST_F(SimulatorRobotSingletonTest, test_enabling_autochip_disables_autokick)
//{
//    Robot robot(0, Point(0, 0), Vector(0, 0), Angle::zero(), AngularVelocity::zero(),
//                Timestamp::fromSeconds(0));
//    Ball ball(Point(0.25, 0), Vector(-1, 0), Timestamp::fromSeconds(0));
//    // Place an enemy in front of the robot
//    std::vector<Point> enemy_robot_positions = {Point(1.0, 0)};
//    auto [world, firmware_robot, simulator_ball] =
//        createWorldWithEnemyRobots(robot, ball, enemy_robot_positions);
//
//    Chicker_t* chicker = app_firmware_robot_getChicker(firmware_robot.get());
//    app_chicker_enableAutokick(chicker, 5.0);
//    app_chicker_enableAutochip(chicker, 5.0);
//
//    // Simulate for 1 second
//    for (unsigned int i = 0; i < 60; i++)
//    {
//        world->stepSimulation(Duration::fromSeconds(1.0 / 60.0));
//    }
//
//    // We expect the robot to chip the ball, so we expect the ball to have gone over
//    // the enemy robot and made it past its position
//    EXPECT_GT(simulator_ball->position().x(), 1.0);
//}
//
=======
TEST_F(SimulatorRobotSingletonTest, test_get_position)
{
    auto [world, firmware_robot, simulator_ball] =
        createWorld(robot_non_zero_state, ball_zero_state);
    EXPECT_FLOAT_EQ(app_firmware_robot_getPositionX(firmware_robot.get()), 1.04f);
    EXPECT_FLOAT_EQ(app_firmware_robot_getPositionY(firmware_robot.get()), -0.8f);
    UNUSED(world);
    UNUSED(simulator_ball);
}

TEST_F(SimulatorRobotSingletonTest, test_get_orientation)
{
    auto [world, firmware_robot, simulator_ball] =
        createWorld(robot_non_zero_state, ball_zero_state);
    EXPECT_FLOAT_EQ(app_firmware_robot_getOrientation(firmware_robot.get()), 2.12f);
    UNUSED(world);
    UNUSED(simulator_ball);
}

TEST_F(SimulatorRobotSingletonTest, test_get_linear_velocity)
{
    auto [world, firmware_robot, simulator_ball] =
        createWorld(robot_non_zero_state, ball_zero_state);
    EXPECT_NEAR(app_firmware_robot_getVelocityX(firmware_robot.get()), -1.5, 0.01);
    EXPECT_NEAR(app_firmware_robot_getVelocityY(firmware_robot.get()), 0.0, 0.01);
    UNUSED(world);
    UNUSED(simulator_ball);
}

TEST_F(SimulatorRobotSingletonTest, test_get_angular_velocity)
{
    auto [world, firmware_robot, simulator_ball] =
        createWorld(robot_non_zero_state, ball_zero_state);
    EXPECT_FLOAT_EQ(app_firmware_robot_getVelocityAngular(firmware_robot.get()), -1.0);
    UNUSED(world);
    UNUSED(simulator_ball);
}

TEST_F(SimulatorRobotSingletonTest, test_get_battery_voltage)
{
    auto [world, firmware_robot, simulator_ball] =
        createWorld(robot_non_zero_state, ball_zero_state);
    EXPECT_FLOAT_EQ(app_firmware_robot_getBatteryVoltage(firmware_robot.get()), 16.0);
    UNUSED(world);
    UNUSED(simulator_ball);
}

TEST_F(SimulatorRobotSingletonTest, test_get_dribbler_temperature)
{
    auto [world, firmware_robot, simulator_ball] =
        createWorld(robot_non_zero_state, ball_zero_state);
    Dribbler_t* dribbler = app_firmware_robot_getDribbler(firmware_robot.get());
    EXPECT_EQ(app_dribbler_getTemperature(dribbler), 25);
    UNUSED(world);
    UNUSED(simulator_ball);
}

class SimulatorRobotSingletonKickTest : public SimulatorRobotSingletonTest,
                                        public ::testing::WithParamInterface<Angle>
{
};

TEST_P(SimulatorRobotSingletonKickTest, test_kick_stationary_ball_with_stationary_robot)
{
    Angle robot_orientation = GetParam();
    Robot robot(0, Point(0, 0), Vector(0, 0), robot_orientation, AngularVelocity::zero(),
                Timestamp::fromSeconds(0));
    Point dribbling_point = getDribblingPoint(robot.position(), robot.orientation());
    Ball ball(dribbling_point, Vector(0, 0), Timestamp::fromSeconds(0));
    auto [world, firmware_robot, simulator_ball] = createWorld(robot, ball);

    // Simulate for 1/2 second without kicking
    for (unsigned int i = 0; i < 30; i++)
    {
        world->stepSimulation(Duration::fromSeconds(1.0 / 60.0));
    }

    // Make sure we didn't kick
    EXPECT_LT(simulator_ball->velocity().length(), 0.001);
    EXPECT_LT((simulator_ball->position() - dribbling_point).length(), 0.01);

    Chicker_t* chicker = app_firmware_robot_getChicker(firmware_robot.get());
    app_chicker_kick(chicker, 5.0);

    // Simulate for 1/2 second after kicking
    for (unsigned int i = 0; i < 30; i++)
    {
        world->stepSimulation(Duration::fromSeconds(1.0 / 60.0));
    }

    EXPECT_LT((simulator_ball->velocity() -
               Vector::createFromAngle(robot.orientation()).normalize(5))
                  .length(),
              0.005);
}

INSTANTIATE_TEST_CASE_P(All, SimulatorRobotSingletonKickTest,
                        ::testing::Values(Angle::fromDegrees(0), Angle::fromDegrees(58),
                                          Angle::fromDegrees(110),
                                          Angle::fromDegrees(200),
                                          Angle::fromDegrees(331)));


class SimulatorRobotSingletonChipTest : public SimulatorRobotSingletonTest,
                                        public ::testing::WithParamInterface<Angle>
{
};

TEST_P(SimulatorRobotSingletonChipTest, test_chip_stationary_ball_with_stationary_robot)
{
    Angle robot_orientation = GetParam();
    Robot robot(0, Point(0, 0), Vector(0, 0), robot_orientation, AngularVelocity::zero(),
                Timestamp::fromSeconds(0));
    Point dribbling_point = getDribblingPoint(robot.position(), robot.orientation());
    Ball ball(dribbling_point, Vector(0, 0), Timestamp::fromSeconds(0));
    auto [world, firmware_robot, simulator_ball] = createWorld(robot, ball);

    // Simulate for 1/2 second without chipping
    for (unsigned int i = 0; i < 30; i++)
    {
        world->stepSimulation(Duration::fromSeconds(1.0 / 60.0));
    }

    // Make sure we didn't chip
    EXPECT_LT(simulator_ball->velocity().length(), 0.001);
    EXPECT_LT((simulator_ball->position() - dribbling_point).length(), 0.01);

    Chicker_t* chicker = app_firmware_robot_getChicker(firmware_robot.get());
    app_chicker_chip(chicker, 5.0);

    // Simulate for 1/2 second after chipping
    for (unsigned int i = 0; i < 30; i++)
    {
        world->stepSimulation(Duration::fromSeconds(1.0 / 60.0));
    }

    EXPECT_LT(simulator_ball->velocity().orientation().minDiff(robot_orientation),
              Angle::fromDegrees(1));
    EXPECT_GT(simulator_ball->velocity().length(), 3);
    EXPECT_LT(simulator_ball->velocity().length(), 5);
}

INSTANTIATE_TEST_CASE_P(All, SimulatorRobotSingletonChipTest,
                        ::testing::Values(Angle::fromDegrees(0), Angle::fromDegrees(58),
                                          Angle::fromDegrees(110),
                                          Angle::fromDegrees(200),
                                          Angle::fromDegrees(331)));


class SimulatorRobotSingletonAutokickTest : public SimulatorRobotSingletonTest,
                                            public ::testing::WithParamInterface<Angle>
{
};

TEST_P(SimulatorRobotSingletonAutokickTest,
       test_autokick_ball_moving_towards_stationary_robot)
{
    Angle robot_orientation = GetParam();
    Robot robot(0, Point(0, 0), Vector(0, 0), robot_orientation, AngularVelocity::zero(),
                Timestamp::fromSeconds(0));
    Point initial_ball_position =
        robot.position() + Vector::createFromAngle(robot_orientation).normalize(0.25);
    Vector initial_ball_velocity =
        (robot.position() - initial_ball_position).normalize(1.0);
    Ball ball(initial_ball_position, initial_ball_velocity, Timestamp::fromSeconds(0));
    auto [world, firmware_robot, simulator_ball] = createWorld(robot, ball);

    Chicker_t* chicker = app_firmware_robot_getChicker(firmware_robot.get());
    app_chicker_enableAutokick(chicker, 5.0);

    // Simulate for 1/2 second
    for (unsigned int i = 0; i < 30; i++)
    {
        world->stepSimulation(Duration::fromSeconds(1.0 / 60.0));
    }

    Vector expected_velocity = Vector::createFromAngle(robot_orientation).normalize(5.03);
    EXPECT_LT((simulator_ball->velocity() - expected_velocity).length(), 0.001);
}

TEST_P(SimulatorRobotSingletonAutokickTest,
       test_autokick_ball_moving_towards_moving_robot)
{
    Angle robot_orientation = GetParam();
    Vector robot_velocity   = Vector::createFromAngle(robot_orientation).normalize(1.5);
    Robot robot(0, Point(0, 0), robot_velocity, robot_orientation,
                AngularVelocity::zero(), Timestamp::fromSeconds(0));
    Point initial_ball_position =
        robot.position() + Vector::createFromAngle(robot_orientation).normalize(0.25);
    Vector initial_ball_velocity =
        (robot.position() - initial_ball_position).normalize(1.0);
    Ball ball(initial_ball_position, initial_ball_velocity, Timestamp::fromSeconds(0));
    auto [world, firmware_robot, simulator_ball] = createWorld(robot, ball);

    Chicker_t* chicker = app_firmware_robot_getChicker(firmware_robot.get());
    app_chicker_enableAutokick(chicker, 5.0);

    // Simulate for 1/2 second
    for (unsigned int i = 0; i < 30; i++)
    {
        world->stepSimulation(Duration::fromSeconds(1.0 / 60.0));
    }

    Vector expected_velocity = Vector::createFromAngle(robot_orientation).normalize(5.16);
    EXPECT_LT((simulator_ball->velocity() - expected_velocity).length(), 0.01);
}

INSTANTIATE_TEST_CASE_P(All, SimulatorRobotSingletonAutokickTest,
                        ::testing::Values(Angle::fromDegrees(0), Angle::fromDegrees(58),
                                          Angle::fromDegrees(110),
                                          Angle::fromDegrees(200),
                                          Angle::fromDegrees(331)));

TEST_F(SimulatorRobotSingletonTest, autokick_ball_already_in_dribbler)
{
    Robot robot(0, Point(0, 0), Vector(0, 0), Angle::zero(), AngularVelocity::zero(),
                Timestamp::fromSeconds(0));
    Point dribbling_point = getDribblingPoint(robot.position(), robot.orientation());
    Ball ball(dribbling_point, Vector(0, 0), Timestamp::fromSeconds(0));
    auto [world, firmware_robot, simulator_ball] = createWorld(robot, ball);

    // Simulate for 1/2 second without kicking
    for (unsigned int i = 0; i < 30; i++)
    {
        world->stepSimulation(Duration::fromSeconds(1.0 / 60.0));
    }

    // Make sure we didn't kick
    EXPECT_LT(simulator_ball->velocity().length(), 0.001);
    EXPECT_LT((simulator_ball->position() - dribbling_point).length(), 0.01);

    Chicker_t* chicker = app_firmware_robot_getChicker(firmware_robot.get());
    app_chicker_enableAutokick(chicker, 5.0);

    // Simulate for 1/2 second after kicking
    for (unsigned int i = 0; i < 30; i++)
    {
        world->stepSimulation(Duration::fromSeconds(1.0 / 60.0));
    }

    EXPECT_LT((simulator_ball->velocity() -
               Vector::createFromAngle(robot.orientation()).normalize(5))
                  .length(),
              0.01);
}

class SimulatorRobotSingletonAutochipTest : public SimulatorRobotSingletonTest,
                                            public ::testing::WithParamInterface<Angle>
{
};

TEST_P(SimulatorRobotSingletonAutochipTest,
       test_autochip_ball_moving_towards_stationary_robot_with_no_obstacle)
{
    Angle robot_orientation = GetParam();
    Robot robot(0, Point(0, 0), Vector(0, 0), robot_orientation, AngularVelocity::zero(),
                Timestamp::fromSeconds(0));
    Point initial_ball_position =
        robot.position() + Vector::createFromAngle(robot_orientation).normalize(0.25);
    Vector initial_ball_velocity =
        (robot.position() - initial_ball_position).normalize(1.0);
    Ball ball(initial_ball_position, initial_ball_velocity, Timestamp::fromSeconds(0));
    auto [world, firmware_robot, simulator_ball] = createWorld(robot, ball);

    Chicker_t* chicker = app_firmware_robot_getChicker(firmware_robot.get());
    app_chicker_enableAutochip(chicker, 5.0);

    // Simulate for 1/2 second
    for (unsigned int i = 0; i < 30; i++)
    {
        world->stepSimulation(Duration::fromSeconds(1.0 / 60.0));
    }

    EXPECT_LT(simulator_ball->velocity().orientation().minDiff(robot_orientation),
              Angle::fromDegrees(1));
    EXPECT_NEAR(3.53, simulator_ball->velocity().length(), 0.05);
}

TEST_P(SimulatorRobotSingletonAutochipTest,
       test_autochip_ball_moving_towards_moving_robot_with_no_obstacle)
{
    Angle robot_orientation = GetParam();
    Vector robot_velocity   = Vector::createFromAngle(robot_orientation).normalize(1.5);
    Robot robot(0, Point(0, 0), robot_velocity, robot_orientation,
                AngularVelocity::zero(), Timestamp::fromSeconds(0));
    Point initial_ball_position =
        robot.position() + Vector::createFromAngle(robot_orientation).normalize(0.25);
    Vector initial_ball_velocity =
        (robot.position() - initial_ball_position).normalize(1.0);
    Ball ball(initial_ball_position, initial_ball_velocity, Timestamp::fromSeconds(0));
    auto [world, firmware_robot, simulator_ball] = createWorld(robot, ball);

    Chicker_t* chicker = app_firmware_robot_getChicker(firmware_robot.get());
    app_chicker_enableAutochip(chicker, 5.0);

    // Simulate for 1/2 second
    for (unsigned int i = 0; i < 30; i++)
    {
        world->stepSimulation(Duration::fromSeconds(1.0 / 60.0));
    }

    EXPECT_LT(simulator_ball->velocity().orientation().minDiff(robot_orientation),
              Angle::fromDegrees(1));
    EXPECT_NEAR(3.65, simulator_ball->velocity().length(), 0.05);
}

INSTANTIATE_TEST_CASE_P(All, SimulatorRobotSingletonAutochipTest,
                        ::testing::Values(Angle::fromDegrees(0), Angle::fromDegrees(58),
                                          Angle::fromDegrees(110),
                                          Angle::fromDegrees(200),
                                          Angle::fromDegrees(331)));

TEST_F(SimulatorRobotSingletonTest, autochip_ball_already_in_dribbler)
{
    Robot robot(0, Point(0, 0), Vector(0, 0), Angle::zero(), AngularVelocity::zero(),
                Timestamp::fromSeconds(0));
    Point dribbling_point = getDribblingPoint(robot.position(), robot.orientation());
    Ball ball(dribbling_point, Vector(0, 0), Timestamp::fromSeconds(0));
    auto [world, firmware_robot, simulator_ball] = createWorld(robot, ball);

    // Simulate for 1/2 second without kicking
    for (unsigned int i = 0; i < 30; i++)
    {
        world->stepSimulation(Duration::fromSeconds(1.0 / 60.0));
    }

    // Make sure we didn't chip
    EXPECT_LT(simulator_ball->velocity().length(), 0.001);
    EXPECT_LT((simulator_ball->position() - dribbling_point).length(), 0.01);

    Chicker_t* chicker = app_firmware_robot_getChicker(firmware_robot.get());
    app_chicker_enableAutochip(chicker, 5.0);

    // Simulate for 1/2 second after kicking
    for (unsigned int i = 0; i < 30; i++)
    {
        world->stepSimulation(Duration::fromSeconds(1.0 / 60.0));
    }

    EXPECT_LT(simulator_ball->velocity().orientation().minDiff(robot.orientation()),
              Angle::fromDegrees(1));
    EXPECT_NEAR(3.53, simulator_ball->velocity().length(), 0.05);
}

TEST_F(SimulatorRobotSingletonTest,
       test_robot_chips_ball_over_obstacle_and_lands_in_free_space)
{
    Robot robot(0, Point(0, 0), Vector(0, 0), Angle::zero(), AngularVelocity::zero(),
                Timestamp::fromSeconds(0));
    Point dribbling_point = getDribblingPoint(robot.position(), robot.orientation());
    Ball ball(dribbling_point, Vector(0, 0), Timestamp::fromSeconds(0));
    // Add an enemy close to the chipping robot, and an enemy a short distance
    // past where the ball will land
    std::vector<Point> enemy_robot_positions = {Point(1, 0), Point(3.0, 0)};
    auto [world, firmware_robot, simulator_ball] =
        createWorldWithEnemyRobots(robot, ball, enemy_robot_positions);

    // Simulate for 1/2 second without chipping
    for (unsigned int i = 0; i < 30; i++)
    {
        world->stepSimulation(Duration::fromSeconds(1.0 / 60.0));
    }

    // Make sure we didn't chip
    EXPECT_LT(simulator_ball->velocity().length(), 0.001);
    EXPECT_LT((simulator_ball->position() - dribbling_point).length(), 0.01);

    Chicker_t* chicker = app_firmware_robot_getChicker(firmware_robot.get());
    app_chicker_chip(chicker, 2.0);

    for (unsigned int i = 0; i < 300; i++)
    {
        world->stepSimulation(Duration::fromSeconds(1.0 / 60.0));
    }

    // The ball should have made it past the first robot, but been stopped by the second
    EXPECT_GT(simulator_ball->position().x(), 1.0);
    EXPECT_LT(simulator_ball->position().x(), 3.0);
}

TEST_F(SimulatorRobotSingletonTest,
       test_robot_chips_ball_over_obstacle_and_lands_in_another_obstacle)
{
    Robot robot(0, Point(0, 0), Vector(0, 0), Angle::zero(), AngularVelocity::zero(),
                Timestamp::fromSeconds(0));
    Point dribbling_point = getDribblingPoint(robot.position(), robot.orientation());
    Ball ball(dribbling_point, Vector(0, 0), Timestamp::fromSeconds(0));
    // Add an enemy close to the chipping robot, an enemy right where
    // the ball will land, and an enemy past where the ball will land
    std::vector<Point> enemy_robot_positions = {Point(1, 0), Point(2, 0), Point(3, 0)};
    auto [world, firmware_robot, simulator_ball] =
        createWorldWithEnemyRobots(robot, ball, enemy_robot_positions);

    // Simulate for 0.5 second without chipping
    for (unsigned int i = 0; i < 30; i++)
    {
        world->stepSimulation(Duration::fromSeconds(1.0 / 60.0));
    }

    // Make sure we didn't chip
    EXPECT_LT(simulator_ball->velocity().length(), 0.001);
    EXPECT_LT((simulator_ball->position() - dribbling_point).length(), 0.01);

    Chicker_t* chicker = app_firmware_robot_getChicker(firmware_robot.get());
    app_chicker_chip(chicker, 2.0);

    for (unsigned int i = 0; i < 300; i++)
    {
        world->stepSimulation(Duration::fromSeconds(1.0 / 60.0));
    }

    // The ball should have made it past the first and second robots, but been stopped by
    // the third
    EXPECT_GT(simulator_ball->position().x(), 2.0);
    EXPECT_LT(simulator_ball->position().x(), 3.0);
}

TEST_F(SimulatorRobotSingletonTest, test_ball_maintains_speed_throughout_chipping)
{
    // This is a regression test to help catch future issues with chipping speed.
    // The original bug was that not all collisions were properly disabled while
    // the ball was "in flight", so when it passed over a robot it would still
    // be damped by the dribbler and slow down the chip. This test verifies
    // the speed of the ball does not change for the duration of a chip as the
    // ball passes over obstacles

    Robot robot(0, Point(0, 0), Vector(0, 0), Angle::zero(), AngularVelocity::zero(),
                Timestamp::fromSeconds(0));
    Point dribbling_point = getDribblingPoint(robot.position(), robot.orientation());
    Ball ball(dribbling_point, Vector(0, 0), Timestamp::fromSeconds(0));
    // Add an enemy close to the chipping robot
    std::vector<Point> enemy_robot_positions = {Point(1, 0)};
    auto [world, firmware_robot, simulator_ball] =
        createWorldWithEnemyRobots(robot, ball, enemy_robot_positions);

    // Simulate for 1/2 second without chipping
    for (unsigned int i = 0; i < 30; i++)
    {
        world->stepSimulation(Duration::fromSeconds(1.0 / 60.0));
    }

    // Make sure we didn't chip
    EXPECT_LT(simulator_ball->velocity().length(), 0.001);
    EXPECT_LT((simulator_ball->position() - dribbling_point).length(), 0.01);

    Chicker_t* chicker = app_firmware_robot_getChicker(firmware_robot.get());
    app_chicker_chip(chicker, 2.0);

    double initial_chip_speed = 0.0;
    for (unsigned int i = 0; i < 200; i++)
    {
        world->stepSimulation(Duration::fromSeconds(1.0 / 60.0));
        if (i == 0)
        {
            initial_chip_speed = simulator_ball->velocity().length();
        }
        if (i >= 5)
        {
            // Once the ball is chipped its speed should not change until it hits the
            // obstacle after it lands
            EXPECT_NEAR(initial_chip_speed, simulator_ball->velocity().length(), 1e-6);
        }
    }
}

TEST_F(SimulatorRobotSingletonTest,
       test_robot_does_not_kick_or_chip_ball_when_autokick_and_autochip_disabled)
{
    Robot robot(0, Point(0, 0), Vector(0, 0), Angle::zero(), AngularVelocity::zero(),
                Timestamp::fromSeconds(0));
    Ball ball(Point(0.15, 0), Vector(-0.25, 0), Timestamp::fromSeconds(0));
    auto [world, firmware_robot, simulator_ball] = createWorld(robot, ball);

    EXPECT_LT((simulator_ball->velocity() - Vector(-0.25, 0)).length(), 0.001);
    Chicker_t* chicker = app_firmware_robot_getChicker(firmware_robot.get());
    app_chicker_disableAutokick(chicker);
    app_chicker_disableAutochip(chicker);

    // Simulate for 1/2 second
    for (unsigned int i = 0; i < 30; i++)
    {
        world->stepSimulation(Duration::fromSeconds(1.0 / 60.0));
    }

    EXPECT_LT(simulator_ball->velocity().length(), 0.25);
}

TEST_F(SimulatorRobotSingletonTest, test_disable_autokick)
{
    Robot robot(0, Point(0, 0), Vector(0, 0), Angle::zero(), AngularVelocity::zero(),
                Timestamp::fromSeconds(0));
    Ball ball(Point(0.25, 0), Vector(-1, 0), Timestamp::fromSeconds(0));
    auto [world, firmware_robot, simulator_ball] = createWorld(robot, ball);

    Chicker_t* chicker = app_firmware_robot_getChicker(firmware_robot.get());
    app_chicker_enableAutokick(chicker, 5.0);
    app_chicker_disableAutokick(chicker);

    // Simulate for 1/2 second
    for (unsigned int i = 0; i < 30; i++)
    {
        world->stepSimulation(Duration::fromSeconds(1.0 / 60.0));
    }

    EXPECT_LT(simulator_ball->velocity().length(), 0.25);
}

TEST_F(SimulatorRobotSingletonTest, test_disable_autochip)
{
    Robot robot(0, Point(0, 0), Vector(0, 0), Angle::zero(), AngularVelocity::zero(),
                Timestamp::fromSeconds(0));
    Ball ball(Point(0.25, 0), Vector(-1, 0), Timestamp::fromSeconds(0));
    auto [world, firmware_robot, simulator_ball] = createWorld(robot, ball);

    Chicker_t* chicker = app_firmware_robot_getChicker(firmware_robot.get());
    app_chicker_enableAutochip(chicker, 5.0);
    app_chicker_disableAutochip(chicker);

    // Simulate for 1/2 second
    for (unsigned int i = 0; i < 30; i++)
    {
        world->stepSimulation(Duration::fromSeconds(1.0 / 60.0));
    }

    EXPECT_LT(simulator_ball->velocity().length(), 0.25);
}

TEST_F(SimulatorRobotSingletonTest, test_enabling_autokick_disables_autochip)
{
    Robot robot(0, Point(0, 0), Vector(0, 0), Angle::zero(), AngularVelocity::zero(),
                Timestamp::fromSeconds(0));
    Ball ball(Point(0.25, 0), Vector(-1, 0), Timestamp::fromSeconds(0));
    // Place an enemy in front of the robot
    std::vector<Point> enemy_robot_positions = {Point(1.0, 0)};
    auto [world, firmware_robot, simulator_ball] =
        createWorldWithEnemyRobots(robot, ball, enemy_robot_positions);

    Chicker_t* chicker = app_firmware_robot_getChicker(firmware_robot.get());
    app_chicker_enableAutochip(chicker, 5.0);
    app_chicker_enableAutokick(chicker, 5.0);

    // Simulate for 1 second
    for (unsigned int i = 0; i < 60; i++)
    {
        world->stepSimulation(Duration::fromSeconds(1.0 / 60.0));
    }

    // We expect the robot to kick the ball, so we expect the ball to have collided
    // with the enemy robot and not gone past it
    EXPECT_LT(simulator_ball->position().x(), 1.0);
}

TEST_F(SimulatorRobotSingletonTest, test_enabling_autochip_disables_autokick)
{
    Robot robot(0, Point(0, 0), Vector(0, 0), Angle::zero(), AngularVelocity::zero(),
                Timestamp::fromSeconds(0));
    Ball ball(Point(0.25, 0), Vector(-1, 0), Timestamp::fromSeconds(0));
    // Place an enemy in front of the robot
    std::vector<Point> enemy_robot_positions = {Point(1.0, 0)};
    auto [world, firmware_robot, simulator_ball] =
        createWorldWithEnemyRobots(robot, ball, enemy_robot_positions);

    Chicker_t* chicker = app_firmware_robot_getChicker(firmware_robot.get());
    app_chicker_enableAutokick(chicker, 5.0);
    app_chicker_enableAutochip(chicker, 5.0);

    // Simulate for 1 second
    for (unsigned int i = 0; i < 60; i++)
    {
        world->stepSimulation(Duration::fromSeconds(1.0 / 60.0));
    }

    // We expect the robot to chip the ball, so we expect the ball to have gone over
    // the enemy robot and made it past its position
    EXPECT_GT(simulator_ball->position().x(), 1.0);
}

>>>>>>> 5e4b2c87
TEST_F(SimulatorRobotSingletonTest,
       test_ball_does_not_bounce_off_front_of_robot_when_dribbler_on)
{
    Robot robot(0, Point(0, 0), Vector(0, 0), Angle::zero(), AngularVelocity::zero(),
                Timestamp::fromSeconds(0));
    Ball ball(Point(0.25, 0), Vector(-3, 0), Timestamp::fromSeconds(0));
    auto [world, firmware_robot, simulator_ball] = createWorld(robot, ball);

    EXPECT_LT((simulator_ball->velocity() - Vector(-3, 0)).length(), 0.001);

    Dribbler_t* dribbler = app_firmware_robot_getDribbler(firmware_robot.get());
    // We use an arbitrarily large number here for speed
    app_dribbler_setSpeed(dribbler, 10000);

    // Simulate for 2 seconds
    for (unsigned int i = 0; i < 120; i++)
    {
        world->stepSimulation(Duration::fromSeconds(1.0 / 60.0));
    }

    // Make sure we haven't caused the robot to move significantly by dribbling
    EXPECT_NEAR(app_firmware_robot_getPositionX(firmware_robot.get()), 0.0, 0.003);
    EXPECT_NEAR(app_firmware_robot_getPositionY(firmware_robot.get()), 0.0, 0.003);
    // Check the ball has stuck to the dribbler
    EXPECT_LT((simulator_ball->velocity() - Vector(0, 0)).length(), 0.001);
    Point dribbling_point = getDribblingPoint(firmware_robot);
    EXPECT_LT((simulator_ball->position() - dribbling_point).length(), 0.01);
}

TEST_F(SimulatorRobotSingletonTest, test_dribble_ball_while_moving_backwards)
{
    Robot robot(0, Point(0, 0), Vector(-0.5, 0), Angle::zero(), AngularVelocity::zero(),
                Timestamp::fromSeconds(0));
    Point dribbling_point   = getDribblingPoint(robot.position(), robot.orientation());
    Ball ball(dribbling_point, Vector(0, 0), Timestamp::fromSeconds(0));
    auto [world, firmware_robot, simulator_ball] = createWorld(robot, ball);

    Dribbler_t* dribbler = app_firmware_robot_getDribbler(firmware_robot.get());
    // We use an arbitrarily large number here for speed
    app_dribbler_setSpeed(dribbler, 10000);

    // Simulate for 2 seconds
    for (unsigned int i = 0; i < 120; i++)
    {
        world->stepSimulation(Duration::fromSeconds(1.0 / 60.0));
    }

    // Check the ball has stuck to the dribbler
    float robot_velocity_x = app_firmware_robot_getVelocityX(firmware_robot.get());
    float robot_velocity_y = app_firmware_robot_getVelocityY(firmware_robot.get());
    Vector robot_velocity  = Vector(static_cast<double>(robot_velocity_x),
                                   static_cast<double>(robot_velocity_y));
    EXPECT_LT((simulator_ball->velocity() - robot_velocity).length(), 0.001);
    Point final_dribbling_point = getDribblingPoint(firmware_robot);
    EXPECT_LT((simulator_ball->position() - final_dribbling_point).length(), 0.01);
}

TEST_F(SimulatorRobotSingletonTest, test_dribble_ball_while_moving_forwards)
{
    Robot robot(0, Point(0, 0), Vector(0.5, 0), Angle::zero(), AngularVelocity::zero(),
                Timestamp::fromSeconds(0));
    Ball ball(Point(0.15, 0), Vector(0, 0), Timestamp::fromSeconds(0));
    auto [world, firmware_robot, simulator_ball] = createWorld(robot, ball);

    Dribbler_t* dribbler = app_firmware_robot_getDribbler(firmware_robot.get());
    // We use an arbitrarily large number here for speed
    app_dribbler_setSpeed(dribbler, 10000);

    // Simulate for 1 second
    for (unsigned int i = 0; i < 60; i++)
    {
        world->stepSimulation(Duration::fromSeconds(1.0 / 60.0));
    }

    // Check the ball has stuck to the dribbler
    float robot_velocity_x = app_firmware_robot_getVelocityX(firmware_robot.get());
    float robot_velocity_y = app_firmware_robot_getVelocityY(firmware_robot.get());
    Vector robot_velocity  = Vector(static_cast<double>(robot_velocity_x),
                                   static_cast<double>(robot_velocity_y));
    EXPECT_LT((simulator_ball->velocity() - robot_velocity).length(), 0.02);
    Point dribbling_point = getDribblingPoint(firmware_robot);
    EXPECT_LT((simulator_ball->position() - dribbling_point).length(), 0.01);
}

TEST_F(SimulatorRobotSingletonTest, test_dribble_ball_while_moving_spinning_in_place)
{
    Robot robot(0, Point(0, 0), Vector(0.0, 0), Angle::zero(), AngularVelocity::zero(),
                Timestamp::fromSeconds(0));
    Ball ball(Point(0.15, 0), Vector(-0.5, 0), Timestamp::fromSeconds(0));
    auto [world, firmware_robot, simulator_ball] = createWorld(robot, ball);

    Dribbler_t* dribbler = app_firmware_robot_getDribbler(firmware_robot.get());
    // We use an arbitrarily large number here for speed
    app_dribbler_setSpeed(dribbler, 10000);

    // Simulate for 0.5 second so the ball makes contact with the dribbler
    for (unsigned int i = 0; i < 30; i++)
    {
        world->stepSimulation(Duration::fromSeconds(1.0 / 60.0));
    }

    // Check the ball has stuck to the dribbler
    EXPECT_LT(simulator_ball->velocity().length(), 0.005);
    Point dribbling_point = getDribblingPoint(firmware_robot);
    EXPECT_LT((simulator_ball->position() - dribbling_point).length(), 0.01);

    // Accelerate the robot up to an angular velocity of 4*pi rad/s (ie. 2 rpm)
    // The iteration limit is a safety so we don't loop forever if applyForce is broken
    while(app_firmware_robot_getVelocityAngular(firmware_robot.get()) < 3 * M_PI) {
        // TODO: you are here. Trying to make a better test for this. Trying to apply
        // acceleration rather than force so the damping doesn't matter?
    }
    for (unsigned int i = 0; i < 5000 && app_firmware_robot_getVelocityAngular(
                                            firmware_robot.get()) < 3 * M_PI;
         i++)
    {
        Wheel_t* front_left_wheel =
            app_firmware_robot_getFrontLeftWheel(firmware_robot.get());
        app_wheel_applyForce(front_left_wheel, 0.3f);
        Wheel_t* back_left_wheel =
            app_firmware_robot_getBackLeftWheel(firmware_robot.get());
        app_wheel_applyForce(back_left_wheel, 0.3f);
        Wheel_t* back_right_wheel =
            app_firmware_robot_getBackRightWheel(firmware_robot.get());
        app_wheel_applyForce(back_right_wheel, 0.3f);
        Wheel_t* front_right_wheel =
            app_firmware_robot_getFrontRightWheel(firmware_robot.get());
        app_wheel_applyForce(front_right_wheel, 0.3f);

        world->stepSimulation(Duration::fromSeconds(1.0 / 60.0));
        std::cout  << i << ":       " << app_firmware_robot_getVelocityAngular(
                firmware_robot.get()) <<  "         " << (simulator_ball->position() - getDribblingPoint(firmware_robot)).length() << std::endl;
    }

    // Check the ball has stuck to the dribbler
    dribbling_point = getDribblingPoint(firmware_robot);
    EXPECT_LT((simulator_ball->position() - dribbling_point).length(), 0.01);

    // Simulate a bit long to check the ball remains stuck to the dribbler
    for (unsigned int i = 0; i < 120; i++)
    {
        world->stepSimulation(Duration::fromSeconds(1.0 / 60.0));
    }

    dribbling_point = getDribblingPoint(firmware_robot);
    EXPECT_LT((simulator_ball->position() - dribbling_point).length(), 0.015);
}

TEST_F(SimulatorRobotSingletonTest, test_dribbler_coast)
{
    Point robot_position    = Point(0, 0);
    Angle robot_orientation = Angle::zero();
    Point dribbling_point   = getDribblingPoint(robot_position, robot_orientation);
    Robot robot(0, robot_position, Vector(-0.5, 0), robot_orientation,
                AngularVelocity::zero(), Timestamp::fromSeconds(0));
    Ball ball(dribbling_point, Vector(-0.1, 0), Timestamp::fromSeconds(0));
    auto [world, firmware_robot, simulator_ball] = createWorld(robot, ball);

    Dribbler_t* dribbler = app_firmware_robot_getDribbler(firmware_robot.get());
    app_dribbler_coast(dribbler);

    // Simulate for 1 second
    for (unsigned int i = 0; i < 60; i++)
    {
        world->stepSimulation(Duration::fromSeconds(1.0 / 60.0));
    }

    // Check the ball has not stuck to the dribbler
    dribbling_point = getDribblingPoint(firmware_robot);
    EXPECT_GT((simulator_ball->position() - dribbling_point).length(), 0.1);
}

TEST_F(SimulatorRobotSingletonTest, test_dribbler_centers_the_ball) {
    Point robot_position    = Point(0, 0);
    Angle robot_orientation = Angle::zero();
    Point dribbling_point   = getDribblingPoint(robot_position, robot_orientation);
    Robot robot(0, robot_position, Vector(0, 0), robot_orientation,
                AngularVelocity::zero(), Timestamp::fromSeconds(0));
    // Start the ball at the side of the dribbler so that self-centering forces will be applied
    Point ball_position = dribbling_point + Vector::createFromAngle(robot.orientation()).perpendicular().normalize(DRIBBLER_WIDTH_METERS / 2.1 - BALL_MAX_RADIUS_METERS);
    Ball ball(ball_position, Vector(0, 0), Timestamp::fromSeconds(0));
    auto [world, firmware_robot, simulator_ball] = createWorld(robot, ball);

    Dribbler_t* dribbler = app_firmware_robot_getDribbler(firmware_robot.get());
    app_dribbler_setSpeed(dribbler, 10000);

    for (unsigned int i = 0; i < 60; i++)
    {
        world->stepSimulation(Duration::fromSeconds(1.0 / 60.0));
        std::cout  << simulator_ball->position() << "         " << simulator_ball->velocity() << std::endl;
    }

    EXPECT_LT((simulator_ball->position() - dribbling_point).length(), 0.01);
    EXPECT_LT(simulator_ball->velocity().length(), 0.01);
}

TEST_F(SimulatorRobotSingletonTest, test_kick_while_dribbler_on) {
    Point robot_position    = Point(0, 0);
    Angle robot_orientation = Angle::zero();
    Point dribbling_point   = getDribblingPoint(robot_position, robot_orientation);
    Robot robot(0, robot_position, Vector(0, 0), robot_orientation,
                AngularVelocity::zero(), Timestamp::fromSeconds(0));
    // Start the ball at the side of the dribbler so that self-centering forces will be applied
    Point ball_position = dribbling_point + Vector::createFromAngle(robot.orientation()).perpendicular().normalize(DRIBBLER_WIDTH_METERS / 2.1 - BALL_MAX_RADIUS_METERS);
    Ball ball(ball_position, Vector(0, 0), Timestamp::fromSeconds(0));
    auto [world, firmware_robot, simulator_ball] = createWorld(robot, ball);

    Dribbler_t* dribbler = app_firmware_robot_getDribbler(firmware_robot.get());
    app_dribbler_setSpeed(dribbler, 10000);

    // Simulate to make sure the ball is in control of the dribbler
    for (unsigned int i = 0; i < 60; i++)
    {
        world->stepSimulation(Duration::fromSeconds(1.0 / 60.0));
        std::cout  << simulator_ball->position() << std::endl;
    }

    Chicker_t* chicker = app_firmware_robot_getChicker(firmware_robot.get());
    app_dribbler_setSpeed(dribbler, 0);
    app_chicker_kick(chicker, 5.0);
    std::cout << "KICK\n\n\n" << std::endl;

    for (unsigned int i = 0; i < 60; i++)
    {
        world->stepSimulation(Duration::fromSeconds(1.0 / 60.0));
        std::cout  << simulator_ball->position() << std::endl;
    }

    EXPECT_GT((simulator_ball->position() - dribbling_point).length(), 0.1);
}

TEST_F(SimulatorRobotSingletonTest, test_angled_one_time_kick_while_dribbler_on) {

}

TEST_F(SimulatorRobotSingletonTest, test_kicking_while_spinning_with_dribbler_on) {

}

<<<<<<< HEAD
//
//TEST_F(SimulatorRobotSingletonTest, test_robot_drive_forward)
//{
//    Robot robot(0, Point(0, 0), Vector(0.0, 0), Angle::quarter(), AngularVelocity::zero(),
//                Timestamp::fromSeconds(0));
//    // Put the ball very far away so it does not interfere
//    Ball ball(Point(10000, 10000), Vector(0, 0), Timestamp::fromSeconds(0));
//    auto [world, firmware_robot, simulator_ball] = createWorld(robot, ball);
//
//    for (unsigned int i = 0; i < 60; i++)
//    {
//        Wheel_t* front_left_wheel =
//            app_firmware_robot_getFrontLeftWheel(firmware_robot.get());
//        app_wheel_applyForce(front_left_wheel, -0.5);
//        Wheel_t* back_left_wheel =
//            app_firmware_robot_getBackLeftWheel(firmware_robot.get());
//        app_wheel_applyForce(back_left_wheel, -0.5);
//        Wheel_t* back_right_wheel =
//            app_firmware_robot_getBackRightWheel(firmware_robot.get());
//        app_wheel_applyForce(back_right_wheel, 0.5);
//        Wheel_t* front_right_wheel =
//            app_firmware_robot_getFrontRightWheel(firmware_robot.get());
//        app_wheel_applyForce(front_right_wheel, 0.5);
//
//        world->stepSimulation(Duration::fromSeconds(1.0 / 60.0));
//    }
//
//    EXPECT_NEAR(app_firmware_robot_getVelocityX(firmware_robot.get()), 0, 1e-5);
//    EXPECT_GT(app_firmware_robot_getVelocityY(firmware_robot.get()), 0.25);
//    EXPECT_NEAR(app_firmware_robot_getVelocityAngular(firmware_robot.get()), 0,
//                1 * M_PI / 180.0);
//
//    EXPECT_NEAR(app_firmware_robot_getPositionX(firmware_robot.get()), 0, 1e-5);
//    EXPECT_GT(app_firmware_robot_getPositionY(firmware_robot.get()), 0.15);
//    EXPECT_NEAR(app_firmware_robot_getOrientation(firmware_robot.get()), M_PI_2,
//                1 * M_PI / 180.0);
//    UNUSED(world);
//    UNUSED(simulator_ball);
//}
//
//TEST_F(SimulatorRobotSingletonTest, test_robot_drive_backwards)
//{
//    Robot robot(0, Point(0, 0), Vector(0.0, 0), Angle::zero(), AngularVelocity::zero(),
//                Timestamp::fromSeconds(0));
//    // Put the ball very far away so it does not interfere
//    Ball ball(Point(10000, 10000), Vector(0, 0), Timestamp::fromSeconds(0));
//    auto [world, firmware_robot, simulator_ball] = createWorld(robot, ball);
//
//    for (unsigned int i = 0; i < 60; i++)
//    {
//        Wheel_t* front_left_wheel =
//            app_firmware_robot_getFrontLeftWheel(firmware_robot.get());
//        app_wheel_applyForce(front_left_wheel, 0.5);
//        Wheel_t* back_left_wheel =
//            app_firmware_robot_getBackLeftWheel(firmware_robot.get());
//        app_wheel_applyForce(back_left_wheel, 0.5);
//        Wheel_t* back_right_wheel =
//            app_firmware_robot_getBackRightWheel(firmware_robot.get());
//        app_wheel_applyForce(back_right_wheel, -0.5);
//        Wheel_t* front_right_wheel =
//            app_firmware_robot_getFrontRightWheel(firmware_robot.get());
//        app_wheel_applyForce(front_right_wheel, -0.5);
//
//        world->stepSimulation(Duration::fromSeconds(1.0 / 60.0));
//    }
//
//    EXPECT_LT(app_firmware_robot_getVelocityX(firmware_robot.get()), -0.25);
//    EXPECT_NEAR(app_firmware_robot_getVelocityY(firmware_robot.get()), 0, 1e-5);
//    EXPECT_NEAR(app_firmware_robot_getVelocityAngular(firmware_robot.get()), 0,
//                1 * M_PI / 180.0);
//
//    EXPECT_LT(app_firmware_robot_getPositionX(firmware_robot.get()), -0.15);
//    EXPECT_NEAR(app_firmware_robot_getPositionY(firmware_robot.get()), 0, 1e-5);
//    EXPECT_NEAR(app_firmware_robot_getOrientation(firmware_robot.get()), 0,
//                1 * M_PI / 180.0);
//    UNUSED(world);
//    UNUSED(simulator_ball);
//}
//
//TEST_F(SimulatorRobotSingletonTest, test_robot_spin_clockwise)
//{
//    Robot robot(0, Point(0, 0), Vector(0.0, 0), Angle::zero(), AngularVelocity::zero(),
//                Timestamp::fromSeconds(0));
//    // Put the ball very far away so it does not interfere
//    Ball ball(Point(10000, 10000), Vector(0, 0), Timestamp::fromSeconds(0));
//    auto [world, firmware_robot, simulator_ball] = createWorld(robot, ball);
//
//    for (unsigned int i = 0; i < 60; i++)
//    {
//        Wheel_t* front_left_wheel =
//            app_firmware_robot_getFrontLeftWheel(firmware_robot.get());
//        app_wheel_applyForce(front_left_wheel, -0.5);
//        Wheel_t* back_left_wheel =
//            app_firmware_robot_getBackLeftWheel(firmware_robot.get());
//        app_wheel_applyForce(back_left_wheel, -0.5);
//        Wheel_t* back_right_wheel =
//            app_firmware_robot_getBackRightWheel(firmware_robot.get());
//        app_wheel_applyForce(back_right_wheel, -0.5);
//        Wheel_t* front_right_wheel =
//            app_firmware_robot_getFrontRightWheel(firmware_robot.get());
//        app_wheel_applyForce(front_right_wheel, -0.5);
//
//        world->stepSimulation(Duration::fromSeconds(1.0 / 60.0));
//    }
//
//    float robot_position_x = app_firmware_robot_getPositionX(firmware_robot.get());
//    float robot_position_y = app_firmware_robot_getPositionY(firmware_robot.get());
//    Point robot_position   = Point(static_cast<double>(robot_position_x),
//                                 static_cast<double>(robot_position_y));
//    EXPECT_LT((robot_position - Point(0, 0)).length(), 0.05);
//    float robot_velocity_x = app_firmware_robot_getVelocityX(firmware_robot.get());
//    float robot_velocity_y = app_firmware_robot_getVelocityY(firmware_robot.get());
//    Vector robot_velocity  = Vector(static_cast<double>(robot_velocity_x),
//                                   static_cast<double>(robot_velocity_y));
//    EXPECT_LT((robot_velocity - Vector(0, 0)).length(), 0.05);
//    EXPECT_LT(app_firmware_robot_getVelocityAngular(firmware_robot.get()), -8);
//    UNUSED(world);
//    UNUSED(simulator_ball);
//}
//
//TEST_F(SimulatorRobotSingletonTest, test_robot_spin_counterclockwise)
//{
//    Robot robot(0, Point(0, 0), Vector(0.0, 0), Angle::zero(), AngularVelocity::zero(),
//                Timestamp::fromSeconds(0));
//    // Put the ball very far away so it does not interfere
//    Ball ball(Point(10000, 10000), Vector(0, 0), Timestamp::fromSeconds(0));
//    auto [world, firmware_robot, simulator_ball] = createWorld(robot, ball);
//
//    for (unsigned int i = 0; i < 60; i++)
//    {
//        Wheel_t* front_left_wheel =
//            app_firmware_robot_getFrontLeftWheel(firmware_robot.get());
//        app_wheel_applyForce(front_left_wheel, 0.5);
//        Wheel_t* back_left_wheel =
//            app_firmware_robot_getBackLeftWheel(firmware_robot.get());
//        app_wheel_applyForce(back_left_wheel, 0.5);
//        Wheel_t* back_right_wheel =
//            app_firmware_robot_getBackRightWheel(firmware_robot.get());
//        app_wheel_applyForce(back_right_wheel, 0.5);
//        Wheel_t* front_right_wheel =
//            app_firmware_robot_getFrontRightWheel(firmware_robot.get());
//        app_wheel_applyForce(front_right_wheel, 0.5);
//
//        world->stepSimulation(Duration::fromSeconds(1.0 / 60.0));
//    }
//
//    float robot_position_x = app_firmware_robot_getPositionX(firmware_robot.get());
//    float robot_position_y = app_firmware_robot_getPositionY(firmware_robot.get());
//    Point robot_position   = Point(static_cast<double>(robot_position_x),
//                                 static_cast<double>(robot_position_y));
//    EXPECT_LT((robot_position - Point(0, 0)).length(), 0.05);
//    float robot_velocity_x = app_firmware_robot_getVelocityX(firmware_robot.get());
//    float robot_velocity_y = app_firmware_robot_getVelocityY(firmware_robot.get());
//    Vector robot_velocity  = Vector(static_cast<double>(robot_velocity_x),
//                                   static_cast<double>(robot_velocity_y));
//    EXPECT_LT((robot_velocity - Vector(0, 0)).length(), 0.05);
//    EXPECT_GT(app_firmware_robot_getVelocityAngular(firmware_robot.get()), 8);
//    UNUSED(world);
//    UNUSED(simulator_ball);
//}
//
//TEST_F(SimulatorRobotSingletonTest, test_get_motor_speeds_when_robot_not_moving)
//{
//    Robot robot(0, Point(0, 0), Vector(0, 0), Angle::zero(), AngularVelocity::zero(),
//                Timestamp::fromSeconds(0));
//    // Put the ball very far away so it does not interfere
//    Ball ball(Point(10000, 10000), Vector(0, 0), Timestamp::fromSeconds(0));
//    auto [world, firmware_robot, simulator_ball] = createWorld(robot, ball);
//
//    Wheel_t* front_left_wheel =
//        app_firmware_robot_getFrontLeftWheel(firmware_robot.get());
//    float motor_speed_front_left = app_wheel_getMotorSpeedRPM(front_left_wheel);
//    Wheel_t* back_left_wheel = app_firmware_robot_getBackLeftWheel(firmware_robot.get());
//    float motor_speed_back_left = app_wheel_getMotorSpeedRPM(back_left_wheel);
//    Wheel_t* back_right_wheel =
//        app_firmware_robot_getBackRightWheel(firmware_robot.get());
//    float motor_speed_back_right = app_wheel_getMotorSpeedRPM(back_right_wheel);
//    Wheel_t* front_right_wheel =
//        app_firmware_robot_getFrontRightWheel(firmware_robot.get());
//    float motor_speed_front_right = app_wheel_getMotorSpeedRPM(front_right_wheel);
//    EXPECT_EQ(motor_speed_front_left, 0.0);
//    EXPECT_EQ(motor_speed_back_left, 0.0);
//    EXPECT_EQ(motor_speed_back_right, 0.0);
//    EXPECT_EQ(motor_speed_front_right, 0.0);
//    UNUSED(world);
//    UNUSED(simulator_ball);
//}
//
//TEST_F(SimulatorRobotSingletonTest, test_get_motor_speeds_when_robot_moving_forwards)
//{
//    Robot robot(0, Point(0, 0), Vector(1, 0), Angle::zero(), AngularVelocity::zero(),
//                Timestamp::fromSeconds(0));
//    // Put the ball very far away so it does not interfere
//    Ball ball(Point(10000, 10000), Vector(0, 0), Timestamp::fromSeconds(0));
//    auto [world, firmware_robot, simulator_ball] = createWorld(robot, ball);
//
//    Wheel_t* front_left_wheel =
//        app_firmware_robot_getFrontLeftWheel(firmware_robot.get());
//    float motor_speed_front_left = app_wheel_getMotorSpeedRPM(front_left_wheel);
//    Wheel_t* back_left_wheel = app_firmware_robot_getBackLeftWheel(firmware_robot.get());
//    float motor_speed_back_left = app_wheel_getMotorSpeedRPM(back_left_wheel);
//    Wheel_t* back_right_wheel =
//        app_firmware_robot_getBackRightWheel(firmware_robot.get());
//    float motor_speed_back_right = app_wheel_getMotorSpeedRPM(back_right_wheel);
//    Wheel_t* front_right_wheel =
//        app_firmware_robot_getFrontRightWheel(firmware_robot.get());
//    float motor_speed_front_right = app_wheel_getMotorSpeedRPM(front_right_wheel);
//
//    EXPECT_LT(motor_speed_front_left, -1.0);
//    EXPECT_LT(motor_speed_back_left, -1.0);
//    EXPECT_GT(motor_speed_back_right, 1.0);
//    EXPECT_GT(motor_speed_front_right, 1.0);
//    EXPECT_LT(motor_speed_front_left, motor_speed_back_left);
//    EXPECT_GT(motor_speed_front_right, motor_speed_back_right);
//    EXPECT_FLOAT_EQ(motor_speed_front_left, -motor_speed_front_right);
//    EXPECT_FLOAT_EQ(motor_speed_back_left, -motor_speed_back_right);
//    UNUSED(world);
//    UNUSED(simulator_ball);
//}
//
//TEST_F(SimulatorRobotSingletonTest,
//       test_get_motor_speeds_when_robot_moving_along_wheel_axis)
//{
//    // Move along the axis of the front-left wheel. This means the front-left wheel is
//    // perpendicular to the direction of motion, and we don't expect it to be spinning
//    Vector robot_velocity =
//        Vector::createFromAngle(Angle::fromDegrees(ANGLE_TO_ROBOT_FRONT_WHEELS_DEG));
//    Robot robot(0, Point(0, 0), robot_velocity, Angle::zero(), AngularVelocity::zero(),
//                Timestamp::fromSeconds(0));
//    // Put the ball very far away so it does not interfere
//    Ball ball(Point(10000, 10000), Vector(0, 0), Timestamp::fromSeconds(0));
//    auto [world, firmware_robot, simulator_ball] = createWorld(robot, ball);
//
//    Wheel_t* front_left_wheel =
//        app_firmware_robot_getFrontLeftWheel(firmware_robot.get());
//    float motor_speed_front_left = app_wheel_getMotorSpeedRPM(front_left_wheel);
//    Wheel_t* back_left_wheel = app_firmware_robot_getBackLeftWheel(firmware_robot.get());
//    float motor_speed_back_left = app_wheel_getMotorSpeedRPM(back_left_wheel);
//    Wheel_t* back_right_wheel =
//        app_firmware_robot_getBackRightWheel(firmware_robot.get());
//    float motor_speed_back_right = app_wheel_getMotorSpeedRPM(back_right_wheel);
//    Wheel_t* front_right_wheel =
//        app_firmware_robot_getFrontRightWheel(firmware_robot.get());
//    float motor_speed_front_right = app_wheel_getMotorSpeedRPM(front_right_wheel);
//
//    EXPECT_NEAR(motor_speed_front_left, 0.0, 0.1);
//    EXPECT_LT(motor_speed_back_left, -1.0);
//    EXPECT_LT(motor_speed_back_right, -0.1);
//    EXPECT_GT(motor_speed_front_right, 1.0);
//    UNUSED(world);
//    UNUSED(simulator_ball);
//}
//
//TEST_F(SimulatorRobotSingletonTest, test_get_motor_speeds_when_robot_spinning)
//{
//    Robot robot(0, Point(0, 0), Vector(0, 0), Angle::zero(),
//                AngularVelocity::threeQuarter(), Timestamp::fromSeconds(0));
//    // Put the ball very far away so it does not interfere
//    Ball ball(Point(10000, 10000), Vector(0, 0), Timestamp::fromSeconds(0));
//    auto [world, firmware_robot, simulator_ball] = createWorld(robot, ball);
//
//    Wheel_t* front_left_wheel =
//        app_firmware_robot_getFrontLeftWheel(firmware_robot.get());
//    float motor_speed_front_left = app_wheel_getMotorSpeedRPM(front_left_wheel);
//    Wheel_t* back_left_wheel = app_firmware_robot_getBackLeftWheel(firmware_robot.get());
//    float motor_speed_back_left = app_wheel_getMotorSpeedRPM(back_left_wheel);
//    Wheel_t* back_right_wheel =
//        app_firmware_robot_getBackRightWheel(firmware_robot.get());
//    float motor_speed_back_right = app_wheel_getMotorSpeedRPM(back_right_wheel);
//    Wheel_t* front_right_wheel =
//        app_firmware_robot_getFrontRightWheel(firmware_robot.get());
//    float motor_speed_front_right = app_wheel_getMotorSpeedRPM(front_right_wheel);
//
//    EXPECT_GT(motor_speed_front_left, 1.0);
//    EXPECT_GT(motor_speed_back_left, 1.0);
//    EXPECT_GT(motor_speed_back_right, 1.0);
//    EXPECT_GT(motor_speed_front_right, 1.0);
//    UNUSED(world);
//    UNUSED(simulator_ball);
//}
//
//TEST_F(SimulatorRobotSingletonTest,
//       test_brake_motors_when_robot_spinning_with_positive_angular_velocity)
//{
//    Robot robot(0, Point(0, 0), Vector(0, 0), Angle::zero(),
//                AngularVelocity::threeQuarter(), Timestamp::fromSeconds(0));
//    // Put the ball very far away so it does not interfere
//    Ball ball(Point(10000, 10000), Vector(0, 0), Timestamp::fromSeconds(0));
//    auto [world, firmware_robot, simulator_ball] = createWorld(robot, ball);
//
//    for (unsigned int i = 0; i < 60; i++)
//    {
//        Wheel_t* front_left_wheel =
//            app_firmware_robot_getFrontLeftWheel(firmware_robot.get());
//        app_wheel_brake(front_left_wheel);
//        Wheel_t* back_left_wheel =
//            app_firmware_robot_getBackLeftWheel(firmware_robot.get());
//        app_wheel_brake(back_left_wheel);
//        Wheel_t* back_right_wheel =
//            app_firmware_robot_getBackRightWheel(firmware_robot.get());
//        app_wheel_brake(back_right_wheel);
//        Wheel_t* front_right_wheel =
//            app_firmware_robot_getFrontRightWheel(firmware_robot.get());
//        app_wheel_brake(front_right_wheel);
//
//        world->stepSimulation(Duration::fromSeconds(1.0 / 60.0));
//    }
//
//    EXPECT_NEAR(app_firmware_robot_getVelocityAngular(firmware_robot.get()), 0.0,
//                1.0 * M_PI / 180.0);
//    UNUSED(simulator_ball);
//}
//
//TEST_F(SimulatorRobotSingletonTest,
//       test_brake_motors_when_robot_spinning_with_negative_angular_velocity)
//{
//    Robot robot(0, Point(0, 0), Vector(0, 0), Angle::zero(),
//                AngularVelocity::fromDegrees(-2 * 360), Timestamp::fromSeconds(0));
//    // Put the ball very far away so it does not interfere
//    Ball ball(Point(10000, 10000), Vector(0, 0), Timestamp::fromSeconds(0));
//    auto [world, firmware_robot, simulator_ball] = createWorld(robot, ball);
//
//    for (unsigned int i = 0; i < 60; i++)
//    {
//        Wheel_t* front_left_wheel =
//            app_firmware_robot_getFrontLeftWheel(firmware_robot.get());
//        app_wheel_brake(front_left_wheel);
//        Wheel_t* back_left_wheel =
//            app_firmware_robot_getBackLeftWheel(firmware_robot.get());
//        app_wheel_brake(back_left_wheel);
//        Wheel_t* back_right_wheel =
//            app_firmware_robot_getBackRightWheel(firmware_robot.get());
//        app_wheel_brake(back_right_wheel);
//        Wheel_t* front_right_wheel =
//            app_firmware_robot_getFrontRightWheel(firmware_robot.get());
//        app_wheel_brake(front_right_wheel);
//
//        world->stepSimulation(Duration::fromSeconds(1.0 / 60.0));
//    }
//
//    EXPECT_NEAR(app_firmware_robot_getVelocityAngular(firmware_robot.get()), 0.0,
//                1.0 * M_PI / 180.0);
//    UNUSED(simulator_ball);
//}
//
//TEST_F(SimulatorRobotSingletonTest, test_brake_motors_when_robot_moving_linearly)
//{
//    Robot robot(0, Point(0, 0), Vector(2.5, 1.0), Angle::threeQuarter(),
//                AngularVelocity::zero(), Timestamp::fromSeconds(0));
//    // Put the ball very far away so it does not interfere
//    Ball ball(Point(10000, 10000), Vector(0, 0), Timestamp::fromSeconds(0));
//    auto [world, firmware_robot, simulator_ball] = createWorld(robot, ball);
//
//    for (unsigned int i = 0; i < 240; i++)
//    {
//        Wheel_t* front_left_wheel =
//            app_firmware_robot_getFrontLeftWheel(firmware_robot.get());
//        app_wheel_brake(front_left_wheel);
//        Wheel_t* back_left_wheel =
//            app_firmware_robot_getBackLeftWheel(firmware_robot.get());
//        app_wheel_brake(back_left_wheel);
//        Wheel_t* back_right_wheel =
//            app_firmware_robot_getBackRightWheel(firmware_robot.get());
//        app_wheel_brake(back_right_wheel);
//        Wheel_t* front_right_wheel =
//            app_firmware_robot_getFrontRightWheel(firmware_robot.get());
//        app_wheel_brake(front_right_wheel);
//
//        world->stepSimulation(Duration::fromSeconds(1.0 / 60.0));
//    }
//
//    float robot_velocity_x = app_firmware_robot_getVelocityX(firmware_robot.get());
//    float robot_velocity_y = app_firmware_robot_getVelocityY(firmware_robot.get());
//    Vector robot_velocity  = Vector(static_cast<double>(robot_velocity_x),
//                                   static_cast<double>(robot_velocity_y));
//    EXPECT_LT((robot_velocity - Vector(0, 0)).length(), 0.01);
//    EXPECT_NEAR(app_firmware_robot_getVelocityAngular(firmware_robot.get()), 0.0,
//                1.0 * M_PI / 180.0);
//    UNUSED(simulator_ball);
//}
//
//TEST_F(SimulatorRobotSingletonTest, test_brake_motors_when_robot_moving_and_spinning)
//{
//    Robot robot(0, Point(0, 0), Vector(2.5, 1.0), Angle::threeQuarter(),
//                AngularVelocity::full(), Timestamp::fromSeconds(0));
//    // Put the ball very far away so it does not interfere
//    Ball ball(Point(10000, 10000), Vector(0, 0), Timestamp::fromSeconds(0));
//    auto [world, firmware_robot, simulator_ball] = createWorld(robot, ball);
//
//    for (unsigned int i = 0; i < 240; i++)
//    {
//        Wheel_t* front_left_wheel =
//            app_firmware_robot_getFrontLeftWheel(firmware_robot.get());
//        app_wheel_brake(front_left_wheel);
//        Wheel_t* back_left_wheel =
//            app_firmware_robot_getBackLeftWheel(firmware_robot.get());
//        app_wheel_brake(back_left_wheel);
//        Wheel_t* back_right_wheel =
//            app_firmware_robot_getBackRightWheel(firmware_robot.get());
//        app_wheel_brake(back_right_wheel);
//        Wheel_t* front_right_wheel =
//            app_firmware_robot_getFrontRightWheel(firmware_robot.get());
//        app_wheel_brake(front_right_wheel);
//
//        world->stepSimulation(Duration::fromSeconds(1.0 / 60.0));
//    }
//
//    float robot_velocity_x = app_firmware_robot_getVelocityX(firmware_robot.get());
//    float robot_velocity_y = app_firmware_robot_getVelocityY(firmware_robot.get());
//    Vector robot_velocity  = Vector(static_cast<double>(robot_velocity_x),
//                                   static_cast<double>(robot_velocity_y));
//    EXPECT_LT((robot_velocity - Vector(0, 0)).length(), 0.01);
//    EXPECT_NEAR(app_firmware_robot_getVelocityAngular(firmware_robot.get()), 0.0,
//                1.0 * M_PI / 180.0);
//    UNUSED(simulator_ball);
//}
//
//TEST_F(SimulatorRobotSingletonTest, test_change_simulator_robot)
//{
//    auto physics_world = std::make_unique<PhysicsWorld>(Field::createSSLDivisionBField());
//    auto robot_states  = std::vector<RobotStateWithId>{
//        RobotStateWithId{.id          = 7,
//                         .robot_state = RobotState(Point(1.2, 0), Vector(-2.3, 0.2),
//                                                   Angle::fromRadians(-1.2),
//                                                   AngularVelocity::quarter())},
//        RobotStateWithId{
//            .id          = 2,
//            .robot_state = RobotState(Point(0, -4.03), Vector(0, 1),
//                                      Angle::fromRadians(0.3), AngularVelocity::half())}};
//    physics_world->addYellowRobots(robot_states);
//
//    auto friendly_physics_robots = physics_world->getYellowPhysicsRobots();
//    ASSERT_EQ(2, friendly_physics_robots.size());
//    auto simulator_robot_7 =
//        std::make_shared<SimulatorRobot>(friendly_physics_robots.at(0));
//
//    SimulatorRobotSingleton::setSimulatorRobot(simulator_robot_7);
//    auto firmware_robot_7 = SimulatorRobotSingleton::createFirmwareRobot();
//    EXPECT_FLOAT_EQ(1.2f, app_firmware_robot_getPositionX(firmware_robot_7.get()));
//    EXPECT_FLOAT_EQ(0.0f, app_firmware_robot_getPositionY(firmware_robot_7.get()));
//    EXPECT_FLOAT_EQ(-2.3f, app_firmware_robot_getVelocityX(firmware_robot_7.get()));
//    EXPECT_FLOAT_EQ(0.2f, app_firmware_robot_getVelocityY(firmware_robot_7.get()));
//    EXPECT_FLOAT_EQ(-1.2f, app_firmware_robot_getOrientation(firmware_robot_7.get()));
//
//    // The firmware functions should now return the data for simulator_robot_2, even
//    // though we didn't need to create a new FirmwareRobot_t
//    auto simulator_robot_2 =
//        std::make_shared<SimulatorRobot>(friendly_physics_robots.at(1));
//    SimulatorRobotSingleton::setSimulatorRobot(simulator_robot_2);
//    auto firmware_robot_2 = SimulatorRobotSingleton::createFirmwareRobot();
//    EXPECT_FLOAT_EQ(0.0f, app_firmware_robot_getPositionX(firmware_robot_2.get()));
//    EXPECT_FLOAT_EQ(-4.03f, app_firmware_robot_getPositionY(firmware_robot_2.get()));
//    EXPECT_FLOAT_EQ(0.0f, app_firmware_robot_getVelocityX(firmware_robot_2.get()));
//    EXPECT_FLOAT_EQ(1.0f, app_firmware_robot_getVelocityY(firmware_robot_2.get()));
//    EXPECT_FLOAT_EQ(0.3f, app_firmware_robot_getOrientation(firmware_robot_2.get()));
//}
=======
TEST_F(SimulatorRobotSingletonTest, test_change_simulator_robot)
{
    auto physics_world = std::make_unique<PhysicsWorld>(Field::createSSLDivisionBField());
    auto robot_states  = std::vector<RobotStateWithId>{
        RobotStateWithId{.id          = 7,
                         .robot_state = RobotState(Point(1.2, 0), Vector(-2.3, 0.2),
                                                   Angle::fromRadians(-1.2),
                                                   AngularVelocity::quarter())},
        RobotStateWithId{
            .id          = 2,
            .robot_state = RobotState(Point(0, -4.03), Vector(0, 1),
                                      Angle::fromRadians(0.3), AngularVelocity::half())}};
    physics_world->addYellowRobots(robot_states);

    auto friendly_physics_robots = physics_world->getYellowPhysicsRobots();
    ASSERT_EQ(2, friendly_physics_robots.size());
    auto simulator_robot_7 =
        std::make_shared<SimulatorRobot>(friendly_physics_robots.at(0));

    SimulatorRobotSingleton::setSimulatorRobot(simulator_robot_7, FieldSide::NEG_X);
    auto firmware_robot_7 = SimulatorRobotSingleton::createFirmwareRobot();
    EXPECT_FLOAT_EQ(1.2f, app_firmware_robot_getPositionX(firmware_robot_7.get()));
    EXPECT_FLOAT_EQ(0.0f, app_firmware_robot_getPositionY(firmware_robot_7.get()));
    EXPECT_FLOAT_EQ(-2.3f, app_firmware_robot_getVelocityX(firmware_robot_7.get()));
    EXPECT_FLOAT_EQ(0.2f, app_firmware_robot_getVelocityY(firmware_robot_7.get()));
    EXPECT_FLOAT_EQ(-1.2f, app_firmware_robot_getOrientation(firmware_robot_7.get()));

    // The firmware functions should now return the data for simulator_robot_2, even
    // though we didn't need to create a new FirmwareRobot_t
    auto simulator_robot_2 =
        std::make_shared<SimulatorRobot>(friendly_physics_robots.at(1));
    SimulatorRobotSingleton::setSimulatorRobot(simulator_robot_2, FieldSide::NEG_X);
    auto firmware_robot_2 = SimulatorRobotSingleton::createFirmwareRobot();
    EXPECT_FLOAT_EQ(0.0f, app_firmware_robot_getPositionX(firmware_robot_2.get()));
    EXPECT_FLOAT_EQ(-4.03f, app_firmware_robot_getPositionY(firmware_robot_2.get()));
    EXPECT_FLOAT_EQ(0.0f, app_firmware_robot_getVelocityX(firmware_robot_2.get()));
    EXPECT_FLOAT_EQ(1.0f, app_firmware_robot_getVelocityY(firmware_robot_2.get()));
    EXPECT_FLOAT_EQ(0.3f, app_firmware_robot_getOrientation(firmware_robot_2.get()));
}
>>>>>>> 5e4b2c87
<|MERGE_RESOLUTION|>--- conflicted
+++ resolved
@@ -113,520 +113,6 @@
         Ball(Point(0, 0), Vector(0, 0), Timestamp::fromSeconds(0));
 };
 
-<<<<<<< HEAD
-//TEST_F(SimulatorRobotSingletonTest, test_get_position)
-//{
-//    auto [world, firmware_robot, simulator_ball] =
-//        createWorld(robot_non_zero_state, ball_zero_state);
-//    EXPECT_FLOAT_EQ(app_firmware_robot_getPositionX(firmware_robot.get()), 1.04f);
-//    EXPECT_FLOAT_EQ(app_firmware_robot_getPositionY(firmware_robot.get()), -0.8f);
-//    UNUSED(world);
-//    UNUSED(simulator_ball);
-//}
-//
-//TEST_F(SimulatorRobotSingletonTest, test_get_orientation)
-//{
-//    auto [world, firmware_robot, simulator_ball] =
-//        createWorld(robot_non_zero_state, ball_zero_state);
-//    EXPECT_FLOAT_EQ(app_firmware_robot_getOrientation(firmware_robot.get()), 2.12f);
-//    UNUSED(world);
-//    UNUSED(simulator_ball);
-//}
-//
-//TEST_F(SimulatorRobotSingletonTest, test_get_linear_velocity)
-//{
-//    auto [world, firmware_robot, simulator_ball] =
-//        createWorld(robot_non_zero_state, ball_zero_state);
-//    EXPECT_NEAR(app_firmware_robot_getVelocityX(firmware_robot.get()), -1.5, 0.01);
-//    EXPECT_NEAR(app_firmware_robot_getVelocityY(firmware_robot.get()), 0.0, 0.01);
-//    UNUSED(world);
-//    UNUSED(simulator_ball);
-//}
-//
-//TEST_F(SimulatorRobotSingletonTest, test_get_angular_velocity)
-//{
-//    auto [world, firmware_robot, simulator_ball] =
-//        createWorld(robot_non_zero_state, ball_zero_state);
-//    EXPECT_FLOAT_EQ(app_firmware_robot_getVelocityAngular(firmware_robot.get()), -1.0);
-//    UNUSED(world);
-//    UNUSED(simulator_ball);
-//}
-//
-//TEST_F(SimulatorRobotSingletonTest, test_get_battery_voltage)
-//{
-//    auto [world, firmware_robot, simulator_ball] =
-//        createWorld(robot_non_zero_state, ball_zero_state);
-//    EXPECT_FLOAT_EQ(app_firmware_robot_getBatteryVoltage(firmware_robot.get()), 16.0);
-//    UNUSED(world);
-//    UNUSED(simulator_ball);
-//}
-//
-//TEST_F(SimulatorRobotSingletonTest, test_get_dribbler_temperature)
-//{
-//    auto [world, firmware_robot, simulator_ball] =
-//        createWorld(robot_non_zero_state, ball_zero_state);
-//    Dribbler_t* dribbler = app_firmware_robot_getDribbler(firmware_robot.get());
-//    EXPECT_EQ(app_dribbler_getTemperature(dribbler), 25);
-//    UNUSED(world);
-//    UNUSED(simulator_ball);
-//}
-//
-//class SimulatorRobotSingletonKickTest : public SimulatorRobotSingletonTest,
-//                                        public ::testing::WithParamInterface<Angle>
-//{
-//};
-//
-//TEST_P(SimulatorRobotSingletonKickTest, test_kick_stationary_ball_with_stationary_robot)
-//{
-//    Angle robot_orientation = GetParam();
-//    Robot robot(0, Point(0, 0), Vector(0, 0), robot_orientation, AngularVelocity::zero(),
-//                Timestamp::fromSeconds(0));
-//    Point dribbling_point = getDribblingPoint(robot.position(), robot.orientation());
-//    Ball ball(dribbling_point, Vector(0, 0), Timestamp::fromSeconds(0));
-//    auto [world, firmware_robot, simulator_ball] = createWorld(robot, ball);
-//
-//    // Simulate for 1/2 second without kicking
-//    for (unsigned int i = 0; i < 30; i++)
-//    {
-//        world->stepSimulation(Duration::fromSeconds(1.0 / 60.0));
-//    }
-//
-//    // Make sure we didn't kick
-//    EXPECT_LT(simulator_ball->velocity().length(), 0.001);
-//    EXPECT_LT((simulator_ball->position() - dribbling_point).length(), 0.01);
-//
-//    Chicker_t* chicker = app_firmware_robot_getChicker(firmware_robot.get());
-//    app_chicker_kick(chicker, 5.0);
-//
-//    // Simulate for 1/2 second after kicking
-//    for (unsigned int i = 0; i < 30; i++)
-//    {
-//        world->stepSimulation(Duration::fromSeconds(1.0 / 60.0));
-//    }
-//
-//    EXPECT_LT((simulator_ball->velocity() -
-//               Vector::createFromAngle(robot.orientation()).normalize(5))
-//                  .length(),
-//              0.005);
-//}
-//
-//INSTANTIATE_TEST_CASE_P(All, SimulatorRobotSingletonKickTest,
-//                        ::testing::Values(Angle::fromDegrees(0), Angle::fromDegrees(58),
-//                                          Angle::fromDegrees(110),
-//                                          Angle::fromDegrees(200),
-//                                          Angle::fromDegrees(331)));
-//
-//
-//class SimulatorRobotSingletonChipTest : public SimulatorRobotSingletonTest,
-//                                        public ::testing::WithParamInterface<Angle>
-//{
-//};
-//
-//TEST_P(SimulatorRobotSingletonChipTest, test_chip_stationary_ball_with_stationary_robot)
-//{
-//    Angle robot_orientation = GetParam();
-//    Robot robot(0, Point(0, 0), Vector(0, 0), robot_orientation, AngularVelocity::zero(),
-//                Timestamp::fromSeconds(0));
-//    Point dribbling_point = getDribblingPoint(robot.position(), robot.orientation());
-//    Ball ball(dribbling_point, Vector(0, 0), Timestamp::fromSeconds(0));
-//    auto [world, firmware_robot, simulator_ball] = createWorld(robot, ball);
-//
-//    // Simulate for 1/2 second without chipping
-//    for (unsigned int i = 0; i < 30; i++)
-//    {
-//        world->stepSimulation(Duration::fromSeconds(1.0 / 60.0));
-//    }
-//
-//    // Make sure we didn't chip
-//    EXPECT_LT(simulator_ball->velocity().length(), 0.001);
-//    EXPECT_LT((simulator_ball->position() - dribbling_point).length(), 0.01);
-//
-//    Chicker_t* chicker = app_firmware_robot_getChicker(firmware_robot.get());
-//    app_chicker_chip(chicker, 5.0);
-//
-//    // Simulate for 1/2 second after chipping
-//    for (unsigned int i = 0; i < 30; i++)
-//    {
-//        world->stepSimulation(Duration::fromSeconds(1.0 / 60.0));
-//    }
-//
-//    EXPECT_LT(simulator_ball->velocity().orientation().minDiff(robot_orientation),
-//              Angle::fromDegrees(1));
-//    EXPECT_GT(simulator_ball->velocity().length(), 3);
-//    EXPECT_LT(simulator_ball->velocity().length(), 5);
-//}
-//
-//INSTANTIATE_TEST_CASE_P(All, SimulatorRobotSingletonChipTest,
-//                        ::testing::Values(Angle::fromDegrees(0), Angle::fromDegrees(58),
-//                                          Angle::fromDegrees(110),
-//                                          Angle::fromDegrees(200),
-//                                          Angle::fromDegrees(331)));
-//
-//
-//class SimulatorRobotSingletonAutokickTest : public SimulatorRobotSingletonTest,
-//                                            public ::testing::WithParamInterface<Angle>
-//{
-//};
-//
-//TEST_P(SimulatorRobotSingletonAutokickTest,
-//       test_autokick_ball_moving_towards_stationary_robot)
-//{
-//    Angle robot_orientation = GetParam();
-//    Robot robot(0, Point(0, 0), Vector(0, 0), robot_orientation, AngularVelocity::zero(),
-//                Timestamp::fromSeconds(0));
-//    Point initial_ball_position =
-//        robot.position() + Vector::createFromAngle(robot_orientation).normalize(0.25);
-//    Vector initial_ball_velocity =
-//        (robot.position() - initial_ball_position).normalize(1.0);
-//    Ball ball(initial_ball_position, initial_ball_velocity, Timestamp::fromSeconds(0));
-//    auto [world, firmware_robot, simulator_ball] = createWorld(robot, ball);
-//
-//    Chicker_t* chicker = app_firmware_robot_getChicker(firmware_robot.get());
-//    app_chicker_enableAutokick(chicker, 5.0);
-//
-//    // Simulate for 1/2 second
-//    for (unsigned int i = 0; i < 30; i++)
-//    {
-//        world->stepSimulation(Duration::fromSeconds(1.0 / 60.0));
-//    }
-//
-//    Vector expected_velocity = Vector::createFromAngle(robot_orientation).normalize(5.03);
-//    EXPECT_LT((simulator_ball->velocity() - expected_velocity).length(), 0.001);
-//}
-//
-//TEST_P(SimulatorRobotSingletonAutokickTest,
-//       test_autokick_ball_moving_towards_moving_robot)
-//{
-//    Angle robot_orientation = GetParam();
-//    Vector robot_velocity   = Vector::createFromAngle(robot_orientation).normalize(1.5);
-//    Robot robot(0, Point(0, 0), robot_velocity, robot_orientation,
-//                AngularVelocity::zero(), Timestamp::fromSeconds(0));
-//    Point initial_ball_position =
-//        robot.position() + Vector::createFromAngle(robot_orientation).normalize(0.25);
-//    Vector initial_ball_velocity =
-//        (robot.position() - initial_ball_position).normalize(1.0);
-//    Ball ball(initial_ball_position, initial_ball_velocity, Timestamp::fromSeconds(0));
-//    auto [world, firmware_robot, simulator_ball] = createWorld(robot, ball);
-//
-//    Chicker_t* chicker = app_firmware_robot_getChicker(firmware_robot.get());
-//    app_chicker_enableAutokick(chicker, 5.0);
-//
-//    // Simulate for 1/2 second
-//    for (unsigned int i = 0; i < 30; i++)
-//    {
-//        world->stepSimulation(Duration::fromSeconds(1.0 / 60.0));
-//    }
-//
-//    Vector expected_velocity = Vector::createFromAngle(robot_orientation).normalize(5.16);
-//    EXPECT_LT((simulator_ball->velocity() - expected_velocity).length(), 0.01);
-//}
-//
-//INSTANTIATE_TEST_CASE_P(All, SimulatorRobotSingletonAutokickTest,
-//                        ::testing::Values(Angle::fromDegrees(0), Angle::fromDegrees(58),
-//                                          Angle::fromDegrees(110),
-//                                          Angle::fromDegrees(200),
-//                                          Angle::fromDegrees(331)));
-//
-//class SimulatorRobotSingletonAutochipTest : public SimulatorRobotSingletonTest,
-//                                            public ::testing::WithParamInterface<Angle>
-//{
-//};
-//
-//TEST_P(SimulatorRobotSingletonAutochipTest,
-//       test_autochip_ball_moving_towards_stationary_robot_with_no_obstacle)
-//{
-//    Angle robot_orientation = GetParam();
-//    Robot robot(0, Point(0, 0), Vector(0, 0), robot_orientation, AngularVelocity::zero(),
-//                Timestamp::fromSeconds(0));
-//    Point initial_ball_position =
-//        robot.position() + Vector::createFromAngle(robot_orientation).normalize(0.25);
-//    Vector initial_ball_velocity =
-//        (robot.position() - initial_ball_position).normalize(1.0);
-//    Ball ball(initial_ball_position, initial_ball_velocity, Timestamp::fromSeconds(0));
-//    auto [world, firmware_robot, simulator_ball] = createWorld(robot, ball);
-//
-//    Chicker_t* chicker = app_firmware_robot_getChicker(firmware_robot.get());
-//    app_chicker_enableAutochip(chicker, 5.0);
-//
-//    // Simulate for 1/2 second
-//    for (unsigned int i = 0; i < 30; i++)
-//    {
-//        world->stepSimulation(Duration::fromSeconds(1.0 / 60.0));
-//    }
-//
-//    EXPECT_LT(simulator_ball->velocity().orientation().minDiff(robot_orientation),
-//              Angle::fromDegrees(1));
-//    EXPECT_NEAR(3.53, simulator_ball->velocity().length(), 0.05);
-//}
-//
-//TEST_P(SimulatorRobotSingletonAutochipTest,
-//       test_autochip_ball_moving_towards_moving_robot_with_no_obstacle)
-//{
-//    Angle robot_orientation = GetParam();
-//    Vector robot_velocity   = Vector::createFromAngle(robot_orientation).normalize(1.5);
-//    Robot robot(0, Point(0, 0), robot_velocity, robot_orientation,
-//                AngularVelocity::zero(), Timestamp::fromSeconds(0));
-//    Point initial_ball_position =
-//        robot.position() + Vector::createFromAngle(robot_orientation).normalize(0.25);
-//    Vector initial_ball_velocity =
-//        (robot.position() - initial_ball_position).normalize(1.0);
-//    Ball ball(initial_ball_position, initial_ball_velocity, Timestamp::fromSeconds(0));
-//    auto [world, firmware_robot, simulator_ball] = createWorld(robot, ball);
-//
-//    Chicker_t* chicker = app_firmware_robot_getChicker(firmware_robot.get());
-//    app_chicker_enableAutochip(chicker, 5.0);
-//
-//    // Simulate for 1/2 second
-//    for (unsigned int i = 0; i < 30; i++)
-//    {
-//        world->stepSimulation(Duration::fromSeconds(1.0 / 60.0));
-//    }
-//
-//    EXPECT_LT(simulator_ball->velocity().orientation().minDiff(robot_orientation),
-//              Angle::fromDegrees(1));
-//    EXPECT_NEAR(3.65, simulator_ball->velocity().length(), 0.05);
-//}
-//
-//INSTANTIATE_TEST_CASE_P(All, SimulatorRobotSingletonAutochipTest,
-//                        ::testing::Values(Angle::fromDegrees(0), Angle::fromDegrees(58),
-//                                          Angle::fromDegrees(110),
-//                                          Angle::fromDegrees(200),
-//                                          Angle::fromDegrees(331)));
-//
-//TEST_F(SimulatorRobotSingletonTest,
-//       test_robot_chips_ball_over_obstacle_and_lands_in_free_space)
-//{
-//    Robot robot(0, Point(0, 0), Vector(0, 0), Angle::zero(), AngularVelocity::zero(),
-//                Timestamp::fromSeconds(0));
-//    Point dribbling_point = getDribblingPoint(robot.position(), robot.orientation());
-//    Ball ball(dribbling_point, Vector(0, 0), Timestamp::fromSeconds(0));
-//    // Add an enemy close to the chipping robot, and an enemy a short distance
-//    // past where the ball will land
-//    std::vector<Point> enemy_robot_positions = {Point(1, 0), Point(3.0, 0)};
-//    auto [world, firmware_robot, simulator_ball] =
-//        createWorldWithEnemyRobots(robot, ball, enemy_robot_positions);
-//
-//    // Simulate for 1/2 second without chipping
-//    for (unsigned int i = 0; i < 30; i++)
-//    {
-//        world->stepSimulation(Duration::fromSeconds(1.0 / 60.0));
-//    }
-//
-//    // Make sure we didn't chip
-//    EXPECT_LT(simulator_ball->velocity().length(), 0.001);
-//    EXPECT_LT((simulator_ball->position() - dribbling_point).length(), 0.01);
-//
-//    Chicker_t* chicker = app_firmware_robot_getChicker(firmware_robot.get());
-//    app_chicker_chip(chicker, 2.0);
-//
-//    for (unsigned int i = 0; i < 300; i++)
-//    {
-//        world->stepSimulation(Duration::fromSeconds(1.0 / 60.0));
-//    }
-//
-//    // The ball should have made it past the first robot, but been stopped by the second
-//    EXPECT_GT(simulator_ball->position().x(), 1.0);
-//    EXPECT_LT(simulator_ball->position().x(), 3.0);
-//}
-//
-//TEST_F(SimulatorRobotSingletonTest,
-//       test_robot_chips_ball_over_obstacle_and_lands_in_another_obstacle)
-//{
-//    Robot robot(0, Point(0, 0), Vector(0, 0), Angle::zero(), AngularVelocity::zero(),
-//                Timestamp::fromSeconds(0));
-//    Point dribbling_point = getDribblingPoint(robot.position(), robot.orientation());
-//    Ball ball(dribbling_point, Vector(0, 0), Timestamp::fromSeconds(0));
-//    // Add an enemy close to the chipping robot, an enemy right where
-//    // the ball will land, and an enemy past where the ball will land
-//    std::vector<Point> enemy_robot_positions = {Point(1, 0), Point(2, 0), Point(3, 0)};
-//    auto [world, firmware_robot, simulator_ball] =
-//        createWorldWithEnemyRobots(robot, ball, enemy_robot_positions);
-//
-//    // Simulate for 0.5 second without chipping
-//    for (unsigned int i = 0; i < 30; i++)
-//    {
-//        world->stepSimulation(Duration::fromSeconds(1.0 / 60.0));
-//    }
-//
-//    // Make sure we didn't chip
-//    EXPECT_LT(simulator_ball->velocity().length(), 0.001);
-//    EXPECT_LT((simulator_ball->position() - dribbling_point).length(), 0.01);
-//
-//    Chicker_t* chicker = app_firmware_robot_getChicker(firmware_robot.get());
-//    app_chicker_chip(chicker, 2.0);
-//
-//    for (unsigned int i = 0; i < 300; i++)
-//    {
-//        world->stepSimulation(Duration::fromSeconds(1.0 / 60.0));
-//    }
-//
-//    // The ball should have made it past the first and second robots, but been stopped by
-//    // the third
-//    EXPECT_GT(simulator_ball->position().x(), 2.0);
-//    EXPECT_LT(simulator_ball->position().x(), 3.0);
-//}
-//
-//TEST_F(SimulatorRobotSingletonTest, test_ball_maintains_speed_throughout_chipping)
-//{
-//    // This is a regression test to help catch future issues with chipping speed.
-//    // The original bug was that not all collisions were properly disabled while
-//    // the ball was "in flight", so when it passed over a robot it would still
-//    // be damped by the dribbler and slow down the chip. This test verifies
-//    // the speed of the ball does not change for the duration of a chip as the
-//    // ball passes over obstacles
-//
-//    Robot robot(0, Point(0, 0), Vector(0, 0), Angle::zero(), AngularVelocity::zero(),
-//                Timestamp::fromSeconds(0));
-//    Point dribbling_point = getDribblingPoint(robot.position(), robot.orientation());
-//    Ball ball(dribbling_point, Vector(0, 0), Timestamp::fromSeconds(0));
-//    // Add an enemy close to the chipping robot
-//    std::vector<Point> enemy_robot_positions = {Point(1, 0)};
-//    auto [world, firmware_robot, simulator_ball] =
-//        createWorldWithEnemyRobots(robot, ball, enemy_robot_positions);
-//
-//    // Simulate for 1/2 second without chipping
-//    for (unsigned int i = 0; i < 30; i++)
-//    {
-//        world->stepSimulation(Duration::fromSeconds(1.0 / 60.0));
-//    }
-//
-//    // Make sure we didn't chip
-//    EXPECT_LT(simulator_ball->velocity().length(), 0.001);
-//    EXPECT_LT((simulator_ball->position() - dribbling_point).length(), 0.01);
-//
-//    Chicker_t* chicker = app_firmware_robot_getChicker(firmware_robot.get());
-//    app_chicker_chip(chicker, 2.0);
-//
-//    double initial_chip_speed = 0.0;
-//    for (unsigned int i = 0; i < 200; i++)
-//    {
-//        world->stepSimulation(Duration::fromSeconds(1.0 / 60.0));
-//        if (i == 0)
-//        {
-//            initial_chip_speed = simulator_ball->velocity().length();
-//        }
-//        if (i >= 5)
-//        {
-//            // Once the ball is chipped its speed should not change until it hits the
-//            // obstacle after it lands
-//            EXPECT_NEAR(initial_chip_speed, simulator_ball->velocity().length(), 1e-6);
-//        }
-//    }
-//}
-//
-//TEST_F(SimulatorRobotSingletonTest,
-//       test_robot_does_not_kick_or_chip_ball_when_autokick_and_autochip_disabled)
-//{
-//    Robot robot(0, Point(0, 0), Vector(0, 0), Angle::zero(), AngularVelocity::zero(),
-//                Timestamp::fromSeconds(0));
-//    Ball ball(Point(0.15, 0), Vector(-0.25, 0), Timestamp::fromSeconds(0));
-//    auto [world, firmware_robot, simulator_ball] = createWorld(robot, ball);
-//
-//    EXPECT_LT((simulator_ball->velocity() - Vector(-0.25, 0)).length(), 0.001);
-//    Chicker_t* chicker = app_firmware_robot_getChicker(firmware_robot.get());
-//    app_chicker_disableAutokick(chicker);
-//    app_chicker_disableAutochip(chicker);
-//
-//    // Simulate for 1/2 second
-//    for (unsigned int i = 0; i < 30; i++)
-//    {
-//        world->stepSimulation(Duration::fromSeconds(1.0 / 60.0));
-//    }
-//
-//    EXPECT_LT(simulator_ball->velocity().length(), 0.25);
-//}
-//
-//TEST_F(SimulatorRobotSingletonTest, test_disable_autokick)
-//{
-//    Robot robot(0, Point(0, 0), Vector(0, 0), Angle::zero(), AngularVelocity::zero(),
-//                Timestamp::fromSeconds(0));
-//    Ball ball(Point(0.25, 0), Vector(-1, 0), Timestamp::fromSeconds(0));
-//    auto [world, firmware_robot, simulator_ball] = createWorld(robot, ball);
-//
-//    Chicker_t* chicker = app_firmware_robot_getChicker(firmware_robot.get());
-//    app_chicker_enableAutokick(chicker, 5.0);
-//    app_chicker_disableAutokick(chicker);
-//
-//    // Simulate for 1/2 second
-//    for (unsigned int i = 0; i < 30; i++)
-//    {
-//        world->stepSimulation(Duration::fromSeconds(1.0 / 60.0));
-//    }
-//
-//    EXPECT_LT(simulator_ball->velocity().length(), 0.25);
-//}
-//
-//TEST_F(SimulatorRobotSingletonTest, test_disable_autochip)
-//{
-//    Robot robot(0, Point(0, 0), Vector(0, 0), Angle::zero(), AngularVelocity::zero(),
-//                Timestamp::fromSeconds(0));
-//    Ball ball(Point(0.25, 0), Vector(-1, 0), Timestamp::fromSeconds(0));
-//    auto [world, firmware_robot, simulator_ball] = createWorld(robot, ball);
-//
-//    Chicker_t* chicker = app_firmware_robot_getChicker(firmware_robot.get());
-//    app_chicker_enableAutochip(chicker, 5.0);
-//    app_chicker_disableAutochip(chicker);
-//
-//    // Simulate for 1/2 second
-//    for (unsigned int i = 0; i < 30; i++)
-//    {
-//        world->stepSimulation(Duration::fromSeconds(1.0 / 60.0));
-//    }
-//
-//    EXPECT_LT(simulator_ball->velocity().length(), 0.25);
-//}
-//
-//TEST_F(SimulatorRobotSingletonTest, test_enabling_autokick_disables_autochip)
-//{
-//    Robot robot(0, Point(0, 0), Vector(0, 0), Angle::zero(), AngularVelocity::zero(),
-//                Timestamp::fromSeconds(0));
-//    Ball ball(Point(0.25, 0), Vector(-1, 0), Timestamp::fromSeconds(0));
-//    // Place an enemy in front of the robot
-//    std::vector<Point> enemy_robot_positions = {Point(1.0, 0)};
-//    auto [world, firmware_robot, simulator_ball] =
-//        createWorldWithEnemyRobots(robot, ball, enemy_robot_positions);
-//
-//    Chicker_t* chicker = app_firmware_robot_getChicker(firmware_robot.get());
-//    app_chicker_enableAutochip(chicker, 5.0);
-//    app_chicker_enableAutokick(chicker, 5.0);
-//
-//    // Simulate for 1 second
-//    for (unsigned int i = 0; i < 60; i++)
-//    {
-//        world->stepSimulation(Duration::fromSeconds(1.0 / 60.0));
-//    }
-//
-//    // We expect the robot to kick the ball, so we expect the ball to have collided
-//    // with the enemy robot and not gone past it
-//    EXPECT_LT(simulator_ball->position().x(), 1.0);
-//}
-//
-//TEST_F(SimulatorRobotSingletonTest, test_enabling_autochip_disables_autokick)
-//{
-//    Robot robot(0, Point(0, 0), Vector(0, 0), Angle::zero(), AngularVelocity::zero(),
-//                Timestamp::fromSeconds(0));
-//    Ball ball(Point(0.25, 0), Vector(-1, 0), Timestamp::fromSeconds(0));
-//    // Place an enemy in front of the robot
-//    std::vector<Point> enemy_robot_positions = {Point(1.0, 0)};
-//    auto [world, firmware_robot, simulator_ball] =
-//        createWorldWithEnemyRobots(robot, ball, enemy_robot_positions);
-//
-//    Chicker_t* chicker = app_firmware_robot_getChicker(firmware_robot.get());
-//    app_chicker_enableAutokick(chicker, 5.0);
-//    app_chicker_enableAutochip(chicker, 5.0);
-//
-//    // Simulate for 1 second
-//    for (unsigned int i = 0; i < 60; i++)
-//    {
-//        world->stepSimulation(Duration::fromSeconds(1.0 / 60.0));
-//    }
-//
-//    // We expect the robot to chip the ball, so we expect the ball to have gone over
-//    // the enemy robot and made it past its position
-//    EXPECT_GT(simulator_ball->position().x(), 1.0);
-//}
-//
-=======
 TEST_F(SimulatorRobotSingletonTest, test_get_position)
 {
     auto [world, firmware_robot, simulator_ball] =
@@ -1204,7 +690,6 @@
     EXPECT_GT(simulator_ball->position().x(), 1.0);
 }
 
->>>>>>> 5e4b2c87
 TEST_F(SimulatorRobotSingletonTest,
        test_ball_does_not_bounce_off_front_of_robot_when_dribbler_on)
 {
@@ -1444,7 +929,6 @@
 
 }
 
-<<<<<<< HEAD
 //
 //TEST_F(SimulatorRobotSingletonTest, test_robot_drive_forward)
 //{
@@ -1900,45 +1384,4 @@
 //    EXPECT_FLOAT_EQ(0.0f, app_firmware_robot_getVelocityX(firmware_robot_2.get()));
 //    EXPECT_FLOAT_EQ(1.0f, app_firmware_robot_getVelocityY(firmware_robot_2.get()));
 //    EXPECT_FLOAT_EQ(0.3f, app_firmware_robot_getOrientation(firmware_robot_2.get()));
-//}
-=======
-TEST_F(SimulatorRobotSingletonTest, test_change_simulator_robot)
-{
-    auto physics_world = std::make_unique<PhysicsWorld>(Field::createSSLDivisionBField());
-    auto robot_states  = std::vector<RobotStateWithId>{
-        RobotStateWithId{.id          = 7,
-                         .robot_state = RobotState(Point(1.2, 0), Vector(-2.3, 0.2),
-                                                   Angle::fromRadians(-1.2),
-                                                   AngularVelocity::quarter())},
-        RobotStateWithId{
-            .id          = 2,
-            .robot_state = RobotState(Point(0, -4.03), Vector(0, 1),
-                                      Angle::fromRadians(0.3), AngularVelocity::half())}};
-    physics_world->addYellowRobots(robot_states);
-
-    auto friendly_physics_robots = physics_world->getYellowPhysicsRobots();
-    ASSERT_EQ(2, friendly_physics_robots.size());
-    auto simulator_robot_7 =
-        std::make_shared<SimulatorRobot>(friendly_physics_robots.at(0));
-
-    SimulatorRobotSingleton::setSimulatorRobot(simulator_robot_7, FieldSide::NEG_X);
-    auto firmware_robot_7 = SimulatorRobotSingleton::createFirmwareRobot();
-    EXPECT_FLOAT_EQ(1.2f, app_firmware_robot_getPositionX(firmware_robot_7.get()));
-    EXPECT_FLOAT_EQ(0.0f, app_firmware_robot_getPositionY(firmware_robot_7.get()));
-    EXPECT_FLOAT_EQ(-2.3f, app_firmware_robot_getVelocityX(firmware_robot_7.get()));
-    EXPECT_FLOAT_EQ(0.2f, app_firmware_robot_getVelocityY(firmware_robot_7.get()));
-    EXPECT_FLOAT_EQ(-1.2f, app_firmware_robot_getOrientation(firmware_robot_7.get()));
-
-    // The firmware functions should now return the data for simulator_robot_2, even
-    // though we didn't need to create a new FirmwareRobot_t
-    auto simulator_robot_2 =
-        std::make_shared<SimulatorRobot>(friendly_physics_robots.at(1));
-    SimulatorRobotSingleton::setSimulatorRobot(simulator_robot_2, FieldSide::NEG_X);
-    auto firmware_robot_2 = SimulatorRobotSingleton::createFirmwareRobot();
-    EXPECT_FLOAT_EQ(0.0f, app_firmware_robot_getPositionX(firmware_robot_2.get()));
-    EXPECT_FLOAT_EQ(-4.03f, app_firmware_robot_getPositionY(firmware_robot_2.get()));
-    EXPECT_FLOAT_EQ(0.0f, app_firmware_robot_getVelocityX(firmware_robot_2.get()));
-    EXPECT_FLOAT_EQ(1.0f, app_firmware_robot_getVelocityY(firmware_robot_2.get()));
-    EXPECT_FLOAT_EQ(0.3f, app_firmware_robot_getOrientation(firmware_robot_2.get()));
-}
->>>>>>> 5e4b2c87
+//}