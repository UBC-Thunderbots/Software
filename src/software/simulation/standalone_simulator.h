--- conflicted
+++ resolved
@@ -123,13 +123,8 @@
      *
      * @param primitive_set_msg The set of primitives to run on the respective team
      */
-<<<<<<< HEAD
-    void setYellowRobotPrimitiveSet(PrimitiveSetMsg primitive_set_msg);
-    void setBlueRobotPrimitiveSet(PrimitiveSetMsg primitive_set_msg);
-=======
     void setYellowRobotPrimitives(TbotsProto_PrimitiveSet primitive_set_msg);
     void setBlueRobotPrimitives(TbotsProto_PrimitiveSet primitive_set_msg);
->>>>>>> 0f288797
 
     /**
      * A helper function that sets up all networking functionality with
