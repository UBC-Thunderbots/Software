--- conflicted
+++ resolved
@@ -146,13 +146,9 @@
     std::shared_ptr<const StandaloneSimulatorConfig> standalone_simulator_config;
     std::unique_ptr<ThreadedNanoPbPrimitiveSetMulticastListener>
         yellow_team_primitive_listener, blue_team_primitive_listener;
-<<<<<<< HEAD
+    std::unique_ptr<ThreadedProtoMulticastSender<SSLProto::SSL_WrapperPacket>>
+        wrapper_packet_sender;
     std::unique_ptr<ThreadedProtoMulticastListener<TeamSideMsg>> yellow_team_side_listener, blue_team_side_listener;
-    std::unique_ptr<ThreadedProtoMulticastSender<SSL_WrapperPacket>>
-=======
-    std::unique_ptr<ThreadedProtoMulticastSender<SSLProto::SSL_WrapperPacket>>
->>>>>>> 9b0ac56c
-        wrapper_packet_sender;
     ThreadedSimulator simulator;
 
     SSLProto::SSL_WrapperPacket most_recent_ssl_wrapper_packet;
