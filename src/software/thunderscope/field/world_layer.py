--- conflicted
+++ resolved
@@ -255,16 +255,10 @@
         :param widget: The widget that we are painting on
 
         """
-<<<<<<< HEAD
-        world = self.world_receiver.maybe_pop()
-
-        if not world:
-=======
 
         try:
             world = self.world_buffer.get_nowait()
         except queue.Empty as empty:
->>>>>>> 5d89a851
             world = self.cached_world
 
         self.cached_world = world
