import math
import pyqtgraph as pg
from pyqtgraph.Qt import QtCore, QtGui
from proto.geometry_pb2 import Point, Angle, Segment
<<<<<<< HEAD
from proto.primitive_pb2 import Obstacles
=======
import software.thunderscope.common.common_widgets as common_widgets
>>>>>>> a1e46aa2
from software.py_constants import *


class FieldLayer(pg.GraphicsObject):
    def __init__(self):
        pg.GraphicsObject.__init__(self)

        # options for the layer, used to configure the legend
        self.opts = {
            "pxMode": True,
            "useCache": True,
            "antialias": True,
            "name": None,
            "symbol": "o",
            "size": 7,
            "pen": pg.mkPen("w"),
            "brush": pg.mkBrush("w"),
            "tip": "x: {x:.3g}\ny: {y:.3g}\ndata={data}".format,
        }

    def boundingRect(self):
        """boundingRect _must_ indicate the entire area that will be drawn on or
        else we will get artifacts and possibly crashing.
    
        :return: Rectangle that covers the entire field
    
        """
        # TODO (#2398) this rectangle makes no sense, it should be
        # top left x, top left y, width, height. But for some reason
        # that doesn't play nicely with the coordinate system.
        #
        # Instead it is bottom left x, bottom left y, width height.
        return QtCore.QRectF(-9000, -6000, 18000, 12000)

    def createCircle(self, origin: Point, radius):
        """Creates a Rectangle that bounds the circle

        :param origin: Proto Point representing the origin of the circle
        :param radius: The radius of the circle in meters
        :returns: bounding rectangle

        """
        # TODO (#2398) fix this to be top left coordinates, width, height
        x_mm = int(MILLIMETERS_PER_METER * origin.x_meters)
        y_mm = int(MILLIMETERS_PER_METER * origin.y_meters)
        radius_mm = int(MILLIMETERS_PER_METER * radius)
        return QtCore.QRectF(
            int(x_mm - radius_mm),
            int(y_mm - radius_mm),
            int(radius_mm * 2),
            int(radius_mm * 2),
        )

    def drawRobot(self, position: Point, orientation: Angle, painter):
        """
        Draw a robot at the given position and orientation
        :param position: Proto Point representing the position of robot
        :param orientation: Proto Angle representing the orientation of robot
        :param painter: The painter object to draw robot with
        """

        common_widgets.draw_robot(
            painter,
            self.createCircle(position, ROBOT_MAX_RADIUS_METERS),
            int((math.degrees(orientation.radians) + 45)),
            270,
        )

    def drawSegment(self, segment: Segment, painter):
        """
        Draw a segment
        :param segment: Proto Segment representing the segment to draw 
        :param painter: The painter object to draw robot with
        """
        painter.drawLine(
            QtCore.QLine(
                int(segment.start.x_meters * MILLIMETERS_PER_METER),
                int(segment.start.y_meters * MILLIMETERS_PER_METER),
                int(segment.end.x_meters * MILLIMETERS_PER_METER),
                int(segment.end.y_meters * MILLIMETERS_PER_METER),
            )
        )

    def drawObstacles(self, obstacles: Obstacles, painter):
        """
        Draw a segment
        :param obstacles: Proto Obstacle representing a list of polygon and circle obstacles
        :param painter: The painter object to draw robot with
        """
        for poly_obstacle in obstacles.polygon:
            polygon_points = [
                QtCore.QPoint(
                    int(MILLIMETERS_PER_METER * point.x_meters),
                    int(MILLIMETERS_PER_METER * point.y_meters),
                )
                for point in poly_obstacle.points
            ]

            poly = QtGui.QPolygon(polygon_points)
            painter.drawPolygon(poly)

        for circle_obstacle in obstacles.circle:
            painter.drawEllipse(
                self.createCircle(circle_obstacle.origin, circle_obstacle.radius)
            )<|MERGE_RESOLUTION|>--- conflicted
+++ resolved
@@ -2,11 +2,8 @@
 import pyqtgraph as pg
 from pyqtgraph.Qt import QtCore, QtGui
 from proto.geometry_pb2 import Point, Angle, Segment
-<<<<<<< HEAD
 from proto.primitive_pb2 import Obstacles
-=======
 import software.thunderscope.common.common_widgets as common_widgets
->>>>>>> a1e46aa2
 from software.py_constants import *
 
 
