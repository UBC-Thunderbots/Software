package(default_visibility = ["//visibility:public"])

load("@thunderscope_deps//:requirements.bzl", "requirement")

py_library(
    name = "field",
    srcs = ["field.py"],
    deps = [
        ":field_layer",
        requirement("pyqtgraph"),
    ],
)

py_library(
    name = "field_layer",
    srcs = ["field_layer.py"],
    deps = [
        requirement("pyqtgraph"),
    ],
)

py_library(
    name = "obstacle_layer",
    srcs = ["obstacle_layer.py"],
    deps = [
        ":field_layer",
        requirement("pyqtgraph"),
    ],
)

py_library(
    name = "path_layer",
    srcs = ["path_layer.py"],
    deps = [
        ":field_layer",
        requirement("pyqtgraph"),
    ],
)

py_library(
    name = "world_layer",
    srcs = ["world_layer.py"],
    deps = [
        ":field_layer",
        requirement("pyqtgraph"),
    ],
)

<<<<<<< HEAD
py_binary(
    name = "world_layer_interactions",
    srcs = ["world_layer_interactions.py"],
    deps = [
        ":field_layer",
        requirement("pyqtgraph"),
    ],
)

py_binary(
    name = "key_press_window",
    srcs = ["key_press_window.py"],
    deps = [
=======
py_library(
    name = "validation_layer",
    srcs = ["validation_layer.py"],
    deps = [
        ":field_layer",
        "//proto:import_all_protos",
>>>>>>> 65902efe
        requirement("pyqtgraph"),
    ],
)<|MERGE_RESOLUTION|>--- conflicted
+++ resolved
@@ -46,28 +46,12 @@
     ],
 )
 
-<<<<<<< HEAD
-py_binary(
-    name = "world_layer_interactions",
-    srcs = ["world_layer_interactions.py"],
-    deps = [
-        ":field_layer",
-        requirement("pyqtgraph"),
-    ],
-)
-
-py_binary(
-    name = "key_press_window",
-    srcs = ["key_press_window.py"],
-    deps = [
-=======
 py_library(
     name = "validation_layer",
     srcs = ["validation_layer.py"],
     deps = [
         ":field_layer",
         "//proto:import_all_protos",
->>>>>>> 65902efe
         requirement("pyqtgraph"),
     ],
 )