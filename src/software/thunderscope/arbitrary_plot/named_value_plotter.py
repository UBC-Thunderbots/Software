--- conflicted
+++ resolved
@@ -80,11 +80,6 @@
     def refresh(self):
         """Refreshes NamedValuePlotter and updates data in the respective
         plots.
-<<<<<<< HEAD
-
-        """
-=======
->>>>>>> cc6eb052
 
         """
         for _ in range(self.named_value_buffer.queue.qsize()):
