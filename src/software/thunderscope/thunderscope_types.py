<<<<<<< HEAD
from typing import Callable, Optional, Sequence, Any
=======
from typing import Optional, Sequence, Any
>>>>>>> 177cc763
from software.thunderscope.common.frametime_counter import FrameTimeCounter

from pyqtgraph.Qt.QtWidgets import *
from pyqtgraph.dockarea import *

from dataclasses import dataclass
from enum import Enum


class WidgetPosition(Enum):
    """Enum that describes how a widget should be placed relative its anchor"""

    BOTTOM = "bottom"
    TOP = "top"
    LEFT = "left"
    RIGHT = "right"
    ABOVE = "above"
    BELOW = "below"


@dataclass
class WidgetStretchData:
    """Data that describes how a widget should be sized"""

    x: Optional[int] = None
    """Stretch in x direction"""

    y: Optional[int] = None
    """Stretch in y direction"""


@dataclass
class TScopeWidget:
    """Data that describes a widget in Thunderscope"""

    name: str
    """Name of widget (must be unique)"""

    widget: Any
    """The widget object"""

    anchor: Optional[str] = None
    """Name of widget to position this relative to"""

    position: Optional[WidgetPosition] = None
    """Position relative to anchor to position this to"""

    stretch: Optional[WidgetStretchData] = None
    """How widget should be sized"""

    has_refresh_func: Optional[bool] = True
    """If this widget has a refresh function or not"""

    in_window: Optional[bool] = False
    """If this widget should be added in window or not"""


class TScopeTab:
    """Data that describes a tab with Qt Widgets in Thunderscope"""

    def __init__(
        self,
        name: str,
        widgets: Sequence[TScopeWidget],
        refresh_counter: Optional[FrameTimeCounter] = None,
    ) -> None:
        """Constructor

        :param name: the name of this tab
        :param widgets: a list of widgets that is going to be displayed in the tab
        :param refresh_counter: a FrameTimeCounter to track the time between calls
                                to the refresh function
        """
        self.name = name
        self.widgets = widgets

        # Mapping of widget names to widget objects
        self.widgets_map: dict[str, TScopeWidget] = {}

        # Mapping of widget names to dock areas
        self.dock_map: dict[str, DockArea] = {}

        # make dock area
        self.dock_area = DockArea()
        self.dock_area.layout.setContentsMargins(12, 12, 12, 12)

        # first widget is initial anchor widget
        # all other widgets will be positioned relative to this one
        for widget in self.widgets:
            self.add_one_widget(widget)

        self.refresh_counter = (
            refresh_counter if refresh_counter else FrameTimeCounter()
        )

    def add_one_widget(self, data: TScopeWidget) -> None:
        """Gets the widget name and object from the given data
        Add widget to a dock and adds dock to this tab's dock area
        And to this tab's map of widgets and docks

        :param data: the data describing the widget of type TScopeWidget
        """
        self.widgets_map[data.name] = data
        new_dock = Dock(data.name)
        new_dock.addWidget(data.widget.win if data.in_window else data.widget)
        self.dock_map[data.name] = new_dock

        if data.stretch:
            stretch_data = data.stretch
            if stretch_data.y:
                new_dock.setStretch(y=stretch_data.y)
            if stretch_data.x:
                new_dock.setStretch(x=stretch_data.x)

        if data.anchor and data.position:
            self.dock_area.addDock(
                new_dock, data.position.value, self.dock_map[data.anchor]
            )
        else:
            self.dock_area.addDock(new_dock)

    def refresh(self) -> None:
        """Refreshes all the widgets belonging to this tab, and not refresh widget that are not visible."""
        if not self.dock_area.isVisible():
            return

        self.refresh_counter.add_one_datapoint()

        for widget_data in self.widgets_map.values():
            # only refresh widget inside the dock that are visible
            if widget_data.has_refresh_func and widget_data.widget.isVisible():
                widget_data.widget.refresh()

    def find_widget(self, widget_name: str) -> Optional[TScopeWidget]:
        """Finds and returns the widget object corresponding to the given name, if exists
        If not, returns None

        :param widget_name: the name of the widget
        """
        widget_data = self.widgets_map.get(widget_name, None)
        return widget_data.widget if widget_data else None<|MERGE_RESOLUTION|>--- conflicted
+++ resolved
@@ -1,8 +1,4 @@
-<<<<<<< HEAD
-from typing import Callable, Optional, Sequence, Any
-=======
 from typing import Optional, Sequence, Any
->>>>>>> 177cc763
 from software.thunderscope.common.frametime_counter import FrameTimeCounter
 
 from pyqtgraph.Qt.QtWidgets import *
