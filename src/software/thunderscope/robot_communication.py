--- conflicted
+++ resolved
@@ -59,10 +59,15 @@
         self.current_proto_unix_io.register_observer(World, self.world_buffer)
 
         # if fullsystem is running, all robots are connected to it
-        if current_mode == RobotCommunicationMode.BOTH or current_mode == RobotCommunicationMode.FULLSYSTEM:
-            self.robots_connected_to_fullsystem = {robot_id for robot_id in range(MAX_ROBOT_IDS_PER_SIDE)}
-
-        # if fullsystem is not the only thing running, diagnostics is initialised to an empty set
+        if (
+            current_mode == RobotCommunicationMode.BOTH
+            or current_mode == RobotCommunicationMode.FULLSYSTEM
+        ):
+            self.robots_connected_to_fullsystem = {
+                robot_id for robot_id in range(MAX_ROBOT_IDS_PER_SIDE)
+            }
+
+        # if diagnostics is running, no robots are connected to it initially (empty set)
         if current_mode != RobotCommunicationMode.FULLSYSTEM:
             self.robots_connected_to_diagnostics = set()
 
@@ -88,31 +93,19 @@
         self.send_estop_state_thread = threading.Thread(target=self.__send_estop_state)
         self.run_thread = threading.Thread(target=self.run)
 
-<<<<<<< HEAD
-        # try:
-        #     self.estop_reader = ThreadedEstopReader(
-        #         self.estop_path, self.estop_buadrate
-        #     )
-        # except Exception:
-        #     raise Exception("Could not find estop, make sure its plugged in")
-=======
-        self.fullsystem_connected_to_robots = True
-
         try:
             self.estop_reader = ThreadedEstopReader(
                 self.estop_path, self.estop_buadrate
             )
         except Exception:
             raise Exception("Could not find estop, make sure its plugged in")
->>>>>>> fa1d620d
 
     def __send_estop_state(self):
-        print('yea')
-        # while True:
-        #     self.current_proto_unix_io.send_proto(
-        #         EstopState, EstopState(is_playing=self.estop_reader.isEstopPlay())
-        #     )
-        #     time.sleep(0.1)
+        while True:
+            self.current_proto_unix_io.send_proto(
+                EstopState, EstopState(is_playing=self.estop_reader.isEstopPlay())
+            )
+            time.sleep(0.1)
 
     def run(self):
         """Forward World and PrimitiveSet protos from fullsystem to the robots.
@@ -170,9 +163,7 @@
                     )
 
             for robot_id in self.robots_connected_to_none:
-                robot_primitives[robot_id] = Primitive(
-                    stop=StopPrimitive()
-                )
+                robot_primitives[robot_id] = Primitive(stop=StopPrimitive())
 
             # initialize total primitive set and send it
             primitive_set = PrimitiveSet(
@@ -184,9 +175,7 @@
 
             self.sequence_number += 1
 
-            print(robot_primitives)
-
-            if True:
+            if self.estop_reader.isEstopPlay():
                 self.last_time = primitive_set.time_sent.epoch_timestamp_seconds
                 self.send_primitive_set.send_proto(primitive_set)
 
@@ -246,21 +235,6 @@
             self.multicast_channel + "%" + self.interface, PRIMITIVE_PORT, True
         )
 
-<<<<<<< HEAD
-=======
-        self.send_world = WorldProtoSender(
-            self.multicast_channel + "%" + self.interface, VISION_PORT, True
-        )
-
-        self.connect_fullsystem_to_robots()
-
-        # TODO (#2741): we might not want to support robot diagnostics in tscope
-        # make a ticket here to create a widget to call these functions to detach
-        # from AI and connect to robots/or remove
-        # self.disconnect_fullsystem_from_robots()
-        # self.connect_robot_to_diagnostics(0)
-
->>>>>>> fa1d620d
         self.send_estop_state_thread.start()
         self.run_thread.start()
 
