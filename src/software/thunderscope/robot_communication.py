from software.py_constants import *
from software.thunderscope.thread_safe_buffer import ThreadSafeBuffer
from software.python_bindings import *
from proto.import_all_protos import *
import threading
import time


class RobotCommunication(object):

    """ Communicate with the robots """

    def __init__(
        self,
        proto_unix_io,
        multicast_channel,
        interface,
        estop_path="/dev/ttyACM0",
        estop_buadrate=115200,
    ):
        """Initialize the communication with the robots

        :param proto_unix_io: The input proto_unix_io object
        :param multicast_channel: The multicast channel to use
        :param interface: The interface to use
        :param estop_path: The path to the estop
        :param estop_baudrate: The baudrate of the estop

        """
        self.sequence_number = 0
        self.last_time = time.time()
        self.proto_unix_io = proto_unix_io
        self.multicast_channel = str(multicast_channel)
        self.interface = interface
        self.estop_path = estop_path
        self.estop_buadrate = estop_buadrate

        self.robots_connected_to_diagnostics = set()

        self.world_buffer = ThreadSafeBuffer(1, World)
        self.primitive_buffer = ThreadSafeBuffer(1, PrimitiveSet)

        self.motor_control_diagnostics_buffer = ThreadSafeBuffer(1, MotorControl)
        self.power_control_diagnostics_buffer = ThreadSafeBuffer(1, PowerControl)

        self.proto_unix_io.register_observer(World, self.world_buffer)
        self.proto_unix_io.register_observer(PrimitiveSet, self.primitive_buffer)
        self.proto_unix_io.register_observer(
            MotorControl, self.motor_control_diagnostics_buffer
        )
        self.proto_unix_io.register_observer(
            PowerControl, self.power_control_diagnostics_buffer
        )

        self.send_estop_state_thread = threading.Thread(target=self.__send_estop_state)
        self.run_thread = threading.Thread(target=self.run)

        # try:
        #     self.estop_reader = ThreadedEstopReader(
        #         self.estop_path, self.estop_buadrate
        #     )
        # except Exception:
        #     raise Exception("Could not find estop, make sure its plugged in")

    def __send_estop_state(self):
        print('yea')
        # while True:
        #     self.proto_unix_io.send_proto(
        #         EstopState, EstopState(is_playing=self.estop_reader.isEstopPlay())
        #     )
        #     time.sleep(0.1)

    def run(self):
        """Forward World and PrimitiveSet protos from fullsystem and diagnostics to the robots.

        If the emergency stop is tripped, the PrimitiveSet will not be sent so
        that the robots timeout and stop.

        Robots can be connected to and disconnected from diagnostics and primitive sets can be
        sent that way.

        """
        while True:
            # Send fullsystem primitives to robots not connected to diagnostics

            # Send the world
            world = self.world_buffer.get(block=True)
            self.world_mcast_sender.send_proto(world)

            # Get the total primitive set
            fullsystem_primitive_set = self.primitive_buffer.get(block=False)

            if self.estop_reader.isEstopPlay():
                # Filter the primitive set to include only robots not connected to diagnostics
                robot_primitives = fullsystem_primitive_set.robot_primitives

<<<<<<< HEAD
                for robot_id in self.robots_connected_to_diagnostics:
                    del robot_primitives[robot_id]

                # initialize filtered primitive set
                fullsystem_primitive_set = PrimitiveSet(
                    time_sent=Timestamp(epoch_timestamp_seconds=time.time()),
                    stay_away_from_ball=False,
                    robot_primitives=robot_primitives,
                    sequence_number=self.sequence_number,
                )
=======
                if self.estop_reader.isEstopPlay():
                    self.send_primitive_set.send_proto(primitive_set)
>>>>>>> df62ee7a

                self.send_primitive_set.send_proto(fullsystem_primitive_set)

            # If at least 1 robot is connected to diagnostics, send them diagnostics primitives
            if len(self.robots_connected_to_diagnostics) != 0:
                diagnostics_primitive = DirectControlPrimitive(
                    motor_control=self.motor_control_diagnostics_buffer.get(
                        block=False
                    ),
                    power_control=self.power_control_diagnostics_buffer.get(
                        block=False
                    ),
                )

                diagnostics_primitive_set = PrimitiveSet(
                    time_sent=Timestamp(epoch_timestamp_seconds=time.time()),
                    stay_away_from_ball=False,
                    robot_primitives={
                        robot_id: Primitive(direct_control=diagnostics_primitive)
                        for robot_id in self.robots_connected_to_diagnostics
                    },
                    sequence_number=self.sequence_number,
                )

                self.sequence_number += 1

                if self.estop_reader.isEstopPlay():
<<<<<<< HEAD
                    self.last_time = (
                        diagnostics_primitive_set.time_sent.epoch_timestamp_seconds
                    )
                    self.send_primitive_set.send_proto(diagnostics_primitive_set)
=======
                    self.last_time = primitive_set.time_sent.epoch_timestamp_seconds
                    self.send_primitive_set.send_proto(primitive_set)
>>>>>>> df62ee7a

                time.sleep(0.001)

    def connect_fullsystem_to_robots(self):
        """ Connect the robots to fullsystem """

        self.fullsystem_connected_to_robots = True
        self.robots_connected_to_diagnostics = set()

    def disconnect_fullsystem_from_robots(self):
        """ Disconnect the robots from fullsystem """

        self.fullsystem_connected_to_robots = False

    def connect_robot_to_diagnostics(self, robot_id):
        self.robots_connected_to_diagnostics.add(robot_id)

    def disconnect_robot_from_diagnostics(self, robot_id):
        self.robots_connected_to_diagnostics.remove(robot_id)

    def toggle_robot_connection(self, robot_id):
        if robot_id in self.robots_connected_to_diagnostics:
            self.robots_connected_to_diagnostics.remove(robot_id)
        else:
            self.robots_connected_to_diagnostics.add(robot_id)

    def __enter__(self):
        """Enter RobotCommunication context manager. Setup multicast listener
        for RobotStatus and multicast senders for World and PrimitiveSet

        """
        # Create the multicast listeners
        self.receive_robot_status = RobotStatusProtoListener(
            self.multicast_channel + "%" + self.interface,
            ROBOT_STATUS_PORT,
            lambda data: self.full_system_proto_unix_io.send_proto(RobotStatus, data),
            True,
        )

        self.send_primitive_mcast_sender = PrimitiveSetProtoSender(
            self.multicast_channel + "%" + self.interface, PRIMITIVE_PORT, True
        )

        self.receive_robot_log = RobotLogProtoListener(
            self.multicast_channel + "%" + self.interface,
            ROBOT_LOGS_PORT,
            lambda data: self.full_system_proto_unix_io.send_proto(RobotLog, data),
            True,
        )

        self.receive_ssl_wrapper = SSLWrapperPacketProtoListener(
            SSL_VISION_ADDRESS,
            SSL_VISION_PORT,
            lambda data: self.full_system_proto_unix_io.send_proto(
                SSL_WrapperPacket, data
            ),
            True,
        )

        self.receive_ssl_referee_proto = SSLRefereeProtoListener(
            SSL_REFEREE_ADDRESS,
            SSL_REFEREE_PORT,
            lambda data: self.full_system_proto_unix_io.send_proto(Referee, data),
            True,
        )

        # Create multicast senders
        self.send_primitive_set = PrimitiveSetProtoSender(
            self.multicast_channel + "%" + self.interface, PRIMITIVE_PORT, True
        )

        self.world_mcast_sender = WorldProtoSender(
            self.multicast_channel + "%" + self.interface, VISION_PORT, True
        )

        self.connect_fullsystem_to_robots()

        # TODO (#2741): we might not want to support robot diagnostics in tscope
        # make a ticket here to create a widget to call these functions to detach
        # from AI and connect to robots/or remove
        self.disconnect_fullsystem_from_robots()
        self.connect_robot_to_diagnostics(0)

        self.send_estop_state_thread.start()
        self.run_thread.start()

    def __exit__(self):
        """Exit RobotCommunication context manager

        """
        self.run_thread.join()<|MERGE_RESOLUTION|>--- conflicted
+++ resolved
@@ -81,39 +81,20 @@
 
         """
         while True:
-            # Send fullsystem primitives to robots not connected to diagnostics
-
-            # Send the world
-            world = self.world_buffer.get(block=True)
-            self.world_mcast_sender.send_proto(world)
-
-            # Get the total primitive set
-            fullsystem_primitive_set = self.primitive_buffer.get(block=False)
-
-            if self.estop_reader.isEstopPlay():
-                # Filter the primitive set to include only robots not connected to diagnostics
-                robot_primitives = fullsystem_primitive_set.robot_primitives
-
-<<<<<<< HEAD
-                for robot_id in self.robots_connected_to_diagnostics:
-                    del robot_primitives[robot_id]
-
-                # initialize filtered primitive set
-                fullsystem_primitive_set = PrimitiveSet(
-                    time_sent=Timestamp(epoch_timestamp_seconds=time.time()),
-                    stay_away_from_ball=False,
-                    robot_primitives=robot_primitives,
-                    sequence_number=self.sequence_number,
-                )
-=======
+            if self.fullsystem_connected_to_robots:
+
+                # Send the world
+                world = self.world_buffer.get(block=True)
+                self.send_world.send_proto(world)
+
+                # Send the primitive set
+                primitive_set = self.primitive_buffer.get(block=False)
+
                 if self.estop_reader.isEstopPlay():
                     self.send_primitive_set.send_proto(primitive_set)
->>>>>>> df62ee7a
-
-                self.send_primitive_set.send_proto(fullsystem_primitive_set)
-
-            # If at least 1 robot is connected to diagnostics, send them diagnostics primitives
-            if len(self.robots_connected_to_diagnostics) != 0:
+
+            else:
+
                 diagnostics_primitive = DirectControlPrimitive(
                     motor_control=self.motor_control_diagnostics_buffer.get(
                         block=False
@@ -123,7 +104,7 @@
                     ),
                 )
 
-                diagnostics_primitive_set = PrimitiveSet(
+                primitive_set = PrimitiveSet(
                     time_sent=Timestamp(epoch_timestamp_seconds=time.time()),
                     stay_away_from_ball=False,
                     robot_primitives={
@@ -136,17 +117,59 @@
                 self.sequence_number += 1
 
                 if self.estop_reader.isEstopPlay():
-<<<<<<< HEAD
-                    self.last_time = (
-                        diagnostics_primitive_set.time_sent.epoch_timestamp_seconds
-                    )
-                    self.send_primitive_set.send_proto(diagnostics_primitive_set)
-=======
                     self.last_time = primitive_set.time_sent.epoch_timestamp_seconds
                     self.send_primitive_set.send_proto(primitive_set)
->>>>>>> df62ee7a
 
                 time.sleep(0.001)
+            # # Send fullsystem primitives to robots not connected to diagnostics
+            #
+            # # Send the world
+            # world = self.world_buffer.get(block=True)
+            # self.world_mcast_sender.send_proto(world)
+            #
+            # # Get the total primitive set from fullsystem
+            # fullsystem_primitive_set = self.primitive_buffer.get(block=False)
+            #
+            # print('here')
+            #
+            # if self.estop_reader.isEstopPlay():
+            #     print('here')
+            #     # Replace the primitives of robots connected to diagnostics to diagnostics ones
+            #     robot_primitives = fullsystem_primitive_set.robot_primitives
+            #
+            #     diagnostics_primitive = DirectControlPrimitive(
+            #         motor_control=self.motor_control_diagnostics_buffer.get(
+            #             block=False
+            #         ),
+            #         power_control=self.power_control_diagnostics_buffer.get(
+            #             block=False
+            #         ),
+            #     )
+            #
+            #     for robot_id in self.robots_connected_to_diagnostics:
+            #         robot_primitives[robot_id] = Primitive(direct_control=diagnostics_primitive)
+            #
+            #     # initialize total primitive set
+            #     fullsystem_primitive_set = PrimitiveSet(
+            #         time_sent=Timestamp(epoch_timestamp_seconds=time.time()),
+            #         stay_away_from_ball=False,
+            #         robot_primitives=robot_primitives,
+            #         sequence_number=self.sequence_number,
+            #     )
+            #
+            #     print(robot_primitives)
+            #
+            #     # send total primitive set
+            #     self.send_primitive_set.send_proto(fullsystem_primitive_set)
+            #
+            #     self.sequence_number += 1
+            #
+            #     self.last_time = (
+            #         diagnostics_primitive_set.time_sent.epoch_timestamp_seconds
+            #     )
+            #     self.send_primitive_set.send_proto(diagnostics_primitive_set)
+            #
+            #     time.sleep(0.001)
 
     def connect_fullsystem_to_robots(self):
         """ Connect the robots to fullsystem """
@@ -166,6 +189,7 @@
         self.robots_connected_to_diagnostics.remove(robot_id)
 
     def toggle_robot_connection(self, robot_id):
+        print(robot_id)
         if robot_id in self.robots_connected_to_diagnostics:
             self.robots_connected_to_diagnostics.remove(robot_id)
         else:
@@ -225,8 +249,8 @@
         # TODO (#2741): we might not want to support robot diagnostics in tscope
         # make a ticket here to create a widget to call these functions to detach
         # from AI and connect to robots/or remove
-        self.disconnect_fullsystem_from_robots()
-        self.connect_robot_to_diagnostics(0)
+        # self.disconnect_fullsystem_from_robots()
+        # self.connect_robot_to_diagnostics(0)
 
         self.send_estop_state_thread.start()
         self.run_thread.start()
