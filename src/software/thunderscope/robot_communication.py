--- conflicted
+++ resolved
@@ -19,13 +19,8 @@
         current_proto_unix_io,
         multicast_channel,
         interface,
-<<<<<<< HEAD
         estop_mode,
         estop_path="/dev/ttyACM0",
-=======
-        disable_estop,
-        estop_path,
->>>>>>> d3305674
         estop_buadrate=115200,
     ):
         """Initialize the communication with the robots
@@ -94,7 +89,6 @@
                 raise Exception("Could not find estop, make sure its plugged in")
 
     def __send_estop_state(self):
-<<<<<<< HEAD
         """
         Constant loop which sends the current estop status proto if estop is not disabled
         Uses the keyboard estop value
@@ -105,10 +99,6 @@
                 if self.estop_mode == EstopMode.ESTOP:
                     self.estop_is_playing = self.estop_reader.isEstopPlay()
 
-=======
-        if not self.disable_estop:
-            while self.running:
->>>>>>> d3305674
                 self.current_proto_unix_io.send_proto(
                     EstopState, EstopState(is_playing=self.estop_is_playing)
                 )
@@ -144,10 +134,6 @@
         :return:
         """
         while self.running:
-<<<<<<< HEAD
-            world = self.world_buffer.get(block=True, return_cached=False)
-            if self.should_send_primitive():
-=======
             world = None
             try:
                 world = self.world_buffer.get(
@@ -160,14 +146,8 @@
                 pass
             if (
                 world
-                and not self.disable_estop
-                and self.estop_reader.isEstopPlay()
-                and (
-                    self.robots_connected_to_fullsystem
-                    or self.robots_connected_to_manual
-                )
+                and self.should_send_primitive()
             ):
->>>>>>> d3305674
                 # send the world proto
                 self.send_world.send_proto(world)
 
