--- conflicted
+++ resolved
@@ -100,10 +100,6 @@
                 # Send the world
                 world = self.world_buffer.get(block=True)
                 self.world_mcast_sender.send_proto(world)
-<<<<<<< HEAD
-=======
-
->>>>>>> 526573de
                 # Send the primitive set
                 primitive_set = self.primitive_buffer.get(block=False)
 
