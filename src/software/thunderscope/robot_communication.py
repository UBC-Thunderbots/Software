from software.py_constants import *
from software.thunderscope.thread_safe_buffer import ThreadSafeBuffer
from software.python_bindings import *
from proto.import_all_protos import *
import threading
import time


class RobotCommunication(object):

    """ Communicate with the robots """

    def __init__(
        self,
        full_system_proto_unix_io,
        multicast_channel,
        interface,
        estop_path="/dev/ttyACM0",
        estop_buadrate=115200,
    ):
        """Initialize the communication with the robots

        :param full_system_proto_unix_io: full_system_proto_unix_io object
        :param multicast_channel: The multicast channel to use
        :param interface: The interface to use
        :param estop_path: The path to the estop
        :param estop_baudrate: The baudrate of the estop

        """
        self.sequence_number = 0
        self.last_time = time.time()
        self.full_system_proto_unix_io = full_system_proto_unix_io
        self.multicast_channel = str(multicast_channel)
        self.interface = interface
        self.estop_path = estop_path
        self.estop_buadrate = estop_buadrate

        self.robots_connected_to_handheld_controllers = set()
        self.robots_connected_to_diagnostics = set()

        self.world_buffer = ThreadSafeBuffer(1, World)
        self.primitive_buffer = ThreadSafeBuffer(1, PrimitiveSet)

        self.motor_control_diagnostics_buffer = ThreadSafeBuffer(1, MotorControl)
        self.power_control_diagnostics_buffer = ThreadSafeBuffer(1, PowerControl)

        self.full_system_proto_unix_io.register_observer(World, self.world_buffer)
        self.full_system_proto_unix_io.register_observer(
            PrimitiveSet, self.primitive_buffer
        )
        self.full_system_proto_unix_io.register_observer(
            MotorControl, self.motor_control_diagnostics_buffer
        )
        self.full_system_proto_unix_io.register_observer(
            PowerControl, self.power_control_diagnostics_buffer
        )

        self.send_estop_state_thread = threading.Thread(target=self.__send_estop_state)
        self.run_thread = threading.Thread(target=self.run)

<<<<<<< HEAD
        # try:
        #    self.estop_reader = ThreadedEstopReader(
        #        self.estop_path, self.estop_buadrate
        #    )
        # except Exception:
        #    raise Exception("Could not find estop, make sure its plugged in")
=======
        self.fullsystem_connected_to_robots = True

        try:
            self.estop_reader = ThreadedEstopReader(
                self.estop_path, self.estop_buadrate
            )
        except Exception:
            raise Exception("Could not find estop, make sure its plugged in")
>>>>>>> c0708098

    def __send_estop_state(self):
        while True:
            # self.full_system_proto_unix_io.send_proto(
            #    EstopState, EstopState(is_playing=self.estop_reader.isEstopPlay())
            # )
            time.sleep(0.1)

    def run(self):
        """Forward World and PrimitiveSet protos from fullsystem to the robots.

        If the emergency stop is tripped, the PrimitiveSet will not be sent so
        that the robots timeout and stop.

        NOTE: If disconnect_fullsystem_from_robots is called, then the packets
        will not be forwarded to the robots. 

        send_override_primitive_set can be used to send a primitive set, which
        is useful to dip in and out of robot diagnostics.

        """
        while True:
            if self.fullsystem_connected_to_robots:

                # Send the world
                world = self.world_buffer.get(block=True)
                self.world_mcast_sender.send_proto(world)

                # Send the primitive set
                primitive_set = self.primitive_buffer.get(block=False)

                if self.estop_reader.isEstopPlay():
                    self.send_primitive_set.send_proto(primitive_set)

            else:

                diagnostics_primitive = DirectControlPrimitive(
                    motor_control=self.motor_control_diagnostics_buffer.get(
                        block=False
                    ),
                    power_control=self.power_control_diagnostics_buffer.get(
                        block=False
                    ),
                )

                primitive_set = PrimitiveSet(
                    time_sent=Timestamp(epoch_timestamp_seconds=time.time()),
                    stay_away_from_ball=False,
                    robot_primitives={
                        robot_id: Primitive(direct_control=diagnostics_primitive)
                        for robot_id in self.robots_connected_to_diagnostics
                    },
                    sequence_number=self.sequence_number,
                )

                self.sequence_number += 1

                # if self.estop_reader.isEstopPlay():
                #    self.last_time = primitive_set.time_sent.epoch_timestamp_seconds
                #    self.send_primitive_set.send_proto(primitive_set)

                time.sleep(0.001)

    def connect_fullsystem_to_robots(self):
        """ Connect the robots to fullsystem """

        self.fullsystem_connected_to_robots = True
        self.robots_connected_to_handheld_controllers = set()
        self.robots_connected_to_diagnostics = set()

    def disconnect_fullsystem_from_robots(self):
        """ Disconnect the robots from fullsystem """

        self.fullsystem_connected_to_robots = False

    def connect_robot_to_diagnostics(self, robot_id):
        self.robots_connected_to_diagnostics.add(robot_id)

    def disconnect_robot_from_diagnostics(self, robot_id):
        self.robots_connected_to_diagnostics.remove(robot_id)

    def __enter__(self):
        """Enter RobotCommunication context manager. Setup multicast listener
        for RobotStatus and multicast senders for World and PrimitiveSet

        """
        # Create the multicast listeners
        self.receive_robot_status = RobotStatusProtoListener(
            self.multicast_channel + "%" + self.interface,
            ROBOT_STATUS_PORT,
            lambda data: self.full_system_proto_unix_io.send_proto(RobotStatus, data),
            True,
        )

        self.send_primitive_mcast_sender = PrimitiveSetProtoSender(
            self.multicast_channel + "%" + self.interface, PRIMITIVE_PORT, True
        )

        self.receive_robot_log = RobotLogProtoListener(
            self.multicast_channel + "%" + self.interface,
            ROBOT_LOGS_PORT,
            lambda data: self.full_system_proto_unix_io.send_proto(RobotLog, data),
            True,
        )

        self.receive_ssl_wrapper = SSLWrapperPacketProtoListener(
            SSL_VISION_ADDRESS,
            SSL_VISION_PORT,
            lambda data: self.full_system_proto_unix_io.send_proto(
                SSL_WrapperPacket, data
            ),
            True,
        )

        self.receive_ssl_referee_proto = SSLRefereeProtoListener(
            SSL_REFEREE_ADDRESS,
            SSL_REFEREE_PORT,
            lambda data: self.full_system_proto_unix_io.send_proto(Referee, data),
            True,
        )

        # Create multicast senders
        self.send_primitive_set = PrimitiveSetProtoSender(
            self.multicast_channel + "%" + self.interface, PRIMITIVE_PORT, True
        )

        self.world_mcast_sender = WorldProtoSender(
            self.multicast_channel + "%" + self.interface, VISION_PORT, True
        )

        self.connect_fullsystem_to_robots()

        # TODO (#2741): we might not want to support robot diagnostics in tscope
        # make a ticket here to create a widget to call these functions to detach
        # from AI and connect to robots/or remove
        # self.disconnect_fullsystem_from_robots()
        # self.connect_robot_to_diagnostics(0)

        self.send_estop_state_thread.start()
        self.run_thread.start()

    def __exit__(self):
        """Exit RobotCommunication context manager

        """
        self.run_thread.join()<|MERGE_RESOLUTION|>--- conflicted
+++ resolved
@@ -58,14 +58,6 @@
         self.send_estop_state_thread = threading.Thread(target=self.__send_estop_state)
         self.run_thread = threading.Thread(target=self.run)
 
-<<<<<<< HEAD
-        # try:
-        #    self.estop_reader = ThreadedEstopReader(
-        #        self.estop_path, self.estop_buadrate
-        #    )
-        # except Exception:
-        #    raise Exception("Could not find estop, make sure its plugged in")
-=======
         self.fullsystem_connected_to_robots = True
 
         try:
@@ -74,13 +66,12 @@
             )
         except Exception:
             raise Exception("Could not find estop, make sure its plugged in")
->>>>>>> c0708098
 
     def __send_estop_state(self):
         while True:
-            # self.full_system_proto_unix_io.send_proto(
-            #    EstopState, EstopState(is_playing=self.estop_reader.isEstopPlay())
-            # )
+            self.full_system_proto_unix_io.send_proto(
+                EstopState, EstopState(is_playing=self.estop_reader.isEstopPlay())
+            )
             time.sleep(0.1)
 
     def run(self):
@@ -132,9 +123,9 @@
 
                 self.sequence_number += 1
 
-                # if self.estop_reader.isEstopPlay():
-                #    self.last_time = primitive_set.time_sent.epoch_timestamp_seconds
-                #    self.send_primitive_set.send_proto(primitive_set)
+                if self.estop_reader.isEstopPlay():
+                    self.last_time = primitive_set.time_sent.epoch_timestamp_seconds
+                    self.send_primitive_set.send_proto(primitive_set)
 
                 time.sleep(0.001)
 
