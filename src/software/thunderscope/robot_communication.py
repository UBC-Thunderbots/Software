from typing import Self, Type

import threading
import time
import os
import software.python_bindings as tbots_cpp

from google.protobuf.message import Message
from proto.import_all_protos import *
from software.logger.logger import create_logger
from software.thunderscope.thread_safe_buffer import ThreadSafeBuffer
from software.thunderscope.proto_unix_io import ProtoUnixIO
from software.thunderscope.wifi_communication_manager import WifiCommunicationManager
from software.py_constants import *
from software.thunderscope.constants import (
    ROBOT_COMMUNICATIONS_TIMEOUT_S,
    IndividualRobotMode,
    EstopMode,
)

logger = create_logger(__name__)


class RobotCommunication:
    """Communicate with the robots"""

    def __init__(
        self,
        current_proto_unix_io: ProtoUnixIO,
        estop_mode: EstopMode,
        communication_manager: WifiCommunicationManager,
        estop_path: os.PathLike = None,
        estop_baudrate: int = 115200,
    ):
        """Initialize the communication with the robots

        :param current_proto_unix_io: the current proto unix io object
        :param estop_mode: what estop mode we are running right now, of type EstopMode
        :param communication_manager: Handles WiFi communication to the robots
        :param estop_path: The path to the estop
        :param estop_baudrate: The baudrate of the estop
        """
        self.sequence_number = 0
        self.current_proto_unix_io = current_proto_unix_io
        self.estop_mode = estop_mode

        self.estop_path = estop_path
        self.estop_buadrate = estop_baudrate

        self.communication_manager = communication_manager

        self.running = False

        self.fullsystem_primitive_set_buffer = ThreadSafeBuffer(1, PrimitiveSet)

        self.motor_control_primitive_buffer = ThreadSafeBuffer(1, MotorControl)
        self.power_control_primitive_buffer = ThreadSafeBuffer(1, PowerControl)

        # dynamic map of robot id to the individual control mode
        self.robot_control_mode_map: dict[int, IndividualRobotMode] = {}

        # static map of robot id to stop primitive
        self.robot_stop_primitives_map: dict[int, StopPrimitive] = {}

        # links robot id to the number of times to send a stop primitive
        self.robot_stop_primitive_send_count: list[int] = [0] * MAX_ROBOT_IDS_PER_SIDE

        self.current_proto_unix_io.register_observer(
            PrimitiveSet, self.fullsystem_primitive_set_buffer
        )

        self.current_proto_unix_io.register_observer(
            MotorControl, self.motor_control_primitive_buffer
        )

        self.current_proto_unix_io.register_observer(
            PowerControl, self.power_control_primitive_buffer
        )

        # dynamic map of robot id to the individual control mode
        self.robot_control_mode_map: dict[int, IndividualRobotMode] = {}

        self.send_estop_state_thread = threading.Thread(
            target=self.__send_estop_state, daemon=True
        )
        self.run_primitive_set_thread = threading.Thread(
            target=self.__run_primitive_set, daemon=True
        )

        # load control mode and stop primitive maps with default values
        for robot_id in range(MAX_ROBOT_IDS_PER_SIDE):
            self.robot_control_mode_map[robot_id] = IndividualRobotMode.NONE
            self.robot_stop_primitives_map[robot_id] = Primitive(stop=StopPrimitive())

        # TODO: (#3174): move estop state management out of robot_communication
        self.estop_mode = estop_mode
        self.estop_path = estop_path
        self.estop_baudrate = estop_baudrate

        # initialising the estop
        # tries to access a plugged in estop. if not found, throws an exception
        # if using keyboard estop, skips this step
        self.estop_reader = None
        self.estop_is_playing = False

        # only checks for estop if we are in physical estop mode
        if self.estop_mode == EstopMode.PHYSICAL_ESTOP:
            try:
                self.estop_reader = tbots_cpp.ThreadedEstopReader(
                    self.estop_path, self.estop_baudrate
                )
            except Exception:
                raise Exception(f"Invalid Estop found at location {self.estop_path}")

        self.robots_connected_to_fullsystem = {
            robot_id for robot_id in range(MAX_ROBOT_IDS_PER_SIDE)
        }

    def toggle_keyboard_estop(self) -> None:
        """If keyboard estop is being used, toggles the estop state
        And sends a message to the console
        """
        if self.estop_mode == EstopMode.KEYBOARD_ESTOP:
            self.estop_is_playing = not self.estop_is_playing
            logger.debug(
                "Keyboard Estop changed to "
                + (
                    "\x1b[32mPLAY \x1b[0m"
                    if self.estop_is_playing
                    else "\x1b[31;20mSTOP \x1b[0m"
                )
            )

    def toggle_individual_robot_control_mode(
        self, robot_id: int, mode: IndividualRobotMode
    ):
        """Changes the input mode for a robot between NONE, MANUAL, or AI
        If changing from MANUAL OR AI to NONE, add robot id to stop primitive
        map so that multiple stop primitives are sent - safety number one priority

        :param mode: the mode of input for this robot's primitives
        :param robot_id: the id of the robot whose mode we're changing
        """
        self.robot_control_mode_map[robot_id] = mode
        self.robot_stop_primitive_send_count[robot_id] = (
            NUM_TIMES_SEND_STOP if mode == IndividualRobotMode.NONE else 0
        )

    def __send_estop_state(self) -> None:
        """Constant loop which sends the current estop status proto if estop is not disabled
        Uses the keyboard estop value for keyboard estop mode
        If we're in physical estop mode, uses the physical estop value
        If estop has just changed from playing to stop, set flag to send stop primitive once to connected robots
        """
        previous_estop_is_playing = True
        if self.estop_mode != EstopMode.DISABLE_ESTOP:
            while True:
                if self.estop_mode == EstopMode.PHYSICAL_ESTOP:
                    self.estop_is_playing = self.estop_reader.isEstopPlay()

                if not self.estop_is_playing:
                    self.robot_stop_primitive_send_count = [
                        NUM_TIMES_SEND_STOP
                        for robot_id in range(MAX_ROBOT_IDS_PER_SIDE)
                    ]

                self.current_proto_unix_io.send_proto(
                    EstopState, EstopState(is_playing=self.estop_is_playing)
                )
                time.sleep(0.1)

    def __should_send_packet(self, robot_id) -> bool:
        """Returns True if the proto should be sent to the robot with the given id

        :param robot_id: the id of the robot to potentially send the proto to

        :return: boolean
        """
        return (
            self.estop_mode != EstopMode.DISABLE_ESTOP
            and self.estop_is_playing
            and self.robot_control_mode_map[robot_id] != IndividualRobotMode.NONE
        )

    def __run_primitive_set(self) -> None:
        """Forward PrimitiveSet protos from Fullsystem and MotorControl/PowerControl
        protos from Robot Diagnostics to the robots.

        For AI protos, blocks for 10ms if no proto is available, and then returns a cached proto

        For Diagnostics protos, does not block and returns cached message if none available
        Sleeps for 10ms for diagnostics

        If the emergency stop is tripped, the PrimitiveSet will not be sent so
        that the robots timeout and stop.
        """
        while self.running:
<<<<<<< HEAD
            # total primitives for all robots
            robot_primitives = {}
            robot_orientations = {}
=======
            self.communication_manager.poll()

            # map of robot id to diagnostics/fullsystem primitive map
            robot_primitives_map = {}
>>>>>>> c8a1b5a4

            # get the most recent diagnostics primitive
            motor_control = self.motor_control_primitive_buffer.get(block=False)
            power_control = self.power_control_primitive_buffer.get(block=False)

            diagnostics_primitive = Primitive(
                direct_control=DirectControlPrimitive(
                    motor_control=motor_control,
                    power_control=power_control,
                )
            )

            # filter for diagnostics controlled robots
            diagnostics_robots = list(
                robot_id
                for robot_id, mode in self.robot_control_mode_map.items()
                if mode == IndividualRobotMode.MANUAL
            )

<<<<<<< HEAD
                fullsystem_primitives = dict(primitive_set.robot_primitives)
                fullsystem_orientations = dict(primitive_set.robot_orientations)
                for robot_id in fullsystem_primitives.keys():
                    if robot_id in self.robots_connected_to_fullsystem:
                        robot_primitives[robot_id] = fullsystem_primitives[robot_id]
                        robot_orientations[robot_id] = fullsystem_orientations[robot_id]
=======
            # set diagnostics primitives for diagnostics robots
            for robot_id in diagnostics_robots:
                robot_primitives_map[robot_id] = diagnostics_primitive
>>>>>>> c8a1b5a4

            # get the most recent fullsystem primitives
            fullsystem_primitive_set = self.fullsystem_primitive_set_buffer.get(
                block=True, timeout=ROBOT_COMMUNICATIONS_TIMEOUT_S
            )

            # filter for fullsystem controlled robots
            fullsystem_robots = list(
                robot_id
                for robot_id, mode in self.robot_control_mode_map.items()
                if mode == IndividualRobotMode.AI
            )

            # set fullsystem primitives for fullsystem robots
            for robot_id in fullsystem_robots:
                robot_primitives_map[robot_id] = (
                    fullsystem_primitive_set.robot_primitives[robot_id]
                )

            # sends a final stop primitive to all disconnected robots and removes them from list
            # in order to prevent robots acting on cached old primitives
<<<<<<< HEAD
            for robot_id, num_times_to_stop in self.robots_to_be_disconnected.items():
                if num_times_to_stop > 0:
                    robot_primitives[robot_id] = Primitive(stop=StopPrimitive())
                    self.robots_to_be_disconnected[robot_id] = num_times_to_stop - 1

            # initialize total primitive set and send it
            primitive_set = PrimitiveSet(
                time_sent=Timestamp(epoch_timestamp_seconds=time.time()),
                stay_away_from_ball=False,
                robot_primitives=(
                    robot_primitives
                    if not self.should_send_stop
                    else {
                        robot_id: Primitive(stop=StopPrimitive())
                        for robot_id in robot_primitives.keys()
                    }
                ),
                robot_orientations=robot_orientations,
                sequence_number=self.sequence_number,
            )
=======
            for robot_id, num_times_to_send_stop in enumerate(
                self.robot_stop_primitive_send_count
            ):
                if num_times_to_send_stop > 0:
                    robot_primitives_map[robot_id] = Primitive(stop=StopPrimitive())
                    self.robot_stop_primitive_send_count[robot_id] = (
                        num_times_to_send_stop - 1
                    )
>>>>>>> c8a1b5a4

            for robot_id, primitive in robot_primitives_map.items():
                if not self.__should_send_packet(robot_id=robot_id):
                    continue
                primitive.sequence_number = self.sequence_number
                primitive.time_sent.CopyFrom(
                    Timestamp(epoch_timestamp_seconds=time.time())
                )
                self.communication_manager.send_primitive(
                    robot_id=robot_id, primitive=primitive
                )

            self.sequence_number += 1

            # sleep if not running fullsystem
            if IndividualRobotMode.AI not in self.robot_control_mode_map.values():
                time.sleep(ROBOT_COMMUNICATIONS_TIMEOUT_S)

    def __forward_to_proto_unix_io(self, type: Type[Message], data: Message) -> None:
        """Forwards to proto unix IO iff running is true

        :param data: the data to be passed through
        :param type: the proto type
        """
        if self.running:
            self.current_proto_unix_io.send_proto(type, data)

    def __enter__(self) -> Self:
        """Enter RobotCommunication context manager. Setup multicast listeners
        for RobotStatus, RobotLogs, and RobotCrash msgs, and multicast sender for PrimitiveSet
        """
        self.running = True

        self.send_estop_state_thread.start()
        self.run_primitive_set_thread.start()

        return self

    def __exit__(self, type, value, traceback) -> None:
        """Exit RobotCommunication context manager

        Ends all currently running loops and joins all currently active threads
        """
        self.running = False

        self.run_primitive_set_thread.join()<|MERGE_RESOLUTION|>--- conflicted
+++ resolved
@@ -195,16 +195,11 @@
         that the robots timeout and stop.
         """
         while self.running:
-<<<<<<< HEAD
-            # total primitives for all robots
-            robot_primitives = {}
-            robot_orientations = {}
-=======
             self.communication_manager.poll()
 
             # map of robot id to diagnostics/fullsystem primitive map
             robot_primitives_map = {}
->>>>>>> c8a1b5a4
+            robot_orientations_map = {}
 
             # get the most recent diagnostics primitive
             motor_control = self.motor_control_primitive_buffer.get(block=False)
@@ -224,18 +219,9 @@
                 if mode == IndividualRobotMode.MANUAL
             )
 
-<<<<<<< HEAD
-                fullsystem_primitives = dict(primitive_set.robot_primitives)
-                fullsystem_orientations = dict(primitive_set.robot_orientations)
-                for robot_id in fullsystem_primitives.keys():
-                    if robot_id in self.robots_connected_to_fullsystem:
-                        robot_primitives[robot_id] = fullsystem_primitives[robot_id]
-                        robot_orientations[robot_id] = fullsystem_orientations[robot_id]
-=======
             # set diagnostics primitives for diagnostics robots
             for robot_id in diagnostics_robots:
                 robot_primitives_map[robot_id] = diagnostics_primitive
->>>>>>> c8a1b5a4
 
             # get the most recent fullsystem primitives
             fullsystem_primitive_set = self.fullsystem_primitive_set_buffer.get(
@@ -254,31 +240,12 @@
                 robot_primitives_map[robot_id] = (
                     fullsystem_primitive_set.robot_primitives[robot_id]
                 )
+                robot_orientations_map[robot_id] = (
+                    fullsystem_primitive_set.robot_orientations[robot_id]
+                )
 
             # sends a final stop primitive to all disconnected robots and removes them from list
             # in order to prevent robots acting on cached old primitives
-<<<<<<< HEAD
-            for robot_id, num_times_to_stop in self.robots_to_be_disconnected.items():
-                if num_times_to_stop > 0:
-                    robot_primitives[robot_id] = Primitive(stop=StopPrimitive())
-                    self.robots_to_be_disconnected[robot_id] = num_times_to_stop - 1
-
-            # initialize total primitive set and send it
-            primitive_set = PrimitiveSet(
-                time_sent=Timestamp(epoch_timestamp_seconds=time.time()),
-                stay_away_from_ball=False,
-                robot_primitives=(
-                    robot_primitives
-                    if not self.should_send_stop
-                    else {
-                        robot_id: Primitive(stop=StopPrimitive())
-                        for robot_id in robot_primitives.keys()
-                    }
-                ),
-                robot_orientations=robot_orientations,
-                sequence_number=self.sequence_number,
-            )
-=======
             for robot_id, num_times_to_send_stop in enumerate(
                 self.robot_stop_primitive_send_count
             ):
@@ -287,7 +254,6 @@
                     self.robot_stop_primitive_send_count[robot_id] = (
                         num_times_to_send_stop - 1
                     )
->>>>>>> c8a1b5a4
 
             for robot_id, primitive in robot_primitives_map.items():
                 if not self.__should_send_packet(robot_id=robot_id):
@@ -296,6 +262,7 @@
                 primitive.time_sent.CopyFrom(
                     Timestamp(epoch_timestamp_seconds=time.time())
                 )
+                primitive.orientation.CopyFrom(robot_orientations_map[robot_id])
                 self.communication_manager.send_primitive(
                     robot_id=robot_id, primitive=primitive
                 )
