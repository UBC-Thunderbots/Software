from software.py_constants import *
from software.thunderscope.constants import ROBOT_COMMUNICATIONS_TIMEOUT_S
from software.thunderscope.thread_safe_buffer import ThreadSafeBuffer
from software.thunderscope.constants import IndividualRobotMode
from software.python_bindings import *
from proto.import_all_protos import *
from pyqtgraph.Qt import QtCore
import threading
import time
import pdb
import traceback


class RobotCommunication(object):

    """ Communicate with the robots """

    def __init__(
        self,
        current_proto_unix_io,
        multicast_channel,
        interface,
        disable_estop,
        estop_path="/dev/ttyACM0",
        estop_buadrate=115200,
    ):
        # pdb.set_trace()
        """Initialize the communication with the robots

        :param current_proto_unix_io: the current proto unix io object
        :param multicast_channel: The multicast channel to use
        :param interface: The interface to use
        :param disable_estop: whether to disable estop checks (ONLY FOR TESTING LOCALLY)
        :param estop_path: The path to the estop
        :param estop_baudrate: The baudrate of the estop

        """
        self.sequence_number = 0
        self.last_time = time.time()
        self.current_proto_unix_io = current_proto_unix_io
        self.multicast_channel = str(multicast_channel)
        self.interface = interface
        self.disable_estop = disable_estop
        self.estop_path = estop_path
        self.estop_buadrate = estop_buadrate

<<<<<<< HEAD
        self.world_buffer = ThreadSafeBuffer(1, World,owner="RobotCommunication.world_buffer")
        self.primitive_buffer = ThreadSafeBuffer(1, PrimitiveSet,owner="RobotCommunication.primitive_buffer")
=======
        self.running = False

        self.world_buffer = ThreadSafeBuffer(1, World)
        self.primitive_buffer = ThreadSafeBuffer(1, PrimitiveSet)
>>>>>>> c5736a1b

        self.motor_control_diagnostics_buffer = ThreadSafeBuffer(1, MotorControl,owner="RobotCommunication.motor_control_diagnostics")
        self.power_control_diagnostics_buffer = ThreadSafeBuffer(1, PowerControl,owner="RobotCommunication.power_control_diagnostics")

        self.current_proto_unix_io.register_observer(World, self.world_buffer)

        self.robots_connected_to_fullsystem = set()
        self.robots_connected_to_manual = set()
        self.robots_to_be_disconnected = {}

        self.current_proto_unix_io.register_observer(
            PrimitiveSet, self.primitive_buffer
        )

        self.current_proto_unix_io.register_observer(
            MotorControl, self.motor_control_diagnostics_buffer
        )
        self.current_proto_unix_io.register_observer(
            PowerControl, self.power_control_diagnostics_buffer
        )

        self.send_estop_state_thread = threading.Thread(target=self.__send_estop_state)
<<<<<<< HEAD
        self.run_thread = threading.Thread(target=self.run,daemon=True)
        self.stop_running = False
=======
        self.run_world_thread = threading.Thread(target=self.run_world)
        self.run_primitive_set_thread = threading.Thread(target=self.run_primitive_set)
>>>>>>> c5736a1b

        # only checks for estop if checking is not disabled
        if not self.disable_estop:
            try:
                self.estop_reader = ThreadedEstopReader(
                    self.estop_path, self.estop_buadrate
                )
            except Exception:
                raise Exception("Could not find estop, make sure its plugged in")

    def __send_estop_state(self):
        if not self.disable_estop:
            while not self.stop_running:
                self.current_proto_unix_io.send_proto(
                    EstopState, EstopState(is_playing=self.estop_reader.isEstopPlay())
                )
                time.sleep(0.1)
<<<<<<< HEAD
=======

    def run_world(self):
        """
        Forward World protos from fullsystem to the robots
        Blocks if no world is available and does not return a cached world
        :return:
        """
        while self.running:
            world = self.world_buffer.get(block=True, return_cached=False)
            if (
                not self.disable_estop
                and self.estop_reader.isEstopPlay()
                and (
                    self.robots_connected_to_fullsystem
                    or self.robots_connected_to_manual
                )
            ):
                # send the world proto
                self.send_world.send_proto(world)
>>>>>>> c5736a1b

    def run_primitive_set(self):
        """Forward PrimitiveSet protos from fullsystem to the robots.

        For AI protos, blocks for 10ms if no proto is available, and then returns a cached proto

        For Diagnostics protos, does not block and returns cached message if none available
        Sleeps for 10ms for diagnostics

        If the emergency stop is tripped, the PrimitiveSet will not be sent so
        that the robots timeout and stop.

        """
<<<<<<< HEAD
        while not self.stop_running:
=======
        while self.running:
>>>>>>> c5736a1b
            # total primitives for all robots
            robot_primitives = {}

            # fullsystem is running, so world data is being received
            if self.robots_connected_to_fullsystem:
<<<<<<< HEAD
                # print("robot_communication.py line 108: world_buffer.get",flush=True)
                # print(traceback.print_stack())
                world = self.world_buffer.get(block=True)

                # send the world proto
                #try:
                #if world is not None:
                self.send_world.send_proto(world)
                #except:
                #    print("proto error")

                # Get the primitives
                # print("robot_communication.py line 115: world_buffer.get",flush=True)
                primitive_set = self.primitive_buffer.get(block=False)

                robot_primitives = dict(primitive_set.robot_primitives)
                print(robot_primitives)
=======
                # Get the primitives
                primitive_set = self.primitive_buffer.get(
                    block=True, timeout=ROBOT_COMMUNICATIONS_TIMEOUT_S
                )

                fullsystem_primitives = dict(primitive_set.robot_primitives)

                for robot_id in fullsystem_primitives.keys():
                    if robot_id in self.robots_connected_to_fullsystem:
                        robot_primitives[robot_id] = fullsystem_primitives[robot_id]
>>>>>>> c5736a1b

            # get the manual control primitive
            # print("robot_communication.py line 122: diagnostics.get",flush=True)
            diagnostics_primitive = DirectControlPrimitive(
                motor_control=self.motor_control_diagnostics_buffer.get(block=False),
                power_control=self.power_control_diagnostics_buffer.get(block=False),
            )

            # diagnostics is running
            if self.robots_connected_to_manual:
                # for all robots connected to diagnostics, set their primitive
                for robot_id in self.robots_connected_to_manual:
                    robot_primitives[robot_id] = Primitive(
                        direct_control=diagnostics_primitive
                    )

            # sends a final stop primitive to all disconnected robots and removes them from list
            # in order to prevent robots acting on cached old primitives
            for robot_id, num_times_to_stop in self.robots_to_be_disconnected.items():
                if num_times_to_stop > 0:
                    robot_primitives[robot_id] = Primitive(stop=StopPrimitive())
                    self.robots_to_be_disconnected[robot_id] = num_times_to_stop - 1

            # initialize total primitive set and send it
            primitive_set = PrimitiveSet(
                time_sent=Timestamp(epoch_timestamp_seconds=time.time()),
                stay_away_from_ball=False,
                robot_primitives=robot_primitives,
                sequence_number=self.sequence_number,
            )

            self.sequence_number += 1

            if (
                not self.disable_estop
                and self.estop_reader.isEstopPlay()
                and (
                    self.robots_connected_to_fullsystem
                    or self.robots_connected_to_manual
                )
            ):
                self.send_primitive_set.send_proto(primitive_set)

            # sleep if not running fullsystem
            if not self.robots_connected_to_fullsystem:
                time.sleep(ROBOT_COMMUNICATIONS_TIMEOUT_S)

    def toggle_robot_connection(self, mode, robot_id):
        """
        Connects a robot to or disconnects a robot from diagnostics

        :param mode: the mode of input for this robot's primitives
        :param robot_id: the id of the robot to be added or removed from the diagnostics set
        """
        self.robots_connected_to_fullsystem.discard(robot_id)
        self.robots_connected_to_manual.discard(robot_id)
        self.robots_to_be_disconnected.pop(robot_id, None)

        if mode == IndividualRobotMode.NONE:
            self.robots_to_be_disconnected[robot_id] = NUM_TIMES_SEND_STOP
        elif mode == IndividualRobotMode.MANUAL:
            self.robots_connected_to_manual.add(robot_id)
        elif mode == IndividualRobotMode.AI:
            self.robots_connected_to_fullsystem.add(robot_id)

    def setup_for_fullsystem(self):
        """
        Sets up a world sender, a listener for SSL vision data, and connects all robots to fullsystem as default
        """
        print("M",flush=True)
        def test_func(data):
            # print(data,flush=True)
            if not self.stop_running:
                self.current_proto_unix_io.send_proto(SSL_WrapperPacket, data)

        self.receive_ssl_wrapper = SSLWrapperPacketProtoListener(
            SSL_VISION_ADDRESS,
            SSL_VISION_PORT,
            # lambda data: self.current_proto_unix_io.send_proto(SSL_WrapperPacket, data),
            test_func,
            True,
        )

        self.send_world = WorldProtoSender(
            self.multicast_channel + "%" + self.interface, VISION_PORT, True
        )

        self.robots_connected_to_fullsystem = {
            robot_id for robot_id in range(MAX_ROBOT_IDS_PER_SIDE)
        }

        self.run_world_thread.start()

    def __enter__(self):
        """Enter RobotCommunication context manager. Setup multicast listener
        for RobotStatus and multicast senders for World and PrimitiveSet

        """
        # Create the multicast listeners
        def __forward_to_proto_unix_io__(data, type):
            if not self.stop_running:
                self.current_proto_unix_io.send_proto(type, data)

        self.receive_robot_status = RobotStatusProtoListener(
            self.multicast_channel + "%" + self.interface,
            ROBOT_STATUS_PORT,
            #lambda data: if not self.stop_running: self.current_proto_unix_io.send_proto(RobotStatus, data),
            lambda data: __forward_to_proto_unix_io__(data, RobotStatus),
            True,
        )

        self.receive_robot_log = RobotLogProtoListener(
            self.multicast_channel + "%" + self.interface,
            ROBOT_LOGS_PORT,
            #lambda data: self.current_proto_unix_io.send_proto(RobotLog, data),
            lambda data: __forward_to_proto_unix_io__(data, RobotLog),
            True,
        )

        # Create multicast senders
        self.send_primitive_set = PrimitiveSetProtoSender(
            self.multicast_channel + "%" + self.interface, PRIMITIVE_PORT, True
        )

        self.running = True

        self.send_estop_state_thread.start()
        self.run_primitive_set_thread.start()

        return self

    def __exit__(self,type,value,traceback):
        """Exit RobotCommunication context manager

        Ends all currently running loops and joins all currently active threads

        """
<<<<<<< HEAD
        self.stop_running = True
        del self.receive_ssl_wrapper
        self.current_proto_unix_io.force_close()
        self.current_proto_unix_io.send_proto(SSL_WrapperPacket,None)
        self.current_proto_unix_io = None
        print("killing robocom",flush=True)
        self.run_thread.join(10)
        print("run_thread joined",flush=True)
=======
        # end all loops which depend on this condition
        self.running = False

        if self.run_world_thread.is_alive():
            self.run_world_thread.join()

        self.run_primitive_set_thread.join()
>>>>>>> c5736a1b
<|MERGE_RESOLUTION|>--- conflicted
+++ resolved
@@ -7,8 +7,6 @@
 from pyqtgraph.Qt import QtCore
 import threading
 import time
-import pdb
-import traceback
 
 
 class RobotCommunication(object):
@@ -24,7 +22,6 @@
         estop_path="/dev/ttyACM0",
         estop_buadrate=115200,
     ):
-        # pdb.set_trace()
         """Initialize the communication with the robots
 
         :param current_proto_unix_io: the current proto unix io object
@@ -44,18 +41,13 @@
         self.estop_path = estop_path
         self.estop_buadrate = estop_buadrate
 
-<<<<<<< HEAD
-        self.world_buffer = ThreadSafeBuffer(1, World,owner="RobotCommunication.world_buffer")
-        self.primitive_buffer = ThreadSafeBuffer(1, PrimitiveSet,owner="RobotCommunication.primitive_buffer")
-=======
         self.running = False
 
         self.world_buffer = ThreadSafeBuffer(1, World)
         self.primitive_buffer = ThreadSafeBuffer(1, PrimitiveSet)
->>>>>>> c5736a1b
-
-        self.motor_control_diagnostics_buffer = ThreadSafeBuffer(1, MotorControl,owner="RobotCommunication.motor_control_diagnostics")
-        self.power_control_diagnostics_buffer = ThreadSafeBuffer(1, PowerControl,owner="RobotCommunication.power_control_diagnostics")
+
+        self.motor_control_diagnostics_buffer = ThreadSafeBuffer(1, MotorControl)
+        self.power_control_diagnostics_buffer = ThreadSafeBuffer(1, PowerControl)
 
         self.current_proto_unix_io.register_observer(World, self.world_buffer)
 
@@ -75,13 +67,8 @@
         )
 
         self.send_estop_state_thread = threading.Thread(target=self.__send_estop_state)
-<<<<<<< HEAD
-        self.run_thread = threading.Thread(target=self.run,daemon=True)
-        self.stop_running = False
-=======
-        self.run_world_thread = threading.Thread(target=self.run_world)
-        self.run_primitive_set_thread = threading.Thread(target=self.run_primitive_set)
->>>>>>> c5736a1b
+        self.run_world_thread = threading.Thread(target=self.run_world, daemon=True)
+        self.run_primitive_set_thread = threading.Thread(target=self.run_primitive_set, daemon=True)
 
         # only checks for estop if checking is not disabled
         if not self.disable_estop:
@@ -94,13 +81,11 @@
 
     def __send_estop_state(self):
         if not self.disable_estop:
-            while not self.stop_running:
+            while self.running:
                 self.current_proto_unix_io.send_proto(
                     EstopState, EstopState(is_playing=self.estop_reader.isEstopPlay())
                 )
-                time.sleep(0.1)
-<<<<<<< HEAD
-=======
+            time.sleep(0.1)
 
     def run_world(self):
         """
@@ -120,7 +105,6 @@
             ):
                 # send the world proto
                 self.send_world.send_proto(world)
->>>>>>> c5736a1b
 
     def run_primitive_set(self):
         """Forward PrimitiveSet protos from fullsystem to the robots.
@@ -133,36 +117,19 @@
         If the emergency stop is tripped, the PrimitiveSet will not be sent so
         that the robots timeout and stop.
 
-        """
-<<<<<<< HEAD
-        while not self.stop_running:
-=======
+        NOTE: If disconnect_fullsystem_from_robots is called, then the packets
+        will not be forwarded to the robots.
+
+        send_override_primitive_set can be used to send a primitive set, which
+        is useful to dip in and out of robot diagnostics.
+
+        """
         while self.running:
->>>>>>> c5736a1b
             # total primitives for all robots
             robot_primitives = {}
 
             # fullsystem is running, so world data is being received
             if self.robots_connected_to_fullsystem:
-<<<<<<< HEAD
-                # print("robot_communication.py line 108: world_buffer.get",flush=True)
-                # print(traceback.print_stack())
-                world = self.world_buffer.get(block=True)
-
-                # send the world proto
-                #try:
-                #if world is not None:
-                self.send_world.send_proto(world)
-                #except:
-                #    print("proto error")
-
-                # Get the primitives
-                # print("robot_communication.py line 115: world_buffer.get",flush=True)
-                primitive_set = self.primitive_buffer.get(block=False)
-
-                robot_primitives = dict(primitive_set.robot_primitives)
-                print(robot_primitives)
-=======
                 # Get the primitives
                 primitive_set = self.primitive_buffer.get(
                     block=True, timeout=ROBOT_COMMUNICATIONS_TIMEOUT_S
@@ -173,10 +140,8 @@
                 for robot_id in fullsystem_primitives.keys():
                     if robot_id in self.robots_connected_to_fullsystem:
                         robot_primitives[robot_id] = fullsystem_primitives[robot_id]
->>>>>>> c5736a1b
 
             # get the manual control primitive
-            # print("robot_communication.py line 122: diagnostics.get",flush=True)
             diagnostics_primitive = DirectControlPrimitive(
                 motor_control=self.motor_control_diagnostics_buffer.get(block=False),
                 power_control=self.power_control_diagnostics_buffer.get(block=False),
@@ -243,17 +208,10 @@
         """
         Sets up a world sender, a listener for SSL vision data, and connects all robots to fullsystem as default
         """
-        print("M",flush=True)
-        def test_func(data):
-            # print(data,flush=True)
-            if not self.stop_running:
-                self.current_proto_unix_io.send_proto(SSL_WrapperPacket, data)
-
         self.receive_ssl_wrapper = SSLWrapperPacketProtoListener(
             SSL_VISION_ADDRESS,
             SSL_VISION_PORT,
-            # lambda data: self.current_proto_unix_io.send_proto(SSL_WrapperPacket, data),
-            test_func,
+            lambda data: self.current_proto_unix_io.send_proto(SSL_WrapperPacket, data),
             True,
         )
 
@@ -274,7 +232,7 @@
         """
         # Create the multicast listeners
         def __forward_to_proto_unix_io__(data, type):
-            if not self.stop_running:
+            if self.running:
                 self.current_proto_unix_io.send_proto(type, data)
 
         self.receive_robot_status = RobotStatusProtoListener(
@@ -311,21 +269,12 @@
         Ends all currently running loops and joins all currently active threads
 
         """
-<<<<<<< HEAD
-        self.stop_running = True
+        self.running = False
         del self.receive_ssl_wrapper
         self.current_proto_unix_io.force_close()
         self.current_proto_unix_io.send_proto(SSL_WrapperPacket,None)
         self.current_proto_unix_io = None
-        print("killing robocom",flush=True)
-        self.run_thread.join(10)
-        print("run_thread joined",flush=True)
-=======
-        # end all loops which depend on this condition
-        self.running = False
-
         if self.run_world_thread.is_alive():
-            self.run_world_thread.join()
-
-        self.run_primitive_set_thread.join()
->>>>>>> c5736a1b
+            self.run_world_thread.join(10)
+
+        self.run_primitive_set_thread.join(10)