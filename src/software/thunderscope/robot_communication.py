--- conflicted
+++ resolved
@@ -221,13 +221,9 @@
             self.is_setup_for_fullsystem = True
 
     def __setup_for_robot_communication(
-<<<<<<< HEAD
-            self, robot_communication_interface: str, force_reconnect: bool = False
-=======
         self,
-        robot_communication_interface: str = DISCONNECTED,
+        robot_communication_interface: str,
         force_reconnect: bool = False,
->>>>>>> 4123cf48
     ) -> None:
         """
         Set up senders and listeners for communicating with the robots
@@ -238,17 +234,10 @@
         already connected
         """
         if (
-<<<<<<< HEAD
             (robot_communication_interface
             == self.current_network_config.robot_communication_interface and not force_reconnect)
             or (robot_communication_interface == DISCONNECTED)
         ):
-=======
-            robot_communication_interface
-            == self.current_network_config.robot_communication_interface
-            or robot_communication_interface == DISCONNECTED
-        ) and not force_reconnect:
->>>>>>> 4123cf48
             return
 
         is_listener_setup_successfully = True
