--- conflicted
+++ resolved
@@ -1,24 +1,13 @@
 from __future__ import annotations
 
-<<<<<<< HEAD
-from software.py_constants import *
-from software.thunderscope.constants import ROBOT_COMMUNICATIONS_TIMEOUT_S
-from software.thunderscope.thread_safe_buffer import ThreadSafeBuffer
-from software.thunderscope.constants import IndividualRobotMode, EstopMode
-import software.python_bindings as tbots_cpp
-from software.thunderscope.proto_unix_io import ProtoUnixIO
-from proto.import_all_protos import *
 from colorama import Fore, Style
 import logging
-from typing import Any, Callable, Tuple, Type
-=======
->>>>>>> 81ec0830
 import threading
 import time
+from typing import Any, Callable, Tuple, Type
 import os
 import software.python_bindings as tbots_cpp
 
-from typing import Type
 from google.protobuf.message import Message
 from proto.import_all_protos import *
 from software.logger.logger import create_logger
@@ -77,17 +66,12 @@
         self.last_time = time.time()
         self.current_proto_unix_io = current_proto_unix_io
         self.multicast_channel = str(multicast_channel)
-<<<<<<< HEAD
         self.estop_mode = estop_mode
 
         self.estop_path = estop_path
         self.estop_buadrate = estop_baudrate
 
-        self.enable_radio = enable_radio
-
-=======
         self.interface = interface
->>>>>>> 81ec0830
         self.running = False
         self.enable_radio = enable_radio
 
@@ -109,6 +93,15 @@
         self.current_proto_unix_io.register_observer(
             PowerControl, self.power_control_primitive_buffer
         )
+
+        # dynamic map of robot id to the individual control mode
+        self.robot_control_mode_map: dict[int, IndividualRobotMode] = {}
+
+        # static map of robot id to stop primitive
+        self.robot_stop_primitives_map: dict[int, StopPrimitive] = {}
+
+        # dynamic map of robot id to the number of times to send a stop primitive
+        self.robot_stop_primitive_send_count_map: dict[int, int] = {}
 
         # Whether to accept the next configuration update. We will be provided a proto configuration from the
         # ProtoConfigurationWidget. If the user provides an interface, we will accept it as the first network
@@ -134,15 +127,6 @@
             target=self.__run_primitive_set, daemon=True
         )
 
-        # dynamic map of robot id to the individual control mode
-        self.robot_control_mode_map: dict[int, IndividualRobotMode] = {}
-
-        # static map of robot id to stop primitive
-        self.robot_stop_primitives_map: dict[int, StopPrimitive] = {}
-
-        # dynamic map of robot id to the number of times to send a stop primitive
-        self.robot_stop_primitive_send_count_map: dict[int, int] = {}
-
         # load control mode and stop primitive maps with default values
         for robot_id in range(MAX_ROBOT_IDS_PER_SIDE):
             self.robot_control_mode_map[robot_id] = IndividualRobotMode.NONE
@@ -184,7 +168,6 @@
         :param referee_interface: the interface to listen for referee data
         :param vision_interface: the interface to listen for vision data
         """
-<<<<<<< HEAD
         # Check cache to see if we're already connected
         change_referee_interface = (
             referee_interface != self.current_network_config.referee_interface
@@ -275,19 +258,12 @@
                 self.__receive_robot_status,
                 True,
             )
-=======
+        )
+
         # set all robots to AI control in the control mode map
         self.robot_control_mode_map.update(
             (robot_id, IndividualRobotMode.AI)
             for robot_id in self.robot_control_mode_map.keys()
-        )
-
-        self.receive_ssl_wrapper = tbots_cpp.SSLWrapperPacketProtoListener(
-            SSL_VISION_ADDRESS,
-            SSL_VISION_PORT,
-            lambda data: self.__forward_to_proto_unix_io(SSL_WrapperPacket, data),
-            True,
->>>>>>> 81ec0830
         )
 
         self.receive_robot_log = setup_listener(
@@ -300,7 +276,6 @@
             )
         )
 
-<<<<<<< HEAD
         self.receive_robot_crash = setup_listener(
             lambda: tbots_cpp.createRobotCrashProtoListener(
                 self.multicast_channel,
@@ -321,11 +296,6 @@
                 robot_communication_interface,
                 True,
             )
-=======
-    def close_for_fullsystem(self) -> None:
-        if self.receive_ssl_wrapper:
-            self.receive_ssl_wrapper.close()
->>>>>>> 81ec0830
 
             if error:
                 is_listener_setup_successfully = False
@@ -424,7 +394,6 @@
             return_cached=False,
         )
         while self.running:
-<<<<<<< HEAD
             if network_config is not None and self.accept_next_network_config:
                 logging.info("[RobotCommunication] Received new NetworkConfig")
 
@@ -451,16 +420,12 @@
                 block=False, return_cached=False
             )
 
-            # total primitives for all robots
-            robot_primitives = {}
-=======
             # map of robot id to diagnostics/fullsystem primitive map
             robot_primitives_map = {}
 
             # get the most recent diagnostics primitive
             motor_control = self.motor_control_primitive_buffer.get(block=False)
             power_control = self.power_control_primitive_buffer.get(block=False)
->>>>>>> 81ec0830
 
             diagnostics_primitive = Primitive(
                 direct_control=DirectControlPrimitive(
@@ -543,42 +508,6 @@
         """Enter RobotCommunication context manager. Setup multicast listeners
         for RobotStatus, RobotLogs, and RobotCrash msgs, and multicast sender for PrimitiveSet
         """
-<<<<<<< HEAD
-=======
-        # Create the multicast listeners
-        # TODO (#3172): `--disable_communication` still requires an interface to be configured
-        # error thrown on string concatenation of `self.interface`,
-        # since it is NoneType object if not passed as argument to tscope...
-        self.receive_robot_status = tbots_cpp.RobotStatusProtoListener(
-            self.multicast_channel + "%" + self.interface,
-            ROBOT_STATUS_PORT,
-            self.__receive_robot_status,
-            True,
-        )
-
-        self.receive_robot_log = tbots_cpp.RobotLogProtoListener(
-            self.multicast_channel + "%" + self.interface,
-            ROBOT_LOGS_PORT,
-            lambda data: self.__forward_to_proto_unix_io(RobotLog, data),
-            True,
-        )
-
-        self.receive_robot_crash = tbots_cpp.RobotCrashProtoListener(
-            self.multicast_channel + "%" + self.interface,
-            ROBOT_CRASH_PORT,
-            lambda data: self.current_proto_unix_io.send_proto(RobotCrash, data),
-            True,
-        )
-
-        # Create multicast senders
-        if self.enable_radio:
-            self.send_primitive_set = tbots_cpp.PrimitiveSetProtoRadioSender()
-        else:
-            self.send_primitive_set = tbots_cpp.PrimitiveSetProtoUdpSender(
-                self.multicast_channel + "%" + self.interface, PRIMITIVE_PORT, True
-            )
-
->>>>>>> 81ec0830
         self.running = True
 
         self.send_estop_state_thread.start()
@@ -609,7 +538,6 @@
 
         self.run_primitive_set_thread.join()
 
-<<<<<<< HEAD
     def print_current_network_config(self) -> None:
         """Prints the current network configuration to the console"""
 
@@ -645,10 +573,4 @@
                 if self.is_setup_for_fullsystem
                 else DISCONNECTED,
             )
-        )
-=======
-        # TODO (#3172): if `--disable_communication` is set, this throws a runtime error on exit
-        self.receive_robot_log.close()
-        self.receive_robot_status.close()
-        self.run_primitive_set_thread.join()
->>>>>>> 81ec0830
+        )