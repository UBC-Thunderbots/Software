--- conflicted
+++ resolved
@@ -4,17 +4,10 @@
 from proto.import_all_protos import *
 import threading
 import time
-<<<<<<< HEAD
 
 from software.logger.logger import createLogger
 
 logger = createLogger(__name__)
-
-# todo remove
-IGNORE_ESTOP = False
-=======
->>>>>>> 3ba4fb16
-
 
 class RobotCommunication(object):
 
@@ -65,25 +58,20 @@
             PowerControl, self.power_control_diagnostics_buffer
         )
 
-<<<<<<< HEAD
         self.send_estop_state_thread = threading.Thread(
             target=self.__send_estop_state, daemon=True
         )
         self.run_thread = threading.Thread(target=self.run, daemon=True)
 
         self.keep_running = True
-=======
-        self.send_estop_state_thread = threading.Thread(target=self.__send_estop_state)
-        self.run_thread = threading.Thread(target=self.run)
->>>>>>> 3ba4fb16
 
         try:
             self.estop_reader = ThreadedEstopReader(
                 self.estop_path, self.estop_buadrate
             )
         except Exception:
-            pass
-            # raise Exception("connect estop - not found")
+            
+            raise Exception("connect estop - not found")
 
     def __send_estop_state(self):
         while True:
@@ -105,33 +93,19 @@
         is useful to dip in and out of robot diagnostics.
 
         """
-<<<<<<< HEAD
         while self.keep_running:
-=======
-        while True:
->>>>>>> 3ba4fb16
             if self.fullsystem_connected_to_robots:
 
                 # Send the world
                 world = self.world_buffer.get(block=True)
-<<<<<<< HEAD
                 self.world_mcast_sender.send_proto(world)
                 # Send the primitive set
                 primitive_set = self.primitive_buffer.get(block=False)
 
-                if IGNORE_ESTOP or self.estop_reader.isEstopPlay():
+                if self.estop_reader.isEstopPlay():
                     # primitive_set.time_sent = Timestamp(epoch_timestamp_seconds=time.time())
                     self.send_primitive_set.send_proto(primitive_set)
                     # logger.info(primitive_set)
-=======
-                self.send_world.send_proto(world)
-
-                # Send the primitive set
-                primitive_set = self.primitive_buffer.get(block=False)
-
-                if True:
-                    self.send_primitive_set.send_proto(primitive_set)
->>>>>>> 3ba4fb16
 
             else:
 
@@ -156,11 +130,7 @@
 
                 self.sequence_number += 1
 
-<<<<<<< HEAD
                 if self.estop_reader.isEstopPlay():
-=======
-                if True:
->>>>>>> 3ba4fb16
                     self.last_time = primitive_set.time_sent.epoch_timestamp_seconds
                     self.send_primitive_set.send_proto(primitive_set)
 
@@ -190,12 +160,6 @@
 
         """
         # Create the multicast listeners
-<<<<<<< HEAD
-        print("channel", (self.multicast_channel))
-        print(self.interface)
-        print(ROBOT_STATUS_PORT)
-=======
->>>>>>> 3ba4fb16
         self.receive_robot_status = RobotStatusProtoListener(
             self.multicast_channel + "%" + self.interface,
             ROBOT_STATUS_PORT,
@@ -215,7 +179,6 @@
         )
 
         self.receive_ssl_wrapper = SSLWrapperPacketProtoListener(
-<<<<<<< HEAD
             SSL_VISION_ADDRESS,
             SSL_VISION_PORT,
             lambda data: self.full_system_proto_unix_io.send_proto(
@@ -228,13 +191,6 @@
             SSL_REFEREE_ADDRESS,
             SSL_REFEREE_PORT,
             lambda data: self.full_system_proto_unix_io.send_proto(Referee, data),
-=======
-            SSL_ADDRESS,
-            SSL_PORT,
-            lambda data: self.full_system_proto_unix_io.send_proto(
-                SSL_WrapperPacket, data
-            ),
->>>>>>> 3ba4fb16
             True,
         )
 
@@ -249,16 +205,6 @@
 
         self.connect_fullsystem_to_robots()
 
-<<<<<<< HEAD
-        # self.send_estop_state_thread.start()
-        self.run_thread.start()
-
-    def __exit__(self, type, value, traceback):
-        """Exit RobotCommunication context manager
-
-        """
-        self.keep_running = False
-=======
         # TODO (#2741): we might not want to support robot diagnostics in tscope
         # make a ticket here to create a widget to call these functions to detach
         # from AI and connect to robots/or remove
@@ -268,9 +214,9 @@
         self.send_estop_state_thread.start()
         self.run_thread.start()
 
-    def __exit__(self):
+    def __exit__(self, type, value, traceback):
         """Exit RobotCommunication context manager
 
         """
->>>>>>> 3ba4fb16
+        self.keep_running = False
         self.run_thread.join()