--- conflicted
+++ resolved
@@ -2,21 +2,10 @@
 from software.thunderscope.thread_safe_buffer import ThreadSafeBuffer
 from software.python_bindings import *
 from proto.import_all_protos import *
+from pyqtgraph.Qt import QtCore
 from enum import Enum, IntEnum
 import threading
 import time
-
-
-class RobotCommunicationMode(Enum):
-    """
-    Enum for the 3 different modes robot communications can run in + 1 default mode as a null value
-    """
-
-    FULLSYSTEM = 1
-    DIAGNOSTICS = 2
-    BOTH = 3
-    NONE = 4
-
 
 class IndividualRobotMode(IntEnum):
     NONE = 0
@@ -32,7 +21,6 @@
     def __init__(
         self,
         current_proto_unix_io,
-        current_mode,
         multicast_channel,
         interface,
         estop_path="/dev/ttyACM0",
@@ -41,7 +29,6 @@
         """Initialize the communication with the robots
 
         :param current_proto_unix_io: the current proto unix io object
-        :param current_mode: one of RobotCommunicationMode, indicates which mode is currently running
         :param multicast_channel: The multicast channel to use
         :param interface: The interface to use
         :param estop_path: The path to the estop
@@ -55,7 +42,6 @@
         self.interface = interface
         self.estop_path = estop_path
         self.estop_buadrate = estop_buadrate
-        self.current_mode = current_mode
 
         self.world_buffer = ThreadSafeBuffer(1, World)
         self.primitive_buffer = ThreadSafeBuffer(1, PrimitiveSet)
@@ -65,19 +51,9 @@
 
         self.current_proto_unix_io.register_observer(World, self.world_buffer)
 
-        # if fullsystem is running, all robots are connected to it
-        if (
-            current_mode == RobotCommunicationMode.BOTH
-            or current_mode == RobotCommunicationMode.FULLSYSTEM
-        ):
-            self.robots_connected_to_fullsystem = {
-                robot_id for robot_id in range(MAX_ROBOT_IDS_PER_SIDE)
-            }
-
-        # if diagnostics is running, no robots are connected to it initially (empty set)
-        if current_mode != RobotCommunicationMode.FULLSYSTEM:
-            self.robots_connected_to_diagnostics = set()
-
+        self.robots_connected_to_fullsystem = set()
+        self.robots_connected_to_diagnostics = set()
+        self.robots_connected_to_xbox = set()
         self.robots_to_be_disconnected = set()
 
         self.current_proto_unix_io.register_observer(
@@ -94,20 +70,19 @@
         self.send_estop_state_thread = threading.Thread(target=self.__send_estop_state)
         self.run_thread = threading.Thread(target=self.run)
 
-        # try:
-        #     self.estop_reader = ThreadedEstopReader(
-        #         self.estop_path, self.estop_buadrate
-        #     )
-        # except Exception:
-        #     raise Exception("Could not find estop, make sure its plugged in")
+        try:
+            self.estop_reader = ThreadedEstopReader(
+                self.estop_path, self.estop_buadrate
+            )
+        except Exception:
+            raise Exception("Could not find estop, make sure its plugged in")
 
     def __send_estop_state(self):
-        print('yea')
-        # while True:
-        #     self.current_proto_unix_io.send_proto(
-        #         EstopState, EstopState(is_playing=self.estop_reader.isEstopPlay())
-        #     )
-        #     time.sleep(0.1)
+        while True:
+            self.current_proto_unix_io.send_proto(
+                EstopState, EstopState(is_playing=self.estop_reader.isEstopPlay())
+            )
+            time.sleep(0.1)
 
     def run(self):
         """Forward World and PrimitiveSet protos from fullsystem to the robots.
@@ -127,30 +102,24 @@
             robot_primitives = dict()
 
             # fullsystem is running, so world data is being received
-            if (
-                self.current_mode == RobotCommunicationMode.FULLSYSTEM
-                or self.current_mode == RobotCommunicationMode.BOTH
-            ):
-                # Get the world
-                world = self.world_buffer.get(block=True)
-
-                # send the world proto
-                self.send_world.send_proto(world)
-
-                # Get the primitives
-                primitive_set = self.primitive_buffer.get(block=False)
+            if self.robots_connected_to_fullsystem:
+                diagnostics_primitive = DirectControlPrimitive(
+                    motor_control=self.motor_control_diagnostics_buffer.get(
+                        block=False
+                    ),
+                    power_control=self.power_control_diagnostics_buffer.get(
+                        block=False
+                    ),
+                )
 
                 # Filter the primitives to only include robots not connected to diagnostics
                 for robot_id in self.robots_connected_to_diagnostics:
-                    del primitive_set[robot_id]
-
-                robot_primitives = primitive_set
+                    robot_primitives[robot_id] = Primitive(
+                        direct_control=diagnostics_primitive
+                    )
 
             # diagnostics is running
-            if (
-                self.current_mode == RobotCommunicationMode.DIAGNOSTICS
-                or self.current_mode == RobotCommunicationMode.BOTH
-            ):
+            if self.robots_connected_to_diagnostics:
 
                 # get the manual control primitive
                 diagnostics_primitive = DirectControlPrimitive(
@@ -174,6 +143,9 @@
                 robot_primitives[self.robots_to_be_disconnected.pop()] = Primitive(
                     stop=StopPrimitive()
                 )
+
+            if self.robots_connected_to_xbox:
+                print('In Progress')
 
             # initialize total primitive set and send it
             primitive_set = PrimitiveSet(
@@ -198,16 +170,39 @@
         :param mode: the mode of input for this robot's primitives
         :param robot_id: the id of the robot to be added or removed from the diagnostics set
         """
-<<<<<<< HEAD
-        print(mode)
-        print(robot_id)
-=======
-        if robot_id in self.robots_connected_to_diagnostics:
-            self.robots_connected_to_diagnostics.remove(robot_id)
+        self.robots_connected_to_xbox.discard(robot_id)
+        self.robots_connected_to_fullsystem.discard(robot_id)
+        self.robots_connected_to_diagnostics.discard(robot_id)
+        self.robots_to_be_disconnected.discard(robot_id)
+
+        if mode == IndividualRobotMode.NONE:
             self.robots_to_be_disconnected.add(robot_id)
-        else:
+        elif mode == IndividualRobotMode.DIAGNOSTICS:
             self.robots_connected_to_diagnostics.add(robot_id)
->>>>>>> 8f9a4d42
+        elif mode == IndividualRobotMode.XBOX:
+            self.robots_connected_to_xbox.add(robot_id)
+        elif mode == IndividualRobotMode.AI:
+            self.robots_connected_to_fullsystem.add(robot_id)
+
+
+
+    def setup_for_fullsystem(self):
+        self.receive_ssl_wrapper = SSLWrapperPacketProtoListener(
+            SSL_VISION_ADDRESS,
+            SSL_VISION_PORT,
+            lambda data: self.current_proto_unix_io.send_proto(
+                SSL_WrapperPacket, data
+            ),
+            True,
+        )
+
+        self.send_world = WorldProtoSender(
+            self.multicast_channel + "%" + self.interface, VISION_PORT, True
+        )
+
+        self.robots_connected_to_fullsystem = {
+            robot_id for robot_id in range(MAX_ROBOT_IDS_PER_SIDE)
+        }
 
     def __enter__(self):
         """Enter RobotCommunication context manager. Setup multicast listener
@@ -229,23 +224,6 @@
             True,
         )
 
-        if (
-            self.current_mode == RobotCommunicationMode.FULLSYSTEM
-            or self.current_mode == RobotCommunicationMode.BOTH
-        ):
-            self.receive_ssl_wrapper = SSLWrapperPacketProtoListener(
-                SSL_VISION_ADDRESS,
-                SSL_VISION_PORT,
-                lambda data: self.current_proto_unix_io.send_proto(
-                    SSL_WrapperPacket, data
-                ),
-                True,
-            )
-
-            self.send_world = WorldProtoSender(
-                self.multicast_channel + "%" + self.interface, VISION_PORT, True
-            )
-
         # Create multicast senders
         self.send_primitive_set = PrimitiveSetProtoSender(
             self.multicast_channel + "%" + self.interface, PRIMITIVE_PORT, True
