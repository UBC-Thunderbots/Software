--- conflicted
+++ resolved
@@ -185,30 +185,16 @@
         self.receive_robot_log = RobotLogProtoListener(
             self.multicast_channel + "%" + self.interface,
             ROBOT_LOGS_PORT,
-<<<<<<< HEAD
             lambda data: self.full_system_proto_unix_io.send_proto(RobotLog, data),
-=======
-            lambda data:  # print("received robot log"),
-            self.full_system_proto_unix_io.send_proto(RobotLog, data),
->>>>>>> 43de87ff
             True,
         )
 
         self.receive_hrvo_vis = HRVOVisualizationProtoListener(
             self.multicast_channel + "%" + self.interface,
             SERIALIZED_PROTO_LOGS_PORT,
-<<<<<<< HEAD
             lambda data: self.full_system_proto_unix_io.send_proto(
                 HRVOVisualization, data
             ),
-=======
-            lambda data: self.process_data(data),
-            # print("received proto log " + viz.ParseFromString(data.SerializeToString())),
-            # print("received proto log " + data),
-            # self.full_system_proto_unix_io.send_proto(
-            #     HRVOVisualization, data
-            # ),
->>>>>>> 43de87ff
             True,
         )
         print(
