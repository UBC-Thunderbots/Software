from software.py_constants import *
from software.thunderscope.thread_safe_buffer import ThreadSafeBuffer
from software.python_bindings import *
from proto.import_all_protos import *
import threading
import time
<<<<<<< HEAD
=======

from software.logger.logger import createLogger

logger = createLogger(__name__)

# todo remove
IGNORE_ESTOP = True
>>>>>>> 89f4f59d


class RobotCommunication(object):

    """ Communicate with the robots """

    def __init__(
        self,
        full_system_proto_unix_io,
        multicast_channel,
        interface,
        estop_reader: ThreadedEstopReader,
        estop_path="/dev/ttyACM0",
        estop_buadrate=115200,
    ):
        """Initialize the communication with the robots

        :param full_system_proto_unix_io: full_system_proto_unix_io object
        :param multicast_channel: The multicast channel to use
        :param interface: The interface to use
        :param estop_path: The path to the estop
        :param estop_baudrate: The baudrate of the estop

        """
<<<<<<< HEAD
        self.sequence_number = 0
        self.last_time = time.time()
=======
>>>>>>> 89f4f59d
        self.full_system_proto_unix_io = full_system_proto_unix_io
        self.multicast_channel = str(multicast_channel)
        self.interface = interface
        self.estop_path = estop_path
        self.estop_buadrate = estop_buadrate

        self.robots_connected_to_handheld_controllers = set()
        self.robots_connected_to_diagnostics = set()

        self.world_buffer = ThreadSafeBuffer(1, World)
        self.primitive_buffer = ThreadSafeBuffer(1, PrimitiveSet)

        self.motor_control_diagnostics_buffer = ThreadSafeBuffer(1, MotorControl)
        self.power_control_diagnostics_buffer = ThreadSafeBuffer(1, PowerControl)

        self.full_system_proto_unix_io.register_observer(World, self.world_buffer)
        self.full_system_proto_unix_io.register_observer(
            PrimitiveSet, self.primitive_buffer
        )
        self.full_system_proto_unix_io.register_observer(
            MotorControl, self.motor_control_diagnostics_buffer
        )
        self.full_system_proto_unix_io.register_observer(
            PowerControl, self.power_control_diagnostics_buffer
        )

<<<<<<< HEAD
        self.send_estop_state_thread = threading.Thread(target=self.__send_estop_state)
        self.run_thread = threading.Thread(target=self.run)
=======
        self.send_estop_state_thread = threading.Thread(
            target=self.__send_estop_state, daemon=True
        )
        self.run_thread = threading.Thread(target=self.run, daemon=True)
>>>>>>> 89f4f59d

    def __send_estop_state(self):
        while True:
            self.full_system_proto_unix_io.send_proto(
                EstopState, EstopState(is_playing=self.estop_reader.isEstopPlay())
            )
            time.sleep(0.1)

<<<<<<< HEAD
    def __send_estop_state(self):
        while True:
            self.full_system_proto_unix_io.send_proto(
                EstopState, EstopState(is_playing=self.estop_reader.isEstopPlay())
            )
            time.sleep(0.1)

=======
>>>>>>> 89f4f59d
    def run(self):
        """Forward World and PrimitiveSet protos from fullsystem to the robots.

        If the emergency stop is tripped, the PrimitiveSet will not be sent so
        that the robots timeout and stop.

        NOTE: If disconnect_fullsystem_from_robots is called, then the packets
        will not be forwarded to the robots. 

        send_override_primitive_set can be used to send a primitive set, which
        is useful to dip in and out of robot diagnostics.

        """
        while True:
            if self.fullsystem_connected_to_robots:

                # Send the world
                world = self.world_buffer.get(block=True)
<<<<<<< HEAD
                self.send_world.send_proto(world)

                # Send the primitive set
                primitive_set = self.primitive_buffer.get(block=False)

                if self.estop_reader.isEstopPlay():
                    self.send_primitive_set.send_proto(primitive_set)
=======
                self.world_mcast_sender.send_proto(world)
                # Send the primitive set
                primitive_set = self.primitive_buffer.get(block=False)

                if IGNORE_ESTOP or self.estop_reader.isEstopPlay():
                    # primitive_set.time_sent = Timestamp(epoch_timestamp_seconds=time.time())
                    self.send_primitive_set.send_proto(primitive_set)
                    # logger.info(primitive_set)
>>>>>>> 89f4f59d

            else:

                diagnostics_primitive = DirectControlPrimitive(
                    motor_control=self.motor_control_diagnostics_buffer.get(
                        block=False
                    ),
                    power_control=self.power_control_diagnostics_buffer.get(
                        block=False
                    ),
                )
<<<<<<< HEAD

                primitive_set = PrimitiveSet(
                    time_sent=Timestamp(epoch_timestamp_seconds=time.time()),
                    stay_away_from_ball=False,
                    robot_primitives={
                        robot_id: Primitive(direct_control=diagnostics_primitive)
                        for robot_id in self.robots_connected_to_diagnostics
                    },
                    sequence_number=self.sequence_number,
                )

                self.sequence_number += 1

                self.last_time = primitive_set.time_sent.epoch_timestamp_seconds
                self.send_primitive_set.send_proto(primitive_set)

                time.sleep(0.001)
=======

                primitive_set = PrimitiveSet(
                    time_sent=Timestamp(epoch_timestamp_seconds=time.time()),
                    stay_away_from_ball=False,
                    robot_primitives={
                        robot_id: Primitive(direct_control=diagnostics_primitive)
                        for robot_id in self.robots_connected_to_diagnostics
                    },
                )

                if self.estop_reader.isEstopPlay():
                    self.send_primitive_set.send_proto(primitive_set)

                time.sleep(0.01)
>>>>>>> 89f4f59d

    def connect_fullsystem_to_robots(self):
        """ Connect the robots to fullsystem """

        self.fullsystem_connected_to_robots = True
        self.robots_connected_to_handheld_controllers = set()
        self.robots_connected_to_diagnostics = set()

    def disconnect_fullsystem_from_robots(self):
        """ Disconnect the robots from fullsystem """

        self.fullsystem_connected_to_robots = False

    def connect_robot_to_diagnostics(self, robot_id):
        self.robots_connected_to_diagnostics.add(robot_id)

    def discconnect_robot_from_diagnostics(self, robot_id):
        self.robots_connected_to_diagnostics.remove(robot_id)

    def __enter__(self):
        """Enter RobotCommunication context manager. Setup multicast listener
        for RobotStatus and multicast senders for World and PrimitiveSet

        """
<<<<<<< HEAD
        # Create the multicast listeners
=======
        # Create the multicast channels
>>>>>>> 89f4f59d
        self.receive_robot_status = RobotStatusProtoListener(
            self.multicast_channel + "%" + self.interface,
            ROBOT_STATUS_PORT,
            lambda data: self.full_system_proto_unix_io.send_proto(RobotStatus, data),
            True,
        )

        self.send_primitive_mcast_sender = PrimitiveSetProtoSender(
            self.multicast_channel + "%" + self.interface, PRIMITIVE_PORT, True
        )

        self.receive_robot_log = RobotLogProtoListener(
            self.multicast_channel + "%" + self.interface,
            ROBOT_LOGS_PORT,
            lambda data: self.full_system_proto_unix_io.send_proto(RobotLog, data),
            True,
        )

<<<<<<< HEAD
        print(
            SSL_VISION_ADDRESS, SSL_VISION_PORT, SSL_REFEREE_ADDRESS, SSL_REFEREE_PORT
        )

        import time

        time.sleep(2)
        self.receive_ssl_wrapper = SSLWrapperPacketProtoListener(
            SSL_VISION_ADDRESS,
            SSL_VISION_PORT,
            lambda data: self.full_system_proto_unix_io.send_proto(
                SSL_WrapperPacket, data
            ),
            True,
        )

        self.receive_ssl_referee_proto = SSLRefereeProtoListener(
            SSL_REFEREE_ADDRESS,
            SSL_REFEREE_PORT,
            lambda data: self.full_system_proto_unix_io.send_proto(Referee, data),
            True,
        )

        # Create multicast senders
=======
        def func(data):
            self.full_system_proto_unix_io.send_proto(SSL_WrapperPacket, data)

        self.receive_ssl_wrapper = SSLWrapperPacketProtoListener(
            SSL_ADDRESS, SSL_PORT, func, True,
        )

>>>>>>> 89f4f59d
        self.send_primitive_set = PrimitiveSetProtoSender(
            self.multicast_channel + "%" + self.interface, PRIMITIVE_PORT, True
        )

        self.world_mcast_sender = WorldProtoSender(
            self.multicast_channel + "%" + self.interface, VISION_PORT, True
        )

        self.connect_fullsystem_to_robots()
        # self.disconnect_fullsystem_from_robots()
<<<<<<< HEAD
        # self.connect_robot_to_diagnostics(0)

        self.send_estop_state_thread.start()
=======
        # self.connect_robot_to_diagnostics(9)

        # self.send_estop_state_thread.start()
>>>>>>> 89f4f59d
        self.run_thread.start()

    def __exit__(self):
        """Exit RobotCommunication context manager

        """
        self.run_thread.join()<|MERGE_RESOLUTION|>--- conflicted
+++ resolved
@@ -4,8 +4,6 @@
 from proto.import_all_protos import *
 import threading
 import time
-<<<<<<< HEAD
-=======
 
 from software.logger.logger import createLogger
 
@@ -13,7 +11,6 @@
 
 # todo remove
 IGNORE_ESTOP = True
->>>>>>> 89f4f59d
 
 
 class RobotCommunication(object):
@@ -25,7 +22,6 @@
         full_system_proto_unix_io,
         multicast_channel,
         interface,
-        estop_reader: ThreadedEstopReader,
         estop_path="/dev/ttyACM0",
         estop_buadrate=115200,
     ):
@@ -38,11 +34,8 @@
         :param estop_baudrate: The baudrate of the estop
 
         """
-<<<<<<< HEAD
         self.sequence_number = 0
         self.last_time = time.time()
-=======
->>>>>>> 89f4f59d
         self.full_system_proto_unix_io = full_system_proto_unix_io
         self.multicast_channel = str(multicast_channel)
         self.interface = interface
@@ -69,15 +62,13 @@
             PowerControl, self.power_control_diagnostics_buffer
         )
 
-<<<<<<< HEAD
         self.send_estop_state_thread = threading.Thread(target=self.__send_estop_state)
         self.run_thread = threading.Thread(target=self.run)
-=======
-        self.send_estop_state_thread = threading.Thread(
-            target=self.__send_estop_state, daemon=True
-        )
-        self.run_thread = threading.Thread(target=self.run, daemon=True)
->>>>>>> 89f4f59d
+
+        try:
+            self.estop_reader = ThreadedEstopReader(self.estop_path, self.estop_buadrate)
+        except Exception:
+            raise Exception("connect estop - not found")
 
     def __send_estop_state(self):
         while True:
@@ -86,16 +77,7 @@
             )
             time.sleep(0.1)
 
-<<<<<<< HEAD
-    def __send_estop_state(self):
-        while True:
-            self.full_system_proto_unix_io.send_proto(
-                EstopState, EstopState(is_playing=self.estop_reader.isEstopPlay())
-            )
-            time.sleep(0.1)
-
-=======
->>>>>>> 89f4f59d
+
     def run(self):
         """Forward World and PrimitiveSet protos from fullsystem to the robots.
 
@@ -114,15 +96,6 @@
 
                 # Send the world
                 world = self.world_buffer.get(block=True)
-<<<<<<< HEAD
-                self.send_world.send_proto(world)
-
-                # Send the primitive set
-                primitive_set = self.primitive_buffer.get(block=False)
-
-                if self.estop_reader.isEstopPlay():
-                    self.send_primitive_set.send_proto(primitive_set)
-=======
                 self.world_mcast_sender.send_proto(world)
                 # Send the primitive set
                 primitive_set = self.primitive_buffer.get(block=False)
@@ -131,7 +104,6 @@
                     # primitive_set.time_sent = Timestamp(epoch_timestamp_seconds=time.time())
                     self.send_primitive_set.send_proto(primitive_set)
                     # logger.info(primitive_set)
->>>>>>> 89f4f59d
 
             else:
 
@@ -143,7 +115,6 @@
                         block=False
                     ),
                 )
-<<<<<<< HEAD
 
                 primitive_set = PrimitiveSet(
                     time_sent=Timestamp(epoch_timestamp_seconds=time.time()),
@@ -161,22 +132,6 @@
                 self.send_primitive_set.send_proto(primitive_set)
 
                 time.sleep(0.001)
-=======
-
-                primitive_set = PrimitiveSet(
-                    time_sent=Timestamp(epoch_timestamp_seconds=time.time()),
-                    stay_away_from_ball=False,
-                    robot_primitives={
-                        robot_id: Primitive(direct_control=diagnostics_primitive)
-                        for robot_id in self.robots_connected_to_diagnostics
-                    },
-                )
-
-                if self.estop_reader.isEstopPlay():
-                    self.send_primitive_set.send_proto(primitive_set)
-
-                time.sleep(0.01)
->>>>>>> 89f4f59d
 
     def connect_fullsystem_to_robots(self):
         """ Connect the robots to fullsystem """
@@ -201,11 +156,7 @@
         for RobotStatus and multicast senders for World and PrimitiveSet
 
         """
-<<<<<<< HEAD
         # Create the multicast listeners
-=======
-        # Create the multicast channels
->>>>>>> 89f4f59d
         self.receive_robot_status = RobotStatusProtoListener(
             self.multicast_channel + "%" + self.interface,
             ROBOT_STATUS_PORT,
@@ -224,7 +175,6 @@
             True,
         )
 
-<<<<<<< HEAD
         print(
             SSL_VISION_ADDRESS, SSL_VISION_PORT, SSL_REFEREE_ADDRESS, SSL_REFEREE_PORT
         )
@@ -249,15 +199,6 @@
         )
 
         # Create multicast senders
-=======
-        def func(data):
-            self.full_system_proto_unix_io.send_proto(SSL_WrapperPacket, data)
-
-        self.receive_ssl_wrapper = SSLWrapperPacketProtoListener(
-            SSL_ADDRESS, SSL_PORT, func, True,
-        )
-
->>>>>>> 89f4f59d
         self.send_primitive_set = PrimitiveSetProtoSender(
             self.multicast_channel + "%" + self.interface, PRIMITIVE_PORT, True
         )
@@ -268,15 +209,9 @@
 
         self.connect_fullsystem_to_robots()
         # self.disconnect_fullsystem_from_robots()
-<<<<<<< HEAD
         # self.connect_robot_to_diagnostics(0)
 
         self.send_estop_state_thread.start()
-=======
-        # self.connect_robot_to_diagnostics(9)
-
-        # self.send_estop_state_thread.start()
->>>>>>> 89f4f59d
         self.run_thread.start()
 
     def __exit__(self):
