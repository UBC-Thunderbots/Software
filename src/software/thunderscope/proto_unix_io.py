from threading import Thread
import queue

from software.networking.threaded_unix_listener import ThreadedUnixListener
from software.networking.threaded_unix_sender import ThreadedUnixSender
from software.thunderscope.thread_safe_buffer import ThreadSafeBuffer


class ProtoUnixIO:
    """The ProtoUnixIO is responsible for communicating protobufs over unix sockets.


                                                          Register Protobuf
                                                          to a buffer to
                                                          receive data
                                                                 │
                                                                 │
                                                                 ▼
        ProtoUnixReceiver ┌───────────────────┐           ┌──┬──┬──┬──┬──┐
                ──────────>                   ├──────────>│  │  │  │  │  │
                          │                   │           └──┴──┴──┴──┴──┘
                          │    ProtoUnixIO    │           ThreadSafeBuffer 
        ProtoUnixSender   │                   │
                <─────────┤                   <──────────── send_proto
                          └───────────────────┘

    Observing Protobuf:

    - Classes can register as an observer by providing a protobuf type to
      observe and a ThreadSafeBuffer to place incoming data. We pass in a
      ThreadSafeBuffer rather than a callback to not bog down this class.
      We don't want slow callbacks from a single observer to hold up other
      observers from receiving new data.

    Sending Protobuf:

    - Classes can also call send_proto to send data to any registered observers

    Unix IO:

    - attach_unix_receiver() configures a unix receiver to receive protobufs
      over a unix socket and send data to all observers of that proto type.

    - attach_unix_sender() configures a unix sender (it is an observer as well)
      and relays data from send_proto over the socket.

    TL;DR This class manages inter-thread communication through register_observer
    and send_proto calls. If unix senders/receivers are attached to a proto type,
    then the data is also sent/received over the sockets.

    """

    def __init__(self):
        # Mapping from ProtoType.DESCRIPTOR.full_name -> buffer
        self.proto_observers = {}
        self.all_proto_observers = []
        self.unix_senders = {}
        self.unix_listeners = {}
        self.send_proto_to_observer_threads = {}

    def __send_proto_to_observers(self, receive_buffer: ThreadSafeBuffer):
        """Given a ThreadSafeBuffer (receive_buffer) consume it and
        send place it in the other buffers.

        :param receive_buffer: The queue to consume from

        """
        while True:
            proto = receive_buffer.get()

            if proto.DESCRIPTOR.full_name in self.proto_observers:
                for buffer in self.proto_observers[proto.DESCRIPTOR.full_name]:
                    try:
                        buffer.put(proto, block=False)
                    except queue.Full:
                        pass

            for buffer in self.all_proto_observers:
                try:
                    buffer.put(proto, block=False)
                except queue.Full:
                    print("Buffer registered to receive everything dropped data")

    def register_observer(self, proto_class, buffer):
        """Register a widget to consume from a given protobuf class

        :param proto_class: Class of protobuf to consume
        :param buffer: buffer from the widget to register

        """
        print("register_observer: ", type(buffer), "for ", proto_class.DESCRIPTOR.full_name, flush=True)
        if proto_class.DESCRIPTOR.full_name in self.proto_observers:
            self.proto_observers[proto_class.DESCRIPTOR.full_name].append(buffer)
        else:
            self.proto_observers[proto_class.DESCRIPTOR.full_name] = [buffer]

    def register_to_observe_everything(self, buffer):
        """Register a buffer to observe all incoming protobufs

        :param buffer: buffer to push protos onto
        
        """
        self.all_proto_observers.append(buffer)

    def send_proto(self, proto_class, data, block=False, timeout=None):
        """Send the data to all register_observers

        :param proto_class: The class to send
        :param data: The data to send
        :param block: If block is True, then block until a free space opens up
                      to put the proto. Otherwise, proto will be dropped if queue is full.
        :param timeout: If block is True, then wait for this many seconds

        """
        if proto_class.DESCRIPTOR.full_name in self.proto_observers:
            for buffer in self.proto_observers[proto_class.DESCRIPTOR.full_name]:
                buffer.put(data, block, timeout)

        for buffer in self.all_proto_observers:
            try:
                buffer.put(data, block, timeout)
            except queue.Full:
                print("Buffer registered to receive everything dropped data")

    def attach_unix_sender(self, runtime_dir, unix_path, proto_class):
        """Creates a unix sender and registers an observer
        of the proto_class to send the data over the unix_path socket.
        
        :param runtime_dir: The runtime_dir where all protos will be sent to
        :param unix_path: The unix socket path within the runtime_dir to open
        :param proto_class: The protobuf type to send

        """
<<<<<<< HEAD
        sender = ThreadedUnixSender(unix_path=runtime_dir + unix_path, protobuf_type=proto_class)
=======
        sender = ThreadedUnixSender(
            unix_path=runtime_dir + unix_path, proto_type=proto_class
        )
>>>>>>> c0708098
        self.unix_senders[proto_class.DESCRIPTOR.full_name] = sender
        self.register_observer(proto_class, sender.proto_buffer)

    def attach_unix_receiver(
        self, runtime_dir, unix_path="", proto_class=None, from_log_visualize=False
    ):
        """Creates a unix listener of that protobuf type and provides
        incoming data to registered observers.
        
        NOTE: We have to special case log visualize calls because the unix path
        is autogenerated from the descriptor name. The data is also base64 encoded
        because of g3log treating \n characters as a new log msg.

        :param runtime_dir: The runtime_dir where all protos will be sent to
        :param unix_path: The unix path within the runtime_dir to send data over
        :param proto_class: The prototype to send
        :param from_log_visualize: If the protobuf is coming from LOG(VISUALIZE)

        """
        listener = ThreadedUnixListener(
            runtime_dir + f"/{proto_class.DESCRIPTOR.full_name}"
            if from_log_visualize and not unix_path
            else runtime_dir + unix_path,
            proto_class=proto_class,
            is_base64_encoded=from_log_visualize,
        )
        key = proto_class.DESCRIPTOR.full_name
        self.unix_listeners[key] = listener
        self.send_proto_to_observer_threads[key] = Thread(
            target=self.__send_proto_to_observers,
            args=(listener.proto_buffer,),
            daemon=True,
        )
        self.send_proto_to_observer_threads[key].start()<|MERGE_RESOLUTION|>--- conflicted
+++ resolved
@@ -88,7 +88,6 @@
         :param buffer: buffer from the widget to register
 
         """
-        print("register_observer: ", type(buffer), "for ", proto_class.DESCRIPTOR.full_name, flush=True)
         if proto_class.DESCRIPTOR.full_name in self.proto_observers:
             self.proto_observers[proto_class.DESCRIPTOR.full_name].append(buffer)
         else:
@@ -131,13 +130,9 @@
         :param proto_class: The protobuf type to send
 
         """
-<<<<<<< HEAD
-        sender = ThreadedUnixSender(unix_path=runtime_dir + unix_path, protobuf_type=proto_class)
-=======
         sender = ThreadedUnixSender(
             unix_path=runtime_dir + unix_path, proto_type=proto_class
         )
->>>>>>> c0708098
         self.unix_senders[proto_class.DESCRIPTOR.full_name] = sender
         self.register_observer(proto_class, sender.proto_buffer)
 
