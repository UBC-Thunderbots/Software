from __future__ import annotations

import random
import logging
import os
import socket
import time
from subprocess import Popen
from typing import Any

from proto.import_all_protos import *
from proto.ssl_gc_common_pb2 import Team as SslTeam
from software.networking.ssl_proto_communication import *
import software.python_bindings as tbots_cpp
from software.thunderscope.proto_unix_io import ProtoUnixIO
from software.python_bindings import *
from software.py_constants import *
from software.thunderscope.binary_context_managers.util import *
from software.thunderscope.thread_safe_buffer import ThreadSafeBuffer

logger = logging.getLogger(__name__)


class Gamecontroller:
    """Gamecontroller Context Manager"""

    CI_MODE_LAUNCH_DELAY_S = 0.3
    REFEREE_IP = "224.5.23.1"
    CI_MODE_OUTPUT_RECEIVE_BUFFER_SIZE = 9000

    def __init__(
        self, suppress_logs: bool = False, use_conventional_port: bool = False
    ) -> None:
        """Run Gamecontroller

        :param suppress_logs: Whether to suppress the logs
        :param use_conventional_port: whether or not to use the conventional port!
        """
        self.suppress_logs = suppress_logs

        # We default to using a non-conventional port to avoid emitting
        # on the same port as what other teams may be listening on.
        if use_conventional_port:
            if not self.is_valid_port(SSL_REFEREE_PORT):
                raise OSError(f"Cannot use port {SSL_REFEREE_PORT} for Gamecontroller")

            self.referee_port = SSL_REFEREE_PORT
        else:
            self.referee_port = self.next_free_port(random.randint(1024, 65535))

        self.ci_port = self.next_free_port()
        # this allows gamecontroller to listen to override commands
        self.command_override_buffer = ThreadSafeBuffer(
            buffer_size=2, protobuf_type=ManualGCCommand
        )

    def get_referee_port(self) -> int:
        """Sometimes, the port that we are using changes depending on context.
        We want a getter function that returns the port we are using.

        :return: the port that the game controller is currently using!
        """
        return self.referee_port

    def __enter__(self) -> Gamecontroller:
        """Enter the gamecontroller context manager.

        :return: gamecontroller context managed instance
        """
        command = ["/opt/tbotspython/gamecontroller", "--timeAcquisitionMode", "ci"]

        command += ["-publishAddress", f"{self.REFEREE_IP}:{self.referee_port}"]
        command += ["-ciAddress", f"localhost:{self.ci_port}"]

        if self.suppress_logs:
            with open(os.devnull, "w") as fp:
                self.gamecontroller_proc = Popen(command, stdout=fp, stderr=fp)

        else:
            self.gamecontroller_proc = Popen(command)

        # We can't connect to the ci port right away, it takes
        # CI_MODE_LAUNCH_DELAY_S to start up the gamecontroller
        time.sleep(Gamecontroller.CI_MODE_LAUNCH_DELAY_S)
        self.ci_socket = SslSocket(self.ci_port)

        return self

    def __exit__(self, type, value, traceback) -> None:
        """Exit the gamecontroller context manager.

        :param type: The type of exception that was raised
        :param value: The exception that was raised
        :param traceback: The traceback of the exception
        """
        self.gamecontroller_proc.terminate()
        self.gamecontroller_proc.wait()

        self.ci_socket.close()

    def refresh(self):
        """Gets any manual gamecontroller commands from the buffer and executes them"""
        manual_command = self.command_override_buffer.get(return_cached=False)

        while manual_command is not None:
            self.send_gc_command(
                gc_command=manual_command.manual_command.type,
                team=manual_command.manual_command.for_team,
                final_ball_placement_point=(
                    tbots_cpp.Point(
                        manual_command.final_ball_placement_point.x,
                        manual_command.final_ball_placement_point.y,
                    )
                    # HasField checks if the field was manually set by us
                    # as opposed to if a value exists (since a default value always exists)
                    if manual_command.HasField("final_ball_placement_point")
                    else None
                ),
            )
            manual_command = self.command_override_buffer.get(return_cached=False)

    def is_valid_port(self, port):
        """Determine whether or not a given port is valid

        :param port: the port we are checking
        :return: True if a port is valid False otherwise
        """
        sock = socket.socket(socket.AF_INET, socket.SOCK_STREAM)

        try:
            sock.bind(("", port))
            sock.close()
            return True
        except OSError:
            return False

    def next_free_port(self, start_port: int = 40000, max_port: int = 65535) -> int:
        """Find the next free port. We need to find 2 free ports to use for the gamecontroller
        so that we can run multiple gamecontroller instances in parallel.

        :param start_port: The port to start looking from
        :param max_port: The maximum port to look up to
        :return: The next free port
        """
        while start_port <= max_port:
            if self.is_valid_port(start_port):
                return start_port
            start_port += 1

        raise IOError("no free ports")

    def setup_proto_unix_io(
        self,
        blue_full_system_proto_unix_io: ProtoUnixIO,
        yellow_full_system_proto_unix_io: ProtoUnixIO,
        autoref_proto_unix_io: ProtoUnixIO = None,
    ) -> None:
        """Setup gamecontroller io

        :param blue_full_system_proto_unix_io: The proto unix io of the blue full system.
        :param yellow_full_system_proto_unix_io: The proto unix io of the yellow full system.
        :param autoref_proto_unix_io: The proto unix io for the autoref
        """

        def __send_referee_command(data: Referee) -> None:
            """Send a referee command from the gamecontroller to both full
            systems.

            :param data: The referee command to send

            """
            blue_full_system_proto_unix_io.send_proto(Referee, data)
            yellow_full_system_proto_unix_io.send_proto(Referee, data)
            if autoref_proto_unix_io is not None:
                autoref_proto_unix_io.send_proto(Referee, data)

<<<<<<< HEAD
        self.receive_referee_command, error = tbots_cpp.createSSLRefereeProtoListener(
            Gamecontroller.REFEREE_IP,
            self.referee_port,
            "lo",
=======
        self.receive_referee_command = tbots_cpp.SSLRefereeProtoListener(
            Gamecontroller.REFEREE_IP,
            self.referee_port,
>>>>>>> 41ffa47e
            __send_referee_command,
            True,
        )

        if error:
            logger.error(
                "[Gamecontroller] Failed to bind to the referee port and listen to referee messages"
            )

        blue_full_system_proto_unix_io.register_observer(
            ManualGCCommand, self.command_override_buffer
        )
        yellow_full_system_proto_unix_io.register_observer(
            ManualGCCommand, self.command_override_buffer
        )

    def send_gc_command(
        self,
        gc_command: proto.ssl_gc_state_pb2.Command,
        team: proto.ssl_gc_common_pb2.Team,
        final_ball_placement_point: tbots_cpp.Point = None,
    ) -> Any:
        """Send a ci input to the gamecontroller.

        CiInput -> Input -> Change ->  NewCommand -> Command -> (Type, Team)

        More info here:
        https://github.com/RoboCup-SSL/ssl-game-controller/blob/master/cmd/ssl-ci-test-client/README.md

        :param gc_command: The gc command to send
        :param team: The team to send the command to
        :param final_ball_placement_point: ball placement point for BallPlacement messages
        :return: The response CiOutput containing 1 or more refree msgs
        """
        ci_input = CiInput(timestamp=int(time.time_ns()))
        api_input = Input()
        change = Change()
        new_command = NewCommand()
        command = Command(type=gc_command, for_team=team)

        new_command.command.CopyFrom(command)
        change.new_command.CopyFrom(new_command)
        api_input.change.CopyFrom(change)
        ci_input.api_inputs.append(api_input)

        # Do this only if ball placement pos is specified
        if final_ball_placement_point:
            # Set position
            ball_placement_pos = SetBallPlacementPos()
            ball_placement_pos.pos.CopyFrom(
                Vector2(
                    x=float(final_ball_placement_point.x()),
                    y=float(final_ball_placement_point.y()),
                )
            )
            change = Change()
            api_input = Input()
            change.set_ball_placement_pos.CopyFrom(ball_placement_pos)
            api_input.change.CopyFrom(change)
            ci_input.api_inputs.append(api_input)

            # Start Placement
            change = Change()
            api_input = Input()
            start_placement = StartBallPlacement()
            change.start_ball_placement.CopyFrom(start_placement)
            api_input.change.CopyFrom(change)
            ci_input.api_inputs.append(api_input)

        ci_output_list = self.send_ci_input(ci_input)

        return ci_output_list

    def send_ci_input(self, ci_input: proto.ssl_gc_ci_pb2.CiInput) -> list[CiOutput]:
        """Send CiInput proto to the Gamecontroller. Retries if the Gamecontroller output isn't parseable as a CiOutput proto

        :param CiInput proto to send to the Gamecontroller

        :return: a list of CiOutput protos received from the Gamecontroller
        """
        ci_output_list = list()
        while True:
            try:
                self.ci_socket.send(ci_input)
                ci_output_list = self.ci_socket.receive(CiOutput)
                break
            except SslSocketProtoParseException as parse_err:
                logging.info(
                    "error receiving CiOutput proto from the gamecontroller: "
                    + parse_err.args
                )

        return ci_output_list

    def reset_team(self, name: str, team: str) -> UpdateTeamState:
        """Returns an UpdateTeamState proto for the gamecontroller to reset team info.

        :param name name of the new team
        :param team yellow or blue team to update

        :return: corresponding UpdateTeamState proto
        """
        update_team_state = UpdateTeamState()
        update_team_state.for_team = team
        update_team_state.team_name = name
        update_team_state.goals = 0
        update_team_state.timeouts_left = 4
        update_team_state.timeout_time_left = "05:00"
        update_team_state.can_place_ball = True

        return update_team_state

    def reset_game(self, division: proto.ssl_gc_common_pb2.Division) -> UpdateConfig:
        """Returns an UpdateConfig proto for the Gamecontroller to reset game info.

        :param division the Division proto corresponding to the game division to set up the Gamecontroller for

        :return: corresponding UpdateConfig proto
        """
        game_update = UpdateConfig()
        game_update.division = division
        game_update.first_kickoff_team = SslTeam.BLUE
        game_update.auto_continue = True
        game_update.match_type = MatchType.FRIENDLY

        return game_update

    def reset_team_info(
        self, division: proto.ssl_gc_common_pb2.Division
    ) -> list[CiOutput]:
        """Sends a message to the Gamecontroller to reset Team information.

        :param division: the Division proto corresponding to the game division to set up the Gamecontroller for

        :return: a list of CiOutput protos from the Gamecontroller
        """
        ci_input = CiInput(timestamp=int(time.time_ns()))
        input_blue_update = Input()
        input_blue_update.reset_match = True
        input_blue_update.change.update_team_state.CopyFrom(
            self.reset_team("BLUE", SslTeam.BLUE)
        )

        input_yellow_update = Input()
        input_yellow_update.reset_match = True
        input_yellow_update.change.update_team_state.CopyFrom(
            self.reset_team("YELLOW", SslTeam.YELLOW)
        )

        input_game_update = Input()
        input_game_update.reset_match = True
        input_game_update.change.update_config.CopyFrom(self.reset_game(division))

        ci_input.api_inputs.append(input_blue_update)
        ci_input.api_inputs.append(input_yellow_update)
        ci_input.api_inputs.append(input_game_update)

        return self.send_ci_input(ci_input)

    def update_game_engine_config(
        self, config: proto.ssl_gc_engine_config_pb2
    ) -> list[CiOutput]:
        """Sends a game engine config update.

        :param config: the new SSL game engine config

        :return: a list of CiOutput protos from the Gamecontroller
        """
        ci_input = CiInput(timestamp=int(time.time_ns()))

        game_config_input = Input()
        game_config_input.config_delta.CopyFrom(config)

        ci_input.api_inputs.append(game_config_input)

        return self.send_ci_input(ci_input)<|MERGE_RESOLUTION|>--- conflicted
+++ resolved
@@ -167,23 +167,16 @@
             systems.
 
             :param data: The referee command to send
-
             """
             blue_full_system_proto_unix_io.send_proto(Referee, data)
             yellow_full_system_proto_unix_io.send_proto(Referee, data)
             if autoref_proto_unix_io is not None:
                 autoref_proto_unix_io.send_proto(Referee, data)
 
-<<<<<<< HEAD
         self.receive_referee_command, error = tbots_cpp.createSSLRefereeProtoListener(
             Gamecontroller.REFEREE_IP,
             self.referee_port,
             "lo",
-=======
-        self.receive_referee_command = tbots_cpp.SSLRefereeProtoListener(
-            Gamecontroller.REFEREE_IP,
-            self.referee_port,
->>>>>>> 41ffa47e
             __send_referee_command,
             True,
         )
