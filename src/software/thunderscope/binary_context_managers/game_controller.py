from __future__ import annotations

import random
import logging
import os
import socket
import time
from subprocess import Popen
from typing import Any

from proto.import_all_protos import *
from proto.ssl_gc_common_pb2 import Team as SslTeam
from software.networking.ssl_proto_communication import *
import software.python_bindings as tbots_cpp
from software.thunderscope.proto_unix_io import ProtoUnixIO
from software.python_bindings import *
from software.py_constants import *
from software.thunderscope.binary_context_managers.util import *
from software.thunderscope.thread_safe_buffer import ThreadSafeBuffer

logger = logging.getLogger(__name__)


class Gamecontroller:
    """Gamecontroller Context Manager"""

    CI_MODE_LAUNCH_DELAY_S = 0.3
    REFEREE_IP = "224.5.23.1"
    CI_MODE_OUTPUT_RECEIVE_BUFFER_SIZE = 9000

    def __init__(
        self, suppress_logs: bool = False, use_conventional_port: bool = False
    ) -> None:
        """Run Gamecontroller

        :param suppress_logs: Whether to suppress the logs
        :param use_conventional_port: whether or not to use the conventional port!
        """
        self.suppress_logs = suppress_logs

        # We default to using a non-conventional port to avoid emitting
        # on the same port as what other teams may be listening on.
        if use_conventional_port:
            if not self.is_valid_port(SSL_REFEREE_PORT):
                raise OSError(f"Cannot use port {SSL_REFEREE_PORT} for Gamecontroller")

            self.referee_port = SSL_REFEREE_PORT
        else:
            self.referee_port = self.next_free_port(random.randint(1024, 65535))

        self.ci_port = self.next_free_port()
        # this allows gamecontroller to listen to override commands
        self.command_override_buffer = ThreadSafeBuffer(
            buffer_size=2, protobuf_type=ManualGCCommand
        )

    def get_referee_port(self) -> int:
        """Sometimes, the port that we are using changes depending on context.
        We want a getter function that returns the port we are using.

        :return: the port that the game controller is currently using!
        """
        return self.referee_port

    def __enter__(self) -> Gamecontroller:
        """Enter the gamecontroller context manager.

        :return: gamecontroller context managed instance
        """
        command = ["/opt/tbotspython/gamecontroller", "--timeAcquisitionMode", "ci"]

        command += ["-publishAddress", f"{self.REFEREE_IP}:{self.referee_port}"]
        command += ["-ciAddress", f"localhost:{self.ci_port}"]

        if self.suppress_logs:
            with open(os.devnull, "w") as fp:
                self.gamecontroller_proc = Popen(command, stdout=fp, stderr=fp)

        else:
            self.gamecontroller_proc = Popen(command)

        # We can't connect to the ci port right away, it takes
        # CI_MODE_LAUNCH_DELAY_S to start up the gamecontroller
        time.sleep(Gamecontroller.CI_MODE_LAUNCH_DELAY_S)
        self.ci_socket = SslSocket(self.ci_port)

        return self

    def __exit__(self, type, value, traceback) -> None:
        """Exit the gamecontroller context manager.

        :param type: The type of exception that was raised
        :param value: The exception that was raised
        :param traceback: The traceback of the exception
        """
        self.gamecontroller_proc.terminate()
        self.gamecontroller_proc.wait()

        self.ci_socket.close()

    def refresh(self):
        """Gets any manual gamecontroller commands from the buffer and executes them"""
        manual_command = self.command_override_buffer.get(return_cached=False)

        while manual_command is not None:
            self.send_gc_command(
                gc_command=manual_command.manual_command.type,
                team=manual_command.manual_command.for_team,
                final_ball_placement_point=(
                    tbots_cpp.Point(
                        manual_command.final_ball_placement_point.x,
                        manual_command.final_ball_placement_point.y,
                    )
                    # HasField checks if the field was manually set by us
                    # as opposed to if a value exists (since a default value always exists)
                    if manual_command.HasField("final_ball_placement_point")
                    else None
                ),
            )
            manual_command = self.command_override_buffer.get(return_cached=False)

    def is_valid_port(self, port):
        """Determine whether or not a given port is valid

        :param port: the port we are checking
        :return: True if a port is valid False otherwise
        """
        sock = socket.socket(socket.AF_INET, socket.SOCK_STREAM)

        try:
            sock.bind(("", port))
            sock.close()
            return True
        except OSError:
            return False

    def next_free_port(self, start_port: int = 40000, max_port: int = 65535) -> int:
        """Find the next free port. We need to find 2 free ports to use for the gamecontroller
        so that we can run multiple gamecontroller instances in parallel.

        :param start_port: The port to start looking from
        :param max_port: The maximum port to look up to
        :return: The next free port
        """
        while start_port <= max_port:
            if self.is_valid_port(start_port):
                return start_port
            start_port += 1

        raise IOError("no free ports")

    def setup_proto_unix_io(
        self,
        blue_full_system_proto_unix_io: ProtoUnixIO,
        yellow_full_system_proto_unix_io: ProtoUnixIO,
        autoref_proto_unix_io: ProtoUnixIO = None,
    ) -> None:
        """Setup gamecontroller io

        :param blue_full_system_proto_unix_io: The proto unix io of the blue full system.
        :param yellow_full_system_proto_unix_io: The proto unix io of the yellow full system.
        :param autoref_proto_unix_io: The proto unix io for the autoref
        """

        def __send_referee_command(data: Referee) -> None:
            """Send a referee command from the gamecontroller to both full
            systems.

            :param data: The referee command to send

            """
            blue_full_system_proto_unix_io.send_proto(Referee, data)
            yellow_full_system_proto_unix_io.send_proto(Referee, data)
            if autoref_proto_unix_io is not None:
                autoref_proto_unix_io.send_proto(Referee, data)

<<<<<<< HEAD
        self.receive_referee_command, error = tbots_cpp.createSSLRefereeProtoListener(
            Gamecontroller.REFEREE_IP,
            self.referee_port,
            "lo",
=======
        self.receive_referee_command = tbots_cpp.SSLRefereeProtoListener(
            Gamecontroller.REFEREE_IP,
            self.referee_port,
>>>>>>> 10bded3e
            __send_referee_command,
            True,
        )

        if error:
            logger.error(
                "[Gamecontroller] Failed to bind to the referee port and listen to referee messages"
            )

        blue_full_system_proto_unix_io.register_observer(
            ManualGCCommand, self.command_override_buffer
        )
        yellow_full_system_proto_unix_io.register_observer(
            ManualGCCommand, self.command_override_buffer
        )

    def send_gc_command(
        self,
        gc_command: proto.ssl_gc_state_pb2.Command,
        team: proto.ssl_gc_common_pb2.Team,
        final_ball_placement_point: tbots_cpp.Point = None,
    ) -> Any:
        """Send a ci input to the gamecontroller.

        CiInput -> Input -> Change ->  NewCommand -> Command -> (Type, Team)

        More info here:
        https://github.com/RoboCup-SSL/ssl-game-controller/blob/master/cmd/ssl-ci-test-client/README.md

        :param gc_command: The gc command to send
        :param team: The team to send the command to
        :param final_ball_placement_point: ball placement point for BallPlacement messages
        :return: The response CiOutput containing 1 or more refree msgs
        """
        ci_input = CiInput(timestamp=int(time.time_ns()))
        api_input = Input()
        change = Change()
        new_command = Change.NewCommand()
        command = Command(type=gc_command, for_team=team)

        new_command.command.CopyFrom(command)
        change.new_command_change.CopyFrom(new_command)
        api_input.change.CopyFrom(change)
        ci_input.api_inputs.append(api_input)

        # Do this only if ball placement pos is specified
        if final_ball_placement_point:
            # Set position
            ball_placement_pos = Change.SetBallPlacementPos()
            ball_placement_pos.pos.CopyFrom(
                Vector2(
                    x=float(final_ball_placement_point.x()),
                    y=float(final_ball_placement_point.y()),
                )
            )
            change = Change()
            api_input = Input()
            change.set_ball_placement_pos_change.CopyFrom(ball_placement_pos)
            api_input.change.CopyFrom(change)
            ci_input.api_inputs.append(api_input)

            # Start Placement
            api_input = Input()
            start_placement = ContinueAction()
            start_placement.type = ContinueAction.Type.BALL_PLACEMENT_START
            start_placement.for_team = team
            api_input.continue_action.CopyFrom(start_placement)
            ci_input.api_inputs.append(api_input)

        ci_output_list = self.send_ci_input(ci_input)

        return ci_output_list

    def send_ci_input(self, ci_input: proto.ssl_gc_ci_pb2.CiInput) -> list[CiOutput]:
        """Send CiInput proto to the Gamecontroller. Retries if the Gamecontroller output isn't parseable as a CiOutput proto

        :param CiInput proto to send to the Gamecontroller

        :return: a list of CiOutput protos received from the Gamecontroller
        """
        ci_output_list = list()
        while True:
            try:
                self.ci_socket.send(ci_input)
                ci_output_list = self.ci_socket.receive(CiOutput)
                break
            except SslSocketProtoParseException as parse_err:
                logging.info(
                    "error receiving CiOutput proto from the gamecontroller: "
                    + parse_err.args
                )

        return ci_output_list

    def reset_team(self, name: str, team: str) -> Change.UpdateTeamState:
        """Returns an UpdateTeamState proto for the gamecontroller to reset team info.

        :param name name of the new team
        :param team yellow or blue team to update

        :return: corresponding UpdateTeamState proto
        """
        update_team_state = Change.UpdateTeamState()
        update_team_state.for_team = team
        update_team_state.team_name.value = name
        update_team_state.goals.value = 0
        update_team_state.timeouts_left.value = 4
        update_team_state.timeout_time_left.value = "05:00"
        update_team_state.can_place_ball.value = True

        return update_team_state

    def reset_game(
        self, division: proto.ssl_gc_common_pb2.Division
    ) -> Change.UpdateConfig:
        """Returns an UpdateConfig proto for the Gamecontroller to reset game info.

        :param division the Division proto corresponding to the game division to set up the Gamecontroller for

        :return: corresponding UpdateConfig proto
        """
        game_update = Change.UpdateConfig()
        game_update.division = division
        game_update.first_kickoff_team = SslTeam.BLUE
        game_update.match_type = MatchType.FRIENDLY

        return game_update

    def reset_team_info(
        self, division: proto.ssl_gc_common_pb2.Division
    ) -> list[CiOutput]:
        """Sends a message to the Gamecontroller to reset Team information.

        :param division: the Division proto corresponding to the game division to set up the Gamecontroller for

        :return: a list of CiOutput protos from the Gamecontroller
        """
        ci_input = CiInput(timestamp=int(time.time_ns()))
        input_blue_update = Input()
        input_blue_update.reset_match = True
        input_blue_update.change.update_team_state_change.CopyFrom(
            self.reset_team("BLUE", SslTeam.BLUE)
        )

        input_yellow_update = Input()
        input_yellow_update.reset_match = True
        input_yellow_update.change.update_team_state_change.CopyFrom(
            self.reset_team("YELLOW", SslTeam.YELLOW)
        )

        input_game_update = Input()
        input_game_update.reset_match = True
        input_game_update.change.update_config_change.CopyFrom(
            self.reset_game(division)
        )

        ci_input.api_inputs.append(input_blue_update)
        ci_input.api_inputs.append(input_yellow_update)
        ci_input.api_inputs.append(input_game_update)

        return self.send_ci_input(ci_input)

    def update_game_engine_config(
        self, config: proto.ssl_gc_engine_config_pb2
    ) -> list[CiOutput]:
        """Sends a game engine config update.

        :param config: the new SSL game engine config

        :return: a list of CiOutput protos from the Gamecontroller
        """
        ci_input = CiInput(timestamp=int(time.time_ns()))

        game_config_input = Input()
        game_config_input.config_delta.CopyFrom(config)

        ci_input.api_inputs.append(game_config_input)

        return self.send_ci_input(ci_input)<|MERGE_RESOLUTION|>--- conflicted
+++ resolved
@@ -17,8 +17,6 @@
 from software.py_constants import *
 from software.thunderscope.binary_context_managers.util import *
 from software.thunderscope.thread_safe_buffer import ThreadSafeBuffer
-
-logger = logging.getLogger(__name__)
 
 
 class Gamecontroller:
@@ -174,24 +172,12 @@
             if autoref_proto_unix_io is not None:
                 autoref_proto_unix_io.send_proto(Referee, data)
 
-<<<<<<< HEAD
-        self.receive_referee_command, error = tbots_cpp.createSSLRefereeProtoListener(
-            Gamecontroller.REFEREE_IP,
-            self.referee_port,
-            "lo",
-=======
         self.receive_referee_command = tbots_cpp.SSLRefereeProtoListener(
             Gamecontroller.REFEREE_IP,
             self.referee_port,
->>>>>>> 10bded3e
             __send_referee_command,
             True,
         )
-
-        if error:
-            logger.error(
-                "[Gamecontroller] Failed to bind to the referee port and listen to referee messages"
-            )
 
         blue_full_system_proto_unix_io.register_observer(
             ManualGCCommand, self.command_override_buffer
