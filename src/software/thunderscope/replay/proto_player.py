import logging
import time
import threading
import base64
import os
import logging
import gzip
import glob
import proto
from proto.import_all_protos import *
from extlibs.er_force_sim.src.protobuf.world_pb2 import *
from software.thunderscope.replay.replay_constants import *
from software.thunderscope.replay.proto_logger import ProtoLogger
from software.thunderscope.replay.replay_constants import *
from software.thunderscope.proto_unix_io import ProtoUnixIO
from google.protobuf.message import DecodeError, Message
from typing import Callable, Type


class ProtoPlayer:
    """Plays back a proto log folder. All the playback is handled by a worker
    thread running in the background.


                             current_chunk
                                  │
                                  │
                       ┌─────┐ ┌──▼──┐            ┌─────┐
                       │CHUNK│ │CHUNK│            │CHUNK│
                    ┌──┼─────┼─┼─►   │ ────────── │     │
                    │  │     │ │     │            │     │
                    │  │     │ │     │            │     │
                    │  └─────┘ └─────┘            └─────┘
                    │     0       1                  N
                    │             ▲
                    │             └──current_chunk_index
                    │
             current_entry_index

    The player will load chunks in order and play them back at the given playback
    speed. If the seek function is called with a specific time, the player will
    update the 3 variables (shown above) to point to the chunk and entry (in the
    chunk) that contains the data at that time and continue playing from there.

    """

    def __init__(self, log_folder_path: str, proto_unix_io: ProtoUnixIO) -> None:
        """Creates a proto player that plays back all protos

        :param log_folder_path: The path to the log file.
        :param proto_unix_io: The proto_unix_io to send the protos to.

        """
        self.log_folder_path = log_folder_path
        self.proto_unix_io = proto_unix_io
        self.current_packet_time = 0.0
        self.end_time = 0

        # Don't continue setting things up if the log folder was not provided
        if self.log_folder_path is None:
            return

        # Playback controls, see __play_protobufs
        self.is_playing = True
        self.playback_speed = 1.0
        self.replay_controls_mutex = threading.RLock()
        self.seek_offset_time = 0.0

        # Chunk cache and info
        self.current_chunk = []
        self.current_chunk_index = 0
        self.current_entry_index = 0

        self.sorted_chunks = self.sort_and_get_replay_files(self.log_folder_path)
        # We can get the total runtime of the log from the last entry in the last chunk
        self.end_time = self.find_actual_endtime()

        logging.info(
            "Loaded log file with total runtime of {:.2f} seconds".format(self.end_time)
        )

        # Start playing thread
        self.seek(0.0)
        self.thread = threading.Thread(
            target=self.__play_protobufs_wrapper, daemon=True
        )
        self.thread.start()

        self.error_bit_flag = NO_ERROR_FLAG

    def sort_and_get_replay_files(self, log_folder_path):
        """
        Sorting the replay files

        :param log_folder_path: the path to the folder that we are going to be sorting!
        :return: the sorted replay files
        """
        # Load up all replay files in the log folder
        replay_files = glob.glob(log_folder_path + f"/*.{REPLAY_FILE_EXTENSION}")

        if len(replay_files) == 0:
            raise ValueError(
                f'No replay files found in "{log_folder_path}", make sure that an absolute path '
                f"to the folder containing the replay files is provided."
            )

        # Sort the files by their chunk index
        def __sort_replay_chunks(file_path: str):
            head, tail = os.path.split(file_path)
            replay_index, _ = tail.split(".")
            return int(replay_index)

        return sorted(replay_files, key=__sort_replay_chunks)

    @staticmethod
    def is_log_entry_corrupt(log_entry) -> bool:
        """
        Check to see if we have can unpack the log entry

        :param log_entry: the log entry we are checking
        :return: False if we could unpack the log entry, True otherwise
        """
        try:
            _ = ProtoPlayer.unpack_log_entry(log_entry)
            return False
        except Exception:
            return True

<<<<<<< HEAD
    def is_it_playing(self) -> bool:
=======
    def is_playing(self) -> bool: 
>>>>>>> facd220e
        """
        return whether or not the proto player is being played.

        :return: True if the proto player is playing, False otherwise.
        """

        return self.is_playing

    def find_actual_endtime(self) -> float:
        """
        Finding the last end time.
        Note that the end time may not necessarily be the last message in the last chunks since there may be
        file corruptions. We also assume a chronological order in the chunks data!

        :return: the last end time, if no end time are found, return 0.0s
        """
        # reverse iterating over the chunks (file)
        for i in reversed(range(len(self.sorted_chunks))):
            last_chunk_data = ProtoPlayer.load_replay_chunk(self.sorted_chunks[i])

            # reverse iterating the protobufs message in each and every file
            for j in reversed(range(len(last_chunk_data))):
                try:
                    end_time, _, _ = ProtoPlayer.unpack_log_entry(last_chunk_data[j])
                    return end_time
                except Exception:
                    pass

        return 0.0

    @staticmethod
    def load_replay_chunk(replay_chunk_path: str) -> list:
        """Reads a replay chunk.

        :param replay_chunk_path: The path to the replay chunk.
        :return: The replay chunk. List of log entries

        """
        cached_data = []

        # Load chunk into memory
        with gzip.open(replay_chunk_path, "rb") as log_file:
            while True:
                try:
                    line = log_file.readline()
                    if not line:
                        break

                    if not ProtoPlayer.is_log_entry_corrupt(line):
                        cached_data.append(line)
                    else:
                        logging.warning(
                            "There are log entries that are corrupted. Entries ignored!"
                        )
                except EOFError:
                    break

                except Exception as e:
                    logging.warning(
<<<<<<< HEAD
                        "Some unknown exception have occurred. Error ignored in ProtoPlayer"
=======
                        f"An unknown exception has occurred while reading {replay_chunk_path}: {e}"
>>>>>>> facd220e
                    )

        return cached_data

    @staticmethod
    def unpack_log_entry(log_entry: str) -> (float, Type[Message], Message):
        """Unpacks a log entry into the timestamp and proto.

        :param log_entry: The log entry.
        :return: The timestamp, proto_class, deserialized protobuf

        """

        # Unpack metadata
        timestamp, protobuf_type, data = log_entry.split(
            bytes(REPLAY_METADATA_DELIMETER, encoding="utf-8")
        )

        # Convert string to type. eval is an order of magnitude
        # faster than iterating over the protobuf library to find
        # the type from the string.
        try:
            # The format of the protobuf type is:
            # package.proto_class (e.g. TbotsProto.Primitive)
            proto_class = eval(str(protobuf_type.split(b".")[-1], encoding="utf-8"))
        except NameError:
            raise TypeError(f"Unknown proto type in replay: '{protobuf_type}'")

        # Deserialize protobuf
        proto = proto_class.FromString(base64.b64decode(data[len("b") : -len("\n")]))

        return float(timestamp), proto_class, proto

    def save_clip(self, filename: str, start_time: float, end_time: float) -> None:
        """Saves clip

        :param filename: The file to save to
        :param start_time: the start time for the clip
        :param end_time: the end time for the clip

        """
        if not filename:
            print("No filename selected")
            return
        if start_time >= end_time:
            print("Start time not less than end time")
            return

        logging.info(f"Saving clip from {start_time} to {end_time} to {filename}")

        directory = filename
        if "." in filename:
            directory = filename[: filename.rfind(".")]
        try:
            os.makedirs(directory)
        except OSError:
            pass

        replay_index = 0

        self.seek(start_time)

        while True:
            with gzip.open(
                f"{directory}/{replay_index}.{REPLAY_FILE_EXTENSION}", "wb"
            ) as log_file:
                logging.info(
                    f"Writing to {log_file.name} starting at {self.current_packet_time}"
                )
                while self.current_entry_index < len(self.current_chunk):
                    (
                        self.current_packet_time,
                        _,
                        proto,
                    ) = ProtoPlayer.unpack_log_entry(
                        self.current_chunk[self.current_entry_index]
                    )

                    log_entry = ProtoLogger.create_log_entry(
                        proto, self.current_packet_time - start_time
                    )
                    log_file.write(bytes(log_entry, encoding="utf-8"))
                    self.current_entry_index += 1
                    if self.current_packet_time >= end_time:
                        logging.info("Clip saved!")
                        return
                # Load the next chunk
                self.current_chunk_index += 1
                replay_index += 1

                if self.current_chunk_index < len(self.sorted_chunks):
                    self.current_chunk = ProtoPlayer.load_replay_chunk(
                        self.sorted_chunks[self.current_chunk_index]
                    )
                    self.current_entry_index = 0

    def play(self) -> None:
        """Plays back the log file."""

        # Protection from spamming the play button
        if self.is_playing:
            return

        with self.replay_controls_mutex:
            self.start_playback_time = time.time()
            self.is_playing = True

    def pause(self) -> None:
        """Pauses the player."""

        with self.replay_controls_mutex:
            self.is_playing = False
            self.seek_offset_time = self.current_packet_time

    def toggle_play_pause(self) -> None:
        """Toggles the play/pause state."""

        with self.replay_controls_mutex:
            if not self.is_playing:
                self.play()
            else:
                self.pause()

    def set_playback_speed(self, speed: float) -> None:
        """Sets the playback speed.

        :param speed: The speed to set the playback to.

        """
        with self.replay_controls_mutex:
            self.pause()
            self.playback_speed = 1.0 / float(speed)
            self.play()

    def single_step_forward(self) -> None:
        """Steps the player forward by one log entry"""
        self.pause()
        self.current_entry_index = self.current_entry_index + 1
        self.current_chunk_index = self.current_chunk_index
        if self.current_entry_index >= len(self.current_chunk):
            # handle case that player needs to step forward to the next chunk
            self.current_chunk_index += 1
            if self.current_chunk_index >= len(self.sorted_chunks):
                # do not step forwards beyond the end of the replay
                self.current_chunk_index = len(self.sorted_chunks) - 1
                self.current_entry_index = len(self.current_chunk) - 1
            else:
                # adjust log entry index and fetch the right chunk
                self.current_entry_index -= len(self.current_chunk)
                self.current_chunk = ProtoPlayer.load_replay_chunk(
                    self.sorted_chunks[self.current_chunk_index]
                )

        logging.info(
            "Stepped to chunk {} at index {} with timestamp {:.2f}".format(
                self.current_chunk_index,
                self.current_entry_index,
                self.seek_offset_time,
            )
        )

    def seek(self, seek_time: float) -> None:
        """Seeks to a specific time. We binary search through the chunks
        to find the chunk that would contain the data at the given time.

        We then binary search the entries in the chunk to find the entry
        cloest to the given time.

        We then set the current_chunk_index and current_entry_index to
        the correct values. We also update the seek_offset_time to help
        with realtime playback timing calculations in the worker thread.

        :param seek_time: The time to seek to.

        """

        # Let's binary search through the chunks to find the chunk that starts
        # with a timestamp less than (but closest to) the seek_time we want
        # to seek to.
        def __bisect_chunks_by_timestamp(chunk: str) -> None:
            chunk = ProtoPlayer.load_replay_chunk(chunk)
            start_timestamp, _, _ = ProtoPlayer.unpack_log_entry(chunk[0])
            return start_timestamp

        with self.replay_controls_mutex:
            self.current_chunk_index = ProtoPlayer.binary_search(
                self.sorted_chunks, seek_time, key=__bisect_chunks_by_timestamp
            )

        # Let's binary search through the entries in the chunk to find the closest
        # timestamp to seek to
        def __bisect_entries_by_timestamp(entry: str) -> float:
            timestamp, _, _ = ProtoPlayer.unpack_log_entry(entry)
            return timestamp

        with self.replay_controls_mutex:

            # Load the chunk that would have the entry
            self.current_chunk = ProtoPlayer.load_replay_chunk(
                self.sorted_chunks[self.current_chunk_index]
            )

            # Search through the chunk to find the entry that is closest to
            # the seek_time
            self.current_entry_index = ProtoPlayer.binary_search(
                self.current_chunk, seek_time, key=__bisect_entries_by_timestamp
            )

            # Update the seek_offset_time and current_packet_time
            # to the one we just found.
            self.seek_offset_time = __bisect_entries_by_timestamp(
                self.current_chunk[self.current_entry_index]
            )
            self.current_packet_time = self.seek_offset_time

            logging.info(
                "Jumped to chunk {} at index {} with timestamp {:.2f}".format(
                    self.current_chunk_index,
                    self.current_entry_index,
                    self.seek_offset_time,
                )
            )

    @staticmethod
    def binary_search(arr: list, x, key: Callable = lambda x: x) -> int:
        """Binary search for an element in an array.

        Stolen from: https://www.geeksforgeeks.org/python-program-for-binary-search/

        :param arr: The array to search.
        :param x: The element to search for.
        :param key: The key to use for sorting.

        """
        low = 0
        high = len(arr) - 1
        mid = 0

        while low <= high:

            mid = (high + low) // 2

            # If x is greater, ignore left half
            if key(arr[mid]) < x:
                low = mid + 1

            # If x is smaller, ignore right half
            elif key(arr[mid]) > x:
                high = mid - 1

            # x is present at mid
            else:
                return mid

        return min(abs(low), abs(high))

    def __play_protobufs_wrapper(self) -> None:
        """
        this function essentially executes __play_protobufs. However, the intention of this function 
        is for testing purposes. __play_protobufs is launched in a different thread, it would be useful to know 
        if there are uncaught exceptions. This is then used to test the robustness of the __play_protobufs
        function when dealing with corrupted replay files.

        As such, most of time, this function acts the same as self.__play_protobufs

        :return: None
        """

        try:
            self.__play_protobufs()
        except Exception as e:
            logging.exception(
                "there is an uncaught exception when playing protobufs: {}".format(e)
            )
            # setting the error bit flags
            self.error_bit_flag |= UNCAUGHT_EXCEPTION_FLAG
            self.is_playing = False

    def get_error_bit_flag(self) -> int:
        """
        the error bit flags is defined as the following: 
            1 if there is an uncaught exception in the code
            0 if success

        :return: the error bit flags. 
        """
        return self.error_bit_flag

    def __play_protobufs(self) -> None:
        """Plays all protos in the file in chronologoical order.

        Playback controls:
            - Play/Pause through self.is_playing
            - Seek to a specific time through self.current_chunk and self.current_entry_index
            - Set playback speed through self.playback_speed

        """
        self.time_elapsed = 0.0
        self.start_playback_time = time.time()

        while True:

            # Only play if we are playing
            if not self.is_playing:
                time.sleep(PLAY_PAUSE_POLL_INTERVAL_SECONDS)
                continue

            # Check if replay has ended and stop playing if so
            if self.current_chunk_index >= len(self.sorted_chunks):
                self.is_playing = False
                continue

            # Playback loop to play current chunk
            while self.is_playing and self.current_entry_index < len(
                self.current_chunk
            ):

                with self.replay_controls_mutex:

                    try:
                        # Unpack the current entry in the chunk
                        (
                            self.current_packet_time,
                            proto_class,
                            proto,
                        ) = ProtoPlayer.unpack_log_entry(
                            self.current_chunk[self.current_entry_index]
                        )
                    except Exception:
                        self.current_entry_index += 1
                        logging.error("[ProtoPlayer] Error parsing log entry")
                        continue
                    self.current_entry_index += 1

                    # Manage playback speed, if this packet needs to be sent
                    # out at a later time, sleep until its time to send it.
                    time_elapsed = self.seek_offset_time + (
                        (time.time() - self.start_playback_time) / self.playback_speed
                    )

                    if self.current_packet_time > time_elapsed:
                        time.sleep(self.current_packet_time - time_elapsed)

                # Send protobuf
                self.proto_unix_io.send_proto(proto_class, proto)

            # Load the next chunk
            with self.replay_controls_mutex:

                if self.is_playing:
                    self.current_chunk_index += 1

                    if self.current_chunk_index < len(self.sorted_chunks):
                        self.current_chunk = ProtoPlayer.load_replay_chunk(
                            self.sorted_chunks[self.current_chunk_index]
                        )
                        self.current_entry_index = 0<|MERGE_RESOLUTION|>--- conflicted
+++ resolved
@@ -126,11 +126,7 @@
         except Exception:
             return True
 
-<<<<<<< HEAD
-    def is_it_playing(self) -> bool:
-=======
-    def is_playing(self) -> bool: 
->>>>>>> facd220e
+    def is_playing(self) -> bool:
         """
         return whether or not the proto player is being played.
 
@@ -190,11 +186,7 @@
 
                 except Exception as e:
                     logging.warning(
-<<<<<<< HEAD
-                        "Some unknown exception have occurred. Error ignored in ProtoPlayer"
-=======
                         f"An unknown exception has occurred while reading {replay_chunk_path}: {e}"
->>>>>>> facd220e
                     )
 
         return cached_data
