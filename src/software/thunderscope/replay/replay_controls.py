import time
import pyqtgraph as pg
from pyqtgraph.Qt.QtWidgets import *
from pyqtgraph.Qt import QtCore, QtGui
from functools import partial
<<<<<<< HEAD
from software.thunderscope.replay.proto_player import ProtoPlayer
from software.thunderscope.field.field_layer import FieldLayer
=======

>>>>>>> 8607d456
from software.thunderscope.common import common_widgets
from software.py_constants import *


<<<<<<< HEAD
class ReplayControls(QGroupBox):
    def __init__(self, player: ProtoPlayer) -> None:
=======
class ReplayControls(QWidget):
    def __init__(self, player):
>>>>>>> 8607d456
        """Setup the replay controls. 

        :param player: The player to control.

        """
        QGroupBox.__init__(self)

        self.setFocusPolicy(QtCore.Qt.FocusPolicy.StrongFocus)
        self.setFocus()

        self.player = player

        self.controls_layout = QVBoxLayout()
        self.controls_layout.setContentsMargins(12, 12, 12, 12)
        self.buttons_layout = QHBoxLayout()

        for button in [
            ("⏮", partial(self.seek_absolute, 0)),
            ("↶\n1 min", partial(self.seek_relative, -60)),
            ("↶\n10 s", partial(self.seek_relative, -10)),
            ("↶\n1 s", partial(self.seek_relative, -1)),
        ]:
            qbutton = QPushButton()
            qbutton.setText(button[0])
            qbutton.clicked.connect(button[1])
            self.buttons_layout.addWidget(qbutton)

        # Set up play button
        self.play_pause = QPushButton()
        self.play_pause.setText("⏸")
        self.play_pause.clicked.connect(self.__on_play_pause_clicked)
        self.buttons_layout.addWidget(self.play_pause)

        # Setup playback speed combo box
        self.playback_speed_combo_box = QComboBox(self)

        for item in ["3", "2", "1", "0.5", "0.2", "0.1", "0.05", "0.01"]:
            self.playback_speed_combo_box.addItem(item)

        # Default to 1x which is at index 2
        self.playback_speed_combo_box.setCurrentIndex(2)
        self.playback_speed_combo_box.currentTextChanged.connect(
            self.player.set_playback_speed
        )
        self.buttons_layout.addWidget(self.playback_speed_combo_box)

        for button in [
            ("↷\nStep", self.player.single_step_forward),
            ("↷\n1 s", partial(self.seek_relative, 1)),
            ("↷\n10 s", partial(self.seek_relative, 10)),
            ("↷\n1 min", partial(self.seek_relative, 60)),
            ("⏭", partial(self.seek_absolute, self.player.end_time)),
        ]:
            qbutton = QPushButton()
            qbutton.setText(button[0])
            qbutton.clicked.connect(button[1])
            self.buttons_layout.addWidget(qbutton)

        # Set up save clip button
        self.save_clip = QPushButton()
        self.save_clip.setText("Start\nClip")
        self.save_clip.clicked.connect(self.__on_save_clip_clicked)
        self.buttons_layout.addWidget(self.save_clip)

        self.slider_pressed = False
        # tracks history of the state of is_playing before a button is pressed
        self.was_playing = False
        self.clipping = False
        self.clip_start = 0

        # Setup the replay slider
        (
            self.replay_layout,
            self.replay_slider,
            self.replay_label,
        ) = common_widgets.create_slider(
            text="",
            min_val=0,
            max_val=self.player.end_time * MILLISECONDS_PER_SECOND,
            tick_spacing=1,
        )

        # Setup mouse interactions
        self.replay_slider.valueChanged.connect(self.__on_replay_slider_value_changed)
        self.replay_slider.sliderReleased.connect(self.__on_replay_slider_released)
        self.replay_slider.sliderPressed.connect(self.__on_replay_slider_pressed)

        self.controls_layout.addLayout(self.replay_layout)
        self.controls_layout.addLayout(self.buttons_layout)
        self.setLayout(self.controls_layout)

    def __on_play_pause_clicked(self) -> None:
        """When the play/pause button is clicked, toggle play/pause and set the text
        """
        self.player.toggle_play_pause()

    def __on_replay_slider_released(self) -> None:
        """When the slider is released, seek to the sliders location and
        start playing.

        """
        self.player.seek(self.replay_slider.value() / MILLISECONDS_PER_SECOND)
        if self.was_playing:
            self.player.play()
        self.slider_pressed = False

    def __on_replay_slider_pressed(self) -> None:
        """When the slider is pressed, pause the player so the slider
        doesn't move away.

        """
        self.was_playing = self.player.is_playing
        self.player.pause()
        self.slider_pressed = True

    def __on_replay_slider_value_changed(self, value: int) -> None:
        """When the slider value is changed, update the label to show the
        current time.

        """
        current_time = time.strftime(
            "%H:%M:%S",
            time.gmtime(self.replay_slider.value() / MILLISECONDS_PER_SECOND),
        )
        total_time = time.strftime(
            "%H:%M:%S",
            time.gmtime(self.replay_slider.maximum() / MILLISECONDS_PER_SECOND),
        )
        self.replay_label.setText(f"{current_time} / {total_time}")

    def refresh(self) -> None:
        """Refresh the slider to match the current time.

        """
        if not self.slider_pressed:
            self.replay_slider.setValue(
                self.player.current_packet_time * MILLISECONDS_PER_SECOND
            )

        self.play_pause.setText("⏸" if self.player.is_playing else "▶")
        self.save_clip.setText(
            "Save\nClip"
            if self.clipping and self.player.current_packet_time > self.clip_start
            else "Start\nClip"
        )

    def keyPressEvent(self, event: QtGui.QKeyEvent) -> None:
        """When a key is pressed, pause the player.
        
        """
        if event.key() == QtCore.Qt.Key.Key_P:
            self.__on_play_pause_clicked()

    def seek_relative(self, relative_time: float) -> None:
        """Seeks time relative to current time

        :param relative_time The time relative to the current time to seek to

        """
        self.was_playing = self.player.is_playing
        self.player.pause()
        self.player.seek(self.player.current_packet_time + relative_time)
        if self.was_playing:
            self.player.play()

    def seek_absolute(self, absolute_time: float) -> None:
        """Seeks to an absolute time

        :param absolute_time The absolute time to seek to

        """
        self.was_playing = self.player.is_playing
        self.player.pause()
        self.player.seek(absolute_time)
        if self.was_playing:
            self.player.play()

    def __on_save_clip_clicked(self) -> None:
        """When the button is clicked, save clip if current time is after the clip start time
        """
        if self.clipping and self.player.current_packet_time > self.clip_start:
            self.player.pause()
            end_time = self.player.current_packet_time
            filename, _ = QtGui.QFileDialog.getSaveFileName(
                self,
                "Save clip",
                "~/log_clip_{}.replay".format(int(time.time())),
                options=QFileDialog.Option.DontUseNativeDialog,
            )
            self.player.save_clip(filename, self.clip_start, end_time)
            self.clipping = False
        else:
            self.clipping = True
            self.was_playing = self.player.is_playing
            self.player.pause()
            self.clip_start = self.player.current_packet_time
            if self.was_playing:
                self.player.play()<|MERGE_RESOLUTION|>--- conflicted
+++ resolved
@@ -3,23 +3,14 @@
 from pyqtgraph.Qt.QtWidgets import *
 from pyqtgraph.Qt import QtCore, QtGui
 from functools import partial
-<<<<<<< HEAD
 from software.thunderscope.replay.proto_player import ProtoPlayer
 from software.thunderscope.field.field_layer import FieldLayer
-=======
-
->>>>>>> 8607d456
 from software.thunderscope.common import common_widgets
 from software.py_constants import *
 
 
-<<<<<<< HEAD
-class ReplayControls(QGroupBox):
+class ReplayControls(QWidget):
     def __init__(self, player: ProtoPlayer) -> None:
-=======
-class ReplayControls(QWidget):
-    def __init__(self, player):
->>>>>>> 8607d456
         """Setup the replay controls. 
 
         :param player: The player to control.
