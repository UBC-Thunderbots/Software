--- conflicted
+++ resolved
@@ -10,11 +10,9 @@
 
 from pyqtgraph.Qt import QtGui
 
-<<<<<<< HEAD
 import math
 
-=======
->>>>>>> cf83c0ca
+
 
 class GLMaxDribbleLayer(GLLayer):
     """Visualizes the maximumm dribbling distance when a robot controls the ball."""
@@ -73,7 +71,6 @@
         else:
             self.dribble_radius_graphic.hide()
             self.dribble_circle_graphic.hide()
-<<<<<<< HEAD
     def color_from_gradient(
             self,
             x: float,
@@ -114,20 +111,4 @@
                             int(g_range[i] + (g_range[i+1] - g_range[i]) * sig_val),
                             int(b_range[i] + (b_range[i+1] - b_range[i]) * sig_val),
                             int(a_range[i] + (a_range[i+1] - a_range[i]) * sig_val)
-                        )
-=======
-
-    def sigmoid_interpolate(self, val, x1, y1, x2, y2):
-        """Interpolates a value along a sigmoid curve.
-        :param val: Value to interpolate
-        :param x1: Lower bound
-        :param y1: Value at lower bound
-        :param x2: Upper bound
-        :param y2: Value at upper bound
-        :return: The sigmoid-interpolated value
-        """
-        xc = (x1 + x2) / 2
-        width = x2 - x1
-
-        return y1 + (y2 - y1) * tbots_cpp.sigmoid(val, xc, width)
->>>>>>> cf83c0ca
+                        )