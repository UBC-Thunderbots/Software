from __future__ import annotations

from pyqtgraph.Qt import QtCore, QtGui
from pyqtgraph.opengl import *

import time

from proto.import_all_protos import *

from software.py_constants import *
from software.thunderscope.constants import Colors, DepthValues
from software.thunderscope.thread_safe_buffer import ThreadSafeBuffer
from software.thunderscope.gl.layers.gl_layer import GLLayer
from software.thunderscope.gl.graphics.gl_circle import GLCircle
from software.thunderscope.gl.graphics.gl_polygon import GLPolygon
from software.thunderscope.gl.graphics.gl_stadium import GLStadium
from software.thunderscope.gl.graphics.gl_painter import GLPainter

from software.thunderscope.gl.helpers.observable_list import ObservableList


class GLValidationOverlayLayer(GLLayer):
    """Overlay for GLValidationLayer"""

    VIEWPORT_MARGINS = QtCore.QMargins(8, 0, 8, 0)

    def __init__(self, validation_layer: GLValidationLayer) -> None:
        """Initialize the GLValidationOverlayLayer

        :param validation_layer: The GLValidationLayer this overlay layer is related to
        """
        super().__init__("GLValidationOverlayLayer")
        self.setDepthValue(DepthValues.OVERLAY_DEPTH)

        self.validation_layer = validation_layer
        self.overlay_graphic: GLPainter = None

    def refresh_graphics(self) -> None:
        """Update graphics in this layer"""
        if not self.overlay_graphic:
            self.overlay_graphic = GLPainter(parent_item=self)
            self.overlay_graphic.add_draw_function(self.draw_overlay)

    def draw_overlay(
        self, painter: QtGui.QPainter, viewport_rect: QtCore.QRect
    ) -> None:
        """Draw the overlay over top the viewport

        :param painter: The QPainter to perform drawing operations with
        :param viewport_rect: The QRect indicating the viewport dimensions
        """
        info_msgs = []

        test_name = self.validation_layer.cached_eventually_validation_set.test_name
        info_msgs.append(test_name)

        for validation in self.validation_layer.get_validations():
            if validation.status == ValidationStatus.FAILING:
                info_msgs.append(validation.failure_msg)

        af = QtCore.Qt.AlignmentFlag
        painter.drawText(
            viewport_rect.marginsRemoved(GLValidationOverlayLayer.VIEWPORT_MARGINS),
            af.AlignTop | af.AlignLeft,
            "\n".join(info_msgs),
        )


class GLValidationLayer(GLLayer):
    """GLLayer that visualizes validation"""

    PASSED_VALIDATION_PERSISTANCE_TIMEOUT_S = 1.0

    def __init__(
        self,
        name: str,
        buffer_size: int = 10,
    ) -> None:
        """Initialize the GLValidationLayer

        :param name: The displayed name of the layer
        :param buffer_size: The buffer size, set higher for smoother plots.
                            Set lower for more realtime plots. Default is arbitrary
<<<<<<< HEAD
        :param test_name_pos_x: The x position of the test name
        :param test_name_pos_y: The y position of the test name
=======
>>>>>>> 177cc763
        """
        super().__init__(name)
        self.setDepthValue(DepthValues.BACKGROUND_DEPTH)
        self.related_layer = GLValidationOverlayLayer(self)

        # Validation protobufs are generated by simulated tests
        self.validation_set_buffer = ThreadSafeBuffer(buffer_size, ValidationProtoSet)
        self.cached_always_validation_set = ValidationProtoSet()
        self.cached_eventually_validation_set = ValidationProtoSet()

        self.passed_validation_timeout_pairs = []

        self.polygon_graphics = ObservableList(self._graphics_changed)
        self.segment_graphics = ObservableList(self._graphics_changed)
        self.circle_graphics = ObservableList(self._graphics_changed)
        self.stadium_graphics = ObservableList(self._graphics_changed)

    def refresh_graphics(self) -> None:
        """Update graphics in this layer"""
        # Consume the validation set buffer
        for _ in range(self.validation_set_buffer.queue.qsize()):
            self.validation_set = self.validation_set_buffer.get()

            if self.validation_set.validation_type == ValidationType.ALWAYS:
                self.cached_always_validation_set = self.validation_set
            else:
                self.cached_eventually_validation_set = self.validation_set

        # Cache passed validations
        for validation in self.cached_eventually_validation_set.validations:
            if validation.status == ValidationStatus.PASSING:
                self.passed_validation_timeout_pairs.append(
                    (
                        validation,
                        time.time()
                        + GLValidationLayer.PASSED_VALIDATION_PERSISTANCE_TIMEOUT_S,
                    )
                )

        # Remove timed out cached validations
        for validation, stop_drawing_time in list(self.passed_validation_timeout_pairs):
            if time.time() >= stop_drawing_time:
                self.passed_validation_timeout_pairs.remove(
                    (validation, stop_drawing_time)
                )

        self.__update_validation_graphics(self.get_validations())

    def get_validations(self) -> list[ValidationProto]:
        """Get a list of the cached validations

        :return: A list of the cached validation protos
        """
        return (
            list(self.cached_always_validation_set.validations)
            + list(self.cached_eventually_validation_set.validations)
            + [
                validation
                for (validation, time) in self.passed_validation_timeout_pairs
            ]
        )

    def __update_validation_graphics(self, validations: list[ValidationProto]) -> None:
        """Update the GLGraphicsItems that display the validations

        :param validations: The list of validation protos
        """
        polygons = [
            (polygon, validation.status)
            for validation in validations
            for polygon in validation.geometry.polygons
        ]
        segments = [
            (segment, validation.status)
            for validation in validations
            for segment in validation.geometry.segments
        ]
        circles = [
            (circle, validation.status)
            for validation in validations
            for circle in validation.geometry.circles
        ]
        stadiums = [
            (stadium, validation.status)
            for validation in validations
            for stadium in validation.geometry.stadiums
        ]

        # Ensure we have the same number of graphics as validations
        self.polygon_graphics.resize(
            len(polygons),
            lambda: GLPolygon(),
        )
        self.segment_graphics.resize(
            len(segments),
            lambda: GLPolygon(),
        )
        self.circle_graphics.resize(
            len(circles),
            lambda: GLCircle(),
        )
        self.stadium_graphics.resize(
            len(stadiums),
            lambda: GLStadium(),
        )

        for polygon_graphic, (polygon, validation_status) in zip(
            self.polygon_graphics, polygons
        ):
            # In order to close the polygon, we need to include the first point at the end of
            # the list of points in the polygon
            polygon_points = list(polygon.points)

            polygon_graphic.set_points(
                [(point.x_meters, point.y_meters) for point in polygon_points]
            )
            polygon_graphic.set_outline_color(
                self.__get_validation_color(validation_status)
            )
            polygon_graphic.set_fill_color(
                self.__get_validation_color(validation_status)
            )

        for segment_graphic, (segment, validation_status) in zip(
            self.segment_graphics, segments
        ):
            segment_graphic.set_points(
                [
                    [segment.start.x_meters, segment.start.y_meters],
                    [segment.end.x_meters, segment.end.y_meters],
                ]
            )
            segment_graphic.set_outline_color(
                self.__get_validation_color(validation_status)
            )

        for circle_graphic, (circle, validation_status) in zip(
            self.circle_graphics, circles
        ):
            circle_graphic.set_radius(circle.radius)
            circle_graphic.set_position(circle.origin.x_meters, circle.origin.y_meters)
            circle_graphic.set_outline_color(
                self.__get_validation_color(validation_status)
            )
            circle_graphic.set_fill_color(
                self.__get_validation_color(validation_status)
            )

        for stadium_graphic, (stadium, validation_status) in zip(
            self.stadium_graphics, stadiums
        ):
            stadium_graphic.update_from_stadium(stadium)
            stadium_graphic.set_outline_color(
                self.__get_validation_color(validation_status)
            )
            stadium_graphic.set_fill_color(
                self.__get_validation_color(validation_status)
            )

    def __get_validation_color(
        self, validation_status: ValidationStatus
    ) -> QtGui.QColor:
        """Get the color representing the given validation status

        :param validation_status: the validation status
        :return: the color representing the validation status
        """
        return (
            Colors.VALIDATION_PASSED_COLOR
            if validation_status == ValidationStatus.PASSING
            else Colors.VALIDATION_FAILED_COLOR
        )<|MERGE_RESOLUTION|>--- conflicted
+++ resolved
@@ -81,11 +81,6 @@
         :param name: The displayed name of the layer
         :param buffer_size: The buffer size, set higher for smoother plots.
                             Set lower for more realtime plots. Default is arbitrary
-<<<<<<< HEAD
-        :param test_name_pos_x: The x position of the test name
-        :param test_name_pos_y: The y position of the test name
-=======
->>>>>>> 177cc763
         """
         super().__init__(name)
         self.setDepthValue(DepthValues.BACKGROUND_DEPTH)
