--- conflicted
+++ resolved
@@ -40,13 +40,8 @@
 
         # The current polygon being edited (not visible yet)
         self.current_polygon = GLPolygon(parent_item=self, line_width=2)
-<<<<<<< HEAD
-        
+
         self.can_double_click = False
-=======
-
-        self.can_double_click = True
->>>>>>> 35cd83d7
 
     def keyPressEvent(self, event: QtGui.QKeyEvent) -> None:
         """Responding to key events that are going to push obstacles to the stack or add point
