package(default_visibility = ["//visibility:public"])

load("@thunderscope_deps//:requirements.bzl", "requirement")

py_library(
    name = "gl_layer",
    srcs = ["gl_layer.py"],
    deps = [
        "//software/thunderscope:thread_safe_buffer",
        "//software/thunderscope/gl/helpers:extended_gl_view_widget",
        "//software/thunderscope/gl/helpers:gl_patches",
        "//software/thunderscope/gl/helpers:observable_list",
        requirement("pyqtgraph"),
    ],
)

py_library(
    name = "gl_path_layer",
    srcs = ["gl_path_layer.py"],
    deps = [
        ":gl_layer",
        "//software/thunderscope/gl/graphics:gl_polygon",
        "//software/thunderscope/gl/graphics:gl_robot_outline",
        requirement("pyqtgraph"),
    ],
)

py_library(
    name = "gl_obstacle_layer",
    srcs = ["gl_obstacle_layer.py"],
    deps = [
        ":gl_layer",
        "//software/thunderscope/gl/graphics:gl_circle",
        "//software/thunderscope/gl/graphics:gl_polygon",
        "//software/thunderscope/gl/graphics:gl_stadium",
        requirement("pyqtgraph"),
    ],
)

py_library(
    name = "gl_debug_shapes_layer",
    srcs = ["gl_debug_shapes_layer.py"],
    deps = [
        ":gl_layer",
        "//software/thunderscope/gl/graphics:gl_circle",
        "//software/thunderscope/gl/graphics:gl_polygon",
        "//software/thunderscope/gl/graphics:gl_stadium",
        requirement("pyqtgraph"),
    ],
)

py_library(
    name = "gl_passing_layer",
    srcs = ["gl_passing_layer.py"],
    deps = [
        ":gl_layer",
        "//software/thunderscope/gl/graphics:gl_polygon",
        requirement("pyqtgraph"),
    ],
)

py_library(
    name = "gl_attacker_layer",
    srcs = ["gl_attacker_layer.py"],
    deps = [
        ":gl_layer",
        "//software/thunderscope/gl/graphics:gl_circle",
        "//software/thunderscope/gl/graphics:gl_polygon",
        requirement("pyqtgraph"),
    ],
)

py_library(
    name = "gl_world_layer",
    srcs = ["gl_world_layer.py"],
    deps = [
        ":gl_layer",
        "//software/thunderscope:proto_unix_io",
        "//software/thunderscope/gl/graphics:gl_circle",
        "//software/thunderscope/gl/graphics:gl_goal",
        "//software/thunderscope/gl/graphics:gl_polygon",
        "//software/thunderscope/gl/graphics:gl_rect",
        "//software/thunderscope/gl/graphics:gl_robot",
        "//software/thunderscope/gl/graphics:gl_sphere",
        requirement("pyqtgraph"),
    ],
)

py_library(
    name = "gl_sandbox_world_layer",
    srcs = ["gl_sandbox_world_layer.py"],
    deps = [
        ":gl_world_layer",
        requirement("pyqtgraph"),
    ],
)

py_library(
    name = "gl_simulator_layer",
    srcs = ["gl_simulator_layer.py"],
    deps = [
        ":gl_layer",
        "//software/thunderscope/gl/graphics:gl_sphere",
        requirement("pyqtgraph"),
    ],
)

py_library(
    name = "gl_tactic_layer",
    srcs = ["gl_tactic_layer.py"],
    deps = [
        ":gl_layer",
        requirement("pyqtgraph"),
    ],
)

py_library(
    name = "gl_validation_layer",
    srcs = ["gl_validation_layer.py"],
    deps = [
        ":gl_layer",
        "//software/thunderscope/gl/graphics:gl_circle",
        "//software/thunderscope/gl/graphics:gl_painter",
        "//software/thunderscope/gl/graphics:gl_polygon",
        requirement("pyqtgraph"),
    ],
)

py_library(
    name = "gl_measure_layer",
    srcs = ["gl_measure_layer.py"],
    deps = [
        ":gl_layer",
        "//software/thunderscope/gl/graphics:gl_polygon",
        "//software/thunderscope/gl/graphics:gl_sphere",
        requirement("pyqtgraph"),
    ],
)

py_library(
    name = "gl_cost_vis_layer",
    srcs = ["gl_cost_vis_layer.py"],
    deps = [
        ":gl_layer",
        "//software/thunderscope/gl/graphics:gl_gradient_legend",
        "//software/thunderscope/gl/graphics:gl_heatmap",
        requirement("pyqtgraph"),
    ],
)

py_library(
    name = "gl_trail_layer",
    srcs = ["gl_trail_layer.py"],
    deps = [
        ":gl_layer",
        "//software/thunderscope/gl/graphics:gl_polygon",
        requirement("pyqtgraph"),
    ],
)

py_library(
<<<<<<< HEAD
    name = "gl_movement_field_test_layer",
    srcs = ["gl_movement_field_test_layer.py"],
    deps = [
        ":gl_layer",
        "//software/thunderscope:proto_unix_io",
=======
    name = "gl_max_dribble_layer",
    srcs = ["gl_max_dribble_layer.py"],
    deps = [
        ":gl_layer",
        "//software/thunderscope:util",
        "//software/thunderscope/gl/graphics:gl_polygon",
        requirement("pyqtgraph"),
    ],
)

py_library(
    name = "gl_referee_info_layer",
    srcs = ["gl_referee_info_layer.py"],
    deps = [
        ":gl_layer",
        "//software/thunderscope/gl/graphics:gl_label",
        requirement("pyqtgraph"),
>>>>>>> 90a026ad
    ],
)<|MERGE_RESOLUTION|>--- conflicted
+++ resolved
@@ -159,13 +159,6 @@
 )
 
 py_library(
-<<<<<<< HEAD
-    name = "gl_movement_field_test_layer",
-    srcs = ["gl_movement_field_test_layer.py"],
-    deps = [
-        ":gl_layer",
-        "//software/thunderscope:proto_unix_io",
-=======
     name = "gl_max_dribble_layer",
     srcs = ["gl_max_dribble_layer.py"],
     deps = [
@@ -183,6 +176,5 @@
         ":gl_layer",
         "//software/thunderscope/gl/graphics:gl_label",
         requirement("pyqtgraph"),
->>>>>>> 90a026ad
     ],
 )