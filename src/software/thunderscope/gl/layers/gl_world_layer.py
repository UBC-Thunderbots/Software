--- conflicted
+++ resolved
@@ -15,11 +15,8 @@
     DEFAULT_EMPTY_FIELD_WORLD,
     is_field_message_empty,
     SIMULATION_SPEEDS,
-<<<<<<< HEAD
-=======
     LINE_WIDTH,
     CustomGLOptions,
->>>>>>> f781fc50
 )
 
 from typing import Dict, Tuple
