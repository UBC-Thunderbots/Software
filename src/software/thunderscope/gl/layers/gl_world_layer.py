--- conflicted
+++ resolved
@@ -16,11 +16,8 @@
     SIMULATION_SPEEDS,
     LINE_WIDTH,
     CustomGLOptions,
-<<<<<<< HEAD
+    ROBOT_NAMES_FROM_ID,
     THUNDERSCOPE_UI_FONT_NAME,
-=======
-    ROBOT_NAMES_FROM_ID,
->>>>>>> cedb04f4
 )
 
 from software.thunderscope.gl.graphics.gl_circle import GLCircle
@@ -477,18 +474,7 @@
         robot_id_graphics.resize(
             len(robots),
             lambda: GLTextItem(
-<<<<<<< HEAD
-                font=QtGui.QFont(THUNDERSCOPE_UI_FONT_NAME, 10, weight=700),
-=======
-                font=GLWorldLayer.TEXT_GRAPHICS_QFONT,
-                color=Colors.PRIMARY_TEXT_COLOR,
-            ),
-        )
-        robot_name_graphics.resize(
-            len(robots),
-            lambda: GLTextItem(
-                font=GLWorldLayer.TEXT_GRAPHICS_QFONT,
->>>>>>> cedb04f4
+                font=QtGui.QFont("Roboto", 10, weight=700),
                 color=Colors.PRIMARY_TEXT_COLOR,
             ),
         )
