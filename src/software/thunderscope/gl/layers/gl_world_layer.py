from pyqtgraph.Qt import QtCore, QtGui
from pyqtgraph.Qt.QtCore import Qt
from pyqtgraph.opengl import *

import math
<<<<<<< HEAD
from typing import Tuple
=======
import numpy as np

>>>>>>> f7bfb078
from proto.import_all_protos import *
from software.py_constants import *
from software.thunderscope.constants import Colors, SPEED_SEGMENT_SCALE

from software.thunderscope.gl.graphics.gl_circle import GLCircle
from software.thunderscope.gl.graphics.gl_rect import GLRect
from software.thunderscope.gl.graphics.gl_robot import GLRobot
from software.thunderscope.gl.graphics.gl_sphere import GLSphere
from software.thunderscope.gl.graphics.gl_goal import GLGoal

from software.networking.threaded_unix_listener import ThreadedUnixListener
from software.thunderscope.thread_safe_buffer import ThreadSafeBuffer
from software.thunderscope.proto_unix_io import ProtoUnixIO

from software.thunderscope.gl.layers.gl_layer import GLLayer
from software.thunderscope.gl.helpers.extended_gl_view_widget import MouseInSceneEvent

from software.thunderscope.gl.helpers.observable_list import ObservableList


class GLWorldLayer(GLLayer):
    """GLLayer that visualizes the world and vision data"""

    def __init__(
        self,
        name: str,
        simulator_io: ProtoUnixIO,
        friendly_colour_yellow: bool,
        buffer_size: int = 5,
    ):
        """Initialize the GLWorldLayer

        :param name: The displayed name of the layer
        :param simulator_io: The simulator io communicate with the simulator
        :param friendly_colour_yellow: Is the friendly_colour_yellow?
        :param buffer_size: The buffer size, set higher for smoother plots.
                            Set lower for more realtime plots. Default is arbitrary

        """
        super().__init__(name)

        self.simulator_io = simulator_io
        self.friendly_colour_yellow = friendly_colour_yellow

        self.world_buffer = ThreadSafeBuffer(buffer_size, World)
        self.robot_status_buffer = ThreadSafeBuffer(buffer_size, RobotStatus)
        self.referee_buffer = ThreadSafeBuffer(buffer_size, Referee, False)
        self.cached_world = World()
        self.cached_robot_status = {}

        self.key_pressed = {}
        self.accepted_keys = [
            Qt.Key.Key_Control,
            Qt.Key.Key_I,
            Qt.Key.Key_Space,
            Qt.Key.Key_Shift,
        ]
        for key in self.accepted_keys:
            self.key_pressed[key] = False

        self.display_robot_ids = True
        self.display_speed_lines = True
        self.is_playing = True

        self.ball_velocity_vector = None
        self.point_in_scene_picked = None

        self.friendly_defense_area_graphic = GLRect(
            parentItem=self, color=Colors.FIELD_LINE_COLOR
        )
        self.enemy_defense_area_graphic = GLRect(
            parentItem=self, color=Colors.FIELD_LINE_COLOR
        )
        self.field_lines_graphic = GLRect(
            parentItem=self, color=Colors.FIELD_LINE_COLOR
        )
        self.field_outer_boundary_graphic = GLRect(
            parentItem=self, color=Colors.FIELD_LINE_LIGHTER_COLOR
        )
        self.halfway_line_graphic = GLLinePlotItem(
            parentItem=self, color=Colors.FIELD_LINE_LIGHTER_COLOR, width=3.0
        )
        self.goal_to_goal_line_graphic = GLLinePlotItem(
            parentItem=self, color=Colors.FIELD_LINE_LIGHTER_COLOR, width=3.0
        )
        self.field_center_circle_graphic = GLCircle(
            parentItem=self, color=Colors.FIELD_LINE_COLOR
        )
        self.friendly_goal_graphic = GLGoal(parentItem=self, color=Colors.GOAL_COLOR)
        self.enemy_goal_graphic = GLGoal(parentItem=self, color=Colors.GOAL_COLOR)
        self.ball_graphic = GLSphere(
            parentItem=self, radius=BALL_MAX_RADIUS_METERS, color=Colors.BALL_COLOR
        )
        self.ball_kick_velocity_graphic = GLLinePlotItem(
            parentItem=self, color=Colors.SPEED_VECTOR_COLOR
        )

        # Set depth value of field line graphics to -1 so that they are
        # rendered beneath robots and other graphics
        self.friendly_defense_area_graphic.setDepthValue(-1)
        self.enemy_defense_area_graphic.setDepthValue(-1)
        self.field_lines_graphic.setDepthValue(-1)
        self.field_outer_boundary_graphic.setDepthValue(-1)
        self.halfway_line_graphic.setDepthValue(-1)
        self.goal_to_goal_line_graphic.setDepthValue(-1)
        self.field_center_circle_graphic.setDepthValue(-1)

        self.friendly_robot_graphics = ObservableList(self._graphics_changed)
        self.enemy_robot_graphics = ObservableList(self._graphics_changed)
        self.friendly_robot_id_graphics = ObservableList(self._graphics_changed)
        self.enemy_robot_id_graphics = ObservableList(self._graphics_changed)
        self.breakbeam_graphics = ObservableList(self._graphics_changed)
        self.speed_line_graphics = ObservableList(self._graphics_changed)

    def keyPressEvent(self, event: QtGui.QKeyEvent):
        """Detect when a key has been pressed

        :param event: The event

        """
        self.key_pressed[event.key()] = True

        if event.key() == QtCore.Qt.Key.Key_I:
            self.display_robot_ids = not self.display_robot_ids
        elif event.key() == QtCore.Qt.Key.Key_S:
            self.display_speed_lines = not self.display_speed_lines

        # If user is holding ctrl + space, send a command to simulator to pause the gameplay
        if (
            self.key_pressed[QtCore.Qt.Key.Key_Control]
            and self.key_pressed[QtCore.Qt.Key.Key_Space]
        ):
            self.toggle_play_state()

    def toggle_play_state(self):
        """
        Pauses the simulated gameplay and toggles the play state
        :return: the current play state
        """
        simulator_state = SimulationState(is_playing=not self.is_playing)
        self.is_playing = not self.is_playing

        self.simulator_io.send_proto(SimulationState, simulator_state)
        return self.is_playing

    def keyReleaseEvent(self, event: QtGui.QKeyEvent):
        """Detect when a key has been released

        :param event: The event

        """
        self.key_pressed[event.key()] = False

    def mouse_in_scene_pressed(self, event: MouseInSceneEvent):
        """Detect that the mouse was pressed and picked a point in the 3D scene
        
        :param event: The event
        
        """
        if not event.mouse_event.modifiers() == Qt.KeyboardModifier.ShiftModifier:
            return

        self.point_in_scene_picked = self.invert_position_if_defending_negative_half(
            event.point_in_scene
        )

        print(event)

        # Send a command to the simulator to move the ball to the picked point
        world_state = WorldState()
        world_state.ball_state.CopyFrom(
            BallState(
                global_position=Point(
                    x_meters=self.point_in_scene_picked.x(),
                    y_meters=self.point_in_scene_picked.y(),
                )
            )
        )
        self.simulator_io.send_proto(WorldState, world_state)

    def mouse_in_scene_dragged(self, event: MouseInSceneEvent):
        """Detect that the mouse was dragged within the 3D scene
        
        :param event: The event
        
        """
        if not event.mouse_event.modifiers() == Qt.KeyboardModifier.ShiftModifier:
            return

        if not self.point_in_scene_picked:
            return

        # User picked a point in the 3D scene and is now dragging it across the scene
        # to apply a velocity on the ball (i.e. kick it).
        # We create a velocity vector that is proportional to the distance the
        # mouse has moved away from the ball.
        self.ball_velocity_vector = (
<<<<<<< HEAD
            ball_position
            - self.invert_position_if_defending_negative_half(
                geom.Vector(event.point_in_scene[0], event.point_in_scene[1])
            )
=======
            self.point_in_scene_picked
            - self.__invert_position_if_defending_negative_half(event.point_in_scene)
>>>>>>> f7bfb078
        )

        # Cap the maximum kick speed
        if self.ball_velocity_vector.length() > BALL_MAX_SPEED_METERS_PER_SECOND:
            self.ball_velocity_vector = self.ball_velocity_vector.normalize(
                BALL_MAX_SPEED_METERS_PER_SECOND
            )

    def mouse_in_scene_released(self, event: MouseInSceneEvent):
        """Detect that the mouse was released after picking a point in the 3D scene
        
        :param event: The event
        
        """
        if not event.mouse_event.modifiers() == Qt.KeyboardModifier.ShiftModifier:
            return

        if not self.point_in_scene_picked or not self.ball_velocity_vector:
            return

        if self.__should_invert_coordinate_frame():
            self.ball_velocity_vector = -self.ball_velocity_vector

        # Send a command to the simulator to give the ball the specified
        # velocity (i.e. kick it)

        world_state = WorldState()
        world_state.ball_state.CopyFrom(
            BallState(
                global_position=Point(
                    x_meters=self.point_in_scene_picked.x(),
                    y_meters=self.point_in_scene_picked.y(),
                ),
                global_velocity=Vector(
                    x_component_meters=self.ball_velocity_vector.x(),
                    y_component_meters=self.ball_velocity_vector.y(),
                ),
            )
        )

        self.ball_velocity_vector = None
        self.simulator_io.send_proto(WorldState, world_state)

<<<<<<< HEAD
    def invert_position_if_defending_negative_half(self, point):
        """If we are defending the negative half of the field, we invert the coordinate frame
        for the mouse click/3D point picked to match up with the visualization.

        :param point: The point location in the 3D scene [x, y]
        :return: The inverted point location [x, y] (if needed to be inverted)

        """
        if self.__should_invert_coordinate_frame():
            return [-point[0], -point[1]]

        return point

    def _update_graphics(self):
        """Fetch and update graphics for the layer"""
=======
    def refresh_graphics(self):
        """Update graphics in this layer"""

>>>>>>> f7bfb078
        self.cached_world = self.world_buffer.get(block=False)

        self.__update_field_graphics(self.cached_world.field)
        self.__update_goal_graphics(self.cached_world.field)
        self.__update_ball_graphics(self.cached_world.ball.current_state)

        friendly_colour = (
            Colors.YELLOW_ROBOT_COLOR
            if self.friendly_colour_yellow
            else Colors.BLUE_ROBOT_COLOR
        )
        enemy_colour = (
            Colors.BLUE_ROBOT_COLOR
            if self.friendly_colour_yellow
            else Colors.YELLOW_ROBOT_COLOR
        )

<<<<<<< HEAD
        self._update_robots_graphics(friendly_colour, enemy_colour)
=======
        self.__update_robot_graphics(
            self.cached_world.friendly_team,
            friendly_colour,
            self.friendly_robot_graphics,
            self.friendly_robot_id_graphics,
        )
        self.__update_robot_graphics(
            self.cached_world.enemy_team,
            enemy_colour,
            self.enemy_robot_graphics,
            self.enemy_robot_id_graphics,
        )
>>>>>>> f7bfb078

        self.__update_robot_status_graphics()
        self.__update_speed_line_graphics()

    def _update_robots_graphics(self, friendly_colour, enemy_colour):
        self.__update_robot_graphics(self.cached_world.friendly_team, friendly_colour)
        self.__update_robot_graphics(self.cached_world.enemy_team, enemy_colour)

    def __update_field_graphics(self, field: Field):
        """Update the GLGraphicsItems that display the field lines and markings
        
        :param field: The field proto

        """
        self.field_lines_graphic.set_dimensions(
            field.field_x_length, field.field_y_length
        )

        boundary_buffer = 2 * field.boundary_buffer_size
        self.field_outer_boundary_graphic.set_dimensions(
            field.field_x_length + boundary_buffer,
            field.field_y_length + boundary_buffer,
        )

        self.friendly_defense_area_graphic.set_dimensions(
            field.defense_x_length, field.defense_y_length
        )
        self.friendly_defense_area_graphic.set_position(
            -(field.field_x_length / 2) + (field.defense_x_length / 2), 0
        )

        self.enemy_defense_area_graphic.set_dimensions(
            field.defense_x_length, field.defense_y_length
        )
        self.enemy_defense_area_graphic.set_position(
            (field.field_x_length / 2) - (field.defense_x_length / 2), 0
        )

        self.halfway_line_graphic.setData(
            pos=np.array(
                [[0, -(field.field_y_length / 2)], [0, (field.field_y_length / 2)]]
            ),
        )

        self.goal_to_goal_line_graphic.setData(
            pos=np.array(
                [[-(field.field_x_length / 2), 0], [(field.field_x_length / 2), 0]]
            ),
        )

        self.field_center_circle_graphic.set_radius(field.center_circle_radius)

    def __update_goal_graphics(self, field: Field):
        """Update the GLGraphicsItems that display the goals
        
        :param field: The field proto

        """
        if not field.goal_x_length or not field.goal_y_length:
            return

        self.friendly_goal_graphic.set_dimensions(
            field.goal_x_length, field.goal_y_length
        )
        self.friendly_goal_graphic.set_position(-field.field_x_length / 2, 0)
        self.friendly_goal_graphic.set_orientation(0)

        self.enemy_goal_graphic.set_dimensions(field.goal_x_length, field.goal_y_length)
        self.enemy_goal_graphic.set_position(field.field_x_length / 2, 0)
        self.enemy_goal_graphic.set_orientation(180)

    def __update_ball_graphics(self, ball_state: BallState):
        """Update the GLGraphicsItems that display the ball
        
        :param ball_state: The ball state proto

        """
        self.ball_graphic.set_position(
            ball_state.global_position.x_meters,
            ball_state.global_position.y_meters,
            ball_state.distance_from_ground,
        )

    def __update_robot_graphics(
        self,
        team: Team,
        color: QtGui.QColor,
        robot_graphics: ObservableList,
        robot_id_graphics: ObservableList,
    ):
        """Update the GLGraphicsItems that display the robots
        
        :param team: The team proto
        :param color: The color of the robots
        :param robot_graphics: The ObservableList containing the robot graphics for this team
        :param robot_id_graphics: The ObservableList containing the robot ID graphics for this team

        """
        # Ensure we have the same number of graphics as robots
        robot_graphics.resize(len(team.team_robots), lambda: GLRobot())
        robot_id_graphics.resize(
            len(team.team_robots),
            lambda: GLTextItem(
                font=QtGui.QFont("Roboto", 10, weight=700),
                color=Colors.PRIMARY_TEXT_COLOR,
            ),
        )

        for robot_graphic, robot_id_graphic, robot in zip(
            robot_graphics, robot_id_graphics, team.team_robots,
        ):
            self._update_robot_graphic(
                robot_graphic,
                robot_id_graphic,
                color,
                robot.id,
                (
                    robot.current_state.global_position.x_meters,
                    robot.current_state.global_position.y_meters,
                ),
                robot.current_state.global_orientation.radians,
            )

    def _update_robot_graphic(
        self,
        robot_graphic: GLGraphicsItems,
        robot_id_graphic: GLGraphicsItems,
        color: QColor,
        id: int,
        pos: Tuple[int, int],
        orientation: float,
    ):
        """
        Updates 2 GLGraphicsItems, 1 for the robot and 1 for its id
        With the correct position, orientation, id, and color
        :param robot_graphic: the robot GLGraphicsItem to update
        :param robot_id_graphic: the robot id GLGraphicsItem to update
        :param color: the color of the robot
        :param id: the id of the robot
        :param pos: the position of the robot
        :param orientation: the orientation of the robot
        """
        # update the robot graphic with the robot state
        robot_graphic.set_position(pos[0], pos[1])
        robot_graphic.set_orientation(math.degrees(orientation))
        robot_graphic.setColor(color)
        robot_graphic.show()

        if self.display_robot_ids:
            robot_id_graphic.show()

            # Depth value of 1 ensures text is rendered over top other graphics
            robot_id_graphic.setDepthValue(1)

            robot_id_graphic.setData(
                text=str(id),
                pos=[
                    pos[0] - (ROBOT_MAX_RADIUS_METERS / 2),
                    pos[1],
                    ROBOT_MAX_HEIGHT_METERS + 0.1,
                ],
            )
<<<<<<< HEAD
=======
            robot_graphic.setColor(color)

            if self.display_robot_ids:
                robot_id_graphic.show()

                # Depth value of 2 ensures text is rendered over top other graphics
                robot_id_graphic.setDepthValue(2)

                robot_id_graphic.setData(
                    text=str(robot.id),
                    pos=[
                        robot.current_state.global_position.x_meters
                        - (ROBOT_MAX_RADIUS_METERS / 2),
                        robot.current_state.global_position.y_meters,
                        ROBOT_MAX_HEIGHT_METERS + 0.1,
                    ],
                )
>>>>>>> f7bfb078

        else:
            robot_id_graphic.hide()

    def __update_robot_status_graphics(self):
        """Update the robot status graphics"""

        # Get the robot status messages
        robot_statuses = {}
        while True:
            robot_status = self.robot_status_buffer.get(
                block=False, return_cached=False
            )
            if robot_status:
                robot_statuses[robot_status.robot_id] = robot_status
            else:
                break

        # Ensure we have the same number of graphics as robots
        self.breakbeam_graphics.resize(
            len(self.cached_world.friendly_team.team_robots),
            lambda: GLCircle(
                parentItem=self,
                radius=ROBOT_MAX_RADIUS_METERS / 2,
                color=Colors.BREAKBEAM_TRIPPED_COLOR,
            ),
        )

        for breakbeam_graphic, robot in zip(
            self.breakbeam_graphics, self.cached_world.friendly_team.team_robots
        ):
            if (
                robot.id in robot_statuses
                and robot_statuses[robot.id].power_status.breakbeam_tripped
            ):
                breakbeam_graphic.show()

                # Depth value of 1 ensures text is rendered over top robots
                breakbeam_graphic.setDepthValue(1)

                breakbeam_graphic.set_position(
                    robot.current_state.global_position.x_meters,
                    robot.current_state.global_position.y_meters,
                )
            else:
                breakbeam_graphic.hide()

    def __update_speed_line_graphics(self):
        """Update the speed lines visualizing the robot and ball speeds"""

        # When the user is kicking the ball, show the kick velocity vector
        # as a speed line
        if self.ball_velocity_vector:

            ball_state = self.cached_world.ball.current_state
            velocity = self.ball_velocity_vector * SPEED_SEGMENT_SCALE

            self.ball_kick_velocity_graphic.show()
            self.ball_kick_velocity_graphic.setData(
                pos=np.array(
                    [
                        [
                            ball_state.global_position.x_meters,
                            ball_state.global_position.y_meters,
                        ],
                        [
                            ball_state.global_position.x_meters + velocity.x(),
                            ball_state.global_position.y_meters + velocity.y(),
                        ],
                    ]
                ),
            )

        else:
            self.ball_kick_velocity_graphic.hide()

        # Combining robots and ball into one list
        objects = []
        if self.display_speed_lines:
            objects = list(self.cached_world.friendly_team.team_robots)
            objects.append(self.cached_world.ball)

        # Ensure we have the same number of graphics as robots/balls
        self.speed_line_graphics.resize(
            len(objects), lambda: GLLinePlotItem(color=Colors.SPEED_VECTOR_COLOR),
        )

        for speed_line_graphic, object in zip(self.speed_line_graphics, objects):
            pos_x = object.current_state.global_position.x_meters
            pos_y = object.current_state.global_position.y_meters
            velocity = object.current_state.global_velocity
            speed_line_graphic.setData(
                pos=np.array(
                    [
                        [pos_x, pos_y],
                        [
                            pos_x + velocity.x_component_meters * SPEED_SEGMENT_SCALE,
                            pos_y + velocity.y_component_meters * SPEED_SEGMENT_SCALE,
                        ],
                    ]
                ),
            )

    def __should_invert_coordinate_frame(self) -> bool:
        """Our coordinate system always assumes that the friendly team is defending
        the negative half of the field.

        If we are defending the positive half, we invert the coordinate frame
        and render the inverted proto. 

        We can use the referee msg to determine if we are defending the positive
        or negative half of the field.

        :return: True if we should invert the coordinate frame, False otherwise

        """
        referee = self.referee_buffer.get(block=False)

        if (self.friendly_colour_yellow and not referee.blue_team_on_positive_half) or (
            not self.friendly_colour_yellow and referee.blue_team_on_positive_half
        ):
            return True
<<<<<<< HEAD
        return False
=======
        return False

    def __invert_position_if_defending_negative_half(
        self, point: QtGui.QVector3D
    ) -> QtGui.QVector3D:
        """If we are defending the negative half of the field, we invert the coordinate frame
        for the mouse click/3D point picked to match up with the visualization.

        :param point: The point location in the 3D scene [x, y]
        :return: The inverted point location [x, y] (if needed to be inverted)

        """
        if self.__should_invert_coordinate_frame():
            return QtGui.QVector3D(-point[0], -point[1], point[2])
        return point
>>>>>>> f7bfb078
<|MERGE_RESOLUTION|>--- conflicted
+++ resolved
@@ -3,12 +3,9 @@
 from pyqtgraph.opengl import *
 
 import math
-<<<<<<< HEAD
 from typing import Tuple
-=======
 import numpy as np
 
->>>>>>> f7bfb078
 from proto.import_all_protos import *
 from software.py_constants import *
 from software.thunderscope.constants import Colors, SPEED_SEGMENT_SCALE
@@ -171,11 +168,9 @@
         if not event.mouse_event.modifiers() == Qt.KeyboardModifier.ShiftModifier:
             return
 
-        self.point_in_scene_picked = self.invert_position_if_defending_negative_half(
+        self.point_in_scene_picked = self._invert_position_if_defending_negative_half(
             event.point_in_scene
         )
-
-        print(event)
 
         # Send a command to the simulator to move the ball to the picked point
         world_state = WorldState()
@@ -206,15 +201,8 @@
         # We create a velocity vector that is proportional to the distance the
         # mouse has moved away from the ball.
         self.ball_velocity_vector = (
-<<<<<<< HEAD
-            ball_position
-            - self.invert_position_if_defending_negative_half(
-                geom.Vector(event.point_in_scene[0], event.point_in_scene[1])
-            )
-=======
             self.point_in_scene_picked
-            - self.__invert_position_if_defending_negative_half(event.point_in_scene)
->>>>>>> f7bfb078
+            - self._invert_position_if_defending_negative_half(event.point_in_scene)
         )
 
         # Cap the maximum kick speed
@@ -258,33 +246,21 @@
         self.ball_velocity_vector = None
         self.simulator_io.send_proto(WorldState, world_state)
 
-<<<<<<< HEAD
-    def invert_position_if_defending_negative_half(self, point):
-        """If we are defending the negative half of the field, we invert the coordinate frame
-        for the mouse click/3D point picked to match up with the visualization.
-
-        :param point: The point location in the 3D scene [x, y]
-        :return: The inverted point location [x, y] (if needed to be inverted)
-
-        """
-        if self.__should_invert_coordinate_frame():
-            return [-point[0], -point[1]]
-
-        return point
-
-    def _update_graphics(self):
-        """Fetch and update graphics for the layer"""
-=======
     def refresh_graphics(self):
         """Update graphics in this layer"""
 
->>>>>>> f7bfb078
         self.cached_world = self.world_buffer.get(block=False)
 
         self.__update_field_graphics(self.cached_world.field)
         self.__update_goal_graphics(self.cached_world.field)
         self.__update_ball_graphics(self.cached_world.ball.current_state)
 
+        self._update_robots_graphics()
+
+        self.__update_robot_status_graphics()
+        self.__update_speed_line_graphics()
+
+    def _update_robots_graphics(self):
         friendly_colour = (
             Colors.YELLOW_ROBOT_COLOR
             if self.friendly_colour_yellow
@@ -296,9 +272,6 @@
             else Colors.YELLOW_ROBOT_COLOR
         )
 
-<<<<<<< HEAD
-        self._update_robots_graphics(friendly_colour, enemy_colour)
-=======
         self.__update_robot_graphics(
             self.cached_world.friendly_team,
             friendly_colour,
@@ -311,14 +284,6 @@
             self.enemy_robot_graphics,
             self.enemy_robot_id_graphics,
         )
->>>>>>> f7bfb078
-
-        self.__update_robot_status_graphics()
-        self.__update_speed_line_graphics()
-
-    def _update_robots_graphics(self, friendly_colour, enemy_colour):
-        self.__update_robot_graphics(self.cached_world.friendly_team, friendly_colour)
-        self.__update_robot_graphics(self.cached_world.enemy_team, enemy_colour)
 
     def __update_field_graphics(self, field: Field):
         """Update the GLGraphicsItems that display the field lines and markings
@@ -437,9 +402,9 @@
 
     def _update_robot_graphic(
         self,
-        robot_graphic: GLGraphicsItems,
-        robot_id_graphic: GLGraphicsItems,
-        color: QColor,
+        robot_graphic: GLGraphicsItem,
+        robot_id_graphic: GLGraphicsItem,
+        color: QtGui.QColor,
         id: int,
         pos: Tuple[int, int],
         orientation: float,
@@ -463,8 +428,8 @@
         if self.display_robot_ids:
             robot_id_graphic.show()
 
-            # Depth value of 1 ensures text is rendered over top other graphics
-            robot_id_graphic.setDepthValue(1)
+            # Depth value of 2 ensures text is rendered over top other graphics
+            robot_id_graphic.setDepthValue(2)
 
             robot_id_graphic.setData(
                 text=str(id),
@@ -474,26 +439,6 @@
                     ROBOT_MAX_HEIGHT_METERS + 0.1,
                 ],
             )
-<<<<<<< HEAD
-=======
-            robot_graphic.setColor(color)
-
-            if self.display_robot_ids:
-                robot_id_graphic.show()
-
-                # Depth value of 2 ensures text is rendered over top other graphics
-                robot_id_graphic.setDepthValue(2)
-
-                robot_id_graphic.setData(
-                    text=str(robot.id),
-                    pos=[
-                        robot.current_state.global_position.x_meters
-                        - (ROBOT_MAX_RADIUS_METERS / 2),
-                        robot.current_state.global_position.y_meters,
-                        ROBOT_MAX_HEIGHT_METERS + 0.1,
-                    ],
-                )
->>>>>>> f7bfb078
 
         else:
             robot_id_graphic.hide()
@@ -616,12 +561,9 @@
             not self.friendly_colour_yellow and referee.blue_team_on_positive_half
         ):
             return True
-<<<<<<< HEAD
         return False
-=======
-        return False
-
-    def __invert_position_if_defending_negative_half(
+
+    def _invert_position_if_defending_negative_half(
         self, point: QtGui.QVector3D
     ) -> QtGui.QVector3D:
         """If we are defending the negative half of the field, we invert the coordinate frame
@@ -633,5 +575,4 @@
         """
         if self.__should_invert_coordinate_frame():
             return QtGui.QVector3D(-point[0], -point[1], point[2])
-        return point
->>>>>>> f7bfb078
+        return point