--- conflicted
+++ resolved
@@ -74,13 +74,6 @@
 )
 
 py_library(
-<<<<<<< HEAD
-    name = "gl_stadium",
-    srcs = ["gl_stadium.py"],
-    deps = [
-        requirement("pyqtgraph"),
-        ":gl_shape",
-=======
     name = "gl_heatmap",
     srcs = ["gl_heatmap.py"],
     deps = [
@@ -102,6 +95,14 @@
     deps = [
         requirement("pyqtgraph"),
         ":gl_painter",
->>>>>>> 7b73536a
+    ],
+)
+
+py_library(
+    name = "gl_stadium",
+    srcs = ["gl_stadium.py"],
+    deps = [
+        requirement("pyqtgraph"),
+        ":gl_shape",
     ],
 )