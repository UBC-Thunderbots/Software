--- conflicted
+++ resolved
@@ -6,12 +6,7 @@
 from software.thunderscope.gl.graphics.gl_painter import GLPainter
 from software.thunderscope.constants import Colors
 
-<<<<<<< HEAD
 class GLGradientLegend(GLPainter):
-=======
-
-class GLGradientLegend(GLGraphicsItem):
->>>>>>> 24bd3af9
     """Displays a color gradient rectangle along with text labels denoting 
     the value at specific points along the gradient.
 
@@ -26,11 +21,7 @@
         offset: Tuple[int, int] = (0, 0),
         gradient: QtGui.QLinearGradient = QtGui.QLinearGradient(),
         labels: Dict[str, float] = {},
-<<<<<<< HEAD
         title: Optional[str] = None
-=======
-        title: str = None,
->>>>>>> 24bd3af9
     ) -> None:
         """Initialize the GLGradientLegend
         
@@ -62,7 +53,6 @@
 
         self.add_draw_function(self.draw_gradient_legend)
 
-<<<<<<< HEAD
     def draw_gradient_legend(self, painter: QtGui.QPainter, viewport_rect: QtCore.QRect):
         """Draw the gradient legend
         
@@ -104,100 +94,24 @@
             QtCore.QPointF(x_left, y_top),
             QtCore.QPointF(x_right, y_bottom)
         )
-=======
-        painter = QtGui.QPainter(self.view())
-        rect = self.view().rect()
-
-        ## determine max width of all labels
-        labelWidth = 0
-        labelHeight = 0
-        for k in self.labels:
-            b = painter.boundingRect(
-                QtCore.QRectF(0, 0, 0, 0),
-                QtCore.Qt.AlignmentFlag.AlignLeft
-                | QtCore.Qt.AlignmentFlag.AlignVCenter,
-                str(k),
-            )
-            labelWidth = max(labelWidth, b.width())
-            labelHeight = max(labelHeight, b.height())
-
-        textPadding = 2  # in px
-
-        xR = rect.right()
-        xL = rect.left()
-        yT = rect.top()
-        yB = rect.bottom()
-
-        # Coordinates describe edges of text and bar, additional margins will be added for background
-        if self.offset[0] < 0:
-            x3 = (
-                xR + self.offset[0]
-            )  # right edge from right edge of view, offset is negative!
-            x2 = x3 - labelWidth - 2 * textPadding  # right side of color bar
-            x1 = x2 - self.size[0]  # left side of color bar
-        else:
-            x1 = xL + self.offset[0]  # left edge from left edge of view
-            x2 = x1 + self.size[0]
-            x3 = (
-                x2 + labelWidth + 2 * textPadding
-            )  # leave room for 2x textpadding between bar and text
-        if self.offset[1] < 0:
-            y2 = (
-                yB + self.offset[1]
-            )  # bottom edge from bottom of view, offset is negative!
-            y1 = y2 - self.size[1]
-        else:
-            y1 = yT + self.offset[1]  # top edge from top of view
-            y2 = y1 + self.size[1]
-        self.b = [x1, x2, x3, y1, y2, labelWidth]
-
-        # Draw color bar
-        self.gradient.setStart(0, y2)
-        self.gradient.setFinalStop(0, y1)
-        painter.setBrush(self.gradient)
-        rect = QtCore.QRectF(QtCore.QPointF(x1, y1), QtCore.QPointF(x2, y2))
->>>>>>> 24bd3af9
         painter.drawRect(rect)
 
         # Draw labels
         if self.labels:
             painter.setPen(self.text_pen)
             painter.setFont(self.labels_font)
-<<<<<<< HEAD
-=======
-            tx = x2 + 2 * textPadding  # margin between bar and text
-            lh = labelHeight
-            lw = labelWidth
->>>>>>> 24bd3af9
             for label in self.labels:
                 y = y_bottom - self.labels[label] * (y_bottom - y_top)
                 painter.drawText(
-<<<<<<< HEAD
                     QtCore.QRectF(x_right + 4, y - (label_height / 2), label_width, label_height), 
                     QtCore.Qt.AlignmentFlag.AlignLeft | QtCore.Qt.AlignmentFlag.AlignVCenter, 
                     str(label)
-=======
-                    QtCore.QRectF(tx, y - lh / 2, lw, lh),
-                    QtCore.Qt.AlignmentFlag.AlignLeft
-                    | QtCore.Qt.AlignmentFlag.AlignVCenter,
-                    str(label),
->>>>>>> 24bd3af9
                 )
 
         # Draw legend title
         if self.title:
             painter.setFont(self.title_font)
             painter.drawText(
-<<<<<<< HEAD
                 QtCore.QPoint(x_left, y_top - label_height), 
                 self.title
-            )
-=======
-                QtCore.QRectF(x1, y1 - lh - 12, 60, lh),
-                QtCore.Qt.AlignmentFlag.AlignLeft
-                | QtCore.Qt.AlignmentFlag.AlignVCenter,
-                self.title,
-            )
-
-        painter.end()
->>>>>>> 24bd3af9
+            )