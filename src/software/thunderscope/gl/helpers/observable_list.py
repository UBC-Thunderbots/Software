--- conflicted
+++ resolved
@@ -17,11 +17,7 @@
 
         :param changed_list: The list that changed
         :param changed_slice: The slice of the observable_list that changed
-<<<<<<< HEAD
-        :param type: The action that caused the change
-=======
         :param action: The action that caused the change
->>>>>>> 5d983dd8
         """
         self._changed_list = changed_list
         self._changed_slice = changed_slice
@@ -176,10 +172,7 @@
         """Create a slice starting at an index and with a given length
 
         :param index: the index to start the slice at
-<<<<<<< HEAD
-=======
         :param length: the number of items in the slice
->>>>>>> 5d983dd8
         """
         length_ = len(self)
         if -length <= index < 0:
