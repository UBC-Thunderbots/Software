import pyqtgraph as pg
from pyqtgraph.Qt import QtCore, QtGui
from pyqtgraph.Qt.QtCore import Qt
from pyqtgraph.Qt.QtWidgets import *
from pyqtgraph.opengl import *

import functools
import numpy as np
from software.thunderscope.common.frametime_counter import FrameTimeCounter

from software.thunderscope.constants import *

from software.thunderscope.gl.layers.gl_layer import GLLayer
from software.thunderscope.gl.layers.gl_measure_layer import GLMeasureLayer
from software.thunderscope.gl.widgets.gl_field_toolbar import GLFieldToolbar
from software.thunderscope.replay.proto_player import ProtoPlayer
from software.thunderscope.replay.replay_controls import ReplayControls
from software.thunderscope.gl.helpers.extended_gl_view_widget import *


class GLWidget(QWidget):
    """Widget that handles GLLayers to produce a 3D visualization of the field/world 
    and our AI. GLWidget can also provide replay controls.
    """

<<<<<<< HEAD
    def __init__(self, player: ProtoPlayer = None, bufferswap_counter:FrameTimeCounter=None) -> None:
        """Initialize the GLWidget

        :param player: The replay player to optionally display media controls for
        :param bufferswap_counter: a counter that is used to display fps in thunderscope
=======
    def __init__(self, player: ProtoPlayer = None, sandbox_mode: bool = False) -> None:
        """Initialize the GLWidget

        :param player: The replay player to optionally display media controls for
        :param sandbox_mode: if sandbox mode should be enabled

>>>>>>> c4b8583b
        """
        super().__init__()

        self.gl_view_widget = ExtendedGLViewWidget(bufferswap_counter=bufferswap_counter)
        self.setFocusPolicy(QtCore.Qt.FocusPolicy.StrongFocus)
        self.gl_view_widget.setFocusPolicy(QtCore.Qt.FocusPolicy.NoFocus)

        # Connect event handlers
        self.gl_view_widget.mouse_in_scene_pressed_signal.connect(
            self.mouse_in_scene_pressed
        )
        self.gl_view_widget.mouse_in_scene_dragged_signal.connect(
            self.mouse_in_scene_dragged
        )
        self.gl_view_widget.mouse_in_scene_released_signal.connect(
            self.mouse_in_scene_released
        )
        self.gl_view_widget.mouse_in_scene_moved_signal.connect(
            self.mouse_in_scene_moved
        )

        # Setup toolbar
        self.measure_mode_enabled = False
        self.measure_layer = None
        self.layers_menu = QMenu()
        self.layers_menu_actions = {}
        self.toolbar = GLFieldToolbar(
            on_camera_view_change=self.set_camera_view,
            on_measure_mode=self.toggle_measure_mode,
            layers_menu=self.layers_menu,
            sandbox_mode=sandbox_mode,
        )

        # Setup layout
        self.layout = QVBoxLayout()
        self.layout.setSpacing(0)
        self.layout.setContentsMargins(2, 2, 2, 2)
        self.setLayout(self.layout)
        self.layout.addWidget(self.toolbar)
        self.layout.addWidget(self.gl_view_widget)

        # Setup replay controls if player is provided and the log has some size
        self.player = player
        if self.player and self.player.end_time != 0.0:
            self.replay_controls = ReplayControls(player=player)
            self.replay_controls.setFocusPolicy(QtCore.Qt.FocusPolicy.NoFocus)
            self.replay_controls.setSizePolicy(
                QSizePolicy.Policy.Preferred, QSizePolicy.Policy.Fixed
            )
            self.layout.addWidget(self.replay_controls)
        else:
            self.player = None

        self.layers = []

        self.set_camera_view(CameraView.LANDSCAPE_HIGH_ANGLE)


    def keyPressEvent(self, event: QtGui.QKeyEvent) -> None:
        """Detect when a key has been pressed
        
        :param event: The event
        
        """
        key_pressed = event.key()

        # Camera view shortcuts
        if key_pressed == Qt.Key.Key_1:
            self.set_camera_view(CameraView.ORTHOGRAPHIC)
        elif key_pressed == Qt.Key.Key_2:
            self.set_camera_view(CameraView.LANDSCAPE_HIGH_ANGLE)
        elif key_pressed == Qt.Key.Key_3:
            self.set_camera_view(CameraView.LEFT_HALF_HIGH_ANGLE)
        elif key_pressed == Qt.Key.Key_4:
            self.set_camera_view(CameraView.RIGHT_HALF_HIGH_ANGLE)

        # Propagate keypress event to all layers
        for layer in self.layers:
            layer.keyPressEvent(event)

    def keyReleaseEvent(self, event: QtGui.QKeyEvent) -> None:
        """Detect when a key has been released
        
        :param event: The event
        
        """
        # Propagate keypress event to all layers
        for layer in self.layers:
            layer.keyReleaseEvent(event)

    def mouse_in_scene_pressed(self, event: MouseInSceneEvent) -> None:
        """Propagate mouse_in_scene_pressed event to all layers
        
        :param event: The event
        
        """
        if self.measure_mode_enabled:
            # Only GLMeasureLayer should receive event to avoid layer
            # functionality conflicts
            self.measure_layer.mouse_in_scene_pressed(event)
        else:
            for layer in self.layers:
                layer.mouse_in_scene_pressed(event)

    def mouse_in_scene_dragged(self, event: MouseInSceneEvent) -> None:
        """Propagate mouse_in_scene_dragged event to all layers
        
        :param event: The event
        
        """
        if self.measure_mode_enabled:
            # Only GLMeasureLayer should receive event to avoid layer
            # functionality conflicts
            self.measure_layer.mouse_in_scene_dragged(event)
        else:
            for layer in self.layers:
                layer.mouse_in_scene_dragged(event)

    def mouse_in_scene_released(self, event: MouseInSceneEvent) -> None:
        """Propagate mouse_in_scene_released event to all layers
        
        :param event: The event
        
        """
        if self.measure_mode_enabled:
            # Only GLMeasureLayer should receive event to avoid layer
            # functionality conflicts
            self.measure_layer.mouse_in_scene_released(event)
        else:
            for layer in self.layers:
                layer.mouse_in_scene_released(event)

    def mouse_in_scene_moved(self, event: MouseInSceneEvent) -> None:
        """Propagate mouse_in_scene_moved event to all layers
        
        :param event: The event
        
        """
        if self.measure_mode_enabled:
            # Only GLMeasureLayer should receive event to avoid layer
            # functionality conflicts
            self.measure_layer.mouse_in_scene_moved(event)
        else:
            for layer in self.layers:
                layer.mouse_in_scene_moved(event)

    def add_layer(self, layer: GLLayer, visible: bool = True) -> None:
        """Add a layer to this GLWidget
        
        :param layer: The GLLayer 
        :param visible: Whether the layer is visible on startup

        """
        self.layers.append(layer)

        # Add the layer to the Layer menu
        # Not using a checkable QAction in order to prevent menu from closing
        # when an action is pressed
        layer_checkbox = QCheckBox(layer.name, self.layers_menu)
        layer_checkbox.setStyleSheet("QCheckBox { padding: 0px 8px; }")
        layer_checkbox.setChecked(visible)
        layer_action = QWidgetAction(self.layers_menu)
        layer_action.setDefaultWidget(layer_checkbox)
        self.layers_menu_actions[layer.name] = layer_action
        self.layers_menu.addAction(layer_action)

        # Add layer and its related layers to the scene
        while layer:
            self.gl_view_widget.addItem(layer)
            layer.setVisible(visible)

            # Connect visibility of all related layers to the same item
            # in the layer menu
            layer_checkbox.stateChanged.connect(
                functools.partial(
                    lambda l: l.setVisible(layer_checkbox.isChecked()), layer
                )
            )

            layer = layer.related_layer

    def remove_layer(self, layer: GLLayer) -> None:
        """Remove a layer from this GLWidget
        
        :param layer: The GLLayer to remove

        """
        self.layers.remove(layer)

        # Remove the layer from the Layer menu
        layer_action = self.layers_menu_actions[layer.name]
        self.layers_menu.removeAction(layer_action)

        # Remove layer its related layers from the scene
        while layer:
            self.gl_view_widget.removeItem(layer)
            layer = layer.related_layer

    def refresh(self) -> None:
        """Trigger an update on all the layers"""

        if self.player:
            self.replay_controls.refresh()

        # Prevents RuntimeError: wrapped C/C++ object of type ___ has been deleted
        # See: https://stackoverflow.com/a/60700622/20199855
        if self.isVisible() == False:
            return

        if self.toolbar:
            self.toolbar.refresh()

        for layer in self.layers:
            while layer:
                if layer.visible():
                    layer.refresh_graphics()
                layer = layer.related_layer

    def set_camera_view(self, camera_view: CameraView) -> None:
        """Set the camera position to a preset camera view

        :param camera_view: the preset camera view

        """
        self.gl_view_widget.reset()
        if camera_view == CameraView.ORTHOGRAPHIC:
            self.gl_view_widget.setCameraPosition(
                pos=pg.Vector(0, 0, 0), distance=1100, elevation=90, azimuth=-90
            )
            self.gl_view_widget.setCameraParams(fov=1.0)
        elif camera_view == CameraView.LANDSCAPE_HIGH_ANGLE:
            self.gl_view_widget.setCameraPosition(
                pos=pg.Vector(0, -0.5, 0), distance=13, elevation=45, azimuth=-90
            )
        elif camera_view == CameraView.LEFT_HALF_HIGH_ANGLE:
            self.gl_view_widget.setCameraPosition(
                pos=pg.Vector(-2.5, 0, 0), distance=10, elevation=45, azimuth=180
            )
        elif camera_view == CameraView.RIGHT_HALF_HIGH_ANGLE:
            self.gl_view_widget.setCameraPosition(
                pos=pg.Vector(2.5, 0, 0), distance=10, elevation=45, azimuth=0
            )

    def toggle_measure_mode(self) -> None:
        """Toggles measure mode in the 3D visualizer"""

        self.measure_mode_enabled = not self.measure_mode_enabled

        # Enable/disable detect_mouse_movement_in_scene in ExtendedGLViewWidget
        # so that the mouse_in_scene_moved_signal is emitted if measure mode is on.
        #
        # Normally we want to disable detect_mouse_movement_in_scene so that we
        # don't do unnecessary calculations every tick to find the point in the scene
        # that the mouse is pointing at.
        self.gl_view_widget.detect_mouse_movement_in_scene = self.measure_mode_enabled

        if self.measure_mode_enabled:
            self.measure_layer = GLMeasureLayer("Measure")
            self.add_layer(self.measure_layer)
        else:
            self.remove_layer(self.measure_layer)<|MERGE_RESOLUTION|>--- conflicted
+++ resolved
@@ -23,20 +23,12 @@
     and our AI. GLWidget can also provide replay controls.
     """
 
-<<<<<<< HEAD
-    def __init__(self, player: ProtoPlayer = None, bufferswap_counter:FrameTimeCounter=None) -> None:
-        """Initialize the GLWidget
-
-        :param player: The replay player to optionally display media controls for
-        :param bufferswap_counter: a counter that is used to display fps in thunderscope
-=======
-    def __init__(self, player: ProtoPlayer = None, sandbox_mode: bool = False) -> None:
+    def __init__(self, player: ProtoPlayer = None, sandbox_mode: bool = False, bufferswap_counter:FrameTimeCounter=None) -> None:
         """Initialize the GLWidget
 
         :param player: The replay player to optionally display media controls for
         :param sandbox_mode: if sandbox mode should be enabled
-
->>>>>>> c4b8583b
+        :param bufferswap_counter: a counter that is used to display fps in thunderscope
         """
         super().__init__()
 
