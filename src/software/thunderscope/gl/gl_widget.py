--- conflicted
+++ resolved
@@ -4,11 +4,7 @@
 from pyqtgraph.Qt.QtWidgets import *
 from pyqtgraph.opengl import *
 
-<<<<<<< HEAD
-=======
 import functools
-import textwrap
->>>>>>> e229fe3d
 import numpy as np
 
 from software.thunderscope.constants import *
