--- conflicted
+++ resolved
@@ -27,10 +27,10 @@
     """
 
     def __init__(
-        self, 
+        self,
         proto_unix_io: ProtoUnixIO,
         friendly_color_yellow: bool,
-        player: ProtoPlayer = None, 
+        player: ProtoPlayer = None,
         sandbox_mode: bool = False,
     ) -> None:
         """Initialize the GLWidget
@@ -76,7 +76,7 @@
         # Setup gamecontroller toolbar
         self.gamecontroller_toolbar = GLGamecontrollerToolbar(
             proto_unix_io, friendly_color_yellow
-        )        
+        )
 
         # Setup layout
         self.layout = QVBoxLayout()
@@ -88,14 +88,14 @@
         self.layout.addWidget(self.gamecontroller_toolbar)
 
         # Add a menu item for the Gamecontroller toolbar
-        [toolbar_checkbox, toolbar_action] = self.setup_menu_checkbox("Gamecontroller", self.toolbars_menu)
+        [toolbar_checkbox, toolbar_action] = self.setup_menu_checkbox(
+            "Gamecontroller", self.toolbars_menu
+        )
         self.toolbars_menu.addAction(toolbar_action)
 
         # Connect visibility of the toolbar to the menu item
         toolbar_checkbox.stateChanged.connect(
-            lambda: self.gamecontroller_toolbar.setVisible(
-                toolbar_checkbox.isChecked()
-            )
+            lambda: self.gamecontroller_toolbar.setVisible(toolbar_checkbox.isChecked())
         )
 
         # Setup replay controls if player is provided and the log has some size
@@ -212,7 +212,9 @@
         self.layers.append(layer)
 
         # Add the layer to the Layer menu
-        [layer_checkbox, layer_action] = self.setup_menu_checkbox(layer.name, self.layers_menu, visible)
+        [layer_checkbox, layer_action] = self.setup_menu_checkbox(
+            layer.name, self.layers_menu, visible
+        )
         self.layers_menu_actions[layer.name] = layer_action
         self.layers_menu.addAction(layer_action)
 
@@ -315,7 +317,6 @@
         else:
             self.remove_layer(self.measure_layer)
 
-<<<<<<< HEAD
     def setup_menu_checkbox(self, name: str, parent: QWidget, checked: bool = True):
         """
         Sets up a clickable menu checkbox with the given name
@@ -334,7 +335,7 @@
         layer_action.setDefaultWidget(layer_checkbox)
 
         return [layer_checkbox, layer_action]
-=======
+
     def calc_orthographic_distance(self) -> float:
         """Calculates the distance of the camera above the field so that the field occupies the entire viewport"""
 
@@ -354,5 +355,4 @@
         else:
             distance *= half_x_length_with_buffer
 
-        return distance
->>>>>>> 78621bf6
+        return distance