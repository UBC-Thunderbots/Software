--- conflicted
+++ resolved
@@ -268,19 +268,11 @@
             estop_mode = EstopMode.DISABLE_ESTOP
 
         with RobotCommunication(
-<<<<<<< HEAD
             current_proto_unix_io=current_proto_unix_io,
             multicast_channel=getRobotMulticastChannel(0),
             interface=args.interface,
             estop_mode=estop_mode,
             estop_path=args.estop_path,
-=======
-            current_proto_unix_io,
-            getRobotMulticastChannel(args.channel),
-            args.interface,
-            args.disable_estop,
-            estop_path,
->>>>>>> ec23e642
         ) as robot_communication:
 
             if estop_mode == EstopMode.KEYBOARD_ESTOP:
