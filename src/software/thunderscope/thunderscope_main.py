--- conflicted
+++ resolved
@@ -159,13 +159,12 @@
         help="Estop Baudrate",
     )
     parser.add_argument(
-<<<<<<< HEAD
         "--enable_autoref", action="store_true", default=False, help="Enable autoref"
-=======
+    )
+    parser.add_argument(
         "--cost_visualization",
         action="store_true",
         help="show pass cost visualization layer",
->>>>>>> e35e80d1
     )
     parser.add_argument(
         "--disable_estop",
@@ -382,6 +381,8 @@
             if args.enable_autoref
             else contextlib.nullcontext()
         ) as autoref:
+            autoref_proto_unix_io = ProtoUnixIO()
+
             tscope.blue_full_system_proto_unix_io.register_to_observe_everything(
                 blue_logger.buffer
             )
@@ -395,14 +396,13 @@
                 tscope.simulator_proto_unix_io,
                 tscope.blue_full_system_proto_unix_io,
                 tscope.yellow_full_system_proto_unix_io,
+                autoref_proto_unix_io
             )
             gamecontroller.setup_proto_unix_io(
                 tscope.blue_full_system_proto_unix_io,
                 tscope.yellow_full_system_proto_unix_io,
             )
             if args.enable_autoref:
-                autoref_proto_unix_io = ProtoUnixIO()
-                simulator.setup_autoref_proto_unix_io(autoref_proto_unix_io)
                 autoref.setup_ssl_wrapper_packets(
                     autoref_proto_unix_io,
                     tscope.blue_full_system_proto_unix_io,
