--- conflicted
+++ resolved
@@ -254,11 +254,7 @@
             args.disable_estop,
         ) as robot_communication:
             if args.run_diagnostics:
-<<<<<<< HEAD
-                tscope.toggle_all_connection_signal.connect(
-=======
                 tscope.control_mode_signal.connect(
->>>>>>> b7a5975b
                     lambda mode, robot_id: robot_communication.toggle_robot_connection(
                         mode, robot_id
                     )
