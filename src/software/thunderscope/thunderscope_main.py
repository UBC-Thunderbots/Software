import argparse
import numpy
from software.thunderscope.thread_safe_buffer import ThreadSafeBuffer
from software.thunderscope.thunderscope import Thunderscope
from software.thunderscope.binary_context_managers import *
from proto.message_translation import tbots_protobuf
import software.python_bindings as tbots_cpp
from software.py_constants import *
from software.thunderscope.robot_communication import RobotCommunication
from software.thunderscope.replay.proto_logger import ProtoLogger
from software.thunderscope.constants import EstopMode, ProtoUnixIOTypes
from software.thunderscope.estop_helpers import get_estop_config
import software.thunderscope.thunderscope_config as config

NUM_ROBOTS = 6
SIM_TICK_RATE_MS = 16

###########################################################################
#                         Thunderscope Main                               #
###########################################################################

if __name__ == "__main__":

    # Setup parser
    parser = argparse.ArgumentParser(
        description="Thunderscope: Run with no arguments to run AI vs AI"
    )

    parser.add_argument(
        "--layout",
        action="store",
        help="Which layout to run, if not specified the last layout will run",
    )

    # Runtime directories
    parser.add_argument(
        "--simulator_runtime_dir",
        type=str,
        help="simulator runtime directory",
        default="/tmp/tbots/sim",
    )
    parser.add_argument(
        "--blue_full_system_runtime_dir",
        type=str,
        help="blue full_system runtime directory",
        default="/tmp/tbots/blue",
    )
    parser.add_argument(
        "--yellow_full_system_runtime_dir",
        type=str,
        help="yellow full_system runtime directory",
        default="/tmp/tbots/yellow",
    )

    # Debugging
    parser.add_argument(
        "--debug_blue_full_system",
        action="store_true",
        default=False,
        help="Debug blue full_system",
    )
    parser.add_argument(
        "--debug_yellow_full_system",
        action="store_true",
        default=False,
        help="Debug yellow full_system",
    )
    parser.add_argument(
        "--debug_simulator",
        action="store_true",
        default=False,
        help="Debug the simulator",
    )
    parser.add_argument(
        "--visualize_cpp_test",
        action="store_true",
        default=False,
        help="Visualize C++ Tests",
    )
    parser.add_argument(
        "--blue_log",
        action="store",
        help="Replay folder for the blue full_system",
        default=None,
        type=os.path.abspath,
    )
    parser.add_argument(
        "--yellow_log",
        action="store",
        help="Replay folder for the yellow full_system",
        default=None,
    )
    # Run blue or yellow full system over WiFi
    group = parser.add_mutually_exclusive_group()
    group.add_argument(
        "--run_blue",
        action="store_true",
        help="Run full system as the blue team, over WiFi; estop required",
    )
    group.add_argument(
        "--run_yellow",
        action="store_true",
        help="Run full system as the yellow team, over WiFi; estop required",
    )

    parser.add_argument(
        "--run_diagnostics",
        action="store_true",
        help="Run robots diagnostics for Manual or Xbox control; estop required",
    )
    parser.add_argument(
        "--interface",
        action="store",
        type=str,
        default=None,
        help="Which interface to communicate over",
    )
    parser.add_argument(
        "--channel",
        action="store",
        type=int,
        default=0,
        help="Which channel to communicate over",
    )
    parser.add_argument(
        "--visualization_buffer_size",
        action="store",
        type=int,
        default=5,
        help="How many packets to buffer while rendering",
    )
    parser.add_argument(
        "--enable_realism",
        action="store_true",
        default=False,
        help="set realism flag to use realistic config",
    )
    parser.add_argument(
        "--estop_baudrate",
        action="store",
        type=int,
        default=115200,
        help="Estop Baudrate",
    )
    parser.add_argument(
<<<<<<< HEAD
        "--cost_visualization",
        action="store_true",
        help="show pass cost visualization layer",
    )
    estop_group = parser.add_mutually_exclusive_group()
    estop_group.add_argument(
        "--keyboard_estop",
        action="store_true",
        default=False,
        help="Allows the use of the spacebar as an estop instead of a physical one",
    )
    estop_group.add_argument(
        "--disable_communication",
=======
        "--disable_estop",
>>>>>>> e229fe3d
        action="store_true",
        default=False,
        help="Disables checking for estop plugged in (ONLY USE FOR LOCAL TESTING)",
    )

    # Sanity check that an interface was provided
    args = parser.parse_args()

    if args.run_blue or args.run_yellow:
        if args.interface is None:
            parser.error("Must specify interface")

    ###########################################################################
    #                      Visualize CPP Tests                                #
    ###########################################################################
    # TODO (#2581) remove this
    if args.visualize_cpp_test:

        runtime_dir = "/tmp/tbots/yellow_test"

        try:
            os.makedirs(runtime_dir)
        except OSError:
            pass

        tscope = Thunderscope(
            config=config.configure_two_ai_gamecontroller_view(
                args.visualization_buffer_size
            ),
            layout_path=args.layout,
        )
        proto_unix_io = tscope.proto_unix_io_map[ProtoUnixIOTypes.BLUE]

        # Setup LOG(VISUALIZE) handling from full system. We set from_log_visualize
        # to true to decode from base64.
        for arg in [
            {"proto_class": Obstacles},
            {"proto_class": PathVisualization},
            {"proto_class": PassVisualization},
            {"proto_class": CostVisualization},
            {"proto_class": NamedValue},
            {"proto_class": PrimitiveSet},
            {"proto_class": World},
            {"proto_class": PlayInfo},
        ] + [
            # TODO (#2655): Add/Remove HRVO layers dynamically based on the HRVOVisualization proto messages
            {"proto_class": HRVOVisualization, "unix_path": YELLOW_HRVO_PATH}
            for _ in range(MAX_ROBOT_IDS_PER_SIDE)
        ]:
            proto_unix_io.attach_unix_receiver(
                runtime_dir, from_log_visualize=True, **arg
            )

        proto_unix_io.attach_unix_receiver(runtime_dir + "/log", proto_class=RobotLog)

        tscope.show()

    ###########################################################################
    #              AI + Robot Communication + Robot Diagnostics               #
    ###########################################################################
    #
    # When we are running with real robots. Possible Running Options:
    #
    #       Run Blue
    #       Run Yellow
    #       Run Blue + Diagnostics
    #       Run Yellow + Diagnostics
    #       Run Diagnostics
    #
    # We want to run either 1 instance of AI or 1 instance of RobotCommunication or both which will
    # send/recv packets over the provided multicast channel.

    elif args.run_blue or args.run_yellow or args.run_diagnostics:
        tscope_config = config.configure_ai_or_diagnostics(
            args.run_blue,
            args.run_yellow,
            args.run_diagnostics,
            args.visualization_buffer_size,
        )
        tscope = Thunderscope(config=tscope_config, layout_path=args.layout,)

        current_proto_unix_io = None

        if args.run_blue:
            runtime_dir = args.blue_full_system_runtime_dir
            friendly_colour_yellow = False
            debug = args.debug_blue_full_system
        elif args.run_yellow:
            runtime_dir = args.yellow_full_system_runtime_dir
            friendly_colour_yellow = True
            debug = args.debug_yellow_full_system

        # this will be the current fullsystem proto (blue or yellow)
        # if fullsystem is loaded
        # else, it will be the diagnostics proto
        current_proto_unix_io = tscope.proto_unix_io_map[ProtoUnixIOTypes.CURRENT]

        estop_mode, estop_path = get_estop_config(
            args.keyboard_estop, args.disable_communication
        )

        with RobotCommunication(
            current_proto_unix_io=current_proto_unix_io,
            multicast_channel=getRobotMulticastChannel(args.channel),
            interface=args.interface,
            estop_mode=estop_mode,
            estop_path=estop_path,
        ) as robot_communication:

            if estop_mode == EstopMode.KEYBOARD_ESTOP:
                tscope.keyboard_estop_shortcut.activated.connect(
                    robot_communication.toggle_keyboard_estop
                )

            if args.run_diagnostics:
                for tab in tscope_config.tabs:
                    if hasattr(tab, "widgets"):
                        robot_view_widget = tab.find_widget("Robot View")

                        if robot_view_widget:
                            robot_view_widget.control_mode_signal.connect(
                                lambda mode, robot_id: robot_communication.toggle_robot_connection(
                                    mode, robot_id
                                )
                            )

            if args.run_blue or args.run_yellow:
                robot_communication.setup_for_fullsystem()
                full_system_runtime_dir = (
                    args.blue_full_system_runtime_dir
                    if args.run_blue
                    else args.yellow_full_system_runtime_dir
                )
                with ProtoLogger(full_system_runtime_dir,) as logger, FullSystem(
                    runtime_dir, debug, friendly_colour_yellow
                ) as full_system:

                    current_proto_unix_io.register_to_observe_everything(logger.buffer)
                    full_system.setup_proto_unix_io(current_proto_unix_io)

                    tscope.show()
            else:
                tscope.show()

    ###########################################################################
    #                              Replay                                     #
    ###########################################################################
    #
    # Don't start any binaries and just replay a log.
    elif args.blue_log or args.yellow_log:
        tscope = Thunderscope(
            config=config.configure_replay_view(
                args.blue_log, args.yellow_log, args.visualization_buffer_size,
            ),
            layout_path=args.layout,
        )
        tscope.show()

    ###########################################################################
    #           Blue AI vs Yellow AI + Simulator + Gamecontroller             #
    ###########################################################################
    #
    # Run two AIs against each other with the er-force simulator. We also run
    # the gamecontroller which can be accessed from http://localhost:8081
    #
    # The async sim ticket ticks the simulator at a fixed rate.
    else:

        tscope = Thunderscope(
            config=config.configure_two_ai_gamecontroller_view(
                args.visualization_buffer_size
            ),
            layout_path=args.layout,
        )

        def __async_sim_ticker(tick_rate_ms: int) -> None:
            """Setup the world and tick simulation forever

            :param tick_rate_ms: The tick rate of the simulation

            """
            world_state_received_buffer = ThreadSafeBuffer(1, WorldStateReceivedTrigger)
            tscope.proto_unix_io_map[ProtoUnixIOTypes.SIM].register_observer(
                WorldStateReceivedTrigger, world_state_received_buffer
            )

            while True:
                world_state_received = world_state_received_buffer.get(
                    block=False, return_cached=False
                )
                if not world_state_received:
                    world_state = tbots_protobuf.create_world_state(
                        blue_robot_locations=[
                            tbots_cpp.Point(-3, y)
                            for y in numpy.linspace(-2, 2, NUM_ROBOTS)
                        ],
                        yellow_robot_locations=[
                            tbots_cpp.Point(3, y)
                            for y in numpy.linspace(-2, 2, NUM_ROBOTS)
                        ],
                        ball_location=tbots_cpp.Point(0, 0),
                        ball_velocity=tbots_cpp.Vector(0, 0),
                    )
                    tscope.proto_unix_io_map[ProtoUnixIOTypes.SIM].send_proto(
                        WorldState, world_state
                    )
                else:
                    break

                time.sleep(0.01)

            simulation_state_buffer = ThreadSafeBuffer(1, SimulationState)
            tscope.proto_unix_io_map[ProtoUnixIOTypes.SIM].register_observer(
                SimulationState, simulation_state_buffer
            )

            # Tick Simulation
            while tscope.is_open():

                simulation_state_message = simulation_state_buffer.get()

                if simulation_state_message.is_playing:
                    tick = SimulatorTick(milliseconds=tick_rate_ms)
                    tscope.proto_unix_io_map[ProtoUnixIOTypes.SIM].send_proto(
                        SimulatorTick, tick
                    )

                time.sleep(tick_rate_ms / 1000)

        # Launch all binaries
        with Simulator(
            args.simulator_runtime_dir, args.debug_simulator, args.enable_realism
        ) as simulator, FullSystem(
            args.blue_full_system_runtime_dir, args.debug_blue_full_system, False, False
        ) as blue_fs, FullSystem(
            args.yellow_full_system_runtime_dir,
            args.debug_yellow_full_system,
            True,
            False,
        ) as yellow_fs, ProtoLogger(
            args.blue_full_system_runtime_dir,
        ) as blue_logger, ProtoLogger(
            args.yellow_full_system_runtime_dir,
        ) as yellow_logger, Gamecontroller() as gamecontroller:

            tscope.proto_unix_io_map[
                ProtoUnixIOTypes.BLUE
            ].register_to_observe_everything(blue_logger.buffer)
            tscope.proto_unix_io_map[
                ProtoUnixIOTypes.YELLOW
            ].register_to_observe_everything(yellow_logger.buffer)

            blue_fs.setup_proto_unix_io(tscope.proto_unix_io_map[ProtoUnixIOTypes.BLUE])
            yellow_fs.setup_proto_unix_io(
                tscope.proto_unix_io_map[ProtoUnixIOTypes.YELLOW]
            )
            simulator.setup_proto_unix_io(
                tscope.proto_unix_io_map[ProtoUnixIOTypes.SIM],
                tscope.proto_unix_io_map[ProtoUnixIOTypes.BLUE],
                tscope.proto_unix_io_map[ProtoUnixIOTypes.YELLOW],
            )
            gamecontroller.setup_proto_unix_io(
                tscope.proto_unix_io_map[ProtoUnixIOTypes.BLUE],
                tscope.proto_unix_io_map[ProtoUnixIOTypes.YELLOW],
            )

            # Start the simulator
            thread = threading.Thread(
                target=__async_sim_ticker, args=(SIM_TICK_RATE_MS,), daemon=True,
            )

            thread.start()
            tscope.show()
            thread.join()<|MERGE_RESOLUTION|>--- conflicted
+++ resolved
@@ -142,12 +142,6 @@
         default=115200,
         help="Estop Baudrate",
     )
-    parser.add_argument(
-<<<<<<< HEAD
-        "--cost_visualization",
-        action="store_true",
-        help="show pass cost visualization layer",
-    )
     estop_group = parser.add_mutually_exclusive_group()
     estop_group.add_argument(
         "--keyboard_estop",
@@ -157,9 +151,6 @@
     )
     estop_group.add_argument(
         "--disable_communication",
-=======
-        "--disable_estop",
->>>>>>> e229fe3d
         action="store_true",
         default=False,
         help="Disables checking for estop plugged in (ONLY USE FOR LOCAL TESTING)",
