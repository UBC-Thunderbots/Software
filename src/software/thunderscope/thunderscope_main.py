--- conflicted
+++ resolved
@@ -268,19 +268,11 @@
             estop_mode = EstopMode.DISABLE_ESTOP
 
         with RobotCommunication(
-<<<<<<< HEAD
-            current_proto_unix_io,
-            getRobotMulticastChannel(args.channel),
-            args.interface,
-            args.disable_estop,
-            estop_path,
-=======
             current_proto_unix_io=current_proto_unix_io,
-            multicast_channel=getRobotMulticastChannel(0),
+            multicast_channel=getRobotMulticastChannel(args.channel),
             interface=args.interface,
             estop_mode=estop_mode,
             estop_path=args.estop_path,
->>>>>>> b1b5969d
         ) as robot_communication:
 
             if estop_mode == EstopMode.KEYBOARD_ESTOP:
