import os
import time
import threading
import argparse
import numpy

from software.thunderscope.thread_safe_buffer import ThreadSafeBuffer
from software.thunderscope.thunderscope import Thunderscope
from software.thunderscope.binary_context_managers import *
from proto.message_translation import tbots_protobuf
import software.python_bindings as cpp_bindings
from software.py_constants import *
from software.thunderscope.robot_communication import RobotCommunication
from software.thunderscope.replay.proto_logger import ProtoLogger

NUM_ROBOTS = 6
SIM_TICK_RATE_MS = 16

###########################################################################
#                         Thunderscope Main                               #
###########################################################################

if __name__ == "__main__":

    # Setup parser
    parser = argparse.ArgumentParser(
        description="Thunderscope: Run with no arguments to run AI vs AI"
    )

    parser.add_argument(
        "--layout",
        action="store",
        help="Which layout to run, if not specified the last layout will run",
    )

    # Runtime directories
    parser.add_argument(
        "--simulator_runtime_dir",
        type=str,
        help="simulator runtime directory",
        default="/tmp/tbots/sim",
    )
    parser.add_argument(
        "--blue_full_system_runtime_dir",
        type=str,
        help="blue full_system runtime directory",
        default="/tmp/tbots/blue",
    )
    parser.add_argument(
        "--yellow_full_system_runtime_dir",
        type=str,
        help="yellow full_system runtime directory",
        default="/tmp/tbots/yellow",
    )

    # Debugging
    parser.add_argument(
        "--debug_blue_full_system",
        action="store_true",
        default=False,
        help="Debug blue full_system",
    )
    parser.add_argument(
        "--debug_yellow_full_system",
        action="store_true",
        default=False,
        help="Debug yellow full_system",
    )
    parser.add_argument(
        "--debug_simulator",
        action="store_true",
        default=False,
        help="Debug the simulator",
    )
    parser.add_argument(
        "--visualize_cpp_test",
        action="store_true",
        default=False,
        help="Visualize C++ Tests",
    )
    parser.add_argument(
        "--blue_log",
        action="store",
        help="Replay folder for the blue full_system",
        default=None,
        type=os.path.abspath,
    )
    parser.add_argument(
        "--yellow_log",
        action="store",
        help="Replay folder for the yellow full_system",
        default=None,
    )
    # Run blue or yellow full system over WiFi
    group = parser.add_mutually_exclusive_group()
    group.add_argument(
        "--run_blue",
        action="store_true",
        help="Run full system as the blue team, over WiFi; estop required",
    )
    group.add_argument(
        "--run_yellow",
        action="store_true",
        help="Run full system as the yellow team, over WiFi; estop required",
    )

    parser.add_argument(
        "--run_diagnostics",
        action="store_true",
        help="Run robots diagnostics for Manual or Xbox control; estop required",
    )
    parser.add_argument(
        "--interface",
        action="store",
        type=str,
        default=None,
        help="Which interface to communicate over",
    )
    parser.add_argument(
        "--channel",
        action="store",
        type=int,
        default=0,
        help="Which channel to communicate over",
    )
    parser.add_argument(
        "--visualization_buffer_size",
        action="store",
        type=int,
        default=5,
        help="How many packets to buffer while rendering",
    )
    parser.add_argument(
        "--enable_realism",
        action="store_true",
        default=False,
        help="set realism flag to use realistic config",
    )
    parser.add_argument(
        "--estop_path",
        action="store",
        type=str,
        default="/dev/ttyACM0",
        help="Path to the Estop",
    )
    parser.add_argument(
        "--estop_baudrate",
        action="store",
        type=int,
        default=115200,
        help="Estop Baudrate",
    )
    parser.add_argument(
        "--cost_visualization",
        action="store_true",
        help="show pass cost visualization layer",
    )
    parser.add_argument(
        "--disable_estop",
        action="store_true",
        default=False,
        help="Disables checking for estop plugged in (ONLY USE FOR LOCAL TESTING)",
    )

    # Sanity check that an interface was provided
    args = parser.parse_args()

    if args.run_blue or args.run_yellow:
        if args.interface is None:
            parser.error("Must specify interface")

    ###########################################################################
    #                      Visualize CPP Tests                                #
    ###########################################################################
    # TODO (#2581) remove this
    if args.visualize_cpp_test:

        runtime_dir = "/tmp/tbots/yellow_test"

        try:
            os.makedirs(runtime_dir)
        except OSError:
            pass

        tscope = Thunderscope(
            layout_path=args.layout,
            visualization_buffer_size=args.visualization_buffer_size,
            load_blue=True,
<<<<<<< HEAD
=======
            load_yellow=True,
            cost_visualization=args.cost_visualization,
>>>>>>> a1e46aa2
        )
        proto_unix_io = tscope.blue_full_system_proto_unix_io

        # Setup LOG(VISUALIZE) handling from full system. We set from_log_visualize
        # to true to decode from base64.
        for arg in [
            {"proto_class": Obstacles},
            {"proto_class": PathVisualization},
            {"proto_class": PassVisualization},
            {"proto_class": CostVisualization},
            {"proto_class": NamedValue},
            {"proto_class": PrimitiveSet},
            {"proto_class": World},
            {"proto_class": PlayInfo},
        ] + [
            # TODO (#2655): Add/Remove HRVO layers dynamically based on the HRVOVisualization proto messages
            {"proto_class": HRVOVisualization, "unix_path": YELLOW_HRVO_PATH}
            for _ in range(MAX_ROBOT_IDS_PER_SIDE)
        ]:
            proto_unix_io.attach_unix_receiver(
                runtime_dir, from_log_visualize=True, **arg
            )

        proto_unix_io.attach_unix_receiver(runtime_dir + "/log", proto_class=RobotLog)

        tscope.show()

    ###########################################################################
    #              AI + Robot Communication + Robot Diagnostics               #
    ###########################################################################
    #
    # When we are running with real robots. Possible Running Options:
    #
    #       Run Blue
    #       Run Yellow
    #       Run Blue + Diagnostics
    #       Run Yellow + Diagnostics
    #       Run Diagnostics
    #
    # We want to run either 1 instance of AI or 1 instance of RobotCommunication or both which will
    # send/recv packets over the provided multicast channel.

    elif args.run_blue or args.run_yellow or args.run_diagnostics:
        tscope = Thunderscope(
            layout_path=args.layout,
            load_blue=bool(args.run_blue),
            load_yellow=bool(args.run_yellow),
            load_diagnostics=bool(args.run_diagnostics),
            load_gamecontroller=False,
            visualization_buffer_size=args.visualization_buffer_size,
            cost_visualization=args.cost_visualization,
        )

        current_proto_unix_io = None

        if args.run_blue:
            current_proto_unix_io = tscope.blue_full_system_proto_unix_io
            runtime_dir = args.blue_full_system_runtime_dir
            friendly_colour_yellow = False
            debug = args.debug_blue_full_system
        elif args.run_yellow:
            current_proto_unix_io = tscope.yellow_full_system_proto_unix_io
            runtime_dir = args.yellow_full_system_runtime_dir
            friendly_colour_yellow = True
            debug = args.debug_yellow_full_system

        # this proto will be the same as the fullsystem one if fullsystem is enabled
        if args.run_diagnostics:
            current_proto_unix_io = tscope.robot_diagnostics_proto_unix_io

        with RobotCommunication(
            current_proto_unix_io,
            getRobotMulticastChannel(0),
            args.interface,
            args.disable_estop,
        ) as robot_communication:
            if args.run_diagnostics:
                tscope.control_mode_signal.connect(
                    lambda mode, robot_id: robot_communication.toggle_robot_connection(
                        mode, robot_id
                    )
                )

            if args.run_blue or args.run_yellow:
                robot_communication.setup_for_fullsystem()
                full_system_runtime_dir = (
                    args.blue_full_system_runtime_dir
                    if args.run_blue
                    else args.yellow_full_system_runtime_dir
                )
                with ProtoLogger(full_system_runtime_dir,) as logger, FullSystem(
                    runtime_dir, debug, friendly_colour_yellow
                ) as full_system:

                    current_proto_unix_io.register_to_observe_everything(logger.buffer)
                    full_system.setup_proto_unix_io(current_proto_unix_io)

                    tscope.show()
            else:
                tscope.show()

    ###########################################################################
    #                              Replay                                     #
    ###########################################################################
    #
    # Don't start any binaries and just replay a log.
    elif args.blue_log or args.yellow_log:
        tscope = Thunderscope(
            layout_path=args.layout,
            visualization_buffer_size=args.visualization_buffer_size,
            load_blue=(args.blue_log is not None),
            blue_replay_log=args.blue_log,
            load_yellow=(args.yellow_log is not None),
            yellow_replay_log=args.yellow_log,
            load_gamecontroller=False,
            cost_visualization=args.cost_visualization,
        )
        tscope.show()

    ###########################################################################
    #           Blue AI vs Yellow AI + Simulator + Gamecontroller             #
    ###########################################################################
    #
    # Run two AIs against each other with the er-force simulator. We also run
    # the gamecontroller which can be accessed from http://localhost:8081
    #
    # The async sim ticket ticks the simulator at a fixed rate.
    else:

        tscope = Thunderscope(
            load_blue=True,
            load_yellow=True,
            layout_path=args.layout,
            visualization_buffer_size=args.visualization_buffer_size,
            cost_visualization=args.cost_visualization,
        )

        def __async_sim_ticker(tick_rate_ms):
            """Setup the world and tick simulation forever

            :param tick_rate_ms: The tick rate of the simulation

            """
            world_state = tbots_protobuf.create_world_state(
                blue_robot_locations=[
                    cpp_bindings.Point(-3, y) for y in numpy.linspace(-2, 2, NUM_ROBOTS)
                ],
                yellow_robot_locations=[
                    cpp_bindings.Point(3, y) for y in numpy.linspace(-2, 2, NUM_ROBOTS)
                ],
                ball_location=cpp_bindings.Point(0, 0),
                ball_velocity=cpp_bindings.Vector(0, 0),
            )
            tscope.simulator_proto_unix_io.send_proto(WorldState, world_state)

            simulation_state_buffer = ThreadSafeBuffer(1, SimulationState)
            tscope.simulator_proto_unix_io.register_observer(
                SimulationState, simulation_state_buffer
            )

            # Tick Simulation
            while True:

                simulation_state_message = simulation_state_buffer.get()

                if simulation_state_message.is_playing:
                    tick = SimulatorTick(milliseconds=tick_rate_ms)
                    tscope.simulator_proto_unix_io.send_proto(SimulatorTick, tick)

                time.sleep(tick_rate_ms / 1000)

        # Launch all binaries
        with Simulator(
            args.simulator_runtime_dir, args.debug_simulator, args.enable_realism
        ) as simulator, FullSystem(
            args.blue_full_system_runtime_dir, args.debug_blue_full_system, False
        ) as blue_fs, FullSystem(
            args.yellow_full_system_runtime_dir, args.debug_yellow_full_system, True
        ) as yellow_fs, ProtoLogger(
            args.blue_full_system_runtime_dir,
        ) as blue_logger, ProtoLogger(
            args.yellow_full_system_runtime_dir,
        ) as yellow_logger, Gamecontroller() as gamecontroller:

            tscope.blue_full_system_proto_unix_io.register_to_observe_everything(
                blue_logger.buffer
            )
            tscope.yellow_full_system_proto_unix_io.register_to_observe_everything(
                yellow_logger.buffer
            )

            blue_fs.setup_proto_unix_io(tscope.blue_full_system_proto_unix_io)
            yellow_fs.setup_proto_unix_io(tscope.yellow_full_system_proto_unix_io)
            simulator.setup_proto_unix_io(
                tscope.simulator_proto_unix_io,
                tscope.blue_full_system_proto_unix_io,
                tscope.yellow_full_system_proto_unix_io,
            )
            gamecontroller.setup_proto_unix_io(
                tscope.blue_full_system_proto_unix_io,
                tscope.yellow_full_system_proto_unix_io,
            )

            # Start the simulator
            thread = threading.Thread(
                target=__async_sim_ticker, args=(SIM_TICK_RATE_MS,), daemon=True,
            )

            thread.start()
            tscope.show()
            thread.join()<|MERGE_RESOLUTION|>--- conflicted
+++ resolved
@@ -186,11 +186,8 @@
             layout_path=args.layout,
             visualization_buffer_size=args.visualization_buffer_size,
             load_blue=True,
-<<<<<<< HEAD
-=======
             load_yellow=True,
             cost_visualization=args.cost_visualization,
->>>>>>> a1e46aa2
         )
         proto_unix_io = tscope.blue_full_system_proto_unix_io
 
