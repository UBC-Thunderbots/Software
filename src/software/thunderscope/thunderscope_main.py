--- conflicted
+++ resolved
@@ -358,23 +358,14 @@
                 )
                 if not world_state_received:
                     world_state = tbots_protobuf.create_world_state(
-<<<<<<< HEAD
                         blue_robot_locations=[]
                         if args.empty
                         else [
-                            cpp_bindings.Point(-3, y)
+                            tbots_cpp.Point(-3, y)
                             for y in numpy.linspace(-2, 2, NUM_ROBOTS)
                         ],
                         yellow_robot_locations=[] if args.empty else [
-                            cpp_bindings.Point(3, y)
-=======
-                        blue_robot_locations=[
-                            tbots_cpp.Point(-3, y)
-                            for y in numpy.linspace(-2, 2, NUM_ROBOTS)
-                        ],
-                        yellow_robot_locations=[
                             tbots_cpp.Point(3, y)
->>>>>>> 8607d456
                             for y in numpy.linspace(-2, 2, NUM_ROBOTS)
                         ],
                         ball_location=tbots_cpp.Point(0, 0),
