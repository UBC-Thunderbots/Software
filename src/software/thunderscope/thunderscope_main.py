import os
import time
import threading
import argparse
import numpy

from software.thunderscope.thread_safe_buffer import ThreadSafeBuffer
from software.thunderscope.thunderscope import Thunderscope
from software.thunderscope.binary_context_managers import *
from proto.message_translation import tbots_protobuf
import software.python_bindings as cpp_bindings
from software.py_constants import *
from software.thunderscope.robot_communication import RobotCommunication
from software.thunderscope.replay.proto_logger import ProtoLogger
from software.thunderscope.constants import EstopMode
import software.thunderscope.thunderscope_config as config
from software.thunderscope.constants import ProtoUnixIOTypes

NUM_ROBOTS = 6
SIM_TICK_RATE_MS = 16

###########################################################################
#                         Thunderscope Main                               #
###########################################################################

if __name__ == "__main__":

    # Setup parser
    parser = argparse.ArgumentParser(
        description="Thunderscope: Run with no arguments to run AI vs AI"
    )

    parser.add_argument(
        "--layout",
        action="store",
        help="Which layout to run, if not specified the last layout will run",
    )

    # Runtime directories
    parser.add_argument(
        "--simulator_runtime_dir",
        type=str,
        help="simulator runtime directory",
        default="/tmp/tbots/sim",
    )
    parser.add_argument(
        "--blue_full_system_runtime_dir",
        type=str,
        help="blue full_system runtime directory",
        default="/tmp/tbots/blue",
    )
    parser.add_argument(
        "--yellow_full_system_runtime_dir",
        type=str,
        help="yellow full_system runtime directory",
        default="/tmp/tbots/yellow",
    )

    # Debugging
    parser.add_argument(
        "--debug_blue_full_system",
        action="store_true",
        default=False,
        help="Debug blue full_system",
    )
    parser.add_argument(
        "--debug_yellow_full_system",
        action="store_true",
        default=False,
        help="Debug yellow full_system",
    )
    parser.add_argument(
        "--debug_simulator",
        action="store_true",
        default=False,
        help="Debug the simulator",
    )
    parser.add_argument(
        "--visualize_cpp_test",
        action="store_true",
        default=False,
        help="Visualize C++ Tests",
    )
    parser.add_argument(
        "--blue_log",
        action="store",
        help="Replay folder for the blue full_system",
        default=None,
        type=os.path.abspath,
    )
    parser.add_argument(
        "--yellow_log",
        action="store",
        help="Replay folder for the yellow full_system",
        default=None,
    )
    # Run blue or yellow full system over WiFi
    group = parser.add_mutually_exclusive_group()
    group.add_argument(
        "--run_blue",
        action="store_true",
        help="Run full system as the blue team, over WiFi; estop required",
    )
    group.add_argument(
        "--run_yellow",
        action="store_true",
        help="Run full system as the yellow team, over WiFi; estop required",
    )

    parser.add_argument(
        "--run_diagnostics",
        action="store_true",
        help="Run robots diagnostics for Manual or Xbox control; estop required",
    )
    parser.add_argument(
        "--interface",
        action="store",
        type=str,
        default=None,
        help="Which interface to communicate over",
    )
    parser.add_argument(
        "--channel",
        action="store",
        type=int,
        default=0,
        help="Which channel to communicate over",
    )
    parser.add_argument(
        "--visualization_buffer_size",
        action="store",
        type=int,
        default=5,
        help="How many packets to buffer while rendering",
    )
    parser.add_argument(
        "--enable_realism",
        action="store_true",
        default=False,
        help="set realism flag to use realistic config",
    )
    parser.add_argument(
        "--estop_path", action="store", type=str, help="Path to the Estop",
    )
    parser.add_argument(
        "--estop_baudrate",
        action="store",
        type=int,
        default=115200,
        help="Estop Baudrate",
    )
    parser.add_argument(
        "--cost_visualization",
        action="store_true",
        help="show pass cost visualization layer",
    )
    estop_group = parser.add_mutually_exclusive_group()
    estop_group.add_argument(
        "--keyboard_estop",
        action="store_true",
        default=False,
        help="Allows the use of the spacebar as an estop instead of a physical one",
    )
    estop_group.add_argument(
        "--disable_estop",
        action="store_true",
        default=False,
        help="Disables checking for estop plugged in (ONLY USE FOR LOCAL TESTING)",
    )

    # Sanity check that an interface was provided
    args = parser.parse_args()

    if args.run_blue or args.run_yellow:
        if args.interface is None:
            parser.error("Must specify interface")

    ###########################################################################
    #                      Visualize CPP Tests                                #
    ###########################################################################
    # TODO (#2581) remove this
    if args.visualize_cpp_test:

        runtime_dir = "/tmp/tbots/yellow_test"

        try:
            os.makedirs(runtime_dir)
        except OSError:
            pass

        tscope = Thunderscope(
            config=config.configure_two_ai_gamecontroller_view(
                args.visualization_buffer_size, args.cost_visualization
            ),
            layout_path=args.layout,
        )
        proto_unix_io = tscope.proto_unix_io_map[ProtoUnixIOTypes.BLUE]

        # Setup LOG(VISUALIZE) handling from full system. We set from_log_visualize
        # to true to decode from base64.
        for arg in [
            {"proto_class": Obstacles},
            {"proto_class": PathVisualization},
            {"proto_class": PassVisualization},
            {"proto_class": CostVisualization},
            {"proto_class": NamedValue},
            {"proto_class": PrimitiveSet},
            {"proto_class": World},
            {"proto_class": PlayInfo},
        ] + [
            # TODO (#2655): Add/Remove HRVO layers dynamically based on the HRVOVisualization proto messages
            {"proto_class": HRVOVisualization, "unix_path": YELLOW_HRVO_PATH}
            for _ in range(MAX_ROBOT_IDS_PER_SIDE)
        ]:
            proto_unix_io.attach_unix_receiver(
                runtime_dir, from_log_visualize=True, **arg
            )

        proto_unix_io.attach_unix_receiver(runtime_dir + "/log", proto_class=RobotLog)

        tscope.show()

    ###########################################################################
    #              AI + Robot Communication + Robot Diagnostics               #
    ###########################################################################
    #
    # When we are running with real robots. Possible Running Options:
    #
    #       Run Blue
    #       Run Yellow
    #       Run Blue + Diagnostics
    #       Run Yellow + Diagnostics
    #       Run Diagnostics
    #
    # We want to run either 1 instance of AI or 1 instance of RobotCommunication or both which will
    # send/recv packets over the provided multicast channel.

    elif args.run_blue or args.run_yellow or args.run_diagnostics:
        tscope_config = config.configure_ai_or_diagnostics(
            args.run_blue,
            args.run_yellow,
            args.run_diagnostics,
            args.visualization_buffer_size,
            args.cost_visualization,
        )
        tscope = Thunderscope(config=tscope_config, layout_path=args.layout,)

        current_proto_unix_io = None

        if args.run_blue:
            runtime_dir = args.blue_full_system_runtime_dir
            friendly_colour_yellow = False
            debug = args.debug_blue_full_system
        elif args.run_yellow:
            runtime_dir = args.yellow_full_system_runtime_dir
            friendly_colour_yellow = True
            debug = args.debug_yellow_full_system

        # this will be the current fullsystem proto (blue or yellow)
        # if fullsystem is loaded
        # else, it will be the diagnostics proto
        current_proto_unix_io = tscope.proto_unix_io_map[ProtoUnixIOTypes.CURRENT]

        estop_mode = EstopMode.PHYSICAL_ESTOP
        if args.keyboard_estop:
            estop_mode = EstopMode.KEYBOARD_ESTOP
        if args.disable_estop:
            estop_mode = EstopMode.DISABLE_ESTOP

        with RobotCommunication(
<<<<<<< HEAD
            current_proto_unix_io=current_proto_unix_io,
            multicast_channel=getRobotMulticastChannel(args.channel),
            interface=args.interface,
            estop_mode=estop_mode,
            estop_path=args.estop_path,
=======
            current_proto_unix_io,
            getRobotMulticastChannel(args.channel),
            args.interface,
            args.disable_estop,
            estop_path,
>>>>>>> 30a49321
        ) as robot_communication:

            if estop_mode == EstopMode.KEYBOARD_ESTOP:
                tscope.keyboard_estop_shortcut.activated.connect(
                    robot_communication.toggle_keyboard_estop
                )

            if args.run_diagnostics:
                for tab in tscope_config.tabs:
                    if hasattr(tab, "widgets"):
                        robot_view_widget = tab.find_widget("Robot View")

                        if robot_view_widget:
                            robot_view_widget.control_mode_signal.connect(
                                lambda mode, robot_id: robot_communication.toggle_robot_connection(
                                    mode, robot_id
                                )
                            )

            if args.run_blue or args.run_yellow:
                robot_communication.setup_for_fullsystem()
                full_system_runtime_dir = (
                    args.blue_full_system_runtime_dir
                    if args.run_blue
                    else args.yellow_full_system_runtime_dir
                )
                with ProtoLogger(full_system_runtime_dir,) as logger, FullSystem(
                    runtime_dir, debug, friendly_colour_yellow
                ) as full_system:

                    current_proto_unix_io.register_to_observe_everything(logger.buffer)
                    full_system.setup_proto_unix_io(current_proto_unix_io)

                    tscope.show()
            else:
                tscope.show()

    ###########################################################################
    #                              Replay                                     #
    ###########################################################################
    #
    # Don't start any binaries and just replay a log.
    elif args.blue_log or args.yellow_log:
        tscope = Thunderscope(
            config=config.configure_replay_view(
                args.blue_log,
                args.yellow_log,
                args.visualization_buffer_size,
                args.cost_visualization,
            ),
            layout_path=args.layout,
        )
        tscope.show()

    ###########################################################################
    #           Blue AI vs Yellow AI + Simulator + Gamecontroller             #
    ###########################################################################
    #
    # Run two AIs against each other with the er-force simulator. We also run
    # the gamecontroller which can be accessed from http://localhost:8081
    #
    # The async sim ticket ticks the simulator at a fixed rate.
    else:

        tscope = Thunderscope(
            config=config.configure_two_ai_gamecontroller_view(
                args.visualization_buffer_size, args.cost_visualization
            ),
            layout_path=args.layout,
        )

        def __async_sim_ticker(tick_rate_ms):
            """Setup the world and tick simulation forever

            :param tick_rate_ms: The tick rate of the simulation

            """
            world_state_received_buffer = ThreadSafeBuffer(1, WorldStateReceivedTrigger)
            tscope.proto_unix_io_map[ProtoUnixIOTypes.SIM].register_observer(
                WorldStateReceivedTrigger, world_state_received_buffer
            )

            while True:
                world_state_received = world_state_received_buffer.get(
                    block=False, return_cached=False
                )
                if not world_state_received:
                    world_state = tbots_protobuf.create_world_state(
                        blue_robot_locations=[
                            cpp_bindings.Point(-3, y)
                            for y in numpy.linspace(-2, 2, NUM_ROBOTS)
                        ],
                        yellow_robot_locations=[
                            cpp_bindings.Point(3, y)
                            for y in numpy.linspace(-2, 2, NUM_ROBOTS)
                        ],
                        ball_location=cpp_bindings.Point(0, 0),
                        ball_velocity=cpp_bindings.Vector(0, 0),
                    )
                    tscope.proto_unix_io_map[ProtoUnixIOTypes.SIM].send_proto(
                        WorldState, world_state
                    )
                else:
                    break

                time.sleep(0.01)

            simulation_state_buffer = ThreadSafeBuffer(1, SimulationState)
            tscope.proto_unix_io_map[ProtoUnixIOTypes.SIM].register_observer(
                SimulationState, simulation_state_buffer
            )

            # Tick Simulation
            while tscope.is_open():

                simulation_state_message = simulation_state_buffer.get()

                if simulation_state_message.is_playing:
                    tick = SimulatorTick(milliseconds=tick_rate_ms)
                    tscope.proto_unix_io_map[ProtoUnixIOTypes.SIM].send_proto(
                        SimulatorTick, tick
                    )

                time.sleep(tick_rate_ms / 1000)

        # Launch all binaries
        with Simulator(
            args.simulator_runtime_dir, args.debug_simulator, args.enable_realism
        ) as simulator, FullSystem(
            args.blue_full_system_runtime_dir, args.debug_blue_full_system, False, False
        ) as blue_fs, FullSystem(
            args.yellow_full_system_runtime_dir,
            args.debug_yellow_full_system,
            True,
            False,
        ) as yellow_fs, ProtoLogger(
            args.blue_full_system_runtime_dir,
        ) as blue_logger, ProtoLogger(
            args.yellow_full_system_runtime_dir,
        ) as yellow_logger, Gamecontroller() as gamecontroller:

            tscope.proto_unix_io_map[
                ProtoUnixIOTypes.BLUE
            ].register_to_observe_everything(blue_logger.buffer)
            tscope.proto_unix_io_map[
                ProtoUnixIOTypes.YELLOW
            ].register_to_observe_everything(yellow_logger.buffer)

            blue_fs.setup_proto_unix_io(tscope.proto_unix_io_map[ProtoUnixIOTypes.BLUE])
            yellow_fs.setup_proto_unix_io(
                tscope.proto_unix_io_map[ProtoUnixIOTypes.YELLOW]
            )
            simulator.setup_proto_unix_io(
                tscope.proto_unix_io_map[ProtoUnixIOTypes.SIM],
                tscope.proto_unix_io_map[ProtoUnixIOTypes.BLUE],
                tscope.proto_unix_io_map[ProtoUnixIOTypes.YELLOW],
            )
            gamecontroller.setup_proto_unix_io(
                tscope.proto_unix_io_map[ProtoUnixIOTypes.BLUE],
                tscope.proto_unix_io_map[ProtoUnixIOTypes.YELLOW],
            )

            # Start the simulator
            thread = threading.Thread(
                target=__async_sim_ticker, args=(SIM_TICK_RATE_MS,), daemon=True,
            )

            thread.start()
            tscope.show()
            thread.join()<|MERGE_RESOLUTION|>--- conflicted
+++ resolved
@@ -12,7 +12,6 @@
 from software.py_constants import *
 from software.thunderscope.robot_communication import RobotCommunication
 from software.thunderscope.replay.proto_logger import ProtoLogger
-from software.thunderscope.constants import EstopMode
 import software.thunderscope.thunderscope_config as config
 from software.thunderscope.constants import ProtoUnixIOTypes
 
@@ -140,7 +139,11 @@
         help="set realism flag to use realistic config",
     )
     parser.add_argument(
-        "--estop_path", action="store", type=str, help="Path to the Estop",
+        "--estop_path",
+        action="store",
+        type=str,
+        default="/dev/ttyACM0",
+        help="Path to the Estop",
     )
     parser.add_argument(
         "--estop_baudrate",
@@ -154,14 +157,7 @@
         action="store_true",
         help="show pass cost visualization layer",
     )
-    estop_group = parser.add_mutually_exclusive_group()
-    estop_group.add_argument(
-        "--keyboard_estop",
-        action="store_true",
-        default=False,
-        help="Allows the use of the spacebar as an estop instead of a physical one",
-    )
-    estop_group.add_argument(
+    parser.add_argument(
         "--disable_estop",
         action="store_true",
         default=False,
@@ -261,33 +257,18 @@
         # else, it will be the diagnostics proto
         current_proto_unix_io = tscope.proto_unix_io_map[ProtoUnixIOTypes.CURRENT]
 
-        estop_mode = EstopMode.PHYSICAL_ESTOP
-        if args.keyboard_estop:
-            estop_mode = EstopMode.KEYBOARD_ESTOP
-        if args.disable_estop:
-            estop_mode = EstopMode.DISABLE_ESTOP
+        # different estops use different ports this detects which one to use based on what is plugged in
+        estop_path = (
+            "/dev/ttyACM0" if os.path.isfile("/dev/ttyACM0") else "/dev/ttyUSB0"
+        )
 
         with RobotCommunication(
-<<<<<<< HEAD
-            current_proto_unix_io=current_proto_unix_io,
-            multicast_channel=getRobotMulticastChannel(args.channel),
-            interface=args.interface,
-            estop_mode=estop_mode,
-            estop_path=args.estop_path,
-=======
             current_proto_unix_io,
             getRobotMulticastChannel(args.channel),
             args.interface,
             args.disable_estop,
             estop_path,
->>>>>>> 30a49321
         ) as robot_communication:
-
-            if estop_mode == EstopMode.KEYBOARD_ESTOP:
-                tscope.keyboard_estop_shortcut.activated.connect(
-                    robot_communication.toggle_keyboard_estop
-                )
-
             if args.run_diagnostics:
                 for tab in tscope_config.tabs:
                     if hasattr(tab, "widgets"):
