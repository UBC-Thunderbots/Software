import argparse
<<<<<<< HEAD
import contextlib
=======
import numpy
import os
import threading
import time
>>>>>>> 0d8d3813
from software.thunderscope.thread_safe_buffer import ThreadSafeBuffer
from software.thunderscope.thunderscope import Thunderscope
from software.thunderscope.binary_context_managers import *
from proto.import_all_protos import *
import software.python_bindings as tbots_cpp
from software.py_constants import *
import proto.message_translation.tbots_protobuf as tbots_protobuf
from software.thunderscope.robot_communication import RobotCommunication
from software.thunderscope.replay.proto_logger import ProtoLogger
from software.thunderscope.constants import EstopMode, ProtoUnixIOTypes
from software.thunderscope.estop_helpers import get_estop_config
import software.thunderscope.thunderscope_config as config
from software.thunderscope.util import sync_simulation

<<<<<<< HEAD
NUM_ROBOTS = DIV_B_NUM_ROBOTS
=======
from software.thunderscope.binary_context_managers.full_system import FullSystem
from software.thunderscope.binary_context_managers.simulator import Simulator
from software.thunderscope.binary_context_managers.game_controller import Gamecontroller


NUM_ROBOTS = 6
SIM_TICK_RATE_MS = 16
>>>>>>> 0d8d3813

###########################################################################
#                         Thunderscope Main                               #
###########################################################################

if __name__ == "__main__":

    # Setup parser
    parser = argparse.ArgumentParser(
        description="Thunderscope: Run with no arguments to run AI vs AI"
    )

    parser.add_argument(
        "--layout",
        action="store",
        help="Which layout to run, if not specified the last layout will run",
    )

    # Runtime directories
    parser.add_argument(
        "--simulator_runtime_dir",
        type=str,
        help="simulator runtime directory",
        default="/tmp/tbots/sim",
    )
    parser.add_argument(
        "--blue_full_system_runtime_dir",
        type=str,
        help="blue full_system runtime directory",
        default="/tmp/tbots/blue",
    )
    parser.add_argument(
        "--yellow_full_system_runtime_dir",
        type=str,
        help="yellow full_system runtime directory",
        default="/tmp/tbots/yellow",
    )

    # Debugging
    parser.add_argument(
        "--debug_blue_full_system",
        action="store_true",
        default=False,
        help="Debug blue full_system",
    )
    parser.add_argument(
        "--debug_yellow_full_system",
        action="store_true",
        default=False,
        help="Debug yellow full_system",
    )
    parser.add_argument(
        "--debug_simulator",
        action="store_true",
        default=False,
        help="Debug the simulator",
    )
    parser.add_argument(
        "--visualize_cpp_test",
        action="store_true",
        default=False,
        help="Visualize C++ Tests",
    )
    parser.add_argument(
        "--blue_log",
        action="store",
        help="Replay folder for the blue full_system",
        default=None,
        type=os.path.abspath,
    )
    parser.add_argument(
        "--yellow_log",
        action="store",
        help="Replay folder for the yellow full_system",
        default=None,
    )

    parser.add_argument(
        "--verbose",
        action="store_true",
        default=False,
        help="Include logs from the Gamecontroller and Autoref",
    )

    # Run blue or yellow full system over WiFi
    group = parser.add_mutually_exclusive_group()
    group.add_argument(
        "--run_blue",
        action="store_true",
        help="Run full system as the blue team, over WiFi; estop required",
    )
    group.add_argument(
        "--run_yellow",
        action="store_true",
        help="Run full system as the yellow team, over WiFi; estop required",
    )

    parser.add_argument(
        "--run_diagnostics",
        action="store_true",
        help="Run robots diagnostics for Manual or Xbox control; estop required",
    )
    parser.add_argument(
        "--interface",
        action="store",
        type=str,
        default=None,
        help="Which interface to communicate over",
    )
    parser.add_argument(
        "--channel",
        action="store",
        type=int,
        default=0,
        help="Which channel to communicate over",
    )
    parser.add_argument(
        "--visualization_buffer_size",
        action="store",
        type=int,
        default=5,
        help="How many packets to buffer while rendering",
    )
    parser.add_argument(
        "--enable_realism",
        action="store_true",
        default=False,
        help="set realism flag to use realistic config",
    )
    parser.add_argument(
        "--estop_baudrate",
        action="store",
        type=int,
        default=115200,
        help="Estop Baudrate",
    )
    parser.add_argument(
        "--ci_mode", action="store_true", default=False, help="Runs the simulation with sped-up time")
    parser.add_argument(
        "--enable_autoref", action="store_true", default=False, help="Enable autoref"
    )
    parser.add_argument(
        "--show_autoref_gui",
        action="store_true",
        default=False,
        help="Show TigersAutoref GUI",
    )
    parser.add_argument(
        "--cost_visualization",
    estop_group = parser.add_mutually_exclusive_group()
    estop_group.add_argument(
        "--keyboard_estop",
        action="store_true",
        default=False,
        help="Allows the use of the spacebar as an estop instead of a physical one",
    )
    estop_group.add_argument(
        "--disable_communication",
        action="store_true",
        default=False,
        help="Disables checking for estop plugged in (ONLY USE FOR LOCAL TESTING)",
    )

    # Sanity check that an interface was provided
    args = parser.parse_args()

    if args.run_blue or args.run_yellow:
        if args.interface is None:
            parser.error("Must specify interface")

    ###########################################################################
    #                      Visualize CPP Tests                                #
    ###########################################################################
    # TODO (#2581) remove this
    if args.visualize_cpp_test:

        runtime_dir = "/tmp/tbots/yellow_test"

        try:
            os.makedirs(runtime_dir)
        except OSError:
            pass

        tscope = Thunderscope(
            config=config.configure_two_ai_gamecontroller_view(
                args.visualization_buffer_size
            ),
            layout_path=args.layout,
        )
        proto_unix_io = tscope.proto_unix_io_map[ProtoUnixIOTypes.BLUE]

        # Setup LOG(VISUALIZE) handling from full system. We set from_log_visualize
        # to true to decode from base64.
        for arg in [
            {"proto_class": Obstacles},
            {"proto_class": PathVisualization},
            {"proto_class": PassVisualization},
            {"proto_class": CostVisualization},
            {"proto_class": NamedValue},
            {"proto_class": PrimitiveSet},
            {"proto_class": World},
            {"proto_class": PlayInfo},
        ] + [
            # TODO (#2655): Add/Remove HRVO layers dynamically based on the HRVOVisualization proto messages
            {"proto_class": HRVOVisualization, "unix_path": YELLOW_HRVO_PATH}
            for _ in range(MAX_ROBOT_IDS_PER_SIDE)
        ]:
            proto_unix_io.attach_unix_receiver(
                runtime_dir, from_log_visualize=True, **arg
            )

        proto_unix_io.attach_unix_receiver(runtime_dir + "/log", proto_class=RobotLog)

        tscope.show()

    ###########################################################################
    #              AI + Robot Communication + Robot Diagnostics               #
    ###########################################################################
    #
    # When we are running with real robots. Possible Running Options:
    #
    #       Run Blue
    #       Run Yellow
    #       Run Blue + Diagnostics
    #       Run Yellow + Diagnostics
    #       Run Diagnostics
    #
    # We want to run either 1 instance of AI or 1 instance of RobotCommunication or both which will
    # send/recv packets over the provided multicast channel.

    elif args.run_blue or args.run_yellow or args.run_diagnostics:
        tscope_config = config.configure_ai_or_diagnostics(
            args.run_blue,
            args.run_yellow,
            args.run_diagnostics,
            args.visualization_buffer_size,
        )
        tscope = Thunderscope(config=tscope_config, layout_path=args.layout,)

        current_proto_unix_io = None

        if args.run_blue:
            runtime_dir = args.blue_full_system_runtime_dir
            friendly_colour_yellow = False
            debug = args.debug_blue_full_system
        elif args.run_yellow:
            runtime_dir = args.yellow_full_system_runtime_dir
            friendly_colour_yellow = True
            debug = args.debug_yellow_full_system

        # this will be the current fullsystem proto (blue or yellow)
        # if fullsystem is loaded
        # else, it will be the diagnostics proto
        current_proto_unix_io = tscope.proto_unix_io_map[ProtoUnixIOTypes.CURRENT]

        estop_mode, estop_path = get_estop_config(
            args.keyboard_estop, args.disable_communication
        )

        with RobotCommunication(
            current_proto_unix_io=current_proto_unix_io,
            multicast_channel=getRobotMulticastChannel(args.channel),
            interface=args.interface,
            estop_mode=estop_mode,
            estop_path=estop_path,
        ) as robot_communication:

            if estop_mode == EstopMode.KEYBOARD_ESTOP:
                tscope.keyboard_estop_shortcut.activated.connect(
                    robot_communication.toggle_keyboard_estop
                )

            if args.run_diagnostics:
                for tab in tscope_config.tabs:
                    if hasattr(tab, "widgets"):
                        robot_view_widget = tab.find_widget("Robot View")

                        if robot_view_widget:
                            robot_view_widget.control_mode_signal.connect(
                                lambda mode, robot_id: robot_communication.toggle_robot_connection(
                                    mode, robot_id
                                )
                            )

            if args.run_blue or args.run_yellow:
                robot_communication.setup_for_fullsystem()
                full_system_runtime_dir = (
                    args.blue_full_system_runtime_dir
                    if args.run_blue
                    else args.yellow_full_system_runtime_dir
                )
                with ProtoLogger(full_system_runtime_dir,) as logger, FullSystem(
                    runtime_dir, debug, friendly_colour_yellow
                ) as full_system:

                    current_proto_unix_io.register_to_observe_everything(logger.buffer)
                    full_system.setup_proto_unix_io(current_proto_unix_io)

                    tscope.show()
            else:
                tscope.show()

    ###########################################################################
    #                              Replay                                     #
    ###########################################################################
    #
    # Don't start any binaries and just replay a log.
    elif args.blue_log or args.yellow_log:
        tscope = Thunderscope(
            config=config.configure_replay_view(
                args.blue_log, args.yellow_log, args.visualization_buffer_size,
            ),
            layout_path=args.layout,
        )
        tscope.show()

    ###########################################################################
    #           Blue AI vs Yellow AI + Simulator + Gamecontroller             #
    ###########################################################################
    #
    # Run two AIs against each other with the er-force simulator. We also run
    # the gamecontroller which can be accessed from http://localhost:8081
    #
    # The async sim ticket ticks the simulator at a fixed rate.
    else:
        tscope = Thunderscope(
            config=config.configure_two_ai_gamecontroller_view(
                args.visualization_buffer_size
            ),
            layout_path=args.layout,
        )

        def __sim_ticker(tick_rate_ms: int) -> None:
            """Setup the world and tick simulation forever

            :param tick_rate_ms: The tick rate of the simulation

            """
            sync_simulation()

            if args.ci_mode:
                async_sim_ticker()
            else :
                realtime_sim_ticker()
           world_state_received_buffer = ThreadSafeBuffer(1, WorldStateReceivedTrigger) 
           sim_proto_unix_io.register_observer(
                   WorldStateReceivedTrigger, world_state_received_buffer)
    
           while True:
               world_state_received = world_state_received_buffer.get(
                       block=False, return_cached=False)
               if not world_state_received:
                   world_state = tbots_protobuf.create_world_state(
                       blue_robot_locations=[
                           tbots_cpp.Point(-3. y)
                           for y in numpy.linspace(-2, 2, num_robots)
                       ],
                       yellow_robot_locations=[
                           tbots_cpp.Point(3, y)
                           for y in numpy.linspace(-2, 2, num_robots)
                       ],
                       ball_location=tbots_cpp.Point(0, 0),
                       ball_velocity=tbots_cpp.Vector(0, 0),
                    )
                    sim_proto_unix_io.send_proto(WorldState, world_state)
                else:
                    break

            simulation_state_buffer = ThreadSafeBuffer(1, SimulationState)
            tscope.proto_unix_io_map[ProtoUnixIOTypes.SIM].register_observer(
                SimulationState, simulation_state_buffer
            )

            # Tick Simulation
            while tscope.is_open():

                simulation_state_message = simulation_state_buffer.get()

                if simulation_state_message.is_playing:
                    tick = SimulatorTick(milliseconds=tick_rate_ms)
                    tscope.proto_unix_io_map[ProtoUnixIOTypes.SIM].send_proto(
                        SimulatorTick, tick
                    )

                if not args.ci_mode:
                    time.sleep(tick_rate_ms / 1000)

        # Launch all binaries
        with Simulator(
            args.simulator_runtime_dir, args.debug_simulator, args.enable_realism
        ) as simulator, FullSystem(
            args.blue_full_system_runtime_dir, args.debug_blue_full_system, False, False
        ) as blue_fs, FullSystem(
            args.yellow_full_system_runtime_dir,
            args.debug_yellow_full_system,
            True,
            False,
        ) as yellow_fs, ProtoLogger(
            args.blue_full_system_runtime_dir,
        ) as blue_logger, ProtoLogger(
            args.yellow_full_system_runtime_dir,
        ) as yellow_logger, Gamecontroller(
            supress_logs=(not args.verbose), ci_mode=args.enable_autoref
        ) as gamecontroller, (
            # Here we only initialize autoref if the --enable_autoref flag is requested.
            # To avoid nested Python withs, the autoref is initialized as None when this flag doesn't exist.
            # All calls to autoref should be guarded with args.enable_autoref
            TigersAutoref(
                autoref_runtime_dir="/tmp/tbots/autoref",
                ci_mode=True,
                gc=gamecontroller,
                supress_logs=(not args.verbose),
                tick_rate_ms=DEFAULT_SIMULATOR_TICK_RATE_MILLISECONDS_PER_TICK,
                show_gui=args.show_autoref_gui,
            )
            if args.enable_autoref
            else contextlib.nullcontext()
        ) as autoref:
            autoref_proto_unix_io = ProtoUnixIO()

            tscope.proto_unix_io_map[
                ProtoUnixIOTypes.BLUE
            ].register_to_observe_everything(blue_logger.buffer)
            tscope.proto_unix_io_map[
                ProtoUnixIOTypes.YELLOW
            ].register_to_observe_everything(yellow_logger.buffer)

            blue_fs.setup_proto_unix_io(tscope.proto_unix_io_map[ProtoUnixIOTypes.BLUE])
            yellow_fs.setup_proto_unix_io(
                tscope.proto_unix_io_map[ProtoUnixIOTypes.YELLOW]
            )
            simulator.setup_proto_unix_io(
                tscope.proto_unix_io_map[ProtoUnixIOTypes.SIM],
                tscope.proto_unix_io_map[ProtoUnixIOTypes.BLUE],
                tscope.proto_unix_io_map[ProtoUnixIOTypes.YELLOW],
                autoref_proto_unix_io,
            )
            gamecontroller.setup_proto_unix_io(
                tscope.proto_unix_io_map[ProtoUnixIOTypes.BLUE],
                tscope.proto_unix_io_map[ProtoUnixIOTypes.YELLOW],
                autoref_proto_unix_io,
            )
            if args.enable_autoref:
                autoref.setup_ssl_wrapper_packets(autoref_proto_unix_io,)

            # Start the simulator
            thread = threading.Thread(
                target=__async_sim_ticker,
                args=(DEFAULT_SIMULATOR_TICK_RATE_MILLISECONDS_PER_TICK,),
                daemon=True,
            )

            thread.start()
            tscope.show()
            thread.join()<|MERGE_RESOLUTION|>--- conflicted
+++ resolved
@@ -1,12 +1,7 @@
 import argparse
-<<<<<<< HEAD
 import contextlib
-=======
-import numpy
 import os
 import threading
-import time
->>>>>>> 0d8d3813
 from software.thunderscope.thread_safe_buffer import ThreadSafeBuffer
 from software.thunderscope.thunderscope import Thunderscope
 from software.thunderscope.binary_context_managers import *
@@ -18,20 +13,19 @@
 from software.thunderscope.replay.proto_logger import ProtoLogger
 from software.thunderscope.constants import EstopMode, ProtoUnixIOTypes
 from software.thunderscope.estop_helpers import get_estop_config
+from software.thunderscope.proto_unix_io import ProtoUnixIO
 import software.thunderscope.thunderscope_config as config
-from software.thunderscope.util import sync_simulation
-
-<<<<<<< HEAD
-NUM_ROBOTS = DIV_B_NUM_ROBOTS
-=======
+from software.thunderscope.util import (
+    async_sim_ticker,
+    realtime_sim_ticker,
+    sync_simulation,
+)
 from software.thunderscope.binary_context_managers.full_system import FullSystem
 from software.thunderscope.binary_context_managers.simulator import Simulator
 from software.thunderscope.binary_context_managers.game_controller import Gamecontroller
-
-
-NUM_ROBOTS = 6
-SIM_TICK_RATE_MS = 16
->>>>>>> 0d8d3813
+from software.thunderscope.binary_context_managers.tigers_autoref import TigersAutoref
+
+NUM_ROBOTS = DIV_B_NUM_ROBOTS
 
 ###########################################################################
 #                         Thunderscope Main                               #
@@ -169,7 +163,11 @@
         help="Estop Baudrate",
     )
     parser.add_argument(
-        "--ci_mode", action="store_true", default=False, help="Runs the simulation with sped-up time")
+        "--ci_mode",
+        action="store_true",
+        default=False,
+        help="Runs the simulation with sped-up time",
+    )
     parser.add_argument(
         "--enable_autoref", action="store_true", default=False, help="Enable autoref"
     )
@@ -179,8 +177,7 @@
         default=False,
         help="Show TigersAutoref GUI",
     )
-    parser.add_argument(
-        "--cost_visualization",
+
     estop_group = parser.add_mutually_exclusive_group()
     estop_group.add_argument(
         "--keyboard_estop",
@@ -364,60 +361,25 @@
             layout_path=args.layout,
         )
 
-        def __sim_ticker(tick_rate_ms: int) -> None:
+        def __ticker(tick_rate_ms: int) -> None:
             """Setup the world and tick simulation forever
 
             :param tick_rate_ms: The tick rate of the simulation
 
             """
-            sync_simulation()
+            sync_simulation(tscope.proto_unix_io_map[ProtoUnixIOTypes.SIM], NUM_ROBOTS)
 
             if args.ci_mode:
-                async_sim_ticker()
-            else :
-                realtime_sim_ticker()
-           world_state_received_buffer = ThreadSafeBuffer(1, WorldStateReceivedTrigger) 
-           sim_proto_unix_io.register_observer(
-                   WorldStateReceivedTrigger, world_state_received_buffer)
-    
-           while True:
-               world_state_received = world_state_received_buffer.get(
-                       block=False, return_cached=False)
-               if not world_state_received:
-                   world_state = tbots_protobuf.create_world_state(
-                       blue_robot_locations=[
-                           tbots_cpp.Point(-3. y)
-                           for y in numpy.linspace(-2, 2, num_robots)
-                       ],
-                       yellow_robot_locations=[
-                           tbots_cpp.Point(3, y)
-                           for y in numpy.linspace(-2, 2, num_robots)
-                       ],
-                       ball_location=tbots_cpp.Point(0, 0),
-                       ball_velocity=tbots_cpp.Vector(0, 0),
-                    )
-                    sim_proto_unix_io.send_proto(WorldState, world_state)
-                else:
-                    break
-
-            simulation_state_buffer = ThreadSafeBuffer(1, SimulationState)
-            tscope.proto_unix_io_map[ProtoUnixIOTypes.SIM].register_observer(
-                SimulationState, simulation_state_buffer
-            )
-
-            # Tick Simulation
-            while tscope.is_open():
-
-                simulation_state_message = simulation_state_buffer.get()
-
-                if simulation_state_message.is_playing:
-                    tick = SimulatorTick(milliseconds=tick_rate_ms)
-                    tscope.proto_unix_io_map[ProtoUnixIOTypes.SIM].send_proto(
-                        SimulatorTick, tick
-                    )
-
-                if not args.ci_mode:
-                    time.sleep(tick_rate_ms / 1000)
+                async_sim_ticker(
+                    tick_rate_ms,
+                    tscope.proto_unix_io_map[ProtoUnixIOTypes.BLUE],
+                    tscope.proto_unix_io_map[ProtoUnixIOTypes.YELLOW],
+                    tscope.proto_unix_io_map[ProtoUnixIOTypes.SIM],
+                )
+            else:
+                realtime_sim_ticker(
+                    tick_rate_ms, tscope.proto_unix_io_map[ProtoUnixIOTypes.SIM], tscope
+                )
 
         # Launch all binaries
         with Simulator(
@@ -479,7 +441,7 @@
 
             # Start the simulator
             thread = threading.Thread(
-                target=__async_sim_ticker,
+                target=__ticker,
                 args=(DEFAULT_SIMULATOR_TICK_RATE_MILLISECONDS_PER_TICK,),
                 daemon=True,
             )
