import os
import time
import threading
import argparse
import numpy

from software.thunderscope.thread_safe_buffer import ThreadSafeBuffer
from software.thunderscope.thunderscope import Thunderscope
from software.thunderscope.binary_context_managers import *
from proto.message_translation import tbots_protobuf
import software.python_bindings as tbots_cpp
from software.py_constants import *
from software.thunderscope.robot_communication import RobotCommunication
from software.thunderscope.replay.proto_logger import ProtoLogger
import software.thunderscope.thunderscope_config as config
from software.thunderscope.constants import ProtoUnixIOTypes, SIM_TICK_RATE_MS

NUM_ROBOTS = 6

###########################################################################
#                         Thunderscope Main                               #
###########################################################################

if __name__ == "__main__":

    # Setup parser
    parser = argparse.ArgumentParser(
        description="Thunderscope: Run with no arguments to run AI vs AI"
    )

    parser.add_argument(
        "--layout",
        action="store",
        help="Which layout to run, if not specified the last layout will run",
    )

    # Runtime directories
    parser.add_argument(
        "--simulator_runtime_dir",
        type=str,
        help="simulator runtime directory",
        default="/tmp/tbots/sim",
    )
    parser.add_argument(
        "--blue_full_system_runtime_dir",
        type=str,
        help="blue full_system runtime directory",
        default="/tmp/tbots/blue",
    )
    parser.add_argument(
        "--yellow_full_system_runtime_dir",
        type=str,
        help="yellow full_system runtime directory",
        default="/tmp/tbots/yellow",
    )

    # Debugging
    parser.add_argument(
        "--debug_blue_full_system",
        action="store_true",
        default=False,
        help="Debug blue full_system",
    )
    parser.add_argument(
        "--debug_yellow_full_system",
        action="store_true",
        default=False,
        help="Debug yellow full_system",
    )
    parser.add_argument(
        "--debug_simulator",
        action="store_true",
        default=False,
        help="Debug the simulator",
    )
    parser.add_argument(
        "--visualize_cpp_test",
        action="store_true",
        default=False,
        help="Visualize C++ Tests",
    )
    parser.add_argument(
        "--blue_log",
        action="store",
        help="Replay folder for the blue full_system",
        default=None,
        type=os.path.abspath,
    )
    parser.add_argument(
        "--yellow_log",
        action="store",
        help="Replay folder for the yellow full_system",
        default=None,
    )
    # Run blue or yellow full system over WiFi
    group = parser.add_mutually_exclusive_group()
    group.add_argument(
        "--run_blue",
        action="store_true",
        help="Run full system as the blue team, over WiFi; estop required",
    )
    group.add_argument(
        "--run_yellow",
        action="store_true",
        help="Run full system as the yellow team, over WiFi; estop required",
    )

    parser.add_argument(
        "--run_diagnostics",
        action="store_true",
        help="Run robots diagnostics for Manual or Xbox control; estop required",
    )
    parser.add_argument(
        "--interface",
        action="store",
        type=str,
        default=None,
        help="Which interface to communicate over",
    )
    parser.add_argument(
        "--channel",
        action="store",
        type=int,
        default=0,
        help="Which channel to communicate over",
    )
    parser.add_argument(
        "--visualization_buffer_size",
        action="store",
        type=int,
        default=5,
        help="How many packets to buffer while rendering",
    )
    parser.add_argument(
        "--enable_realism",
        action="store_true",
        default=False,
        help="set realism flag to use realistic config",
    )
    parser.add_argument(
        "--estop_path",
        action="store",
        type=str,
        default="/dev/ttyACM0",
        help="Path to the Estop",
    )
    parser.add_argument(
        "--estop_baudrate",
        action="store",
        type=int,
        default=115200,
        help="Estop Baudrate",
    )
    parser.add_argument(
        "--disable_estop",
        action="store_true",
        default=False,
        help="Disables checking for estop plugged in (ONLY USE FOR LOCAL TESTING)",
    )
    parser.add_argument(
        "--empty",
        action="store_true",
        default=False,
        help="Whether to populate with default robot (False) or start with an empty field (True) for AI vs AI",
    )

    # Sanity check that an interface was provided
    args = parser.parse_args()

    if args.run_blue or args.run_yellow:
        if args.interface is None:
            parser.error("Must specify interface")

    ###########################################################################
    #                      Visualize CPP Tests                                #
    ###########################################################################
    # TODO (#2581) remove this
    if args.visualize_cpp_test:

        runtime_dir = "/tmp/tbots/yellow_test"

        try:
            os.makedirs(runtime_dir)
        except OSError:
            pass

        tscope = Thunderscope(
            config=config.configure_two_ai_gamecontroller_view(
                args.visualization_buffer_size
            ),
            layout_path=args.layout,
        )
        proto_unix_io = tscope.proto_unix_io_map[ProtoUnixIOTypes.BLUE]

        # Setup LOG(VISUALIZE) handling from full system. We set from_log_visualize
        # to true to decode from base64.
        for arg in [
            {"proto_class": Obstacles},
            {"proto_class": PathVisualization},
            {"proto_class": PassVisualization},
            {"proto_class": CostVisualization},
            {"proto_class": NamedValue},
            {"proto_class": PrimitiveSet},
            {"proto_class": World},
            {"proto_class": PlayInfo},
        ] + [
            # TODO (#2655): Add/Remove HRVO layers dynamically based on the HRVOVisualization proto messages
            {"proto_class": HRVOVisualization, "unix_path": YELLOW_HRVO_PATH}
            for _ in range(MAX_ROBOT_IDS_PER_SIDE)
        ]:
            proto_unix_io.attach_unix_receiver(
                runtime_dir, from_log_visualize=True, **arg
            )

        proto_unix_io.attach_unix_receiver(runtime_dir + "/log", proto_class=RobotLog)

        tscope.show()

    ###########################################################################
    #              AI + Robot Communication + Robot Diagnostics               #
    ###########################################################################
    #
    # When we are running with real robots. Possible Running Options:
    #
    #       Run Blue
    #       Run Yellow
    #       Run Blue + Diagnostics
    #       Run Yellow + Diagnostics
    #       Run Diagnostics
    #
    # We want to run either 1 instance of AI or 1 instance of RobotCommunication or both which will
    # send/recv packets over the provided multicast channel.

    elif args.run_blue or args.run_yellow or args.run_diagnostics:
        tscope_config = config.configure_ai_or_diagnostics(
            args.run_blue,
            args.run_yellow,
            args.run_diagnostics,
            args.visualization_buffer_size,
        )
        tscope = Thunderscope(config=tscope_config, layout_path=args.layout,)

        current_proto_unix_io = None

        if args.run_blue:
            runtime_dir = args.blue_full_system_runtime_dir
            friendly_colour_yellow = False
            debug = args.debug_blue_full_system
        elif args.run_yellow:
            runtime_dir = args.yellow_full_system_runtime_dir
            friendly_colour_yellow = True
            debug = args.debug_yellow_full_system

        # this will be the current fullsystem proto (blue or yellow)
        # if fullsystem is loaded
        # else, it will be the diagnostics proto
        current_proto_unix_io = tscope.proto_unix_io_map[ProtoUnixIOTypes.CURRENT]

        # different estops use different ports this detects which one to use based on what is plugged in
        estop_path = (
            "/dev/ttyACM0" if os.path.isfile("/dev/ttyACM0") else "/dev/ttyUSB0"
        )

        with RobotCommunication(
            current_proto_unix_io,
            getRobotMulticastChannel(args.channel),
            args.interface,
            args.disable_estop,
            estop_path,
        ) as robot_communication:
            if args.run_diagnostics:
                for tab in tscope_config.tabs:
                    if hasattr(tab, "widgets"):
                        robot_view_widget = tab.find_widget("Robot View")

                        if robot_view_widget:
                            robot_view_widget.control_mode_signal.connect(
                                lambda mode, robot_id: robot_communication.toggle_robot_connection(
                                    mode, robot_id
                                )
                            )

            if args.run_blue or args.run_yellow:
                robot_communication.setup_for_fullsystem()
                full_system_runtime_dir = (
                    args.blue_full_system_runtime_dir
                    if args.run_blue
                    else args.yellow_full_system_runtime_dir
                )
                with ProtoLogger(full_system_runtime_dir,) as logger, FullSystem(
                    runtime_dir, debug, friendly_colour_yellow
                ) as full_system:

                    current_proto_unix_io.register_to_observe_everything(logger.buffer)
                    full_system.setup_proto_unix_io(current_proto_unix_io)

                    tscope.show()
            else:
                tscope.show()

    ###########################################################################
    #                              Replay                                     #
    ###########################################################################
    #
    # Don't start any binaries and just replay a log.
    elif args.blue_log or args.yellow_log:
        tscope = Thunderscope(
            config=config.configure_replay_view(
                args.blue_log, args.yellow_log, args.visualization_buffer_size,
            ),
            layout_path=args.layout,
        )
        tscope.show()

    ###########################################################################
    #           Blue AI vs Yellow AI + Simulator + Gamecontroller             #
    ###########################################################################
    #
    # Run two AIs against each other with the er-force simulator. We also run
    # the gamecontroller which can be accessed from http://localhost:8081
    #
    # The async sim ticket ticks the simulator at a fixed rate.
    #
    # Can optionally enable sandbox mode for testing
    else:

        tscope = Thunderscope(
            config=config.configure_two_ai_gamecontroller_view(
<<<<<<< HEAD
                args.visualization_buffer_size, args.cost_visualization,
=======
                args.visualization_buffer_size
>>>>>>> e229fe3d
            ),
            layout_path=args.layout,
        )

        def __async_sim_ticker(tick_rate_ms: int) -> None:
            """Setup the world and tick simulation forever

            :param tick_rate_ms: The tick rate of the simulation

            """
            world_state_received_buffer = ThreadSafeBuffer(1, WorldStateReceivedTrigger)
            tscope.proto_unix_io_map[ProtoUnixIOTypes.SIM].register_observer(
                WorldStateReceivedTrigger, world_state_received_buffer
            )

            while True:
                world_state_received = world_state_received_buffer.get(
                    block=False, return_cached=False
                )
                if not world_state_received:
                    world_state = tbots_protobuf.create_world_state(
                        blue_robot_locations=[]
                        if args.empty
                        else [
                            tbots_cpp.Point(-3, y)
                            for y in numpy.linspace(-2, 2, NUM_ROBOTS)
                        ],
                        yellow_robot_locations=[]
                        if args.empty
                        else [
                            tbots_cpp.Point(3, y)
                            for y in numpy.linspace(-2, 2, NUM_ROBOTS)
                        ],
                        ball_location=tbots_cpp.Point(0, 0),
                        ball_velocity=tbots_cpp.Vector(0, 0),
                    )
                    tscope.proto_unix_io_map[ProtoUnixIOTypes.SIM].send_proto(
                        WorldState, world_state
                    )
                else:
                    break

                time.sleep(0.01)

            simulation_state_buffer = ThreadSafeBuffer(1, SimulationState)
            tscope.proto_unix_io_map[ProtoUnixIOTypes.SIM].register_observer(
                SimulationState, simulation_state_buffer
            )

            # Tick Simulation
            while tscope.is_open():

                simulation_state_message = simulation_state_buffer.get()

                if simulation_state_message.is_playing:
                    tick = SimulatorTick(milliseconds=tick_rate_ms)
                    tscope.proto_unix_io_map[ProtoUnixIOTypes.SIM].send_proto(
                        SimulatorTick, tick
                    )

                time.sleep(tick_rate_ms / 1000)

        # Launch all binaries
        with Simulator(
            args.simulator_runtime_dir, args.debug_simulator, args.enable_realism
        ) as simulator, FullSystem(
            args.blue_full_system_runtime_dir, args.debug_blue_full_system, False, False
        ) as blue_fs, FullSystem(
            args.yellow_full_system_runtime_dir,
            args.debug_yellow_full_system,
            True,
            False,
        ) as yellow_fs, ProtoLogger(
            args.blue_full_system_runtime_dir,
        ) as blue_logger, ProtoLogger(
            args.yellow_full_system_runtime_dir,
        ) as yellow_logger, Gamecontroller() as gamecontroller:

            tscope.proto_unix_io_map[
                ProtoUnixIOTypes.BLUE
            ].register_to_observe_everything(blue_logger.buffer)
            tscope.proto_unix_io_map[
                ProtoUnixIOTypes.YELLOW
            ].register_to_observe_everything(yellow_logger.buffer)

            blue_fs.setup_proto_unix_io(tscope.proto_unix_io_map[ProtoUnixIOTypes.BLUE])
            yellow_fs.setup_proto_unix_io(
                tscope.proto_unix_io_map[ProtoUnixIOTypes.YELLOW]
            )
            simulator.setup_proto_unix_io(
                tscope.proto_unix_io_map[ProtoUnixIOTypes.SIM],
                tscope.proto_unix_io_map[ProtoUnixIOTypes.BLUE],
                tscope.proto_unix_io_map[ProtoUnixIOTypes.YELLOW],
            )
            gamecontroller.setup_proto_unix_io(
                tscope.proto_unix_io_map[ProtoUnixIOTypes.BLUE],
                tscope.proto_unix_io_map[ProtoUnixIOTypes.YELLOW],
            )

            # Start the simulator
            thread = threading.Thread(
                target=__async_sim_ticker, args=(SIM_TICK_RATE_MS,), daemon=True,
            )

            thread.start()
            tscope.show()
            thread.join()<|MERGE_RESOLUTION|>--- conflicted
+++ resolved
@@ -326,11 +326,7 @@
 
         tscope = Thunderscope(
             config=config.configure_two_ai_gamecontroller_view(
-<<<<<<< HEAD
-                args.visualization_buffer_size, args.cost_visualization,
-=======
                 args.visualization_buffer_size
->>>>>>> e229fe3d
             ),
             layout_path=args.layout,
         )
