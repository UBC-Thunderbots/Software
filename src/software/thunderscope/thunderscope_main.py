import os
import time
import threading
import argparse
import numpy

from software.thunderscope.thread_safe_buffer import ThreadSafeBuffer
from software.thunderscope.thunderscope import Thunderscope
from software.thunderscope.binary_context_managers import *
from proto.message_translation import tbots_protobuf
import software.python_bindings as cpp_bindings
from software.py_constants import *
from software.thunderscope.robot_communication import RobotCommunication
from software.thunderscope.replay.proto_logger import ProtoLogger
from software.thunderscope.constants import EstopMode
import software.thunderscope.thunderscope_config as config
from software.thunderscope.constants import ProtoUnixIOTypes

NUM_ROBOTS = 6
SIM_TICK_RATE_MS = 16

###########################################################################
#                         Thunderscope Main                               #
###########################################################################

if __name__ == "__main__":

    # Setup parser
    parser = argparse.ArgumentParser(
        description="Thunderscope: Run with no arguments to run AI vs AI"
    )

    parser.add_argument(
        "--layout",
        action="store",
        help="Which layout to run, if not specified the last layout will run",
    )

    # Runtime directories
    parser.add_argument(
        "--simulator_runtime_dir",
        type=str,
        help="simulator runtime directory",
        default="/tmp/tbots/sim",
    )
    parser.add_argument(
        "--blue_full_system_runtime_dir",
        type=str,
        help="blue full_system runtime directory",
        default="/tmp/tbots/blue",
    )
    parser.add_argument(
        "--yellow_full_system_runtime_dir",
        type=str,
        help="yellow full_system runtime directory",
        default="/tmp/tbots/yellow",
    )

    # Debugging
    parser.add_argument(
        "--debug_blue_full_system",
        action="store_true",
        default=False,
        help="Debug blue full_system",
    )
    parser.add_argument(
        "--debug_yellow_full_system",
        action="store_true",
        default=False,
        help="Debug yellow full_system",
    )
    parser.add_argument(
        "--debug_simulator",
        action="store_true",
        default=False,
        help="Debug the simulator",
    )
    parser.add_argument(
        "--visualize_cpp_test",
        action="store_true",
        default=False,
        help="Visualize C++ Tests",
    )
    parser.add_argument(
        "--blue_log",
        action="store",
        help="Replay folder for the blue full_system",
        default=None,
        type=os.path.abspath,
    )
    parser.add_argument(
        "--yellow_log",
        action="store",
        help="Replay folder for the yellow full_system",
        default=None,
    )
    # Run blue or yellow full system over WiFi
    group = parser.add_mutually_exclusive_group()
    group.add_argument(
        "--run_blue",
        action="store_true",
        help="Run full system as the blue team, over WiFi; estop required",
    )
    group.add_argument(
        "--run_yellow",
        action="store_true",
        help="Run full system as the yellow team, over WiFi; estop required",
    )

    parser.add_argument(
        "--run_diagnostics",
        action="store_true",
        help="Run robots diagnostics for Manual or Xbox control; estop required",
    )
    parser.add_argument(
        "--interface",
        action="store",
        type=str,
        default=None,
        help="Which interface to communicate over",
    )
    parser.add_argument(
        "--channel",
        action="store",
        type=int,
        default=0,
        help="Which channel to communicate over",
    )
    parser.add_argument(
        "--visualization_buffer_size",
        action="store",
        type=int,
        default=5,
        help="How many packets to buffer while rendering",
    )
    parser.add_argument(
        "--enable_realism",
        action="store_true",
        default=False,
        help="set realism flag to use realistic config",
    )
    parser.add_argument(
        "--estop_path",
        action="store",
        type=str,
        default="/dev/ttyACM0",
        help="Path to the Estop",
    )
    parser.add_argument(
        "--estop_baudrate",
        action="store",
        type=int,
        default=115200,
        help="Estop Baudrate",
    )
    parser.add_argument(
        "--cost_visualization",
        action="store_true",
        help="show pass cost visualization layer",
    )
    estop_group = parser.add_mutually_exclusive_group()
    estop_group.add_argument(
        "--use_keyboard_estop",
        action="store_true",
        default=False,
        help="Allows the use of the spacebar as an estop instead of a physical one",
    )
    estop_group.add_argument(
        "--disable_estop",
        action="store_true",
        default=False,
        help="Disables checking for estop plugged in (ONLY USE FOR LOCAL TESTING)",
    )

    # Sanity check that an interface was provided
    args = parser.parse_args()

    if args.run_blue or args.run_yellow:
        if args.interface is None:
            parser.error("Must specify interface")

    ###########################################################################
    #                      Visualize CPP Tests                                #
    ###########################################################################
    # TODO (#2581) remove this
    if args.visualize_cpp_test:

        runtime_dir = "/tmp/tbots/yellow_test"

        try:
            os.makedirs(runtime_dir)
        except OSError:
            pass

        tscope = Thunderscope(
            config=config.configure_two_ai_gamecontroller_view(
                args.visualization_buffer_size, args.cost_visualization
            ),
            layout_path=args.layout,
        )
        proto_unix_io = tscope.proto_unix_io_map[ProtoUnixIOTypes.BLUE]

        # Setup LOG(VISUALIZE) handling from full system. We set from_log_visualize
        # to true to decode from base64.
        for arg in [
            {"proto_class": Obstacles},
            {"proto_class": PathVisualization},
            {"proto_class": PassVisualization},
            {"proto_class": CostVisualization},
            {"proto_class": NamedValue},
            {"proto_class": PrimitiveSet},
            {"proto_class": World},
            {"proto_class": PlayInfo},
        ] + [
            # TODO (#2655): Add/Remove HRVO layers dynamically based on the HRVOVisualization proto messages
            {"proto_class": HRVOVisualization, "unix_path": YELLOW_HRVO_PATH}
            for _ in range(MAX_ROBOT_IDS_PER_SIDE)
        ]:
            proto_unix_io.attach_unix_receiver(
                runtime_dir, from_log_visualize=True, **arg
            )

        proto_unix_io.attach_unix_receiver(runtime_dir + "/log", proto_class=RobotLog)

        tscope.show()

    ###########################################################################
    #              AI + Robot Communication + Robot Diagnostics               #
    ###########################################################################
    #
    # When we are running with real robots. Possible Running Options:
    #
    #       Run Blue
    #       Run Yellow
    #       Run Blue + Diagnostics
    #       Run Yellow + Diagnostics
    #       Run Diagnostics
    #
    # We want to run either 1 instance of AI or 1 instance of RobotCommunication or both which will
    # send/recv packets over the provided multicast channel.

    elif args.run_blue or args.run_yellow or args.run_diagnostics:
        tscope_config = config.configure_ai_or_diagnostics(
            args.run_blue,
            args.run_yellow,
            args.run_diagnostics,
            args.visualization_buffer_size,
            args.cost_visualization,
        )
        tscope = Thunderscope(config=tscope_config, layout_path=args.layout,)

        current_proto_unix_io = None

        if args.run_blue:
            runtime_dir = args.blue_full_system_runtime_dir
            friendly_colour_yellow = False
            debug = args.debug_blue_full_system
        elif args.run_yellow:
            runtime_dir = args.yellow_full_system_runtime_dir
            friendly_colour_yellow = True
            debug = args.debug_yellow_full_system

        # this will be the current fullsystem proto (blue or yellow)
        # if fullsystem is loaded
        # else, it will be the diagnostics proto
        current_proto_unix_io = tscope.proto_unix_io_map[ProtoUnixIOTypes.CURRENT]

<<<<<<< HEAD
        estop_mode = EstopMode.ESTOP
        if args.use_keyboard_estop:
            estop_mode = EstopMode.KEYBOARD_ESTOP
        if args.disable_estop:
            estop_mode = EstopMode.DISABLE_ESTOP
=======
        # different estops use different ports this detects which one to use based on what is plugged in
        estop_path = (
            "/dev/ttyACM0" if os.path.isfile("/dev/ttyACM0") else "/dev/ttyUSB0"
        )
>>>>>>> d3305674

        with RobotCommunication(
            current_proto_unix_io,
            getRobotMulticastChannel(0),
            args.interface,
<<<<<<< HEAD
            estop_mode,
=======
            args.disable_estop,
            estop_path,
>>>>>>> d3305674
        ) as robot_communication:

            if estop_mode == EstopMode.KEYBOARD_ESTOP:
                tscope.keyboard_estop_shortcut.activated.connect(
                    robot_communication.toggle_keyboard_estop
                )

            if args.run_diagnostics:
                for tab in tscope_config.tabs:
                    if hasattr(tab, "widgets"):
                        robot_view_widget = tab.find_widget("Robot View")

                        if robot_view_widget:
                            robot_view_widget.control_mode_signal.connect(
                                lambda mode, robot_id: robot_communication.toggle_robot_connection(
                                    mode, robot_id
                                )
                            )

            if args.run_blue or args.run_yellow:
                robot_communication.setup_for_fullsystem()
                full_system_runtime_dir = (
                    args.blue_full_system_runtime_dir
                    if args.run_blue
                    else args.yellow_full_system_runtime_dir
                )
                with ProtoLogger(full_system_runtime_dir,) as logger, FullSystem(
                    runtime_dir, debug, friendly_colour_yellow
                ) as full_system:

                    current_proto_unix_io.register_to_observe_everything(logger.buffer)
                    full_system.setup_proto_unix_io(current_proto_unix_io)

                    tscope.show()
            else:
                tscope.show()

    ###########################################################################
    #                              Replay                                     #
    ###########################################################################
    #
    # Don't start any binaries and just replay a log.
    elif args.blue_log or args.yellow_log:
        tscope = Thunderscope(
            config=config.configure_replay_view(
                args.blue_log,
                args.yellow_log,
                args.visualization_buffer_size,
                args.cost_visualization,
            ),
            layout_path=args.layout,
        )
        tscope.show()

    ###########################################################################
    #           Blue AI vs Yellow AI + Simulator + Gamecontroller             #
    ###########################################################################
    #
    # Run two AIs against each other with the er-force simulator. We also run
    # the gamecontroller which can be accessed from http://localhost:8081
    #
    # The async sim ticket ticks the simulator at a fixed rate.
    else:

        tscope = Thunderscope(
            config=config.configure_two_ai_gamecontroller_view(
                args.visualization_buffer_size, args.cost_visualization
            ),
            layout_path=args.layout,
        )

        def __async_sim_ticker(tick_rate_ms):
            """Setup the world and tick simulation forever

            :param tick_rate_ms: The tick rate of the simulation

            """
            world_state_received_buffer = ThreadSafeBuffer(1, WorldStateReceivedTrigger)
            tscope.proto_unix_io_map[ProtoUnixIOTypes.SIM].register_observer(
                WorldStateReceivedTrigger, world_state_received_buffer
            )

            while True:
                world_state_received = world_state_received_buffer.get(
                    block=False, return_cached=False
                )
                if not world_state_received:
                    world_state = tbots_protobuf.create_world_state(
                        blue_robot_locations=[
                            cpp_bindings.Point(-3, y)
                            for y in numpy.linspace(-2, 2, NUM_ROBOTS)
                        ],
                        yellow_robot_locations=[
                            cpp_bindings.Point(3, y)
                            for y in numpy.linspace(-2, 2, NUM_ROBOTS)
                        ],
                        ball_location=cpp_bindings.Point(0, 0),
                        ball_velocity=cpp_bindings.Vector(0, 0),
                    )
                    tscope.proto_unix_io_map[ProtoUnixIOTypes.SIM].send_proto(
                        WorldState, world_state
                    )
                else:
                    break

                time.sleep(0.01)

            simulation_state_buffer = ThreadSafeBuffer(1, SimulationState)
            tscope.proto_unix_io_map[ProtoUnixIOTypes.SIM].register_observer(
                SimulationState, simulation_state_buffer
            )

            # Tick Simulation
            while tscope.is_open():

                simulation_state_message = simulation_state_buffer.get()

                if simulation_state_message.is_playing:
                    tick = SimulatorTick(milliseconds=tick_rate_ms)
                    tscope.proto_unix_io_map[ProtoUnixIOTypes.SIM].send_proto(
                        SimulatorTick, tick
                    )

                time.sleep(tick_rate_ms / 1000)

        # Launch all binaries
        with Simulator(
            args.simulator_runtime_dir, args.debug_simulator, args.enable_realism
        ) as simulator, FullSystem(
            args.blue_full_system_runtime_dir, args.debug_blue_full_system, False, False
        ) as blue_fs, FullSystem(
            args.yellow_full_system_runtime_dir,
            args.debug_yellow_full_system,
            True,
            False,
        ) as yellow_fs, ProtoLogger(
            args.blue_full_system_runtime_dir,
        ) as blue_logger, ProtoLogger(
            args.yellow_full_system_runtime_dir,
        ) as yellow_logger, Gamecontroller() as gamecontroller:

            tscope.proto_unix_io_map[
                ProtoUnixIOTypes.BLUE
            ].register_to_observe_everything(blue_logger.buffer)
            tscope.proto_unix_io_map[
                ProtoUnixIOTypes.YELLOW
            ].register_to_observe_everything(yellow_logger.buffer)

            blue_fs.setup_proto_unix_io(tscope.proto_unix_io_map[ProtoUnixIOTypes.BLUE])
            yellow_fs.setup_proto_unix_io(
                tscope.proto_unix_io_map[ProtoUnixIOTypes.YELLOW]
            )
            simulator.setup_proto_unix_io(
                tscope.proto_unix_io_map[ProtoUnixIOTypes.SIM],
                tscope.proto_unix_io_map[ProtoUnixIOTypes.BLUE],
                tscope.proto_unix_io_map[ProtoUnixIOTypes.YELLOW],
            )
            gamecontroller.setup_proto_unix_io(
                tscope.proto_unix_io_map[ProtoUnixIOTypes.BLUE],
                tscope.proto_unix_io_map[ProtoUnixIOTypes.YELLOW],
            )

            # Start the simulator
            thread = threading.Thread(
                target=__async_sim_ticker, args=(SIM_TICK_RATE_MS,), daemon=True,
            )

            thread.start()
            tscope.show()
            thread.join()<|MERGE_RESOLUTION|>--- conflicted
+++ resolved
@@ -265,29 +265,24 @@
         # else, it will be the diagnostics proto
         current_proto_unix_io = tscope.proto_unix_io_map[ProtoUnixIOTypes.CURRENT]
 
-<<<<<<< HEAD
+        # different estops use different ports this detects which one to use based on what is plugged in
+        estop_path = (
+            "/dev/ttyACM0" if os.path.isfile("/dev/ttyACM0") else "/dev/ttyUSB0"
+        )
+
         estop_mode = EstopMode.ESTOP
         if args.use_keyboard_estop:
             estop_mode = EstopMode.KEYBOARD_ESTOP
         if args.disable_estop:
             estop_mode = EstopMode.DISABLE_ESTOP
-=======
-        # different estops use different ports this detects which one to use based on what is plugged in
-        estop_path = (
-            "/dev/ttyACM0" if os.path.isfile("/dev/ttyACM0") else "/dev/ttyUSB0"
-        )
->>>>>>> d3305674
 
         with RobotCommunication(
             current_proto_unix_io,
             getRobotMulticastChannel(0),
             args.interface,
-<<<<<<< HEAD
-            estop_mode,
-=======
             args.disable_estop,
             estop_path,
->>>>>>> d3305674
+            estop_mode,
         ) as robot_communication:
 
             if estop_mode == EstopMode.KEYBOARD_ESTOP:
