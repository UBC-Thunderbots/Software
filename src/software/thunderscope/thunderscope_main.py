import os
import time
import threading
import argparse
import numpy

from software.thunderscope.thunderscope import Thunderscope
from software.thunderscope.binary_context_managers import *
from proto.message_translation import tbots_protobuf
import software.python_bindings as cpp_bindings
from software.py_constants import *
from software.thunderscope.robot_communication import (
    RobotCommunication,
    RobotCommunicationMode,
)
from software.thunderscope.replay.proto_logger import ProtoLogger

NUM_ROBOTS = 6
SIM_TICK_RATE_MS = 16

###########################################################################
#                         Thunderscope Main                               #
###########################################################################

if __name__ == "__main__":

    # Setup parser
    parser = argparse.ArgumentParser(
        description="Thunderscope: Run with no arguments to run AI vs AI"
    )

    parser.add_argument(
        "--layout",
        action="store",
        help="Which layout to run, if not specified the last layout will run",
    )

    # Runtime directories
    parser.add_argument(
        "--simulator_runtime_dir",
        type=str,
        help="simulator runtime directory",
        default="/tmp/tbots/sim",
    )
    parser.add_argument(
        "--blue_full_system_runtime_dir",
        type=str,
        help="blue full_system runtime directory",
        default="/tmp/tbots/blue",
    )
    parser.add_argument(
        "--yellow_full_system_runtime_dir",
        type=str,
        help="yellow full_system runtime directory",
        default="/tmp/tbots/yellow",
    )

    # Debugging
    parser.add_argument(
        "--debug_blue_full_system",
        action="store_true",
        default=False,
        help="Debug blue full_system",
    )
    parser.add_argument(
        "--debug_yellow_full_system",
        action="store_true",
        default=False,
        help="Debug yellow full_system",
    )
    parser.add_argument(
        "--debug_simulator",
        action="store_true",
        default=False,
        help="Debug the simulator",
    )
    parser.add_argument(
        "--visualize_cpp_test",
        action="store_true",
        default=False,
        help="Visualize C++ Tests",
    )
    parser.add_argument(
        "--blue_log",
        action="store",
        help="Replay folder for the blue full_system",
        default=None,
        type=os.path.abspath,
    )
    parser.add_argument(
        "--yellow_log",
        action="store",
        help="Replay folder for the yellow full_system",
        default=None,
    )

    # Run blue or yellow full system over WiFi
    group = parser.add_mutually_exclusive_group()
    group.add_argument(
        "--run_blue",
        action="store_true",
        help="Run full system as the blue team, over WiFi; estop required",
    )
    group.add_argument(
        "--run_yellow",
        action="store_true",
        help="Run full system as the yellow team, over WiFi; estop required",
    )

    parser.add_argument(
        "--run_diagnostics",
        action="store_true",
        help="Run robots diagnostics for Manual or Xbox control; estop required",
    )
    parser.add_argument(
        "--interface",
        action="store",
        type=str,
        default=None,
        help="Which interface to communicate over",
    )
    parser.add_argument(
        "--channel",
        action="store",
        type=int,
        default=0,
        help="Which channel to communicate over",
    )
    parser.add_argument(
        "--visualization_buffer_size",
        action="store",
        type=int,
        default=5,
        help="How many packets to buffer while rendering",
    )
    parser.add_argument(
        "--enable_realism",
        action="store_true",
        default=False,
        help="set realism flag to use realistic config",
    )
    parser.add_argument(
        "--estop_path",
        action="store",
        type=str,
        default="/dev/ttyACM0",
        help="Path to the Estop",
    )
    parser.add_argument(
        "--estop_baudrate",
        action="store",
        type=int,
        default=115200,
        help="Estop Baudrate",
    )
    parser.add_argument(
        "--cost_visualization",
        action="store_true",
        help="show pass cost visualization layer",
    )

    # Sanity check that an interface was provided
    args = parser.parse_args()

    if args.run_blue or args.run_yellow:
        if args.interface is None:
            parser.error("Must specify interface")

    ###########################################################################
    #                      Visualize CPP Tests                                #
    ###########################################################################
    # TODO (#2581) remove this
    if args.visualize_cpp_test:

        runtime_dir = "/tmp/tbots/yellow_test"

        try:
            os.makedirs(runtime_dir)
        except OSError:
            pass

        tscope = Thunderscope(
            layout_path=args.layout,
            visualization_buffer_size=args.visualization_buffer_size,
            cost_visualization=args.cost_visualization,
        )
        proto_unix_io = tscope.blue_full_system_proto_unix_io

        # Setup LOG(VISUALIZE) handling from full system. We set from_log_visualize
        # to true to decode from base64.
        for arg in [
            {"proto_class": Obstacles},
            {"proto_class": PathVisualization},
            {"proto_class": PassVisualization},
            {"proto_class": CostVisualization},
            {"proto_class": NamedValue},
            {"proto_class": PrimitiveSet},
            {"proto_class": World},
            {"proto_class": PlayInfo},
        ] + [
            # TODO (#2655): Add/Remove HRVO layers dynamically based on the HRVOVisualization proto messages
            {"proto_class": HRVOVisualization, "unix_path": YELLOW_HRVO_PATH}
            for _ in range(MAX_ROBOT_IDS_PER_SIDE)
        ]:
            proto_unix_io.attach_unix_receiver(
                runtime_dir, from_log_visualize=True, **arg
            )

        proto_unix_io.attach_unix_receiver(runtime_dir + "/log", proto_class=RobotLog)

        tscope.show()

    ###########################################################################
    #              AI + Robot Communication + Robot Diagnostics               #
    ###########################################################################
    #
<<<<<<< HEAD
    # When we are running with real robots. We want to run 1 instance of AI
    # and 1 instance of RobotCommunication which will send/recv packets over
    # the provided multicast channel.
    if args.run_blue:

        tscope = Thunderscope(
            layout_path=args.layout,
            load_blue=True,
            load_yellow=False,
            load_diagnostics=True,
            load_gamecontroller=False,
            visualization_buffer_size=args.visualization_buffer_size,
            cost_visualization=args.cost_visualization,
        )

        proto_unix_io = tscope.blue_full_system_proto_unix_io
        runtime_dir = args.blue_full_system_runtime_dir
        friendly_colour_yellow = False
        debug = args.debug_blue_full_system
    elif args.run_yellow:
=======
    # When we are running with real robots. Possible Running Options:
    #
    #       Run Blue
    #       Run Yellow
    #       Run Blue + Diagnostics
    #       Run Yellow + Diagnostics
    #       Run Diagnostics
    #
    # We want to run either 1 instance of AI or 1 instance of RobotCommunication or both which will
    # send/recv packets over the provided multicast channel.
>>>>>>> f2dffd6a

    if args.run_blue or args.run_yellow or args.run_diagnostics:
        tscope = Thunderscope(
            layout_path=args.layout,
            load_blue=bool(args.run_blue),
            load_yellow=bool(args.run_yellow),
            load_diagnostics=bool(args.run_diagnostics),
            load_gamecontroller=False,
            visualization_buffer_size=args.visualization_buffer_size,
            cost_visualization=args.cost_visualization,
        )

        current_proto_unix_io = None
        current_mode = RobotCommunicationMode.NONE

        if args.run_blue:
            current_proto_unix_io = tscope.blue_full_system_proto_unix_io
            runtime_dir = args.blue_full_system_runtime_dir
            friendly_colour_yellow = False
            debug = args.debug_blue_full_system
        elif args.run_yellow:
            current_proto_unix_io = tscope.yellow_full_system_proto_unix_io
            runtime_dir = args.yellow_full_system_runtime_dir
            friendly_colour_yellow = True
            debug = args.debug_yellow_full_system

        # if either fullsystem is running, mode is fullsystem
        if args.run_blue or args.run_yellow:
            current_mode = RobotCommunicationMode.FULLSYSTEM

        # this proto will be the same as the fullsystem one if fullsystem is enabled
        if args.run_diagnostics:
            current_proto_unix_io = tscope.robot_diagnostics_proto_unix_io

            # switches to both mode if fullsystem enabled, or just diagnostics if not
            current_mode = (
                RobotCommunicationMode.BOTH
                if current_mode == RobotCommunicationMode.FULLSYSTEM
                else RobotCommunicationMode.DIAGNOSTICS
            )

        with RobotCommunication(
            current_proto_unix_io,
            current_mode,
            getRobotMulticastChannel(0),
            args.interface,
        ) as robot_communication:
            if args.run_diagnostics:
                tscope.toggle_robot_connection_signal.connect(
                    robot_communication.toggle_robot_connection
                )
            if args.run_blue or args.run_yellow:
                full_system_runtime_dir = (
                    args.blue_full_system_runtime_dir
                    if args.run_blue
                    else args.yellow_full_system_runtime_dir
                )
                with ProtoLogger(full_system_runtime_dir,) as logger, FullSystem(
                    runtime_dir, debug, friendly_colour_yellow
                ) as full_system:

                    current_proto_unix_io.register_to_observe_everything(logger.buffer)
                    full_system.setup_proto_unix_io(current_proto_unix_io)

                    tscope.show()
            else:
                tscope.show()

    ###########################################################################
    #                              Replay                                     #
    ###########################################################################
    #
    # Don't start any binaries and just replay a log.
    elif args.blue_log or args.yellow_log:
        tscope = Thunderscope(
            layout_path=args.layout,
            visualization_buffer_size=args.visualization_buffer_size,
            blue_replay_log=args.blue_log,
            yellow_replay_log=args.yellow_log,
            cost_visualization=args.cost_visualization,
        )
        tscope.show()

    ###########################################################################
    #           Blue AI vs Yellow AI + Simulator + Gamecontroller             #
    ###########################################################################
    #
    # Run two AIs against each other with the er-force simulator. We also run
    # the gamecontroller which can be accessed from http://localhost:8081
    #
    # The async sim ticket ticks the simulator at a fixed rate.
    else:

        tscope = Thunderscope(
            load_blue=True,
            load_yellow=True,
            layout_path=args.layout,
            visualization_buffer_size=args.visualization_buffer_size,
            cost_visualization=args.cost_visualization,
        )

        def __async_sim_ticker(tick_rate_ms):
            """Setup the world and tick simulation forever

            :param tick_rate_ms: The tick rate of the simulation

            """
            world_state = tbots_protobuf.create_world_state(
                blue_robot_locations=[
                    cpp_bindings.Point(-3, y) for y in numpy.linspace(-2, 2, NUM_ROBOTS)
                ],
                yellow_robot_locations=[
                    cpp_bindings.Point(3, y) for y in numpy.linspace(-2, 2, NUM_ROBOTS)
                ],
                ball_location=cpp_bindings.Point(0, 0),
                ball_velocity=cpp_bindings.Vector(0, 0),
            )
            tscope.simulator_proto_unix_io.send_proto(WorldState, world_state)

            # Tick Simulation
            while True:
                tick = SimulatorTick(milliseconds=tick_rate_ms)
                tscope.simulator_proto_unix_io.send_proto(SimulatorTick, tick)
                time.sleep(tick_rate_ms / 1000)

        # Launch all binaries
        with Simulator(
            args.simulator_runtime_dir, args.debug_simulator, args.enable_realism
        ) as simulator, FullSystem(
            args.blue_full_system_runtime_dir, args.debug_blue_full_system, False
        ) as blue_fs, FullSystem(
            args.yellow_full_system_runtime_dir, args.debug_yellow_full_system, True
        ) as yellow_fs, ProtoLogger(
            args.blue_full_system_runtime_dir,
        ) as blue_logger, ProtoLogger(
            args.yellow_full_system_runtime_dir,
        ) as yellow_logger, Gamecontroller() as gamecontroller:

            tscope.blue_full_system_proto_unix_io.register_to_observe_everything(
                blue_logger.buffer
            )
            tscope.yellow_full_system_proto_unix_io.register_to_observe_everything(
                yellow_logger.buffer
            )

            blue_fs.setup_proto_unix_io(tscope.blue_full_system_proto_unix_io)
            yellow_fs.setup_proto_unix_io(tscope.yellow_full_system_proto_unix_io)
            simulator.setup_proto_unix_io(
                tscope.simulator_proto_unix_io,
                tscope.blue_full_system_proto_unix_io,
                tscope.yellow_full_system_proto_unix_io,
            )
            gamecontroller.setup_proto_unix_io(
                tscope.blue_full_system_proto_unix_io,
                tscope.yellow_full_system_proto_unix_io,
            )

            # Start the simulator
            thread = threading.Thread(
                target=__async_sim_ticker, args=(SIM_TICK_RATE_MS,), daemon=True,
            )

            thread.start()
            tscope.show()
            thread.join()<|MERGE_RESOLUTION|>--- conflicted
+++ resolved
@@ -214,28 +214,6 @@
     #              AI + Robot Communication + Robot Diagnostics               #
     ###########################################################################
     #
-<<<<<<< HEAD
-    # When we are running with real robots. We want to run 1 instance of AI
-    # and 1 instance of RobotCommunication which will send/recv packets over
-    # the provided multicast channel.
-    if args.run_blue:
-
-        tscope = Thunderscope(
-            layout_path=args.layout,
-            load_blue=True,
-            load_yellow=False,
-            load_diagnostics=True,
-            load_gamecontroller=False,
-            visualization_buffer_size=args.visualization_buffer_size,
-            cost_visualization=args.cost_visualization,
-        )
-
-        proto_unix_io = tscope.blue_full_system_proto_unix_io
-        runtime_dir = args.blue_full_system_runtime_dir
-        friendly_colour_yellow = False
-        debug = args.debug_blue_full_system
-    elif args.run_yellow:
-=======
     # When we are running with real robots. Possible Running Options:
     #
     #       Run Blue
@@ -246,7 +224,6 @@
     #
     # We want to run either 1 instance of AI or 1 instance of RobotCommunication or both which will
     # send/recv packets over the provided multicast channel.
->>>>>>> f2dffd6a
 
     if args.run_blue or args.run_yellow or args.run_diagnostics:
         tscope = Thunderscope(
