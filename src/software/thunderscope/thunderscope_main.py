--- conflicted
+++ resolved
@@ -91,16 +91,14 @@
         help="Replay folder for the yellow full_system",
         default=None,
     )
-<<<<<<< HEAD
+
     parser.add_argument(
         "--verbose",
         action="store_true",
-        default=True,
+        default=False,
         help="Include logs from the Gamecontroller and Autoref",
     )
 
-=======
->>>>>>> b7a5975b
     # Run blue or yellow full system over WiFi
     group = parser.add_mutually_exclusive_group()
     group.add_argument(
@@ -360,14 +358,17 @@
         ) as yellow_logger, Gamecontroller(
             supress_logs=(not args.verbose), ci_mode=args.enable_autoref
         ) as gamecontroller, (
+            # Here we only intialize autoref if the --enable_autoref flag is requested.
+            # To avoid nested Python withs, the autoref is initialized as None when this flag doesn't exist.
+            # All calls to autoref should be guarded with args.enable_autoref
             TigersAutoref(
                 autoref_runtime_dir="/tmp/tbots/autoref",
                 ci_mode=args.enable_autoref,
                 gc=gamecontroller,
                 supress_logs=(not args.verbose),
-                tick_rate_ms=SIXTY_HERTZ_MILLISECONDS_PER_TICK,
-            )
-            if args.enable_autoref is True
+                tick_rate_ms=DEFAULT_SIMULATOR_TICK_RATE_MILLISECONDS_PER_TICK,
+            )
+            if args.enable_autoref
             else contextlib.nullcontext()
         ) as autoref:
             tscope.blue_full_system_proto_unix_io.register_to_observe_everything(
@@ -400,7 +401,7 @@
             # Start the simulator
             thread = threading.Thread(
                 target=__async_sim_ticker,
-                args=(SIXTY_HERTZ_MILLISECONDS_PER_TICK,),
+                args=(DEFAULT_SIMULATOR_TICK_RATE_MILLISECONDS_PER_TICK,),
                 daemon=True,
             )
 
