import os
import time
import threading
import argparse
import numpy

from software.thunderscope.thunderscope import Thunderscope
from software.thunderscope.binary_context_managers import *
from proto.message_translation import tbots_protobuf
import software.python_bindings as cpp_bindings
from software.py_constants import *
from software.thunderscope.robot_communication import RobotCommunication
from software.thunderscope.replay.proto_logger import ProtoLogger

NUM_ROBOTS = 6
SIM_TICK_RATE_MS = 16

###########################################################################
#                         Thunderscope Main                               #
###########################################################################

if __name__ == "__main__":

    # Setup parser
    parser = argparse.ArgumentParser(
        description="Thunderscope: Run with no arguments to run AI vs AI"
    )

    parser.add_argument(
        "--layout",
        action="store",
        help="Which layout to run, if not specified the last layout will run",
    )

    # Runtime directories
    parser.add_argument(
        "--simulator_runtime_dir",
        type=str,
        help="simulator runtime directory",
        default="/tmp/tbots/sim",
    )
    parser.add_argument(
        "--blue_full_system_runtime_dir",
        type=str,
        help="blue full_system runtime directory",
        default="/tmp/tbots/blue",
    )
    parser.add_argument(
        "--yellow_full_system_runtime_dir",
        type=str,
        help="yellow full_system runtime directory",
        default="/tmp/tbots/yellow",
    )

    # Debugging
    parser.add_argument(
        "--debug_blue_full_system",
        action="store_true",
        default=False,
        help="Debug blue full_system",
    )
    parser.add_argument(
        "--debug_yellow_full_system",
        action="store_true",
        default=False,
        help="Debug yellow full_system",
    )
    parser.add_argument(
        "--debug_simulator",
        action="store_true",
        default=False,
        help="Debug the simulator",
    )
    parser.add_argument(
        "--visualize_cpp_test",
        action="store_true",
        default=False,
        help="Visualize C++ Tests",
    )
    parser.add_argument(
        "--blue_log",
        action="store",
        help="Replay folder for the blue full_system",
        default=None,
    )
    parser.add_argument(
        "--yellow_log",
        action="store",
        help="Replay folder for the yellow full_system",
        default=None,
    )

    # Run blue or yellow full system over WiFi
    group = parser.add_mutually_exclusive_group()
    group.add_argument(
        "--run_blue",
        action="store_true",
        help="Run full system as the blue team, over WiFi; estop required",
    )
    group.add_argument(
        "--run_yellow",
        action="store_true",
        help="Run full system as the yellow team, over WiFi; estop required",
    )
    parser.add_argument(
        "--interface",
        action="store",
        type=str,
        default=None,
        help="Which interface to communicate over",
    )
    parser.add_argument(
        "--channel",
        action="store",
        type=int,
        default=0,
        help="Which channel to communicate over",
    )
    parser.add_argument(
        "--visualization_buffer_size",
        action="store",
        type=int,
        default=5,
        help="How many packets to buffer while rendering",
    )
    parser.add_argument(
        "--estop_path",
        action="store",
        type=str,
        default="/dev/ttyACM0",
        help="Path to the Estop",
    )
    parser.add_argument(
        "--estop_baudrate",
        action="store",
        type=int,
        default=115200,
        help="Estop Baudrate",
    )

    parser.add_argument(
        "--estop_path",
        action="store",
        type=str,
        default="/dev/ttyACM0",
        help="Path to the Estop",
    )

    parser.add_argument(
        "--estop_baudrate",
        action="store",
        type=int,
        default=115200,
        help="Estop Baudrate",
    )

    # Sanity check that an interface was provided
    args = parser.parse_args()

    if args.run_blue or args.run_yellow:
        if args.interface is None:
            parser.error("Must specify interface")

    ###########################################################################
    #                      Visualize CPP Tests                                #
    ###########################################################################
    # TODO (#2581) remove this
    if args.visualize_cpp_test:

        runtime_dir = "/tmp/tbots/yellow_test"

        try:
            os.makedirs(runtime_dir)
        except OSError:
            pass

        tscope = Thunderscope(
            layout_path=args.layout,
            visualization_buffer_size=args.visualization_buffer_size,
        )
        proto_unix_io = tscope.blue_full_system_proto_unix_io

        # Setup LOG(VISUALIZE) handling from full system. We set from_log_visualize
        # to true to decode from base64.
        for arg in [
            {"proto_class": Obstacles},
            {"proto_class": PathVisualization},
            {"proto_class": PassVisualization},
            {"proto_class": NamedValue},
            {"proto_class": PrimitiveSet},
            {"proto_class": World},
            {"proto_class": PlayInfo},
        ] + [
            # TODO (#2655): Add/Remove HRVO layers dynamically based on the HRVOVisualization proto messages
            {"proto_class": HRVOVisualization, "unix_path": YELLOW_HRVO_PATH}
<<<<<<< HEAD
            for _ in range(8)
=======
            for _ in range(MAX_ROBOT_IDS_PER_SIDE)
>>>>>>> 526573de
        ]:
            proto_unix_io.attach_unix_receiver(
                runtime_dir, from_log_visualize=True, **arg
            )

        proto_unix_io.attach_unix_receiver(runtime_dir + "/log", proto_class=RobotLog)

        tscope.show()

    ###########################################################################
    #              AI + Robot Communication + Robot Diagnostics               #
    ###########################################################################
    #
    # When we are running with real robots. We want to run 1 instance of AI
    # and 1 instance of RobotCommunication which will send/recv packets over
    # the provided multicast channel.
    if args.run_blue:

        tscope = Thunderscope(
            layout_path=args.layout,
            load_blue=True,
            load_yellow=False,
            load_diagnostics=True,
            load_gamecontroller=False,
            visualization_buffer_size=args.visualization_buffer_size,
        )

        proto_unix_io = tscope.blue_full_system_proto_unix_io
        runtime_dir = args.blue_full_system_runtime_dir
        friendly_colour_yellow = False
        debug = args.debug_blue_full_system
<<<<<<< HEAD

=======
>>>>>>> 526573de
    elif args.run_yellow:

        tscope = Thunderscope(
            layout_path=args.layout,
            load_blue=False,
            load_yellow=True,
            load_diagnostics=True,
            load_gamecontroller=False,
            visualization_buffer_size=args.visualization_buffer_size,
        )

        proto_unix_io = tscope.yellow_full_system_proto_unix_io
        runtime_dir = args.yellow_full_system_runtime_dir
        friendly_colour_yellow = True
        debug = args.debug_yellow_full_system

    if args.run_blue or args.run_yellow:
<<<<<<< HEAD

=======
>>>>>>> 526573de
        with ProtoLogger(
            args.blue_full_system_runtime_dir,
        ) as blue_logger, ProtoLogger(
            args.yellow_full_system_runtime_dir,
        ) as yellow_logger, RobotCommunication(
            proto_unix_io, getRobotMulticastChannel(0), args.interface
        ), FullSystem(
            runtime_dir, debug, friendly_colour_yellow
        ) as full_system:

            proto_unix_io.register_to_observe_everything(blue_logger.buffer)
            proto_unix_io.register_to_observe_everything(yellow_logger.buffer)
            full_system.setup_proto_unix_io(proto_unix_io)
            tscope.show()

    ###########################################################################
    #                              Replay                                     #
    ###########################################################################
    #
    # Don't start any binaries and just replay a log.
    elif args.blue_log or args.yellow_log:
        tscope = Thunderscope(
            layout_path=args.layout,
            visualization_buffer_size=args.visualization_buffer_size,
            blue_replay_log=args.blue_log,
            yellow_replay_log=args.yellow_log,
        )
        tscope.show()

    ###########################################################################
    #           Blue AI vs Yellow AI + Simulator + Gamecontroller             #
    ###########################################################################
    #
    # Run two AIs against each other with the er-force simulator. We also run
    # the gamecontroller which can be accessed from http://localhost:8081
    #
    # The async sim ticket ticks the simulator at a fixed rate.
    else:

        tscope = Thunderscope(
            layout_path=args.layout,
            visualization_buffer_size=args.visualization_buffer_size,
        )

        def __async_sim_ticker(tick_rate_ms):
            """Setup the world and tick simulation forever

            :param tick_rate_ms: The tick rate of the simulation

            """
            world_state = tbots_protobuf.create_world_state(
                blue_robot_locations=[
                    cpp_bindings.Point(-3, y) for y in numpy.linspace(-2, 2, NUM_ROBOTS)
                ],
                yellow_robot_locations=[
                    cpp_bindings.Point(3, y) for y in numpy.linspace(-2, 2, NUM_ROBOTS)
                ],
                ball_location=cpp_bindings.Point(0, 0),
                ball_velocity=cpp_bindings.Vector(0, 0),
            )
            tscope.simulator_proto_unix_io.send_proto(WorldState, world_state)

            # Tick Simulation
            while True:
                tick = SimulatorTick(milliseconds=tick_rate_ms)
                tscope.simulator_proto_unix_io.send_proto(SimulatorTick, tick)
                time.sleep(tick_rate_ms / 1000)

        # Launch all binaries
        with Simulator(
            args.simulator_runtime_dir, args.debug_simulator
        ) as simulator, FullSystem(
            args.blue_full_system_runtime_dir, args.debug_blue_full_system, False
        ) as blue_fs, FullSystem(
            args.yellow_full_system_runtime_dir, args.debug_yellow_full_system, True
        ) as yellow_fs, ProtoLogger(
            args.blue_full_system_runtime_dir,
        ) as blue_logger, ProtoLogger(
            args.yellow_full_system_runtime_dir,
        ) as yellow_logger, Gamecontroller() as gamecontroller:

            tscope.blue_full_system_proto_unix_io.register_to_observe_everything(
                blue_logger.buffer
            )
            tscope.yellow_full_system_proto_unix_io.register_to_observe_everything(
                yellow_logger.buffer
            )

            blue_fs.setup_proto_unix_io(tscope.blue_full_system_proto_unix_io)
            yellow_fs.setup_proto_unix_io(tscope.yellow_full_system_proto_unix_io)
            simulator.setup_proto_unix_io(
                tscope.simulator_proto_unix_io,
                tscope.blue_full_system_proto_unix_io,
                tscope.yellow_full_system_proto_unix_io,
            )
            gamecontroller.setup_proto_unix_io(
                tscope.blue_full_system_proto_unix_io,
                tscope.yellow_full_system_proto_unix_io,
            )

            # Start the simulator
            thread = threading.Thread(
                target=__async_sim_ticker, args=(SIM_TICK_RATE_MS,), daemon=True,
            )

            thread.start()
            tscope.show()
            thread.join()<|MERGE_RESOLUTION|>--- conflicted
+++ resolved
@@ -193,11 +193,7 @@
         ] + [
             # TODO (#2655): Add/Remove HRVO layers dynamically based on the HRVOVisualization proto messages
             {"proto_class": HRVOVisualization, "unix_path": YELLOW_HRVO_PATH}
-<<<<<<< HEAD
-            for _ in range(8)
-=======
             for _ in range(MAX_ROBOT_IDS_PER_SIDE)
->>>>>>> 526573de
         ]:
             proto_unix_io.attach_unix_receiver(
                 runtime_dir, from_log_visualize=True, **arg
@@ -215,7 +211,6 @@
     # and 1 instance of RobotCommunication which will send/recv packets over
     # the provided multicast channel.
     if args.run_blue:
-
         tscope = Thunderscope(
             layout_path=args.layout,
             load_blue=True,
@@ -229,12 +224,8 @@
         runtime_dir = args.blue_full_system_runtime_dir
         friendly_colour_yellow = False
         debug = args.debug_blue_full_system
-<<<<<<< HEAD
-
-=======
->>>>>>> 526573de
+
     elif args.run_yellow:
-
         tscope = Thunderscope(
             layout_path=args.layout,
             load_blue=False,
@@ -250,10 +241,6 @@
         debug = args.debug_yellow_full_system
 
     if args.run_blue or args.run_yellow:
-<<<<<<< HEAD
-
-=======
->>>>>>> 526573de
         with ProtoLogger(
             args.blue_full_system_runtime_dir,
         ) as blue_logger, ProtoLogger(
