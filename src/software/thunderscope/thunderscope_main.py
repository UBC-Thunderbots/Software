import os
import time
import threading
import argparse
import numpy

from software.thunderscope.thunderscope import Thunderscope
from software.thunderscope.binary_context_managers import *
from proto.message_translation import tbots_protobuf
import software.python_bindings as cpp_bindings
from software.py_constants import *
from software.thunderscope.robot_communication import RobotCommunication
from software.thunderscope.replay.proto_logger import ProtoLogger

NUM_ROBOTS = 6
SIM_TICK_RATE_MS = 16

###########################################################################
#                         Thunderscope Main                               #
###########################################################################

if __name__ == "__main__":

    # Setup parser
    parser = argparse.ArgumentParser(
        description="Thunderscope: Run with no arguments to run AI vs AI"
    )

    parser.add_argument(
        "--layout",
        action="store",
        help="Which layout to run, if not specified the last layout will run",
    )

    # Runtime directories
    parser.add_argument(
        "--simulator_runtime_dir",
        type=str,
        help="simulator runtime directory",
        default="/tmp/tbots/sim",
    )
    parser.add_argument(
        "--blue_full_system_runtime_dir",
        type=str,
        help="blue full_system runtime directory",
        default="/tmp/tbots/blue",
    )
    parser.add_argument(
        "--yellow_full_system_runtime_dir",
        type=str,
        help="yellow full_system runtime directory",
        default="/tmp/tbots/yellow",
    )

    # Debugging
    parser.add_argument(
        "--debug_blue_full_system",
        action="store_true",
        default=False,
        help="Debug blue full_system",
    )
    parser.add_argument(
        "--debug_yellow_full_system",
        action="store_true",
        default=False,
        help="Debug yellow full_system",
    )
    parser.add_argument(
        "--debug_simulator",
        action="store_true",
        default=False,
        help="Debug the simulator",
    )
    parser.add_argument(
        "--visualize_cpp_test",
        action="store_true",
        default=False,
        help="Visualize C++ Tests",
    )
    parser.add_argument(
        "--blue_log",
        action="store",
        help="Replay folder for the blue full_system",
        default=None,
        type=os.path.abspath,
    )
    parser.add_argument(
        "--yellow_log",
        action="store",
        help="Replay folder for the yellow full_system",
        default=None,
    )
    # Run blue or yellow full system over WiFi
    group = parser.add_mutually_exclusive_group()
    group.add_argument(
        "--run_blue",
        action="store_true",
        help="Run full system as the blue team, over WiFi; estop required",
    )
    group.add_argument(
        "--run_yellow",
        action="store_true",
        help="Run full system as the yellow team, over WiFi; estop required",
    )
    parser.add_argument(
        "--interface",
        action="store",
        type=str,
        default=None,
        help="Which interface to communicate over",
    )
    parser.add_argument(
        "--channel",
        action="store",
        type=int,
        default=0,
        help="Which channel to communicate over",
    )
    parser.add_argument(
        "--visualization_buffer_size",
        action="store",
        type=int,
        default=5,
        help="How many packets to buffer while rendering",
    )
    parser.add_argument(
<<<<<<< HEAD
        "--realism_config",
        action = "store_true",
        default=False,
        help="set realism flag to use realistic config",
=======
        "--estop_path",
        action="store",
        type=str,
        default="/dev/ttyACM0",
        help="Path to the Estop",
    )
    parser.add_argument(
        "--estop_baudrate",
        action="store",
        type=int,
        default=115200,
        help="Estop Baudrate",
>>>>>>> 6027f802
    )

    # Sanity check that an interface was provided
    args = parser.parse_args()

    if args.run_blue or args.run_yellow:
        if args.interface is None:
            parser.error("Must specify interface")

    ###########################################################################
    #                      Visualize CPP Tests                                #
    ###########################################################################
    # TODO (#2581) remove this
    if args.visualize_cpp_test:

        runtime_dir = "/tmp/tbots/yellow_test"

        try:
            os.makedirs(runtime_dir)
        except OSError:
            pass

        tscope = Thunderscope(
            layout_path=args.layout,
            visualization_buffer_size=args.visualization_buffer_size,
        )
        proto_unix_io = tscope.blue_full_system_proto_unix_io

        # Setup LOG(VISUALIZE) handling from full system. We set from_log_visualize
        # to true to decode from base64.
        for arg in [
            {"proto_class": Obstacles},
            {"proto_class": PathVisualization},
            {"proto_class": PassVisualization},
            {"proto_class": NamedValue},
            {"proto_class": PrimitiveSet},
            {"proto_class": World},
            {"proto_class": PlayInfo},
        ] + [
            # TODO (#2655): Add/Remove HRVO layers dynamically based on the HRVOVisualization proto messages
            {"proto_class": HRVOVisualization, "unix_path": YELLOW_HRVO_PATH}
            for _ in range(MAX_ROBOT_IDS_PER_SIDE)
        ]:
            proto_unix_io.attach_unix_receiver(
                runtime_dir, from_log_visualize=True, **arg
            )

        proto_unix_io.attach_unix_receiver(runtime_dir + "/log", proto_class=RobotLog)

        tscope.show()

    ###########################################################################
    #              AI + Robot Communication + Robot Diagnostics               #
    ###########################################################################
    #
    # When we are running with real robots. We want to run 1 instance of AI
    # and 1 instance of RobotCommunication which will send/recv packets over
    # the provided multicast channel.
    if args.run_blue:

        tscope = Thunderscope(
            layout_path=args.layout,
            load_blue=True,
            load_yellow=False,
            load_diagnostics=True,
            load_gamecontroller=False,
            visualization_buffer_size=args.visualization_buffer_size,
        )

        proto_unix_io = tscope.blue_full_system_proto_unix_io
        runtime_dir = args.blue_full_system_runtime_dir
        friendly_colour_yellow = False
        debug = args.debug_blue_full_system
    elif args.run_yellow:

        tscope = Thunderscope(
            layout_path=args.layout,
            load_blue=False,
            load_yellow=True,
            load_diagnostics=True,
            load_gamecontroller=False,
            visualization_buffer_size=args.visualization_buffer_size,
        )

        proto_unix_io = tscope.yellow_full_system_proto_unix_io
        runtime_dir = args.yellow_full_system_runtime_dir
        friendly_colour_yellow = True
        debug = args.debug_yellow_full_system

    if args.run_blue or args.run_yellow:
        with ProtoLogger(
            args.blue_full_system_runtime_dir,
        ) as blue_logger, ProtoLogger(
            args.yellow_full_system_runtime_dir,
        ) as yellow_logger, RobotCommunication(
            proto_unix_io, getRobotMulticastChannel(0), args.interface
        ), FullSystem(
            runtime_dir, debug, friendly_colour_yellow
        ) as full_system:

            proto_unix_io.register_to_observe_everything(blue_logger.buffer)
            proto_unix_io.register_to_observe_everything(yellow_logger.buffer)
            full_system.setup_proto_unix_io(proto_unix_io)
            tscope.show()

    ###########################################################################
    #                              Replay                                     #
    ###########################################################################
    #
    # Don't start any binaries and just replay a log.
    elif args.blue_log or args.yellow_log:
        tscope = Thunderscope(
            layout_path=args.layout,
            visualization_buffer_size=args.visualization_buffer_size,
            blue_replay_log=args.blue_log,
            yellow_replay_log=args.yellow_log,
        )
        tscope.show()

    ###########################################################################
    #           Blue AI vs Yellow AI + Simulator + Gamecontroller             #
    ###########################################################################
    #
    # Run two AIs against each other with the er-force simulator. We also run
    # the gamecontroller which can be accessed from http://localhost:8081
    #
    # The async sim ticket ticks the simulator at a fixed rate.
    else:

        tscope = Thunderscope(
            layout_path=args.layout,
            visualization_buffer_size=args.visualization_buffer_size,
        )

        def __async_sim_ticker(tick_rate_ms):
            """Setup the world and tick simulation forever

            :param tick_rate_ms: The tick rate of the simulation

            """
            world_state = tbots_protobuf.create_world_state(
                blue_robot_locations=[
                    cpp_bindings.Point(-3, y) for y in numpy.linspace(-2, 2, NUM_ROBOTS)
                ],
                yellow_robot_locations=[
                    cpp_bindings.Point(3, y) for y in numpy.linspace(-2, 2, NUM_ROBOTS)
                ],
                ball_location=cpp_bindings.Point(0, 0),
                ball_velocity=cpp_bindings.Vector(0, 0),
            )
            tscope.simulator_proto_unix_io.send_proto(WorldState, world_state)

            # Tick Simulation
            while True:
                tick = SimulatorTick(milliseconds=tick_rate_ms)
                tscope.simulator_proto_unix_io.send_proto(SimulatorTick, tick)
                time.sleep(tick_rate_ms / 1000)

        # Launch all binaries
        with Simulator(
            args.simulator_runtime_dir, args.debug_simulator
        ) as simulator, FullSystem(
            args.blue_full_system_runtime_dir, args.debug_blue_full_system, False
        ) as blue_fs, FullSystem(
            args.yellow_full_system_runtime_dir, args.debug_yellow_full_system, True
        ) as yellow_fs, ProtoLogger(
            args.blue_full_system_runtime_dir,
        ) as blue_logger, ProtoLogger(
            args.yellow_full_system_runtime_dir,
        ) as yellow_logger, Gamecontroller() as gamecontroller:

            tscope.blue_full_system_proto_unix_io.register_to_observe_everything(
                blue_logger.buffer
            )
            tscope.yellow_full_system_proto_unix_io.register_to_observe_everything(
                yellow_logger.buffer
            )

            blue_fs.setup_proto_unix_io(tscope.blue_full_system_proto_unix_io)
            yellow_fs.setup_proto_unix_io(tscope.yellow_full_system_proto_unix_io)
            simulator.setup_proto_unix_io(
                tscope.simulator_proto_unix_io,
                tscope.blue_full_system_proto_unix_io,
                tscope.yellow_full_system_proto_unix_io,
            )
            gamecontroller.setup_proto_unix_io(
                tscope.blue_full_system_proto_unix_io,
                tscope.yellow_full_system_proto_unix_io,
            )

            # Start the simulator
            thread = threading.Thread(
                target=__async_sim_ticker, args=(SIM_TICK_RATE_MS,), daemon=True,
            )

            thread.start()
            tscope.show()
            thread.join()<|MERGE_RESOLUTION|>--- conflicted
+++ resolved
@@ -124,12 +124,12 @@
         help="How many packets to buffer while rendering",
     )
     parser.add_argument(
-<<<<<<< HEAD
         "--realism_config",
         action = "store_true",
         default=False,
         help="set realism flag to use realistic config",
-=======
+    )
+    parser.add_argument( 
         "--estop_path",
         action="store",
         type=str,
@@ -142,7 +142,6 @@
         type=int,
         default=115200,
         help="Estop Baudrate",
->>>>>>> 6027f802
     )
 
     # Sanity check that an interface was provided
