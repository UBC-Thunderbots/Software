--- conflicted
+++ resolved
@@ -74,11 +74,8 @@
     Also changes slider color based on percentage filled
     """
 
-<<<<<<< HEAD
-=======
     floatValueChanged = pyqtSignal(float)
 
->>>>>>> b7a5975b
     def __init__(self, min_val, max_val, decimals=2):
         """
         Creates a ColorProgressBar with the specified min, max and decimals
@@ -96,11 +93,6 @@
         )
 
         super(ColorProgressBar, self).setStyleSheet(
-<<<<<<< HEAD
-            "QProgressBar::chunk" "{" f"background: grey" "}"
-        )
-
-=======
             "QProgressBar::chunk" "{" "background: grey" "color: black" "}"
         )
 
@@ -112,7 +104,6 @@
         """
         self.floatValueChanged.emit(self.value())
 
->>>>>>> b7a5975b
     def setValue(self, value):
         """
         Sets the value of the slider to the given float value
