--- conflicted
+++ resolved
@@ -1,9 +1,7 @@
 from pyqtgraph.Qt.QtWidgets import *
 from pyqtgraph import parametertree
 from thefuzz import fuzz
-<<<<<<< HEAD
 from proto.import_all_protos import *
-=======
 import netifaces
 
 
@@ -21,7 +19,6 @@
     "referee_interface": "__create_network_enum",
     "vision_interface": "__create_network_enum",
 }
->>>>>>> c8a1b5a4
 
 
 def __create_int_parameter_writable(key:str, value:int, descriptor:FieldDescriptor):
