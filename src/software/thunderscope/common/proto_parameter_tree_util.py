from pyqtgraph.Qt.QtWidgets import *
from pyqtgraph import parametertree
from thefuzz import fuzz
from proto.import_all_protos import *

<<<<<<< HEAD
def __create_int_parameter_writable(key:str, value:int, descriptor:FieldDescriptor):
=======

def __create_int_parameter_writable(key, value, descriptor):
>>>>>>> 8aa2dd03
    """Converts an int field of a proto to a NumericParameterItem with
    the min/max bounds set according to the provided ParameterRangeOptions

    min/vax options.

    :param key: The name of the parameter
    :param value: The default value
    :param descriptor: The proto descriptor
    """
    # Extract the options from the descriptor, and store it
    # in the dictionary.
    options = descriptor.GetOptions()

    try:
        minimum, maximum = (
            options.Extensions[bounds].min_double_value,
            options.Extensions[bounds].max_double_value,
        )
    except KeyError:
        raise KeyError("{} missing ParameterRangeOptions".format(key))

    return {
        "name": key,
        "type": "int",
        "value": value,
        "default": value,
        "limits": (int(minimum), int(maximum)),
        "step": 1,
    }


def __create_double_parameter_writable(key, value, descriptor):
    """Converts a double field of a proto to a NumericParameterItem with
    the min/max bounds set according to the provided ParameterRangeOptions
    min/vax options.

    :param key: The name of the parameter
    :param value: The default value
    :param descriptor: The proto descriptor
    """
    # Extract the options from the descriptor, and store it
    # in the dictionary.
    options = descriptor.GetOptions()

    try:
        minimum, maximum = (
            options.Extensions[bounds].min_double_value,
            options.Extensions[bounds].max_double_value,
        )
    except KeyError:
        raise KeyError("{} missing ParameterRangeOptions".format(key))

    return {
        "name": key,
        "type": "float",
        "value": value,
        "default": value,
        "limits": (
            minimum,
            maximum,
        ),
        "step": 0.01,
    }


def __create_enum_parameter(key, value, descriptor):
    """Converts an enum field in a protobuf to a ListParameter. Uses
    the options to lookup all possible enum values and provides them
    as a dropdown option.

    :param key: The name of the parameter
    :param value: The default value
    :param descriptor: The proto descriptor
    """
    options = []

    for enum_desc in descriptor.enum_type.values:
        options.append(enum_desc.name)

    # The list index is indexed from 1
    current_enum_index = value - 1

    return parametertree.parameterTypes.ListParameter(
        name=key,
        default=None,
        value=descriptor.enum_type.values[current_enum_index].name,
        limits=options,
    )


def __create_bool_parameter(key, value, _):
    """Convert a bool field in proto to a BoolParameter

    :param key: The name of the parameter
    :param value: The default value
    :param _: The proto descriptor, unused for bool
    """
    return {"name": key, "type": "bool", "value": value}


def __create_string_parameter_writable(key, value, descriptor):
    """Convert a string field in proto to a StrParameter

    :param key: The name of the parameter
    :param value: The default value
    :param descriptor: The proto descriptor
    """
    return {"name": key, "type": "text", "value": " "}


def __create_parameter_read_only(key, value, descriptor):
    """Convert a string field in proto to a read only Str Parameter

    :param key: The name of the parameter
    :param value: The default value
    :param descriptor: The proto descriptor
    """
    return {"name": key, "type": "str", "value": value, "readonly": True}


def get_string_val(descriptor, value):
    """Converts the given value to a string depending on the descriptor type

    :param descriptor: the descriptor of the current value
    :param value: the value to convert
    :return: A string version of the value
    """
    if descriptor.type in [
        descriptor.TYPE_DOUBLE,
        descriptor.TYPE_FLOAT,
    ]:
        return "%.2f" % value
    elif descriptor.type == descriptor.TYPE_ENUM:
        if type(value) == int:
            return descriptor.enum_type.values[value].name
        elif descriptor.label == descriptor.LABEL_REPEATED:
            return str([descriptor.enum_type.values[index].name for index in value])
    else:
        return str(value)


def config_proto_to_field_list(
    message, read_only=False, search_term=None, search_filter_threshold=60
):
    """Converts a protobuf to a pyqtgraph parameter tree dictionary
    that can loaded directly into a ParameterTree

    https://pyqtgraph.readthedocs.io/en/latest/parametertree/index.html

    :param message: The message to convert to a dictionary
    :param read_only: Whether the parameters should be read only or writable
    :param search_term: The search filter
    :param search_filter_threshold: the search filter threshold
    """
    field_list = []

    for descriptor in message.DESCRIPTOR.fields:
        key = descriptor.name
        value = getattr(message, descriptor.name)

        if search_term and descriptor.type != descriptor.TYPE_MESSAGE:
            if fuzz.partial_ratio(search_term, key) < search_filter_threshold:
                continue

        if descriptor.type == descriptor.TYPE_MESSAGE:
            field_list.append(
                {
                    "name": key,
                    "type": "group",
                    "children": config_proto_to_field_list(
                        value,
                        read_only=read_only,
                        search_term=search_term,
                        search_filter_threshold=search_filter_threshold,
                    ),
                }
            )

        elif read_only:
            field_list.append(
                __create_parameter_read_only(
                    key, get_string_val(descriptor, value), descriptor
                )
            )

        elif descriptor.type == descriptor.TYPE_BOOL:
            field_list.append(__create_bool_parameter(key, value, descriptor))

        elif descriptor.type == descriptor.TYPE_ENUM:
            field_list.append(__create_enum_parameter(key, value, descriptor))

        elif descriptor.type == descriptor.TYPE_STRING:
            field_list.append(
                __create_string_parameter_writable(key, value, descriptor)
            )

        elif descriptor.type in [descriptor.TYPE_DOUBLE, descriptor.TYPE_FLOAT]:
            field_list.append(
                __create_double_parameter_writable(key, value, descriptor)
            )

        elif descriptor.type in [
            descriptor.TYPE_INT32,
            descriptor.TYPE_INT64,
            descriptor.TYPE_UINT32,
            descriptor.TYPE_UINT64,
        ]:
            field_list.append(__create_int_parameter_writable(key, value, descriptor))

        else:
            raise NotImplementedError(
                "Unsupported type {} in parameter config".format(descriptor.type)
            )

    if field_list:
        return field_list

    return {}<|MERGE_RESOLUTION|>--- conflicted
+++ resolved
@@ -3,12 +3,8 @@
 from thefuzz import fuzz
 from proto.import_all_protos import *
 
-<<<<<<< HEAD
+
 def __create_int_parameter_writable(key:str, value:int, descriptor:FieldDescriptor):
-=======
-
-def __create_int_parameter_writable(key, value, descriptor):
->>>>>>> 8aa2dd03
     """Converts an int field of a proto to a NumericParameterItem with
     the min/max bounds set according to the provided ParameterRangeOptions
 
