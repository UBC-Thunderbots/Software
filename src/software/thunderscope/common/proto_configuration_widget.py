import os
from proto.import_all_protos import *
from software.py_constants import MILLISECONDS_PER_SECOND
from software.thunderscope.constants import ProtoConfigurationConstant
import logging
from pyqtgraph.Qt.QtCore import QTimer
from pyqtgraph.Qt.QtWidgets import *
from pyqtgraph import parametertree
from proto.import_all_protos import *
from software.thunderscope.common import proto_parameter_tree_util
from typing import Any, Callable
from PyQt6.QtWidgets import *

from threading import Thread
import time

<<<<<<< HEAD

=======
>>>>>>> dea10f84
class ProtoConfigurationWidget(QWidget):
    """Creates a searchable parameter widget that can take any protobuf,
    and convert it into a pyqtgraph ParameterTree. This will allow users
    to modify the values.

    """

    DELAYED_CONFIGURATION_TIMEOUT_S = 5
    """How long to wait after startup to send the first configuration to our AI"""

    def __init__(
        self,
        on_change_callback: Callable[[Any, Any, ThunderbotsConfig], None],
        is_yellow: bool,
        search_filter_threshold: int = 60,
    ):
        """Create a parameter widget given a protobuf

        NOTE: This class handles the ParameterRangeOptions

        :param on_change_callback: The callback to trigger on change
                                    args: name, updated_value, updated_proto
        :param is_yellow: whether we are editing yellow or blue team's configuration
        :param search_filter_threshold: How close should the search query be?
                        100 is an exact match (not ideal), 0 lets everything through

        """
        QWidget.__init__(self)
        layout = QVBoxLayout()
        self.setLayout(layout)

        self.on_change_callback = on_change_callback

        # Create search query bar
        self.search_query = QLineEdit()
        self.search_query.setPlaceholderText("Search Parameters")

        self.search_query.textChanged.connect(self.__handle_search_query_changed)
        self.search_filter_threshold = search_filter_threshold

        self.is_yellow = is_yellow
        self.path_to_file = ProtoConfigurationConstant.DEFAULT_SAVE_PATH
        self.update_proto_from_file(self.path_to_file)

        # Create ParameterGroup from Protobuf
        self.param_group = parametertree.Parameter.create(
            name="params",
            type="group",
            children=self.config_proto_to_param_dict(
                self.proto_to_configure, search_term=None
            ),
        )

        # Create ParameterTree
        self.param_tree = parametertree.ParameterTree(showHeader=False)
        self.param_tree.setParameters(self.param_group, showTop=False)
        self.param_group.sigTreeStateChanged.connect(self.__handle_parameter_changed)
        self.param_tree.setAlternatingRowColors(False)

        self.save_hbox_top, self.save_hbox_bottom = self.create_widget()

        layout.addLayout(self.save_hbox_top)
        layout.addLayout(self.save_hbox_bottom)

        layout.addWidget(self.search_query)
        layout.addWidget(self.param_tree)

<<<<<<< HEAD
        self.first_shot_thread = Thread(target=self.__first_shot, daemon=True)
        self.first_shot_thread.start()
=======
        self.run_onetime_async(3, self.send_proto_to_fullsystem)

    def run_onetime_async(self, time_in_seconds: float, func: Callable):
        """
        starting a timer that runs a given function after a given
        amount of seconds one time asynchronously.

        :time_in_seconds: the amount of time in seconds
        :func: the function that is going to be ran
        """
        self.timer = QTimer()
        self.timer.setSingleShot(True)
        self.timer.timeout.connect(func)
        self.timer.start(time_in_seconds * MILLISECONDS_PER_SECOND)

    def create_widget(self):
        """
        Creating widgets that are used to load, save parameters

        :return: the top of the layout, the bottom of the layout, and edit box widget
        """
        save_button = QPushButton("Save Parameters")
        load_proto_button = QPushButton("Load Parameters")
        reset_button = QPushButton("Reset All Parameters")

        reset_button.clicked.connect(self.reset_button_callback)
        save_button.clicked.connect(self.save_proto_callback)
        load_proto_button.clicked.connect(self.load_proto_with_file_explorer)

        save_hbox_bottom = QHBoxLayout()
        save_hbox_bottom.addWidget(load_proto_button)
        save_hbox_bottom.addWidget(reset_button)
        save_hbox_bottom.addWidget(save_button)

        save_hbox_top = QHBoxLayout()

        return save_hbox_top, save_hbox_bottom

    def update_proto_from_file(self, path_to_file: str):
        """
        load the protobuf from path_to_file to the variable self.proto_to_configure

        :param path_to_file: the path to the ThunderbotsConfig proto
        """
        if not os.path.isfile(path_to_file):
            logging.info(
                f"No previously saved ThunderbotsConfig found. Creating a new default one."
            )
            self.proto_to_configure = ThunderbotsConfig()
            self.proto_to_configure.sensor_fusion_config.friendly_color_yellow = (
                self.is_yellow
            )

            self.build_proto(self.proto_to_configure)
            self.save_current_config_to_file(self.path_to_file)
            return

        logging.info("Loading protobuf from file: {}".format(path_to_file))
        with open(path_to_file, "rb") as f:
            self.proto_to_configure = ThunderbotsConfig()
            self.proto_to_configure.ParseFromString(f.read())

            self.proto_to_configure.sensor_fusion_config.friendly_color_yellow = (
                self.is_yellow
            )

    def send_proto_to_fullsystem(self):
        """
        Sending the default configuration protobufs to unix_full_system at startup.
        Also updates the widget at the same time.
        """
        self.update_proto_from_file(self.path_to_file)
        self.on_change_callback(None, None, self.proto_to_configure)
        self.update_widget()

    def save_proto_callback(self):
        """
        This is a callback for a button that save the current protobuf to disk!
        """
        try:
            save_to_path, should_save = QFileDialog.getSaveFileName(
                self,
                "Select Protobufs",
                ProtoConfigurationConstant.DEFAULT_SAVE_PATH,
                options=QFileDialog.Option.DontUseNativeDialog,
            )

            if not should_save:
                return

            self.save_current_config_to_file(save_to_path)
            self.update_widget()
        except Exception:
            logging.warning("cannot save configuration to {}".format(save_to_path))

    def save_current_config_to_file(self, path_to_file):
        """
        This save the self.proto_to_configure to path_to_file

        :param path_to_file: the path to file that we are saving to.
        """

        logging.info("writing to file {}".format(path_to_file))
        path_to_directory = os.path.dirname(path_to_file)
        os.makedirs(path_to_directory, exist_ok=True)

        with open(path_to_file, "wb") as f:
            f.write(self.proto_to_configure.SerializeToString())

    def load_proto_with_file_explorer(self):
        """
        loading the current protobuf through file explorer
        """
        try:
            path_to_file, should_open = QFileDialog.getOpenFileName(
                self,
                "Select Protobufs",
                ProtoConfigurationConstant.DEFAULT_SAVE_PATH,
                options=QFileDialog.Option.DontUseNativeDialog,
            )
            if not should_open:
                return

            self.path_to_file = path_to_file
            self.update_proto_from_file(path_to_file)

            self.update_widget()
            # this callback send the proto to unix full system
            self.on_change_callback(None, None, self.proto_to_configure)
        except Exception as e:
            logging.warning(
                "cannot load configuration from {}. Error: {} Are you sure it is a configuration proto?".format(
                    path_to_file, e
                )
            )

    def update_widget(self):
        """
        The following function updates the current parameters tree based on the
        current protobuf that is being configured (i.e. self.proto_to_configure) widget.
        """

        # refreshing widgets after the parameters is called
        self.param_group = parametertree.Parameter.create(
            name="params",
            type="group",
            children=self.config_proto_to_param_dict(self.proto_to_configure),
        )

        self.param_tree.setParameters(self.param_group, showTop=False)
        self.param_group.sigTreeStateChanged.connect(self.__handle_parameter_changed)
        self.param_tree.setAlternatingRowColors(False)

    def reset_button_callback(self):
        """
        resetting the protobufs when the reset button has been clicked!
        """

        self.proto_to_configure = ThunderbotsConfig()
        self.proto_to_configure.sensor_fusion_config.friendly_color_yellow = (
            self.is_yellow
        )

        self.path_to_file = ProtoConfigurationConstant.DEFAULT_SAVE_PATH

        self.build_proto(self.proto_to_configure)
        self.update_widget()

        self.on_change_callback(None, None, self.proto_to_configure)
>>>>>>> dea10f84

    def __handle_search_query_changed(self, search_term):
        """Given a new search term, reconfigure the parameter tree with parameters
        that match the term.

        NOTE: Messages are not searchable, only fields are searchable/filtered

        :param search_term: The term to filter the parameter tree by
        """

        self.param_group = parametertree.Parameter.create(
            name="params",
            type="group",
            children=self.config_proto_to_param_dict(
                self.proto_to_configure, search_term
            ),
        )
        self.param_tree.setParameters(self.param_group, showTop=False)
        self.param_group.sigTreeStateChanged.connect(self.__handle_parameter_changed)

    def __handle_parameter_changed(self, param, changes):
        """Handles the parameter change by triggering the provided callback

        :param param: The paramaeter that changed
        :param changes: The changes

        """
        for param, change, data in changes:
            path = self.param_group.childPath(param)

            if path is not None:
                child_name = ".".join(path)
            else:
                child_name = param.name()

            # We need to set the updated value, but its hard to differentiate
            # between strings and enums. So we need to try setting the data
            # as a enum first and then as a string. If both raise, then we
            # raise to the main thread because the value wasn't updated.
            #
            # The other types will work with either
            try:
                exec(f"self.proto_to_configure.{child_name} = {data}")
            except (TypeError, NameError):
                exec(f"self.proto_to_configure.{child_name} = data")

            self.on_change_callback(child_name, data, self.proto_to_configure)

    def config_proto_to_param_dict(self, message, search_term=None):
        """Converts a protobuf to a pyqtgraph parameter tree dictionary
        that can loaded directly into a ParameterTree

        Also builds a field from the message

        :param message: The message to convert to a dictionary
        :param search_term: The search filter

        """
        field_list = proto_parameter_tree_util.config_proto_to_field_list(
            message,
            search_term=search_term,
            search_filter_threshold=self.search_filter_threshold,
        )

        self.build_proto(message)

        return field_list

    def build_proto(self, message, current_attr=None):
        """
        Builds the given message to a field
        :param message: the message to build
        :param current_attr: the string to execute to access the current level of fields
        :return:
        """

        if not current_attr:
            current_attr = "self.proto_to_configure"

        for descriptor in message.DESCRIPTOR.fields:

            key = descriptor.name
            value = getattr(message, descriptor.name)

            # Protobuf doesn't set the default values by default, and won't let
            # us serialize the message if all the required fields are not set (even
            # if they have a default). So lets just set the default as the value
            if descriptor.type != descriptor.TYPE_MESSAGE:
                if descriptor.type == descriptor.TYPE_STRING:
                    exec(f"{current_attr}.{key} = '{value}'")
                else:
                    exec(f"{current_attr}.{key} = {value}")
            else:
                self.build_proto(value, f"{current_attr}.{key}")

    def __first_shot(self):
        """Send the current configuration to the AI after a delay"""
        time.sleep(ProtoConfigurationWidget.DELAYED_CONFIGURATION_TIMEOUT_S)
        self.on_change_callback(
            str(self.proto_to_configure), None, self.proto_to_configure
        )<|MERGE_RESOLUTION|>--- conflicted
+++ resolved
@@ -14,10 +14,7 @@
 from threading import Thread
 import time
 
-<<<<<<< HEAD
-
-=======
->>>>>>> dea10f84
+
 class ProtoConfigurationWidget(QWidget):
     """Creates a searchable parameter widget that can take any protobuf,
     and convert it into a pyqtgraph ParameterTree. This will allow users
@@ -85,11 +82,7 @@
         layout.addWidget(self.search_query)
         layout.addWidget(self.param_tree)
 
-<<<<<<< HEAD
-        self.first_shot_thread = Thread(target=self.__first_shot, daemon=True)
-        self.first_shot_thread.start()
-=======
-        self.run_onetime_async(3, self.send_proto_to_fullsystem)
+        self.run_onetime_async(ProtoConfigurationWidget.DELAYED_CONFIGURATION_TIMEOUT_S, self.send_proto_to_fullsystem)
 
     def run_onetime_async(self, time_in_seconds: float, func: Callable):
         """
@@ -258,7 +251,6 @@
         self.update_widget()
 
         self.on_change_callback(None, None, self.proto_to_configure)
->>>>>>> dea10f84
 
     def __handle_search_query_changed(self, search_term):
         """Given a new search term, reconfigure the parameter tree with parameters
@@ -352,11 +344,4 @@
                 else:
                     exec(f"{current_attr}.{key} = {value}")
             else:
-                self.build_proto(value, f"{current_attr}.{key}")
-
-    def __first_shot(self):
-        """Send the current configuration to the AI after a delay"""
-        time.sleep(ProtoConfigurationWidget.DELAYED_CONFIGURATION_TIMEOUT_S)
-        self.on_change_callback(
-            str(self.proto_to_configure), None, self.proto_to_configure
-        )+                self.build_proto(value, f"{current_attr}.{key}")