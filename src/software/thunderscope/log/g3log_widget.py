--- conflicted
+++ resolved
@@ -1,26 +1,16 @@
 import pyqtgraph as pg
 import pyqtgraph.console as pg_console
+from software.networking.threaded_unix_listener import ThreadedUnixListener
+import software.thunderscope.constants as constants
+
 from proto.robot_log_msg_pb2 import RobotLog
 import queue
-
-import software.thunderscope.constants as constants
-from software.networking.threaded_unix_listener import ThreadedUnixListener
 
 
 class g3logWidget(pg_console.ConsoleWidget):
     def __init__(self, buffer_size=10):
         pg_console.ConsoleWidget.__init__(self)
 
-<<<<<<< HEAD
-        self.log_receiver = ThreadedUnixListener(
-            constants.UNIX_SOCKET_BASE_PATH + "log",
-            RobotLog,
-            convert_from_any=False,
-            max_buffer_size=1000,
-        )
-
-=======
->>>>>>> b6da26fc
         # disable input and buttons
         self.input.hide()
         self.ui.exceptionBtn.hide()
