--- conflicted
+++ resolved
@@ -358,19 +358,11 @@
         """
         if not self.last_robot_status or not self.last_robot_statistic:
             return
-<<<<<<< HEAD
-        motor_status = self.last_robot_status.motor_status
-        power_status = self.last_robot_status.power_status
-        network_status = self.last_robot_status.network_status
-        primitive_executor_status = self.last_robot_status.primitive_executor_status
-        rtt_time_seconds = self.last_robot_statistic.round_trip_time_seconds
-=======
         motor_status = robot_status.motor_status
         power_status = robot_status.power_status
         network_status = robot_status.network_status
         primitive_executor_status = robot_status.primitive_executor_status
         rtt_time_seconds = robot_statistic.round_trip_time_seconds
->>>>>>> 34baf232
 
         self.__update_stop_primitive(primitive_executor_status.running_primitive)
 
