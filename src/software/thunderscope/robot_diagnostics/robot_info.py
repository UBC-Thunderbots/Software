--- conflicted
+++ resolved
@@ -123,15 +123,12 @@
         )
         self.battery_layout.addWidget(self.primitive_loss_rate_label)
 
-<<<<<<< HEAD
         # World loss rate label
         self.world_loss_rate_label = common_widgets.ColorQLabel(
             max_val=MAX_ACCEPTABLE_LOSS_PERCENT
         )
         self.battery_layout.addWidget(self.world_loss_rate_label)
 
-=======
->>>>>>> 78621bf6
         self.battery_layout.addWidget(self.battery_progress_bar)
         self.battery_layout.addWidget(self.battery_label)
 
@@ -349,12 +346,9 @@
         self.primitive_loss_rate_label.set_float_val(
             network_status.primitive_packet_loss_percentage
         )
-<<<<<<< HEAD
         self.world_loss_rate_label.set_float_val(
             network_status.world_packet_loss_percentage
         )
-=======
->>>>>>> 78621bf6
 
         self.breakbeam_label.update_breakbeam_status(power_status.breakbeam_tripped)
 
