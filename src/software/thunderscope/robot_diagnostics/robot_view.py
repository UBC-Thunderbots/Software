import pyqtgraph as pg
from pyqtgraph.Qt import QtCore, QtGui
from pyqtgraph.Qt.QtWidgets import *
from software.py_constants import *
from proto.import_all_protos import *
from software.thunderscope.robot_diagnostics.robot_info import RobotInfo
<<<<<<< HEAD
from software.thunderscope.robot_diagnostics.robot_status import RobotStatusView
=======
>>>>>>> b7a5975b
from software.thunderscope.thread_safe_buffer import ThreadSafeBuffer


class RobotView(QScrollArea):
    """Class to show a snapshot of the robot's current state.

    Displays the vision pattern, capacitor/battery voltages,
    and other information about the robot state.

    """

<<<<<<< HEAD
    toggle_all_connection_signal = QtCore.pyqtSignal(int, int)
=======
    control_mode_signal = QtCore.pyqtSignal(int, int)
>>>>>>> b7a5975b

    def __init__(self, load_fullsystem):

        """
        Initialize the robot view.
        Sets up a Robot Info Widget for each robot
<<<<<<< HEAD
        """
=======
>>>>>>> b7a5975b

        :param load_fullsystem: whether fullsystem is loaded currently
                                Shows / Hides AI option from control mode menu accordingly
        """

<<<<<<< HEAD
=======
        super().__init__()

>>>>>>> b7a5975b
        self.robot_status_buffer = ThreadSafeBuffer(100, RobotStatus)

        self.layout = QVBoxLayout()

        self.robot_info_widgets = [
<<<<<<< HEAD
            RobotInfo(id, load_fullsystem) for id in range(MAX_ROBOT_IDS_PER_SIDE)
        ]
        self.robot_status_widgets = [
            RobotStatusView() for id in range(MAX_ROBOT_IDS_PER_SIDE)
        ]

        for id in range(MAX_ROBOT_IDS_PER_SIDE):
            self.robot_info_widgets[id].toggle_one_connection_signal.connect(
                lambda mode, robot_id: self.toggle_all_connection_signal.emit(
                    mode, robot_id
                )
            )

            self.robot_info_widgets[id].robot_status_expand.clicked.connect(
                self.robot_status_widgets[id].toggle_visibility
            )
=======
            RobotInfo(id, load_fullsystem, self.control_mode_signal)
            for id in range(MAX_ROBOT_IDS_PER_SIDE)
        ]

        for id in range(MAX_ROBOT_IDS_PER_SIDE):
            self.layout.addWidget(self.robot_info_widgets[id])
>>>>>>> b7a5975b

            self.layout.addWidget(self.robot_info_widgets[id])
            self.layout.addWidget(self.robot_status_widgets[id])

<<<<<<< HEAD
        self.container = QFrame(self)
        self.container.setLayout(self.layout)
        self.setWidget(self.container)
        self.setWidgetResizable(True)

=======
>>>>>>> b7a5975b
    def refresh(self):
        """
        Refresh the view
        Gets a RobotStatus proto and calls the corresponding update method
        """
<<<<<<< HEAD
        robot_status = self.robot_status_buffer.get(block=False)

        self.robot_info_widgets[robot_status.robot_id].update(
            robot_status.power_status, robot_status.error_code
        )
        self.robot_status_widgets[robot_status.robot_id].update(robot_status)
=======
        robot_status = self.robot_status_buffer.get(block=False, return_cached=False)

        if robot_status is not None:
            self.robot_info_widgets[robot_status.robot_id].update(
                robot_status.power_status, robot_status.error_code
            )
>>>>>>> b7a5975b
<|MERGE_RESOLUTION|>--- conflicted
+++ resolved
@@ -4,10 +4,7 @@
 from software.py_constants import *
 from proto.import_all_protos import *
 from software.thunderscope.robot_diagnostics.robot_info import RobotInfo
-<<<<<<< HEAD
 from software.thunderscope.robot_diagnostics.robot_status import RobotStatusView
-=======
->>>>>>> b7a5975b
 from software.thunderscope.thread_safe_buffer import ThreadSafeBuffer
 
 
@@ -19,90 +16,54 @@
 
     """
 
-<<<<<<< HEAD
-    toggle_all_connection_signal = QtCore.pyqtSignal(int, int)
-=======
     control_mode_signal = QtCore.pyqtSignal(int, int)
->>>>>>> b7a5975b
 
     def __init__(self, load_fullsystem):
 
         """
         Initialize the robot view.
         Sets up a Robot Info Widget for each robot
-<<<<<<< HEAD
-        """
-=======
->>>>>>> b7a5975b
 
         :param load_fullsystem: whether fullsystem is loaded currently
                                 Shows / Hides AI option from control mode menu accordingly
         """
 
-<<<<<<< HEAD
-=======
         super().__init__()
 
->>>>>>> b7a5975b
         self.robot_status_buffer = ThreadSafeBuffer(100, RobotStatus)
 
         self.layout = QVBoxLayout()
 
         self.robot_info_widgets = [
-<<<<<<< HEAD
-            RobotInfo(id, load_fullsystem) for id in range(MAX_ROBOT_IDS_PER_SIDE)
+            RobotInfo(id, load_fullsystem, self.control_mode_signal)
+            for id in range(MAX_ROBOT_IDS_PER_SIDE)
         ]
         self.robot_status_widgets = [
             RobotStatusView() for id in range(MAX_ROBOT_IDS_PER_SIDE)
         ]
 
         for id in range(MAX_ROBOT_IDS_PER_SIDE):
-            self.robot_info_widgets[id].toggle_one_connection_signal.connect(
-                lambda mode, robot_id: self.toggle_all_connection_signal.emit(
-                    mode, robot_id
-                )
-            )
-
             self.robot_info_widgets[id].robot_status_expand.clicked.connect(
                 self.robot_status_widgets[id].toggle_visibility
             )
-=======
-            RobotInfo(id, load_fullsystem, self.control_mode_signal)
-            for id in range(MAX_ROBOT_IDS_PER_SIDE)
-        ]
-
-        for id in range(MAX_ROBOT_IDS_PER_SIDE):
-            self.layout.addWidget(self.robot_info_widgets[id])
->>>>>>> b7a5975b
 
             self.layout.addWidget(self.robot_info_widgets[id])
             self.layout.addWidget(self.robot_status_widgets[id])
 
-<<<<<<< HEAD
         self.container = QFrame(self)
         self.container.setLayout(self.layout)
         self.setWidget(self.container)
         self.setWidgetResizable(True)
 
-=======
->>>>>>> b7a5975b
     def refresh(self):
         """
         Refresh the view
         Gets a RobotStatus proto and calls the corresponding update method
         """
-<<<<<<< HEAD
-        robot_status = self.robot_status_buffer.get(block=False)
-
-        self.robot_info_widgets[robot_status.robot_id].update(
-            robot_status.power_status, robot_status.error_code
-        )
-        self.robot_status_widgets[robot_status.robot_id].update(robot_status)
-=======
         robot_status = self.robot_status_buffer.get(block=False, return_cached=False)
 
         if robot_status is not None:
             self.robot_info_widgets[robot_status.robot_id].update(
                 robot_status.power_status, robot_status.error_code
             )
->>>>>>> b7a5975b
+            self.robot_status_widgets[robot_status.robot_id].update(robot_status)