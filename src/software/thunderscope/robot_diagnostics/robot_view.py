--- conflicted
+++ resolved
@@ -9,40 +9,6 @@
 from software.thunderscope.robot_diagnostics.robot_info import RobotInfo
 from software.thunderscope.thread_safe_buffer import ThreadSafeBuffer
 from typing import Type
-<<<<<<< HEAD
-
-
-class RobotCrashDialog(QDialog):
-    """Dialog to show information about a robot before it crashed,
-
-    Displays the a message and RobotStatus.
-
-    """
-
-    def __init__(
-        self, message: str, robot_status: RobotStatusView, parent: QWidget = None
-    ) -> None:
-        super().__init__(parent)
-
-        self.setWindowTitle("Robot Crash")
-
-        self.buttonBox = QDialogButtonBox(QDialogButtonBox.StandardButton.Ok)
-        self.buttonBox.accepted.connect(self.accept)
-        self.buttonBox.rejected.connect(self.reject)
-
-        self.layout = QVBoxLayout()
-        self.message = QLabel(message)
-        self.layout.addWidget(self.message)
-        self.robot_status = RobotStatusView()
-        if robot_status is not None:
-            self.robot_status.update(robot_status)
-            self.robot_status.toggle_visibility()
-        self.layout.addWidget(self.robot_status)
-        self.layout.addWidget(self.buttonBox)
-        self.setLayout(self.layout)
-=======
->>>>>>> 7a9cba49
-
 
 class RobotViewComponent(QWidget):
     """Class to show a snapshot of the robot's current state,
