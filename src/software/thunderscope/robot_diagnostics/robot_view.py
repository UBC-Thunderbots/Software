--- conflicted
+++ resolved
@@ -11,39 +11,6 @@
 from typing import Type
 
 
-<<<<<<< HEAD
-=======
-class RobotCrashDialog(QDialog):
-    """Dialog to show information about a robot before it crashed,
-
-    Displays the a message and RobotStatus.
-
-    """
-
-    def __init__(
-        self, message: str, robot_status: RobotStatusView, parent: QWidget = None
-    ) -> None:
-        super().__init__(parent)
-
-        self.setWindowTitle("Robot Crash")
-
-        self.buttonBox = QDialogButtonBox(QDialogButtonBox.StandardButton.Ok)
-        self.buttonBox.accepted.connect(self.accept)
-        self.buttonBox.rejected.connect(self.reject)
-
-        self.layout = QVBoxLayout()
-        self.message = QLabel(message)
-        self.layout.addWidget(self.message)
-        self.robot_status = RobotStatusView()
-        if robot_status is not None:
-            self.robot_status.update(robot_status)
-            self.robot_status.toggle_visibility()
-        self.layout.addWidget(self.robot_status)
-        self.layout.addWidget(self.buttonBox)
-        self.setLayout(self.layout)
-
-
->>>>>>> e4f58377
 class RobotViewComponent(QWidget):
     """Class to show a snapshot of the robot's current state,
     along with an expandable view of the full robot state
@@ -107,11 +74,7 @@
 
         :param robot_status: the new message data to update the widget with
         """
-        self.robot_info.update(
-            robot_status.motor_status,
-            robot_status.power_status,
-            robot_status.error_code,
-        )
+        self.robot_info.update(robot_status)
         if self.robot_status:
             self.robot_status.update(robot_status)
 
