from pyqtgraph.Qt.QtCore import *
from pyqtgraph.Qt.QtWidgets import *
from software.py_constants import *
from proto.import_all_protos import *
from enum import Enum
import software.thunderscope.common.common_widgets as common_widgets
<<<<<<< HEAD
from software.thunderscope.constants import HandheldDeviceConstants
from software.thunderscope.robot_diagnostics.diagnostics_input_widget import ControlMode
=======
>>>>>>> 41ffa47e
from software.thunderscope.proto_unix_io import ProtoUnixIO


class ChickerCommandMode(Enum):
    KICK = 1
    CHIP = 2
    AUTOKICK = 3
    AUTOCHIP = 4


class ChickerWidget(QWidget):
    def __init__(self, proto_unix_io) -> None:
        """Handles the robot diagnostics input to create a PowerControl message
        to be sent to the robots.

        NOTE: The powerboards run in regulation mode, which means that they are
        always charged and do not need to be explicitly charged.

        The powerboard also has an internal cooldown, so spamming kick or chip
        will not work until the capacitors charge up and the cooldown is over.

        :param proto_unix_io: proto_unix_io object to send messages to the robot
        """
        super(ChickerWidget, self).__init__()

        self.proto_unix_io: ProtoUnixIO = proto_unix_io

        # initial values
        self.__initialize_default_power_control_values()

        chicker_widget_vbox_layout = QVBoxLayout()
        self.setLayout(chicker_widget_vbox_layout)

        kick_chip_sliders_hbox_layout = QHBoxLayout()
        kick_chip_sliders_hbox_layout.setContentsMargins(0, 0, 0, 0)

        # Initializing power slider for kicking
        (
            self.kick_power_slider_layout,
            self.kick_power_slider,
            self.kick_power_label,
        ) = common_widgets.create_slider(
            "Power (m/s)",
            HandheldDeviceConstants.MIN_KICK_POWER,
            HandheldDeviceConstants.MAX_KICK_POWER,
            HandheldDeviceConstants.KICK_POWER_STEPPER,
        )

        kick_chip_sliders_hbox_layout.addLayout(self.kick_power_slider_layout)

        # Initializing distance slider for chipping
        (
            self.chip_distance_slider_layout,
            self.chip_distance_slider,
            self.chip_distance_label,
        ) = common_widgets.create_float_slider(
            "Chip Distance (m)",
            1,
            HandheldDeviceConstants.MIN_CHIP_POWER,
            HandheldDeviceConstants.MAX_CHIP_POWER,
            HandheldDeviceConstants.CHIP_DISTANCE_STEPPER,
        )

        kick_chip_sliders_hbox_layout.addLayout(self.chip_distance_slider_layout)

        kick_chip_sliders_box = QGroupBox()
        kick_chip_sliders_box.setLayout(kick_chip_sliders_hbox_layout)
        kick_chip_sliders_box.setTitle("Kick Power and Chip Distance")

        chicker_widget_vbox_layout.addWidget(kick_chip_sliders_box)

        # Initializing kick & chip buttons
        (
            self.kick_chip_buttons_box,
            self.kick_chip_buttons,
        ) = common_widgets.create_buttons(["Kick", "Chip"])

        self.kick_chip_buttons_box.setTitle("Single Kick and Chip")
        self.kick_chip_buttons_box.layout().setContentsMargins(0, 0, 0, 0)

        self.kick_button = self.kick_chip_buttons[0]
        self.chip_button = self.kick_chip_buttons[1]

        # set buttons to be initially enabled
        self.kick_chip_buttons_enable = True

        chicker_widget_vbox_layout.addWidget(self.kick_chip_buttons_box)

        # Initializing auto kick & chip buttons
        self.button_clickable_map = {
            "no_auto": True,
            "auto_kick": True,
            "auto_chip": True,
        }
        self.radio_buttons_group = QButtonGroup()
        (
            self.auto_kick_chip_buttons_box,
            self.auto_kick_chip_buttons,
        ) = common_widgets.create_radio(
            ["No Auto", "Auto Kick", "Auto Chip"], self.radio_buttons_group
        )
        self.auto_kick_chip_buttons_box.setTitle("Auto Kick and Chip")
        self.auto_kick_chip_buttons_box.layout().setContentsMargins(0, 0, 0, 0)

        self.no_auto_button = self.auto_kick_chip_buttons[0]
        self.auto_kick_button = self.auto_kick_chip_buttons[1]
        self.auto_chip_button = self.auto_kick_chip_buttons[2]

        # Set no auto button to be selected by default on launch
        self.no_auto_button.setChecked(True)
        self.no_auto_selected = True

        # Initialize on-click handlers for kick & chip buttons.
        self.kick_button.clicked.connect(
            lambda: self.send_command_and_timeout(ChickerCommandMode.KICK)
        )
        self.chip_button.clicked.connect(
            lambda: self.send_command_and_timeout(ChickerCommandMode.CHIP)
        )

        # Initialize on-click handlers for no auto, auto kick and auto chip buttons.
        self.no_auto_button.toggled.connect(
            lambda: self.set_should_enable_buttons(True)
        )
        self.auto_kick_button.toggled.connect(
            lambda: self.set_should_enable_buttons(False)
        )
        self.auto_chip_button.toggled.connect(
            lambda: self.set_should_enable_buttons(False)
        )

        chicker_widget_vbox_layout.addWidget(self.auto_kick_chip_buttons_box)

    def set_kick_power_slider_value(self, value: float) -> None:
        """
        Set the kick power slider to a specific value.
        :param value: The value to set for the slider
        """
        self.kick_power_slider.setValue(value)

    def set_chip_distance_slider_value(self, value: float) -> None:
        """
        Set the chip distance slider to a specific value.
        :param value: the value to set for the slider
        """
        self.chip_distance_slider.setValue(value)

    def send_command_and_timeout(self, command: ChickerCommandMode) -> None:
        """If buttons are enabled, sends a Kick command and disables buttons

        Attaches a callback to re-enable buttons after 3 seconds

        :param command: Command to send. One of ChickerCommandMode.KICK or ChickerCommandMode.CHIP
        """
        # if button is enabled
        if self.kick_chip_buttons_enable:
            # send kick primitive
            self.send_command(command)
            self.disable_kick_chip_buttons()

            # set and start timer to re-enable buttons after 3 seconds
            QTimer.singleShot(CHICKER_TIMEOUT, self.enable_kick_chip_buttons)

    def disable_kick_chip_buttons(self) -> None:
        """Disables the buttons"""
        self.kick_chip_buttons_enable = False

    def enable_kick_chip_buttons(self) -> None:
        """If buttons should be enabled, enables them"""
        if self.no_auto_selected:
            self.kick_chip_buttons_enable = True

            # clears the proto buffer when buttons are re-enabled
            # just to start fresh and clear any unwanted protos
            self.__initialize_default_power_control_values()

    def set_should_enable_buttons(self, enable: bool) -> None:
        """Changes if buttons are clickable or not based on boolean parameter

        :param enable: boolean to indicate whether buttons should be made clickable or not
        """
        self.no_auto_selected = enable

        if enable:
            self.enable_kick_chip_buttons()
        else:
            self.disable_kick_chip_buttons()

    def send_command(self, command: ChickerCommandMode) -> None:
        """Sends a [auto]kick or [auto]chip primitive

        :param command: enum int value to indicate what primitive to send
        """
        # gets slider values
        kick_power_value = self.kick_power_slider.value()
        chip_distance_value = self.chip_distance_slider.value()

        # sends kick, chip, autokick, or autochip primitive
        if command == ChickerCommandMode.KICK:
            self.power_control.chicker.kick_speed_m_per_s = kick_power_value
        elif command == ChickerCommandMode.CHIP:
            self.power_control.chicker.chip_distance_meters = chip_distance_value
        elif command == ChickerCommandMode.AUTOKICK:
            self.power_control.chicker.auto_chip_or_kick.autokick_speed_m_per_s = (
                kick_power_value
            )
        elif command == ChickerCommandMode.AUTOCHIP:
            self.power_control.chicker.auto_chip_or_kick.autochip_distance_meters = (
                chip_distance_value
            )

        self.proto_unix_io.send_proto(PowerControl, self.power_control)

        # clears the proto buffer for kick or chip commands
        # so only one kick / chip is sent
        if command == ChickerCommandMode.KICK or command == ChickerCommandMode.CHIP:
            self.__initialize_default_power_control_values()

<<<<<<< HEAD
    def __initialize_default_power_control_values(self) -> None:
        """
        Sends an empty proto to the proto unix io buffer
=======
    def clear_proto_buffer(self) -> None:
        """Sends an empty proto to the proto unix io buffer
>>>>>>> 41ffa47e
        This is due to a bug in robot_communication where if a new PowerControl message is not sent,
        The previous, cached message is resent to the robot repeatedly which we don't want for kick/chip
        So sending an empty message overwrites the cache and prevents spamming commands
        If buffer is full, blocks execution until buffer has space
        """
        self.power_control = PowerControl()
        self.power_control.geneva_slot = 3
        self.proto_unix_io.send_proto(PowerControl, self.power_control, True)

    def refresh_button_state(self, button: QPushButton) -> None:
        """Change button color and clickable state.

        :param button: button to change the state of
<<<<<<< HEAD
        :returns: None

=======
        :param enable: bool: if True: enable this button, if False: disable
>>>>>>> 41ffa47e
        """
        if self.kick_chip_buttons_enable:
            button.setStyleSheet("background-color: White")
            button.setEnabled(True)
        else:
            button.setStyleSheet("background-color: Grey")
            button.setEnabled(False)

    def update_widget_accessibility(self, mode: ControlMode):
        self.auto_kick_button.setEnabled(mode == ControlMode.DIAGNOSTICS)
        self.auto_chip_button.setEnabled(mode == ControlMode.DIAGNOSTICS)
        self.set_should_enable_buttons(mode == ControlMode.DIAGNOSTICS)

    def refresh(self, mode: ControlMode) -> None:

<<<<<<< HEAD
        # Update this widgets accessibility to the user based on the ControlMode parameter
        self.update_widget_accessibility(mode)

        # get kick power value slider value and set the label to that value
        kick_power_value = self.kick_power_slider.value()
        self.kick_power_label.setText(str(kick_power_value))
=======
    def refresh(self) -> None:
        # gets slider values and sets label to that value
        geneva_value = self.geneva_slider.value()
        self.geneva_label.setText(Slot.Name(geneva_value))
>>>>>>> 41ffa47e

        # get chip distance value slider value and set the label to that value
        chip_distance_value = self.chip_distance_slider.value()
        self.chip_distance_label.setText(str(chip_distance_value))

        # refresh button state to reflect to user current status
        self.refresh_button_state(self.kick_button)
        self.refresh_button_state(self.chip_button)

        # If auto is enabled, we want to populate the autochip or kick message
        if self.auto_kick_button.isChecked():
            self.send_command(ChickerCommandMode.AUTOKICK)
        elif self.auto_chip_button.isChecked():
            self.send_command(ChickerCommandMode.AUTOCHIP)<|MERGE_RESOLUTION|>--- conflicted
+++ resolved
@@ -4,11 +4,8 @@
 from proto.import_all_protos import *
 from enum import Enum
 import software.thunderscope.common.common_widgets as common_widgets
-<<<<<<< HEAD
 from software.thunderscope.constants import HandheldDeviceConstants
 from software.thunderscope.robot_diagnostics.diagnostics_input_widget import ControlMode
-=======
->>>>>>> 41ffa47e
 from software.thunderscope.proto_unix_io import ProtoUnixIO
 
 
@@ -20,7 +17,7 @@
 
 
 class ChickerWidget(QWidget):
-    def __init__(self, proto_unix_io) -> None:
+    def __init__(self, proto_unix_io: ProtoUnixIO) -> None:
         """Handles the robot diagnostics input to create a PowerControl message
         to be sent to the robots.
 
@@ -32,7 +29,7 @@
 
         :param proto_unix_io: proto_unix_io object to send messages to the robot
         """
-        super(ChickerWidget, self).__init__()
+        super().__init__()
 
         self.proto_unix_io: ProtoUnixIO = proto_unix_io
 
@@ -143,15 +140,13 @@
         chicker_widget_vbox_layout.addWidget(self.auto_kick_chip_buttons_box)
 
     def set_kick_power_slider_value(self, value: float) -> None:
-        """
-        Set the kick power slider to a specific value.
+        """Set the kick power slider to a specific value.
         :param value: The value to set for the slider
         """
         self.kick_power_slider.setValue(value)
 
     def set_chip_distance_slider_value(self, value: float) -> None:
-        """
-        Set the chip distance slider to a specific value.
+        """Set the chip distance slider to a specific value.
         :param value: the value to set for the slider
         """
         self.chip_distance_slider.setValue(value)
@@ -227,14 +222,8 @@
         if command == ChickerCommandMode.KICK or command == ChickerCommandMode.CHIP:
             self.__initialize_default_power_control_values()
 
-<<<<<<< HEAD
     def __initialize_default_power_control_values(self) -> None:
-        """
-        Sends an empty proto to the proto unix io buffer
-=======
-    def clear_proto_buffer(self) -> None:
         """Sends an empty proto to the proto unix io buffer
->>>>>>> 41ffa47e
         This is due to a bug in robot_communication where if a new PowerControl message is not sent,
         The previous, cached message is resent to the robot repeatedly which we don't want for kick/chip
         So sending an empty message overwrites the cache and prevents spamming commands
@@ -248,12 +237,8 @@
         """Change button color and clickable state.
 
         :param button: button to change the state of
-<<<<<<< HEAD
         :returns: None
 
-=======
-        :param enable: bool: if True: enable this button, if False: disable
->>>>>>> 41ffa47e
         """
         if self.kick_chip_buttons_enable:
             button.setStyleSheet("background-color: White")
@@ -268,20 +253,12 @@
         self.set_should_enable_buttons(mode == ControlMode.DIAGNOSTICS)
 
     def refresh(self, mode: ControlMode) -> None:
-
-<<<<<<< HEAD
         # Update this widgets accessibility to the user based on the ControlMode parameter
         self.update_widget_accessibility(mode)
 
         # get kick power value slider value and set the label to that value
         kick_power_value = self.kick_power_slider.value()
         self.kick_power_label.setText(str(kick_power_value))
-=======
-    def refresh(self) -> None:
-        # gets slider values and sets label to that value
-        geneva_value = self.geneva_slider.value()
-        self.geneva_label.setText(Slot.Name(geneva_value))
->>>>>>> 41ffa47e
 
         # get chip distance value slider value and set the label to that value
         chip_distance_value = self.chip_distance_slider.value()
