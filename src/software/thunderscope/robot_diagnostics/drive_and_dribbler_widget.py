from pyqtgraph.Qt.QtCore import Qt
from pyqtgraph.Qt.QtWidgets import *
import time
import software.python_bindings as tbots

from software.thunderscope.thread_safe_buffer import ThreadSafeBuffer
from software.thunderscope.common import common_widgets
from proto.import_all_protos import *


class DriveAndDribblerWidget(QWidget):
    def __init__(self, proto_unix_io):
        """Initialize the widget to control the robot's motors
        :param proto_unix_io: the proto_unix_io object
        """
        self.input_a = time.time()
        self.constants = tbots.create2021RobotConstants()
        QWidget.__init__(self)
        layout = QVBoxLayout()

        self.proto_unix_io = proto_unix_io

        # Add widgets to layout
        layout.addWidget(self.setup_direct_velocity("Drive"))
        layout.addWidget(self.setup_dribbler("Dribbler"))

        self.enabled = True

        self.setLayout(layout)

    def refresh(self):
        """Refresh the widget and send the a MotorControl message with the current values
        """
        motor_control = MotorControl()
        motor_control.dribbler_speed_rpm = int(self.dribbler_speed_rpm_slider.value())

        motor_control.direct_velocity_control.velocity.x_component_meters = (
            self.x_velocity_slider.value()
        )
        motor_control.direct_velocity_control.velocity.y_component_meters = (
            self.y_velocity_slider.value()
        )
        motor_control.direct_velocity_control.angular_velocity.radians_per_second = (
            self.angular_velocity_slider.value()
        )

        self.proto_unix_io.send_proto(MotorControl, motor_control)

    def value_change(self, value):
        """Change the slider's value by 0.1 per step
        :param title: the name of the slider
        """
        value = float(value)
        value_str = "%.2f" % value
        return value_str

    def setup_direct_velocity(self, title):
        """Create a widget to control the direct velocity of the robot's motors
        :param title: the name of the slider
        """

        group_box = QGroupBox(title)
        dbox = QVBoxLayout()

        (
            x_layout,
            self.x_velocity_slider,
            self.x_velocity_label,
<<<<<<< HEAD
        ) = common_widgets.create_float_slider(
            "X (m/s)", 2, MIN_LINEAR_SPEED_MPS, MAX_LINEAR_SPEED_MPS, 1
=======
        ) = common_widgets.create_slider(
            "X (m/s)",
            -self.constants.robot_max_speed_m_per_s * 1000,
            self.constants.robot_max_speed_m_per_s * 1000,
            1,
>>>>>>> 4939e127
        )
        (
            y_layout,
            self.y_velocity_slider,
            self.y_velocity_label,
<<<<<<< HEAD
        ) = common_widgets.create_float_slider(
            "Y (m/s)", 2, MIN_LINEAR_SPEED_MPS, MAX_LINEAR_SPEED_MPS, 1
=======
        ) = common_widgets.create_slider(
            "Y (m/s)",
            -self.constants.robot_max_speed_m_per_s * 1000,
            self.constants.robot_max_speed_m_per_s * 1000,
            1,
>>>>>>> 4939e127
        )
        (
            dps_layout,
            self.angular_velocity_slider,
            self.angular_velocity_label,
<<<<<<< HEAD
        ) = common_widgets.create_float_slider(
            "θ (rad/s)", 2, MIN_ANGULAR_SPEED_RAD_PER_S, MAX_ANGULAR_SPEED_RAD_PER_S, 1,
=======
        ) = common_widgets.create_slider(
            "θ (°/s)",
            -self.constants.robot_max_ang_speed_rad_per_s * 1000,
            self.constants.robot_max_ang_speed_rad_per_s * 1000,
            1,
>>>>>>> 4939e127
        )

        # add listener functions for sliders to update label with slider value
        common_widgets.enable_slider(
            self.x_velocity_slider, self.x_velocity_label, self.value_change
        )
        common_widgets.enable_slider(
            self.y_velocity_slider, self.y_velocity_label, self.value_change
        )
        common_widgets.enable_slider(
            self.angular_velocity_slider, self.angular_velocity_label, self.value_change
        )

        self.stop_and_reset_direct = common_widgets.create_push_button("Stop and Reset")
        self.stop_and_reset_direct.clicked.connect(self.reset_direct_sliders)

        dbox.addLayout(x_layout)
        dbox.addLayout(y_layout)
        dbox.addLayout(dps_layout)
        dbox.addWidget(
            self.stop_and_reset_direct, alignment=Qt.AlignmentFlag.AlignCenter
        )

        group_box.setLayout(dbox)

        return group_box

    def setup_dribbler(self, title):
        """Create a widget to control the dribbler RPM
        :param title: the name of the slider
        """

        group_box = QGroupBox(title)
        dbox = QVBoxLayout()

        (
            dribbler_layout,
            self.dribbler_speed_rpm_slider,
            self.dribbler_speed_rpm_label,
<<<<<<< HEAD
        ) = common_widgets.create_float_slider(
            "RPM", 1, MIN_DRIBBLER_RPM, MAX_DRIBBLER_RPM, 1000
=======
        ) = common_widgets.create_slider(
            "RPM",
            self.constants.indefinite_dribbler_speed_rpm * 1000,
            -self.constants.indefinite_dribbler_speed_rpm * 1000,
            1000,
>>>>>>> 4939e127
        )

        # add listener function to update label with slider value
        common_widgets.enable_slider(
            self.dribbler_speed_rpm_slider,
            self.dribbler_speed_rpm_label,
            self.value_change,
        )

        self.stop_and_reset_dribbler = common_widgets.create_push_button(
            "Stop and Reset"
        )
        self.stop_and_reset_dribbler.clicked.connect(self.reset_dribbler_slider)

        dbox.addLayout(dribbler_layout)
        dbox.addWidget(
            self.stop_and_reset_dribbler, alignment=Qt.AlignmentFlag.AlignCenter
        )
        group_box.setLayout(dbox)

        return group_box

    def toggle_all(self, enable):
        """
        Disables or enables all sliders and buttons depending on boolean parameter

        Updates listener functions and stylesheets accordingly
        :param enable: boolean parameter, True is enable and False is disable
        """
        if enable:
            if not self.enabled:
                # disconnect all sliders
                self.disconnect_sliders()

                # enable all sliders by adding listener to update label with slider value
                common_widgets.enable_slider(
                    self.x_velocity_slider, self.x_velocity_label, self.value_change
                )
                common_widgets.enable_slider(
                    self.y_velocity_slider, self.y_velocity_label, self.value_change
                )
                common_widgets.enable_slider(
                    self.angular_velocity_slider,
                    self.angular_velocity_label,
                    self.value_change,
                )
                common_widgets.enable_slider(
                    self.dribbler_speed_rpm_slider,
                    self.dribbler_speed_rpm_label,
                    self.value_change,
                )

                # enable buttons
                common_widgets.change_button_state(self.stop_and_reset_dribbler, True)
                common_widgets.change_button_state(self.stop_and_reset_direct, True)

                # change enabled field
                self.enabled = True
        else:
            if self.enabled:
                # reset slider values and disconnect
                self.reset_all_sliders()
                self.disconnect_sliders()

                # disable all sliders by adding listener to keep slider value the same
                common_widgets.disable_slider(self.x_velocity_slider)
                common_widgets.disable_slider(self.y_velocity_slider)
                common_widgets.disable_slider(self.angular_velocity_slider)
                common_widgets.disable_slider(self.dribbler_speed_rpm_slider)

                # disable buttons
                common_widgets.change_button_state(self.stop_and_reset_dribbler, False)
                common_widgets.change_button_state(self.stop_and_reset_direct, False)

                # change enabled field
                self.enabled = False

    def disconnect_sliders(self):
        """
        Disconnect listener for changing values for all sliders
        """
        self.x_velocity_slider.valueChanged.disconnect()
        self.y_velocity_slider.valueChanged.disconnect()
        self.angular_velocity_slider.valueChanged.disconnect()
        self.dribbler_speed_rpm_slider.valueChanged.disconnect()

    def reset_direct_sliders(self):
        """Reset direct sliders back to 0
        """
        self.x_velocity_slider.setValue(0)
        self.y_velocity_slider.setValue(0)
        self.angular_velocity_slider.setValue(0)

    def reset_dribbler_slider(self):
        self.dribbler_speed_rpm_slider.setValue(0)

    def reset_all_sliders(self):
        """
        Reset all sliders back to 0
        """
        self.reset_direct_sliders()
        self.reset_dribbler_slider()<|MERGE_RESOLUTION|>--- conflicted
+++ resolved
@@ -1,8 +1,6 @@
 from pyqtgraph.Qt.QtCore import Qt
 from pyqtgraph.Qt.QtWidgets import *
 import time
-import software.python_bindings as tbots
-
 from software.thunderscope.thread_safe_buffer import ThreadSafeBuffer
 from software.thunderscope.common import common_widgets
 from proto.import_all_protos import *
@@ -11,10 +9,11 @@
 class DriveAndDribblerWidget(QWidget):
     def __init__(self, proto_unix_io):
         """Initialize the widget to control the robot's motors
+
         :param proto_unix_io: the proto_unix_io object
+
         """
         self.input_a = time.time()
-        self.constants = tbots.create2021RobotConstants()
         QWidget.__init__(self)
         layout = QVBoxLayout()
 
@@ -48,7 +47,9 @@
 
     def value_change(self, value):
         """Change the slider's value by 0.1 per step
+
         :param title: the name of the slider
+
         """
         value = float(value)
         value_str = "%.2f" % value
@@ -56,7 +57,9 @@
 
     def setup_direct_velocity(self, title):
         """Create a widget to control the direct velocity of the robot's motors
+
         :param title: the name of the slider
+
         """
 
         group_box = QGroupBox(title)
@@ -66,46 +69,22 @@
             x_layout,
             self.x_velocity_slider,
             self.x_velocity_label,
-<<<<<<< HEAD
         ) = common_widgets.create_float_slider(
             "X (m/s)", 2, MIN_LINEAR_SPEED_MPS, MAX_LINEAR_SPEED_MPS, 1
-=======
-        ) = common_widgets.create_slider(
-            "X (m/s)",
-            -self.constants.robot_max_speed_m_per_s * 1000,
-            self.constants.robot_max_speed_m_per_s * 1000,
-            1,
->>>>>>> 4939e127
         )
         (
             y_layout,
             self.y_velocity_slider,
             self.y_velocity_label,
-<<<<<<< HEAD
         ) = common_widgets.create_float_slider(
             "Y (m/s)", 2, MIN_LINEAR_SPEED_MPS, MAX_LINEAR_SPEED_MPS, 1
-=======
-        ) = common_widgets.create_slider(
-            "Y (m/s)",
-            -self.constants.robot_max_speed_m_per_s * 1000,
-            self.constants.robot_max_speed_m_per_s * 1000,
-            1,
->>>>>>> 4939e127
         )
         (
             dps_layout,
             self.angular_velocity_slider,
             self.angular_velocity_label,
-<<<<<<< HEAD
         ) = common_widgets.create_float_slider(
             "θ (rad/s)", 2, MIN_ANGULAR_SPEED_RAD_PER_S, MAX_ANGULAR_SPEED_RAD_PER_S, 1,
-=======
-        ) = common_widgets.create_slider(
-            "θ (°/s)",
-            -self.constants.robot_max_ang_speed_rad_per_s * 1000,
-            self.constants.robot_max_ang_speed_rad_per_s * 1000,
-            1,
->>>>>>> 4939e127
         )
 
         # add listener functions for sliders to update label with slider value
@@ -135,7 +114,9 @@
 
     def setup_dribbler(self, title):
         """Create a widget to control the dribbler RPM
+
         :param title: the name of the slider
+
         """
 
         group_box = QGroupBox(title)
@@ -145,16 +126,8 @@
             dribbler_layout,
             self.dribbler_speed_rpm_slider,
             self.dribbler_speed_rpm_label,
-<<<<<<< HEAD
         ) = common_widgets.create_float_slider(
             "RPM", 1, MIN_DRIBBLER_RPM, MAX_DRIBBLER_RPM, 1000
-=======
-        ) = common_widgets.create_slider(
-            "RPM",
-            self.constants.indefinite_dribbler_speed_rpm * 1000,
-            -self.constants.indefinite_dribbler_speed_rpm * 1000,
-            1000,
->>>>>>> 4939e127
         )
 
         # add listener function to update label with slider value
