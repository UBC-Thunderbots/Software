package(default_visibility = ["//visibility:public"])

load("@thunderscope_deps//:requirements.bzl", "requirement")

py_binary(
    name = "thunderscope",
    srcs = ["thunderscope.py"],
    deps = [
        "//proto:software_py_proto",
        "//software/networking:threaded_unix_listener_py",
        "//software/networking:threaded_unix_sender_py",
        "//software/thunderscope:colors",
        "//software/thunderscope:constants",
        "//software/thunderscope:proto_receiver",
        "//software/thunderscope/arbitrary_plot:named_value_plotter",
        "//software/thunderscope/field",
        "//software/thunderscope/field:field_layer",
<<<<<<< HEAD
        "//software/thunderscope/field:obstacle_layer",
        "//software/thunderscope/field:path_layer",
        "//software/thunderscope/field:validation_layer",
        "//software/thunderscope/field:world_layer",
=======
        "//software/thunderscope/log:g3log_checkboxes",
>>>>>>> 4cc5517d
        "//software/thunderscope/log:g3log_widget",
        requirement("pyqtgraph"),
        requirement("numpy"),
    ],
)

py_library(
    name = "proto_receiver",
    srcs = ["proto_receiver.py"],
)

py_library(
    name = "constants",
    srcs = ["constants.py"],
)

py_library(
    name = "colors",
    srcs = ["colors.py"],
)<|MERGE_RESOLUTION|>--- conflicted
+++ resolved
@@ -15,14 +15,11 @@
         "//software/thunderscope/arbitrary_plot:named_value_plotter",
         "//software/thunderscope/field",
         "//software/thunderscope/field:field_layer",
-<<<<<<< HEAD
         "//software/thunderscope/field:obstacle_layer",
         "//software/thunderscope/field:path_layer",
         "//software/thunderscope/field:validation_layer",
         "//software/thunderscope/field:world_layer",
-=======
         "//software/thunderscope/log:g3log_checkboxes",
->>>>>>> 4cc5517d
         "//software/thunderscope/log:g3log_widget",
         requirement("pyqtgraph"),
         requirement("numpy"),
