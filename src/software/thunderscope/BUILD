package(default_visibility = ["//visibility:public"])

load("@thunderscope_deps//:requirements.bzl", "requirement")

py_binary(
    name = "thunderscope_main",
    srcs = ["thunderscope_main.py"],
    deps = [
        ":config",
        ":constants",
        ":estop_helpers",
        ":thunderscope",
<<<<<<< HEAD
        ":util",
        "//software/thunderscope:binary_context_managers",
=======
        "//software/thunderscope/binary_context_managers:full_system",
        "//software/thunderscope/binary_context_managers:game_controller",
        "//software/thunderscope/binary_context_managers:simulator",
>>>>>>> 0d8d3813
        "//software/thunderscope/replay:proto_logger",
    ],
)

py_library(
    name = "thunderscope",
    srcs = ["thunderscope.py"],
    data = [
        "thunderscope-logo.png",
        "//software:py_constants.so",
        "//software:python_bindings.so",
    ],
    deps = [
        ":config",
        "//extlibs/er_force_sim/src/protobuf:erforce_py_proto",
        "//proto:software_py_proto",
        "//proto/message_translation:py_tbots_protobuf",
        "//software/networking:threaded_unix_listener_py",
        "//software/networking:threaded_unix_sender_py",
        "//software/thunderscope:constants",
        "//software/thunderscope:dock_style",
        "//software/thunderscope:proto_unix_io",
        "//software/thunderscope:robot_communication",
        "//software/thunderscope/binary_context_managers:full_system",
        "//software/thunderscope/binary_context_managers:game_controller",
        "//software/thunderscope/binary_context_managers:simulator",
        requirement("pyqtgraph"),
        requirement("numpy"),
    ],
)

py_library(
    name = "util",
    srcs = ["util.py"],
    data = ["//software:py_constants.so"],
    deps = [
        "/:constants",
        ":thread_safe_buffer",
        "//proto/message_translation:py_tbots_protobuf",
    ]
)

py_library(
    name = "widget_names_to_setup",
    srcs = ["widget_setup_functions.py"],
    data = [
        "//software:py_constants.so",
        "//software:python_bindings.so",
    ],
    deps = [
        "//software/thunderscope/common:common_widgets",
        "//software/thunderscope/common:proto_configuration_widget",
        "//software/thunderscope/common:proto_plotter",
        "//software/thunderscope/gl:gl_widget",
        "//software/thunderscope/gl/layers:gl_cost_vis_layer",
        "//software/thunderscope/gl/layers:gl_hrvo_layer",
        "//software/thunderscope/gl/layers:gl_obstacle_layer",
        "//software/thunderscope/gl/layers:gl_passing_layer",
        "//software/thunderscope/gl/layers:gl_path_layer",
        "//software/thunderscope/gl/layers:gl_simulator_layer",
        "//software/thunderscope/gl/layers:gl_tactic_layer",
        "//software/thunderscope/gl/layers:gl_validation_layer",
        "//software/thunderscope/gl/layers:gl_world_layer",
        "//software/thunderscope/log:g3log_checkboxes",
        "//software/thunderscope/log:g3log_widget",
        "//software/thunderscope/play:playinfo_widget",
        "//software/thunderscope/play:refereeinfo_widget",
        "//software/thunderscope/replay:proto_logger",
        "//software/thunderscope/replay:proto_player",
        "//software/thunderscope/robot_diagnostics:chicker",
        "//software/thunderscope/robot_diagnostics:diagnostics_input_widget",
        "//software/thunderscope/robot_diagnostics:drive_and_dribbler_widget",
        "//software/thunderscope/robot_diagnostics:estop_view",
        "//software/thunderscope/robot_diagnostics:robot_error_log",
        "//software/thunderscope/robot_diagnostics:robot_info",
        "//software/thunderscope/robot_diagnostics:robot_view",
    ],
)

py_library(
    name = "thunderscope_types",
    srcs = ["thunderscope_types.py"],
    deps = [
        ":constants",
    ],
)

py_library(
    name = "config",
    srcs = ["thunderscope_config.py"],
    deps = [
        ":constants",
        ":proto_unix_io",
        ":thunderscope_types",
        ":widget_names_to_setup",
    ],
)

py_library(
    name = "proto_unix_io",
    srcs = ["proto_unix_io.py"],
    deps = [
        ":thread_safe_buffer",
        "//software/networking:threaded_unix_listener_py",
        "//software/networking:threaded_unix_sender_py",
    ],
)

py_library(
    name = "constants",
    srcs = ["constants.py"],
)

py_library(
    name = "dock_style",
    srcs = ["dock_style.py"],
)

py_library(
    name = "thread_safe_buffer",
    srcs = ["thread_safe_buffer.py"],
)

py_library(
<<<<<<< HEAD
    name = "binary_context_managers",
    srcs = ["binary_context_managers.py"],
    data = [
        "//software:er_force_simulator_main",
        "//software:unix_full_system",
        "//software/autoref:run_autoref",
    ],
    deps = [
        ":thread_safe_buffer",
        "//extlibs/er_force_sim/src/protobuf:erforce_py_proto",
        "//proto/message_translation:py_tbots_protobuf",
        "//software/networking:ssl_proto_communication",
    ],
)

py_library(
=======
>>>>>>> 0d8d3813
    name = "robot_communication",
    srcs = ["robot_communication.py"],
    data = [
        "//software:py_constants.so",
    ],
    deps = [
        "//software/thunderscope:constants",
    ],
)

py_library(
    name = "estop_helpers",
    srcs = ["estop_helpers.py"],
    deps = [
        "//software/thunderscope:constants",
    ],
)<|MERGE_RESOLUTION|>--- conflicted
+++ resolved
@@ -10,14 +10,10 @@
         ":constants",
         ":estop_helpers",
         ":thunderscope",
-<<<<<<< HEAD
         ":util",
-        "//software/thunderscope:binary_context_managers",
-=======
         "//software/thunderscope/binary_context_managers:full_system",
         "//software/thunderscope/binary_context_managers:game_controller",
         "//software/thunderscope/binary_context_managers:simulator",
->>>>>>> 0d8d3813
         "//software/thunderscope/replay:proto_logger",
     ],
 )
@@ -44,6 +40,7 @@
         "//software/thunderscope/binary_context_managers:full_system",
         "//software/thunderscope/binary_context_managers:game_controller",
         "//software/thunderscope/binary_context_managers:simulator",
+        "//software/thunderscope/binary_context_managers:tigers_autoref",
         requirement("pyqtgraph"),
         requirement("numpy"),
     ],
@@ -54,10 +51,10 @@
     srcs = ["util.py"],
     data = ["//software:py_constants.so"],
     deps = [
-        "/:constants",
+        ":constants",
         ":thread_safe_buffer",
         "//proto/message_translation:py_tbots_protobuf",
-    ]
+    ],
 )
 
 py_library(
@@ -142,25 +139,6 @@
 )
 
 py_library(
-<<<<<<< HEAD
-    name = "binary_context_managers",
-    srcs = ["binary_context_managers.py"],
-    data = [
-        "//software:er_force_simulator_main",
-        "//software:unix_full_system",
-        "//software/autoref:run_autoref",
-    ],
-    deps = [
-        ":thread_safe_buffer",
-        "//extlibs/er_force_sim/src/protobuf:erforce_py_proto",
-        "//proto/message_translation:py_tbots_protobuf",
-        "//software/networking:ssl_proto_communication",
-    ],
-)
-
-py_library(
-=======
->>>>>>> 0d8d3813
     name = "robot_communication",
     srcs = ["robot_communication.py"],
     data = [
