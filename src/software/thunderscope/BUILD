--- conflicted
+++ resolved
@@ -58,14 +58,10 @@
         "//software/thunderscope/gl/layers:gl_obstacle_layer",
         "//software/thunderscope/gl/layers:gl_passing_layer",
         "//software/thunderscope/gl/layers:gl_path_layer",
-<<<<<<< HEAD
-        "//software/thunderscope/gl/layers:gl_sandbox_world_layer",
-=======
->>>>>>> 8607d456
         "//software/thunderscope/gl/layers:gl_simulator_layer",
         "//software/thunderscope/gl/layers:gl_tactic_layer",
         "//software/thunderscope/gl/layers:gl_validation_layer",
-        "//software/thunderscope/gl/layers:gl_world_layer",
+        "//software/thunderscope/gl/layers:gl_sandbox_world_layer",
         "//software/thunderscope/log:g3log_checkboxes",
         "//software/thunderscope/log:g3log_widget",
         "//software/thunderscope/play:playinfo_widget",
