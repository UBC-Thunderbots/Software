package(default_visibility = ["//visibility:public"])

load("@thunderscope_deps//:requirements.bzl", "requirement")

py_binary(
    name = "thunderscope_main",
    srcs = ["thunderscope_main.py"],
    deps = [
        ":config",
        ":constants",
        ":thunderscope",
        "//software/thunderscope:binary_context_managers",
        "//software/thunderscope/replay:proto_logger",
    ],
)

py_library(
    name = "thunderscope",
    srcs = ["thunderscope.py"],
    data = [
        "thunderscope-logo.png",
        "//software:er_force_simulator_main",
        "//software:py_constants.so",
        "//software:python_bindings.so",
    ],
    deps = [
<<<<<<< HEAD
=======
        ":config",
        "//extlibs/er_force_sim/src/protobuf:erforce_py_proto",
        "//proto:software_py_proto",
        "//proto/message_translation:py_tbots_protobuf",
        "//software/networking:threaded_unix_listener_py",
        "//software/networking:threaded_unix_sender_py",
>>>>>>> 44582060
        "//software/thunderscope:binary_context_managers",
        "//software/thunderscope:constants",
        "//software/thunderscope:dock_label_style",
        "//software/thunderscope:proto_unix_io",
        "//software/thunderscope:robot_communication",
        requirement("pyqtgraph"),
        requirement("numpy"),
    ],
)

py_library(
    name = "widget_names_to_setup",
    srcs = ["widget_setup_functions.py"],
    data = [
        "//software:py_constants.so",
        "//software:python_bindings.so",
    ],
    deps = [
        "//software/thunderscope/common:common_widgets",
        "//software/thunderscope/common:proto_configuration_widget",
        "//software/thunderscope/common:proto_plotter",
        "//software/thunderscope/cost_vis",
        "//software/thunderscope/field",
        "//software/thunderscope/field:field_layer",
        "//software/thunderscope/field:hrvo_layer",
        "//software/thunderscope/field:obstacle_layer",
        "//software/thunderscope/field:passing_layer",
        "//software/thunderscope/field:path_layer",
        "//software/thunderscope/field:simulator_layer",
        "//software/thunderscope/field:validation_layer",
        "//software/thunderscope/field:world_layer",
        "//software/thunderscope/log:g3log_checkboxes",
        "//software/thunderscope/log:g3log_widget",
        "//software/thunderscope/play:playinfo_widget",
        "//software/thunderscope/play:refereeinfo_widget",
        "//software/thunderscope/replay:proto_logger",
        "//software/thunderscope/replay:proto_player",
        "//software/thunderscope/robot_diagnostics:chicker",
        "//software/thunderscope/robot_diagnostics:diagnostics_input_widget",
        "//software/thunderscope/robot_diagnostics:drive_and_dribbler_widget",
        "//software/thunderscope/robot_diagnostics:estop_view",
        "//software/thunderscope/robot_diagnostics:robot_info",
        "//software/thunderscope/robot_diagnostics:robot_view",
    ],
)

py_library(
    name = "thunderscope_types",
    srcs = ["thunderscope_types.py"],
    deps = [
        ":constants",
    ],
)

py_library(
    name = "config",
    srcs = ["thunderscope_config.py"],
    deps = [
        ":constants",
        ":proto_unix_io",
        ":thunderscope_types",
        ":widget_names_to_setup",
    ],
)

py_library(
    name = "proto_unix_io",
    srcs = ["proto_unix_io.py"],
    deps = [
        ":thread_safe_buffer",
        "//software/networking:threaded_unix_listener_py",
        "//software/networking:threaded_unix_sender_py",
    ],
)

py_library(
    name = "constants",
    srcs = ["constants.py"],
)

py_library(
    name = "dock_label_style",
    srcs = ["dock_label_style.py"],
)

py_library(
    name = "thread_safe_buffer",
    srcs = ["thread_safe_buffer.py"],
)

py_library(
    name = "binary_context_managers",
    srcs = ["binary_context_managers.py"],
    data = [
        "//software:er_force_simulator_main",
        "//software:unix_full_system",
        "//software/autoref:run_autoref",
    ],
    deps = [
        ":thread_safe_buffer",
        "//extlibs/er_force_sim/src/protobuf:erforce_py_proto",
        "//proto/message_translation:py_tbots_protobuf",
        "//software/networking:ssl_proto_communication",
    ],
)

py_library(
    name = "robot_communication",
    srcs = ["robot_communication.py"],
    data = [
        "//software:py_constants.so",
    ],
    deps = [
        "//software/thunderscope:constants",
    ],
)<|MERGE_RESOLUTION|>--- conflicted
+++ resolved
@@ -24,15 +24,12 @@
         "//software:python_bindings.so",
     ],
     deps = [
-<<<<<<< HEAD
-=======
         ":config",
         "//extlibs/er_force_sim/src/protobuf:erforce_py_proto",
         "//proto:software_py_proto",
         "//proto/message_translation:py_tbots_protobuf",
         "//software/networking:threaded_unix_listener_py",
         "//software/networking:threaded_unix_sender_py",
->>>>>>> 44582060
         "//software/thunderscope:binary_context_managers",
         "//software/thunderscope:constants",
         "//software/thunderscope:dock_label_style",
