--- conflicted
+++ resolved
@@ -9,11 +9,8 @@
         "//proto:software_py_proto",
         "//shared/parameter:dynamic_param_py_proto",
         "//software/networking:threaded_unix_listener_py",
-<<<<<<< HEAD
         "//software/networking:threaded_unix_sender_py",
-=======
-        "//software/thunderscope:ProtoReceiver",
->>>>>>> b6da26fc
+        "//software/thunderscope:proto_receiver",
         "//software/thunderscope:colors",
         "//software/thunderscope:constants",
         "//software/thunderscope/arbitrary_plot:named_value_plotter",
@@ -30,7 +27,7 @@
 )
 
 py_library(
-    name = "ProtoReceiver",
+    name = "proto_receiver",
     srcs = ["proto_receiver.py"],
 )
 
