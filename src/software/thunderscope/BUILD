package(default_visibility = ["//visibility:public"])

load("@thunderscope_deps//:requirements.bzl", "requirement")

py_binary(
    name = "thunderscope",
    srcs = ["thunderscope.py"],
    deps = [
        "//proto:software_py_proto",
        "//software/networking:threaded_unix_listener_py",
        "//software/networking:threaded_unix_sender_py",
        "//software/thunderscope:colors",
        "//software/thunderscope:common_widgets",
        "//software/thunderscope:constants",
        "//software/thunderscope:proto_receiver",
        "//software/thunderscope/arbitrary_plot:named_value_plotter",
<<<<<<< HEAD
        "//software/thunderscope/common:proto_configuration_widget",
=======
        "//software/thunderscope/chicker",
>>>>>>> 6df4d9db
        "//software/thunderscope/field",
        "//software/thunderscope/field:field_layer",
        "//software/thunderscope/field:obstacle_layer",
        "//software/thunderscope/field:path_layer",
        "//software/thunderscope/field:validation_layer",
        "//software/thunderscope/field:world_layer",
        "//software/thunderscope/log:g3log_checkboxes",
        "//software/thunderscope/log:g3log_widget",
        "//software/thunderscope/play:playinfo_widget",
        requirement("pyqtgraph"),
        requirement("numpy"),
    ],
)

py_library(
    name = "proto_receiver",
    srcs = ["proto_receiver.py"],
)

py_library(
    name = "constants",
    srcs = ["constants.py"],
)

py_library(
    name = "colors",
    srcs = ["colors.py"],
)

py_library(
    name = "common_widgets",
    srcs = ["common_widgets.py"],
)<|MERGE_RESOLUTION|>--- conflicted
+++ resolved
@@ -14,11 +14,8 @@
         "//software/thunderscope:constants",
         "//software/thunderscope:proto_receiver",
         "//software/thunderscope/arbitrary_plot:named_value_plotter",
-<<<<<<< HEAD
         "//software/thunderscope/common:proto_configuration_widget",
-=======
         "//software/thunderscope/chicker",
->>>>>>> 6df4d9db
         "//software/thunderscope/field",
         "//software/thunderscope/field:field_layer",
         "//software/thunderscope/field:obstacle_layer",
