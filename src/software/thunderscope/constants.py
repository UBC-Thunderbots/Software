--- conflicted
+++ resolved
@@ -5,11 +5,8 @@
 SPEED_LINE_WIDTH = 2
 SPEED_SEGMENT_SCALE = 0.2
 
-<<<<<<< HEAD
-=======
 ROBOT_RADIUS = 25
 
->>>>>>> b7a5975b
 # Mapping between RobotStatus Error Codes and their dialog messages
 ERROR_CODE_MESSAGES = {
     ErrorCode.LOW_CAP: "Low Cap",
