from pyqtgraph.Qt import QtCore, QtGui
from proto.import_all_protos import *
from enum import Enum, IntEnum

import textwrap


class ProtoUnixIOTypes(Enum):
    """
    Different keys for Proto Unix IOs used by Thunderscope
    """

    SIM = 1
    BLUE = 2
    YELLOW = 3
    DIAGNOSTICS = 4
    CURRENT = 5


class TabNames(str, Enum):
    """
    Different keys for tabs used in various Thunderscope views
    """

    BLUE = "BLUE"
    YELLOW = "YELLOW"
    DIAGNOSTICS = "DIAGNOSTICS"
    GAMECONTROLLER = "GAMECONTROLLER"

    def __str__(self):
        return str.__str__(self)


class ParamTypes(Enum):
    """
    Different types of parameters used by setup methods for Thunderscope widgets
    """

    BOOL = 1
    PROTO_UNIX_IO = 2
    STRING = 3
    INT = 4
    LIST = 5


class IndividualRobotMode(IntEnum):
    """
    Enum for the mode of input for an individual robot
    """

    NONE = 0
    MANUAL = 1
    AI = 2


<<<<<<< HEAD
class ErrorLogMessages(Enum):
    LOW_VOLTAGE = 0
    ROBOT_CRASH = 1
    ERROR_CODE = 2


class RobotErrorLogMessage:
    """
    Represents a robot error log message with a type, the message to display,
    the id of the robot, the icon to display, and the last robot status if needed
    """

    def __init__(
        self,
        type: ErrorLogMessages,
        message: str,
        robot_id: int,
        icon: int,
        status: RobotStatus = None,
    ):
        self.type = type
        self.message = message
        self.robot_id = robot_id
        self.icon = icon
        self.status = status


class LowBatteryErrorLogMessage(RobotErrorLogMessage):
    """
    Represents a robot error log message when a robot has low battery
    """

    def __init__(self, robot_id: int):
        super(LowBatteryErrorLogMessage, self).__init__(
            ErrorLogMessages.LOW_VOLTAGE, "", robot_id, 0, None
        )


class RobotCrashErrorLogMessage(RobotErrorLogMessage):
    """
    Represents a robot error log message when a robot has crashed
    """

    def __init__(self, robot_id: int):
        super(RobotCrashErrorLogMessage, self).__init__(
            ErrorLogMessages.ROBOT_CRASH, "", robot_id, 0, None
        )


class ErrorCodeLogMessage(RobotErrorLogMessage):
    """
   Represents a robot error log message when has an error code
   """

    def __init__(self, robot_id: int, error_code: str):
        super(LowBatteryErrorLogMessage, self).__init__(
            ErrorLogMessages.ROBOT_CRASH, error_code, robot_id, 0, None
        )
=======
class CameraView(Enum):
    """
    Enum for preset camera views in the 3D visualizer
    """

    ORTHOGRAPHIC = 1
    LANDSCAPE_HIGH_ANGLE = 2
    LEFT_HALF_HIGH_ANGLE = 3
    RIGHT_HALF_HIGH_ANGLE = 4
>>>>>>> 8607d456


LINE_WIDTH = 3
SPEED_LINE_WIDTH = 2
SPEED_SEGMENT_SCALE = 0.2

ROBOT_RADIUS = 25

BALL_HEIGHT_EFFECT_MULTIPLIER = 3

# Time (in seconds) to sleep / delay the loop iteration for different protos
# in robot communications
ROBOT_COMMUNICATIONS_TIMEOUT_S = 0.02

GAME_CONTROLLER_URL = "http://localhost:8081"

# Mapping between RobotStatus Error Codes and their dialog messages
ERROR_CODE_MESSAGES = {
    ErrorCode.LOW_CAP: "Low Cap",
    ErrorCode.LOW_BATTERY: "Low Battery",
    ErrorCode.HIGH_BOARD_TEMP: "High Board Temp",
    ErrorCode.DRIBBLER_MOTOR_HOT: "Dribbler Motor Hot",
}

SAVED_LAYOUT_PATH = "/opt/tbotspython/saved_tscope_layout"
LAYOUT_FILE_EXTENSION = "tscopelayout"
LAST_OPENED_LAYOUT_PATH = (
    f"{SAVED_LAYOUT_PATH}/last_opened_tscope_layout.{LAYOUT_FILE_EXTENSION}"
)

THUNDERSCOPE_HELP_TEXT = textwrap.dedent(
    f"""
    <h3>General Controls</h3><br>
    
    <b><code>I:</code></b> Identify robots, toggle robot ID visibility<br>
    <b><code>M:</code></b> Toggle measure mode<br>
    <b><code>S:</code></b> Toggle visibility of robot/ball speed visualization<br>
    <b><code>Ctrl + Space:</code></b> Stop AI vs AI simulation<br>
    <b><code>Number Keys:</code></b> Position camera to preset view<br>
    <b><code>Shift + Left Click:</code></b> Place the ball at the cursor<br>
    <b><code>Shift + Left Click Drag:</code></b> Place the ball at the cursor and kick it<br>

    <h3>Camera Controls</h3><br>

    <b>Orbit:</b> Left click and drag mouse<br>
    <b>Pan:</b> Hold Ctrl while dragging OR drag with middle mouse button<br>
    <b>Zoom:</b> Scrollwheel<br>

    <h3>Measure Mode</h3><br>

    <b><code>M:</code></b> Toggle measure mode / show coordinates<br>
    <b>Shift + Left Click:</b> Place a point<br>
    Placing 2 points will create a distance measurement.<br> 
    Placing 3 points will create an angle measurement.<br> 
    All measurements will be cleared when measure mode is toggled off.

    <h3>Layout Controls</h3><br>

    <b>Pop widget out as window:</b> Double click the widgets' blue bar<br>
    <b>Rearrange/dock widgets:</b> Drag the widgets' blue bar<br><br>
    <b><code>Ctrl + S:</code></b> Save layout<br>
    <b><code>Ctrl + O:</code></b> Open layout<br>
    <b><code>Ctrl + R:</code></b> Remove the current layout file and reset the layout<br><br>
    Layout file (on save) is located at {SAVED_LAYOUT_PATH}<br>

    """
)


def create_vision_pattern_lookup(color1, color2):
    """
    There is no pattern to this so we just have to create
    mapping from robot id to the four corners of the vision pattern

    robot-id: top-right, top-left, bottom-left, bottom-right

    https://robocup-ssl.github.io/ssl-rules/sslrules.html

    :param color1: first ID color
    :param color2: second ID color
    :return: the vision pattern lookup made up of the given colors
    """
    return {
        0: [color1, color1, color2, color1],
        1: [color1, color2, color2, color1],
        2: [color2, color2, color2, color1],
        3: [color2, color1, color2, color1],
        4: [color1, color1, color1, color2],
        5: [color1, color2, color1, color2],
        6: [color2, color2, color1, color2],
        7: [color2, color1, color1, color2],
        8: [color2, color2, color2, color2],
        9: [color1, color1, color1, color1],
        10: [color1, color1, color2, color2],
        11: [color2, color2, color1, color1],
        12: [color1, color2, color2, color2],
        13: [color1, color2, color1, color1],
        14: [color2, color1, color2, color2],
        15: [color2, color1, color1, color1],
    }


def rgb_to_bw(r, g, b):
    """
    Converts the given RGB color values into the corresponding black and white RGB values
    :param r: red value
    :param g: green value
    :param b: blue value
    :return: RGB tuple of the given color in black and white
    """
    rgb_val = 0.3 * r + 0.59 * g + 0.11 * b
    return rgb_val, rgb_val, rgb_val


class Colors(object):

    DEFAULT_GRAPHICS_COLOR = QtGui.QColor(255, 255, 255, 128)
    FIELD_LINE_COLOR = QtGui.QColor(255, 255, 255, 200)
    FIELD_LINE_LIGHTER_COLOR = QtGui.QColor(255, 255, 255, 100)
    GOAL_COLOR = QtGui.QColor(200, 200, 200, 255)
    BALL_COLOR = QtGui.QColor(255, 100, 0, 255)
    SIM_BALL_COLOR = QtGui.QColor(255, 100, 0, 150)
    YELLOW_ROBOT_COLOR = QtGui.QColor(255, 255, 0, 255)
    BLUE_ROBOT_COLOR = QtGui.QColor(0, 75, 255, 255)
    TRANSPARENT = QtGui.QColor(0, 0, 0, 0)
    SPEED_VECTOR_COLOR = QtGui.QColor(255, 0, 255, 100)

    DESIRED_ROBOT_LOCATION_OUTLINE = QtGui.QColor(255, 0, 0, 150)
    NAVIGATOR_PATH_COLOR = QtGui.QColor(0, 255, 0, 255)
    NAVIGATOR_OBSTACLE_COLOR = QtGui.QColor(255, 165, 0, 255)
    PASS_VISUALIZATION_COLOR = QtGui.QColor(255, 0, 0, 80)
    BREAKBEAM_TRIPPED_COLOR = QtGui.QColor(255, 0, 0, 255)

    VALIDATION_PASSED_COLOR = QtGui.QColor(0, 200, 0, 255)
    VALIDATION_FAILED_COLOR = QtGui.QColor(200, 0, 0, 255)

    PRIMARY_TEXT_COLOR = QtGui.QColor(255, 255, 255, 255)
    SECONDARY_TEXT_COLOR = QtGui.QColor(255, 255, 255, 160)
    BLACK_TEXT_COLOR = QtGui.QColor(0, 0, 0, 255)

    # Colors for vision pattern
    ROBOT_MIDDLE_BLUE = QtGui.QColor(0, 0, 255, 255)
    PINK = QtGui.QColor(255, 0, 255)
    GREEN = QtGui.QColor(0, 255, 0)

    # Creates a default vision pattern lookup with the actual colors used on the robots
    VISION_PATTERN_LOOKUP = create_vision_pattern_lookup(PINK, GREEN)

    # Colors for black and white vision pattern
    BW_ROBOT_MIDDLE_BLUE = QtGui.QColor(*rgb_to_bw(0, 0, 255))
    BW_PINK = QtGui.QColor(*rgb_to_bw(255, 0, 255))
    BW_GREEN = QtGui.QColor(*rgb_to_bw(0, 255, 0))

    # Creates a black and white vision pattern to indicate a disconnected robot
    BW_VISION_PATTERN_LOOKUP = create_vision_pattern_lookup(BW_PINK, BW_GREEN)


class DepthValues:
    """Constants for depth values controlling the order in which 
    graphics are drawn in the 3D visualizer.

    Graphics with greater depth values are drawn later.
    Graphics with negative depth values are drawn before their parent.
    """

    BACKGROUND_DEPTH = -1
    FOREGROUND_DEPTH = 0

    SECONDARY_TEXT_DEPTH = 1
    PRIMARY_TEXT_DEPTH = 2<|MERGE_RESOLUTION|>--- conflicted
+++ resolved
@@ -53,66 +53,6 @@
     AI = 2
 
 
-<<<<<<< HEAD
-class ErrorLogMessages(Enum):
-    LOW_VOLTAGE = 0
-    ROBOT_CRASH = 1
-    ERROR_CODE = 2
-
-
-class RobotErrorLogMessage:
-    """
-    Represents a robot error log message with a type, the message to display,
-    the id of the robot, the icon to display, and the last robot status if needed
-    """
-
-    def __init__(
-        self,
-        type: ErrorLogMessages,
-        message: str,
-        robot_id: int,
-        icon: int,
-        status: RobotStatus = None,
-    ):
-        self.type = type
-        self.message = message
-        self.robot_id = robot_id
-        self.icon = icon
-        self.status = status
-
-
-class LowBatteryErrorLogMessage(RobotErrorLogMessage):
-    """
-    Represents a robot error log message when a robot has low battery
-    """
-
-    def __init__(self, robot_id: int):
-        super(LowBatteryErrorLogMessage, self).__init__(
-            ErrorLogMessages.LOW_VOLTAGE, "", robot_id, 0, None
-        )
-
-
-class RobotCrashErrorLogMessage(RobotErrorLogMessage):
-    """
-    Represents a robot error log message when a robot has crashed
-    """
-
-    def __init__(self, robot_id: int):
-        super(RobotCrashErrorLogMessage, self).__init__(
-            ErrorLogMessages.ROBOT_CRASH, "", robot_id, 0, None
-        )
-
-
-class ErrorCodeLogMessage(RobotErrorLogMessage):
-    """
-   Represents a robot error log message when has an error code
-   """
-
-    def __init__(self, robot_id: int, error_code: str):
-        super(LowBatteryErrorLogMessage, self).__init__(
-            ErrorLogMessages.ROBOT_CRASH, error_code, robot_id, 0, None
-        )
-=======
 class CameraView(Enum):
     """
     Enum for preset camera views in the 3D visualizer
@@ -122,7 +62,6 @@
     LANDSCAPE_HIGH_ANGLE = 2
     LEFT_HALF_HIGH_ANGLE = 3
     RIGHT_HALF_HIGH_ANGLE = 4
->>>>>>> 8607d456
 
 
 LINE_WIDTH = 3
@@ -281,7 +220,7 @@
 
 
 class DepthValues:
-    """Constants for depth values controlling the order in which 
+    """Constants for depth values controlling the order in which
     graphics are drawn in the 3D visualizer.
 
     Graphics with greater depth values are drawn later.
