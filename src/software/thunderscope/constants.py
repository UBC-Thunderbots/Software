<<<<<<< HEAD
LINE_WIDTH = 3
SPEED_LINE_WIDTH = 2
SPEED_SEGMENT_SCALE = 0.2
=======
from pyqtgraph.Qt import QtCore, QtGui

LINE_WIDTH = 3


class Colors(object):

    FIELD_COLOR = "w"
    FIELD_LINE_COLOR = "w"

    BLUE_ROBOT = QtGui.QColor(255, 100, 0, 255)
    BALL_COLOR = QtGui.QColor(255, 100, 0, 255)
    SIM_BALL_COLOR = QtGui.QColor(255, 100, 0, 150)
    YELLOW_ROBOT_COLOR = QtGui.QColor(255, 255, 0, 255)
    BLUE_ROBOT_COLOR = QtGui.QColor(0, 75, 255, 255)

    ROBOT_SPEED_SLOW_COLOR = "black"
    NAVIGATOR_PATH_COLOR = "green"
    NAVIGATOR_OBSTACLE_COLOR = "orange"

    VALIDATION_PASSED_COLOR = "g"
    VALIDATION_FAILED_COLOR = "r"
>>>>>>> 97acde54
<|MERGE_RESOLUTION|>--- conflicted
+++ resolved
@@ -1,12 +1,8 @@
-<<<<<<< HEAD
+from pyqtgraph.Qt import QtCore, QtGui
+
 LINE_WIDTH = 3
 SPEED_LINE_WIDTH = 2
 SPEED_SEGMENT_SCALE = 0.2
-=======
-from pyqtgraph.Qt import QtCore, QtGui
-
-LINE_WIDTH = 3
-
 
 class Colors(object):
 
@@ -24,5 +20,4 @@
     NAVIGATOR_OBSTACLE_COLOR = "orange"
 
     VALIDATION_PASSED_COLOR = "g"
-    VALIDATION_FAILED_COLOR = "r"
->>>>>>> 97acde54
+    VALIDATION_FAILED_COLOR = "r"