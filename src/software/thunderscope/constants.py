--- conflicted
+++ resolved
@@ -162,7 +162,6 @@
 )
 
 
-<<<<<<< HEAD
 def is_field_message_empty(field: Field) -> bool:
     """
     Checks if a field message is empty
@@ -174,10 +173,7 @@
     return field.field_x_length == 0
 
 
-def create_vision_pattern_lookup(color1, color2):
-=======
 def create_vision_pattern_lookup(color1: QtGui.QColor, color2: QtGui.QColor) -> dict:
->>>>>>> 88bb2f0d
     """
     There is no pattern to this so we just have to create
     mapping from robot id to the four corners of the vision pattern
