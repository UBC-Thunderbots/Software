from pyqtgraph.Qt import QtCore, QtGui
from proto.import_all_protos import *
from enum import Enum, IntEnum
from proto.robot_log_msg_pb2 import LogLevel

import textwrap

SIM_TICK_RATE_MS = 16


class ProtoUnixIOTypes(Enum):
    """
    Different keys for Proto Unix IOs used by Thunderscope
    """

    SIM = 1
    BLUE = 2
    YELLOW = 3
    DIAGNOSTICS = 4
    CURRENT = 5


class TabNames(str, Enum):
    """
    Different keys for tabs used in various Thunderscope views
    """

    BLUE = "BLUE"
    YELLOW = "YELLOW"
    DIAGNOSTICS = "DIAGNOSTICS"
    GAMECONTROLLER = "GAMECONTROLLER"

    def __str__(self) -> str:
        return str.__str__(self)


class ParamTypes(Enum):
    """
    Different types of parameters used by setup methods for Thunderscope widgets
    """

    BOOL = 1
    PROTO_UNIX_IO = 2
    STRING = 3
    INT = 4
    LIST = 5


class IndividualRobotMode(IntEnum):
    """
    Enum for the mode of input for an individual robot
    """

    NONE = 0
    MANUAL = 1
    AI = 2


class CameraView(Enum):
    """
    Enum for preset camera views in the 3D visualizer
    """

    ORTHOGRAPHIC = 1
    LANDSCAPE_HIGH_ANGLE = 2
    LEFT_HALF_HIGH_ANGLE = 3
    RIGHT_HALF_HIGH_ANGLE = 4


class EstopMode(IntEnum):
    """
    Enum for the various estop modes we can run thunderscope in

    DISABLE_ESTOP: No physical / keyboard estop is needed, but we cannot send anything over the network
    KEYBOARD_ESTOP: The spacebar can be used as an estop toggle instead of a physical estop
    PHYSICAL_ESTOP: A physical estop is needed to run thunderscope, throws an exception if none is plugged in
    """

    DISABLE_ESTOP = 0
    KEYBOARD_ESTOP = 1
    PHYSICAL_ESTOP = 2


# the maximum packet / world loss percent indicated by UI
MAX_ACCEPTABLE_PACKET_LOSS_PERCENT = 30


LINE_WIDTH = 3
SPEED_LINE_WIDTH = 2
SPEED_SEGMENT_SCALE = 0.2

DEFAULT_EMPTY_FIELD_WORLD = World(
    field=Field(
        field_x_length=9.0,
        field_y_length=6.0,
        defense_x_length=1.0,
        defense_y_length=2.0,
        goal_x_length=0.18,
        goal_y_length=1.0,
        boundary_buffer_size=0.3,
        center_circle_radius=0.5,
    )
)

# How long AI vs AI runs before ending in CI
CI_DURATION_S = 180

MULTI_PLANE_POINTS = 3

ROBOT_RADIUS = 25

BALL_HEIGHT_EFFECT_MULTIPLIER = 3

# Time (in seconds) to sleep / delay the loop iteration for different protos
# in robot communications
ROBOT_COMMUNICATIONS_TIMEOUT_S = 0.02

# time between each refresh of thunderscope in milliseconds
THUNDERSCOPE_REFRESH_INTERVAL_MS = 10

ROBOT_FATAL_TIMEOUT_S = 5
# Max time (in seconds) tolerated between repeated crash protos until
# crash alert occurs
ROBOT_CRASH_TIMEOUT_S = 5

# FOV in degrees for top-down orthographic view
ORTHOGRAPHIC_FOV_DEGREES = 1.0

# LogLevel to string conversion map
LOG_LEVEL_STR_MAP = {
    LogLevel.DEBUG: "DEBUG",
    LogLevel.INFO: "INFO",
    LogLevel.WARNING: "WARNING",
    LogLevel.FATAL: "FATAL",
    LogLevel.CONTRACT: "CONTRACT",
}

# Paths to check for estop when running diagnostics
ESTOP_PATH_1 = "/dev/ttyACM0"
ESTOP_PATH_2 = "/dev/ttyUSB0"

# Mapping between RobotStatus Error Codes and their dialog messages
ERROR_CODE_MESSAGES = {
    ErrorCode.HIGH_CAP: "High Cap",
    ErrorCode.LOW_BATTERY: "Low Battery",
    ErrorCode.HIGH_BOARD_TEMP: "High Board Temp",
    ErrorCode.DRIBBLER_MOTOR_HOT: "Dribbler Motor Hot",
}

SAVED_LAYOUT_PATH = "/opt/tbotspython/saved_tscope_layout"
LAYOUT_FILE_EXTENSION = "tscopelayout"
LAST_OPENED_LAYOUT_PATH = (
    f"{SAVED_LAYOUT_PATH}/last_opened_tscope_layout.{LAYOUT_FILE_EXTENSION}"
)

SIMULATION_SPEEDS = [2, 1, 0.5, 0.2, 0.1, 0.05]

THUNDERSCOPE_HELP_TEXT = textwrap.dedent(
    f"""
    <h3>General Controls</h3><br>
    
    <b><code>I:</code></b> Identify robots, toggle robot ID visibility<br>
    <b><code>M:</code></b> Toggle measure mode<br>
    <b><code>S:</code></b> Toggle visibility of robot/ball speed visualization<br>
    <b><code>Ctrl + Space:</code></b> Stop AI vs AI simulation<br>
    <b><code>Ctrl + Up:</code></b> Increment simulation speed<br>
    <b><code>Ctrl + Down:</code></b> Decrement simulation speed<br>
    <b><code>Number Keys:</code></b> Position camera to preset view<br>
    <b><code>Shift + Left Click:</code></b> Place the ball at the cursor<br>
    <b><code>Shift + Left Click Drag:</code></b> Place the ball at the cursor and kick it<br>
    <b><code>Ctrl + Shift + Left Double Click:</code></b>
    <ul style="margin: 0;">
    <li>If no robot is present at cursor, adds a new friendly robot there</li>
    <li>If a friendly robot is present at cursor, removes it</li>
    </ul>
    <b><code>Ctrl + Shift + Left Click Drag:</code></b> Moves a friendly robot along with the cursor

    <h3>Camera Controls</h3><br>

    <b>Orbit:</b> Left click and drag mouse<br>
    <b>Pan:</b> Hold Ctrl while dragging OR drag with middle mouse button<br>
    <b>Zoom:</b> Scrollwheel<br>

    <h3>Measure Mode</h3><br>

    <b><code>M:</code></b> Toggle measure mode / show coordinates<br>
    <b>Shift + Left Click:</b> Place a point<br>
    Placing 2 points will create a distance measurement.<br> 
    Placing 3 points will create an angle measurement.<br> 
    All measurements will be cleared when measure mode is toggled off.

    <h3>Layout Controls</h3><br>

    <b>Pop widget out as window:</b> Double click the widgets' blue bar<br>
    <b>Rearrange/dock widgets:</b> Drag the widgets' blue bar<br><br>
    <b><code>Ctrl + S:</code></b> Save layout<br>
    <b><code>Ctrl + O:</code></b> Open layout<br>
    <b><code>Ctrl + R:</code></b> Remove the current layout file and reset the layout<br><br>
    Layout file (on save) is located at {SAVED_LAYOUT_PATH}<br>

    """
)


def is_field_message_empty(field: Field) -> bool:
    """
    Checks if a field message is empty
    All values in a field message are required so the message will never be None
    So we have to check if the field itself has 0 length
    :param field: the field to check
    :return: True if field message is empty, False if not
    """
    return field.field_x_length == 0


def create_vision_pattern_lookup(color1: QtGui.QColor, color2: QtGui.QColor) -> dict:
    """
    There is no pattern to this so we just have to create
    mapping from robot id to the four corners of the vision pattern

    robot-id: top-right, top-left, bottom-left, bottom-right

    https://robocup-ssl.github.io/ssl-rules/sslrules.html

    :param color1: first ID color
    :param color2: second ID color
    :return: the vision pattern lookup made up of the given colors
    """
    return {
        0: [color1, color1, color2, color1],
        1: [color1, color2, color2, color1],
        2: [color2, color2, color2, color1],
        3: [color2, color1, color2, color1],
        4: [color1, color1, color1, color2],
        5: [color1, color2, color1, color2],
        6: [color2, color2, color1, color2],
        7: [color2, color1, color1, color2],
        8: [color2, color2, color2, color2],
        9: [color1, color1, color1, color1],
        10: [color1, color1, color2, color2],
        11: [color2, color2, color1, color1],
        12: [color1, color2, color2, color2],
        13: [color1, color2, color1, color1],
        14: [color2, color1, color2, color2],
        15: [color2, color1, color1, color1],
    }


def rgb_to_bw(r: int, g: int, b: int) -> tuple:
    """
    Converts the given RGB color values into the corresponding black and white RGB values
    :param r: red value
    :param g: green value
    :param b: blue value
    :return: RGB tuple of the given color in black and white
    """
    rgb_val = 0.3 * r + 0.59 * g + 0.11 * b
    return rgb_val, rgb_val, rgb_val


class Colors(object):
    DEFAULT_GRAPHICS_COLOR = QtGui.QColor(255, 255, 255, 128)
    FIELD_LINE_COLOR = QtGui.QColor(255, 255, 255, 200)
    FIELD_LINE_LIGHTER_COLOR = QtGui.QColor(255, 255, 255, 100)
    GOAL_COLOR = QtGui.QColor(200, 200, 200, 255)
    BALL_COLOR = QtGui.QColor(255, 100, 0, 255)
    SIM_BALL_COLOR = QtGui.QColor(255, 100, 0, 150)
    YELLOW_ROBOT_COLOR = QtGui.QColor(255, 255, 0, 255)
    BLUE_ROBOT_COLOR = QtGui.QColor(0, 75, 255, 255)
    TRANSPARENT = QtGui.QColor(0, 0, 0, 0)
    SPEED_VECTOR_COLOR = QtGui.QColor(255, 0, 255, 100)

    DESIRED_ROBOT_LOCATION_OUTLINE = QtGui.QColor(255, 0, 0, 255)
    NAVIGATOR_PATH_COLOR = QtGui.QColor(0, 255, 0, 255)
    NAVIGATOR_OBSTACLE_COLOR = QtGui.QColor(255, 80, 0, 100)
    DEBUG_SHAPES_COLOR = QtGui.QColor(190, 50, 235, 255)
<<<<<<< HEAD
=======
    PASS_VISUALIZATION_COLOR = QtGui.QColor(255, 0, 0, 80)
>>>>>>> 6c0d8dbc
    UNCOMMITTED_PASS_VISUALIZATION_COLOR = QtGui.QColor(255, 0, 0, 80)
    COMMITTED_PASS_VISUALIZATION_COLOR = QtGui.QColor(0, 255, 255, 255)
    SHOT_VISUALIZATION_COLOR = QtGui.QColor(255, 0, 0, 255)
    CHIP_TARGET_VISUALIZATION_COLOR = QtGui.QColor(255, 0, 0, 255)
    BREAKBEAM_TRIPPED_COLOR = QtGui.QColor(255, 0, 0, 255)

    VALIDATION_PASSED_COLOR = QtGui.QColor(0, 200, 0, 255)
    VALIDATION_FAILED_COLOR = QtGui.QColor(200, 0, 0, 255)

    PRIMARY_TEXT_COLOR = QtGui.QColor(255, 255, 255, 255)
    SECONDARY_TEXT_COLOR = QtGui.QColor(255, 255, 255, 160)
    BLACK_TEXT_COLOR = QtGui.QColor(0, 0, 0, 255)

    # Colors for vision pattern
    ROBOT_MIDDLE_BLUE = QtGui.QColor(0, 0, 255, 255)
    PINK = QtGui.QColor(255, 0, 255)
    GREEN = QtGui.QColor(0, 255, 0)

    # Creates a default vision pattern lookup with the actual colors used on the robots
    VISION_PATTERN_LOOKUP = create_vision_pattern_lookup(PINK, GREEN)

    # Colors for black and white vision pattern
    BW_ROBOT_MIDDLE_BLUE = QtGui.QColor(*rgb_to_bw(0, 0, 255))
    BW_PINK = QtGui.QColor(*rgb_to_bw(255, 0, 255))
    BW_GREEN = QtGui.QColor(*rgb_to_bw(0, 255, 0))

    # Creates a black and white vision pattern to indicate a disconnected robot
    BW_VISION_PATTERN_LOOKUP = create_vision_pattern_lookup(BW_PINK, BW_GREEN)


class DepthValues:
    """Constants for depth values controlling the order in which
    graphics are drawn in the 3D visualizer.

    Graphics with greater depth values are drawn later.
    Graphics with negative depth values are drawn before their parent.
    """

    BENEATH_BACKGROUND_DEPTH = -2
    BACKGROUND_DEPTH = -1
    FOREGROUND_DEPTH = 0
    ABOVE_FOREGROUND_DEPTH = 1
    OVERLAY_DEPTH = 2


class TrailValues:
    """Constants for Trails Visualization Layer in Thunderscope."""

    DEFAULT_TRAIL_LENGTH = 20
    DEFAULT_TRAIL_SAMPLING_RATE = 0<|MERGE_RESOLUTION|>--- conflicted
+++ resolved
@@ -274,10 +274,7 @@
     NAVIGATOR_PATH_COLOR = QtGui.QColor(0, 255, 0, 255)
     NAVIGATOR_OBSTACLE_COLOR = QtGui.QColor(255, 80, 0, 100)
     DEBUG_SHAPES_COLOR = QtGui.QColor(190, 50, 235, 255)
-<<<<<<< HEAD
-=======
     PASS_VISUALIZATION_COLOR = QtGui.QColor(255, 0, 0, 80)
->>>>>>> 6c0d8dbc
     UNCOMMITTED_PASS_VISUALIZATION_COLOR = QtGui.QColor(255, 0, 0, 80)
     COMMITTED_PASS_VISUALIZATION_COLOR = QtGui.QColor(0, 255, 255, 255)
     SHOT_VISUALIZATION_COLOR = QtGui.QColor(255, 0, 0, 255)
