from pyqtgraph.Qt import QtCore, QtGui
from proto.import_all_protos import *
from enum import Enum, IntEnum
from proto.robot_log_msg_pb2 import LogLevel

import textwrap


class ProtoUnixIOTypes(Enum):
    """
    Different keys for Proto Unix IOs used by Thunderscope
    """

    SIM = 1
    BLUE = 2
    YELLOW = 3
    DIAGNOSTICS = 4
    CURRENT = 5


class TabNames(str, Enum):
    """
    Different keys for tabs used in various Thunderscope views
    """

    BLUE = "BLUE"
    YELLOW = "YELLOW"
    DIAGNOSTICS = "DIAGNOSTICS"
    GAMECONTROLLER = "GAMECONTROLLER"

    def __str__(self) -> str:
        return str.__str__(self)


class ParamTypes(Enum):
    """
    Different types of parameters used by setup methods for Thunderscope widgets
    """

    BOOL = 1
    PROTO_UNIX_IO = 2
    STRING = 3
    INT = 4
    LIST = 5


class IndividualRobotMode(IntEnum):
    """
    Enum for the mode of input for an individual robot
    """

    NONE = 0
    MANUAL = 1
    AI = 2


class CameraView(Enum):
    """
    Enum for preset camera views in the 3D visualizer
    """

    ORTHOGRAPHIC = 1
    LANDSCAPE_HIGH_ANGLE = 2
    LEFT_HALF_HIGH_ANGLE = 3
    RIGHT_HALF_HIGH_ANGLE = 4


LINE_WIDTH = 3
SPEED_LINE_WIDTH = 2
SPEED_SEGMENT_SCALE = 0.2

ROBOT_RADIUS = 25

BALL_HEIGHT_EFFECT_MULTIPLIER = 3

# Time (in seconds) to sleep / delay the loop iteration for different protos
# in robot communications
ROBOT_COMMUNICATIONS_TIMEOUT_S = 0.02

<<<<<<< HEAD
ROBOT_FATAL_TIMEOUT_S = 5
ROBOT_CRASH_TIMEOUT_S = 5

# LogLevel to string conversion map
LOG_LEVEL_STR_MAP = {
    LogLevel.DEBUG: "DEBUG",
    LogLevel.INFO: "INFO",
    LogLevel.WARNING: "WARNING",
    LogLevel.FATAL: "FATAL",
    LogLevel.CONTRACT: "CONTRACT",
}

=======
# Max time (in seconds) tolerated between repeated crash protos until
# crash alert occurs
ROBOT_CRASH_TIMEOUT_S = 5

>>>>>>> bf699ebf
GAME_CONTROLLER_URL = "http://localhost:8081"

# Mapping between RobotStatus Error Codes and their dialog messages
ERROR_CODE_MESSAGES = {
    ErrorCode.LOW_CAP: "Low Cap",
    ErrorCode.LOW_BATTERY: "Low Battery",
    ErrorCode.HIGH_BOARD_TEMP: "High Board Temp",
    ErrorCode.DRIBBLER_MOTOR_HOT: "Dribbler Motor Hot",
}

SAVED_LAYOUT_PATH = "/opt/tbotspython/saved_tscope_layout"
LAYOUT_FILE_EXTENSION = "tscopelayout"
LAST_OPENED_LAYOUT_PATH = (
    f"{SAVED_LAYOUT_PATH}/last_opened_tscope_layout.{LAYOUT_FILE_EXTENSION}"
)

THUNDERSCOPE_HELP_TEXT = textwrap.dedent(
    f"""
    <h3>General Controls</h3><br>
    
    <b><code>I:</code></b> Identify robots, toggle robot ID visibility<br>
    <b><code>M:</code></b> Toggle measure mode<br>
    <b><code>S:</code></b> Toggle visibility of robot/ball speed visualization<br>
    <b><code>Ctrl + Space:</code></b> Stop AI vs AI simulation<br>
    <b><code>Number Keys:</code></b> Position camera to preset view<br>
    <b><code>Shift + Left Click:</code></b> Place the ball at the cursor<br>
    <b><code>Shift + Left Click Drag:</code></b> Place the ball at the cursor and kick it<br>

    <h3>Camera Controls</h3><br>

    <b>Orbit:</b> Left click and drag mouse<br>
    <b>Pan:</b> Hold Ctrl while dragging OR drag with middle mouse button<br>
    <b>Zoom:</b> Scrollwheel<br>

    <h3>Measure Mode</h3><br>

    <b><code>M:</code></b> Toggle measure mode / show coordinates<br>
    <b>Shift + Left Click:</b> Place a point<br>
    Placing 2 points will create a distance measurement.<br> 
    Placing 3 points will create an angle measurement.<br> 
    All measurements will be cleared when measure mode is toggled off.

    <h3>Layout Controls</h3><br>

    <b>Pop widget out as window:</b> Double click the widgets' blue bar<br>
    <b>Rearrange/dock widgets:</b> Drag the widgets' blue bar<br><br>
    <b><code>Ctrl + S:</code></b> Save layout<br>
    <b><code>Ctrl + O:</code></b> Open layout<br>
    <b><code>Ctrl + R:</code></b> Remove the current layout file and reset the layout<br><br>
    Layout file (on save) is located at {SAVED_LAYOUT_PATH}<br>

    """
)


def create_vision_pattern_lookup(color1: QtGui.QColor, color2: QtGui.QColor) -> dict:
    """
    There is no pattern to this so we just have to create
    mapping from robot id to the four corners of the vision pattern

    robot-id: top-right, top-left, bottom-left, bottom-right

    https://robocup-ssl.github.io/ssl-rules/sslrules.html

    :param color1: first ID color
    :param color2: second ID color
    :return: the vision pattern lookup made up of the given colors
    """
    return {
        0: [color1, color1, color2, color1],
        1: [color1, color2, color2, color1],
        2: [color2, color2, color2, color1],
        3: [color2, color1, color2, color1],
        4: [color1, color1, color1, color2],
        5: [color1, color2, color1, color2],
        6: [color2, color2, color1, color2],
        7: [color2, color1, color1, color2],
        8: [color2, color2, color2, color2],
        9: [color1, color1, color1, color1],
        10: [color1, color1, color2, color2],
        11: [color2, color2, color1, color1],
        12: [color1, color2, color2, color2],
        13: [color1, color2, color1, color1],
        14: [color2, color1, color2, color2],
        15: [color2, color1, color1, color1],
    }


def rgb_to_bw(r: int, g: int, b: int) -> tuple:
    """
    Converts the given RGB color values into the corresponding black and white RGB values
    :param r: red value
    :param g: green value
    :param b: blue value
    :return: RGB tuple of the given color in black and white
    """
    rgb_val = 0.3 * r + 0.59 * g + 0.11 * b
    return rgb_val, rgb_val, rgb_val


class Colors(object):

    DEFAULT_GRAPHICS_COLOR = QtGui.QColor(255, 255, 255, 128)
    FIELD_LINE_COLOR = QtGui.QColor(255, 255, 255, 200)
    FIELD_LINE_LIGHTER_COLOR = QtGui.QColor(255, 255, 255, 100)
    GOAL_COLOR = QtGui.QColor(200, 200, 200, 255)
    BALL_COLOR = QtGui.QColor(255, 100, 0, 255)
    SIM_BALL_COLOR = QtGui.QColor(255, 100, 0, 150)
    YELLOW_ROBOT_COLOR = QtGui.QColor(255, 255, 0, 255)
    BLUE_ROBOT_COLOR = QtGui.QColor(0, 75, 255, 255)
    TRANSPARENT = QtGui.QColor(0, 0, 0, 0)
    SPEED_VECTOR_COLOR = QtGui.QColor(255, 0, 255, 100)

    DESIRED_ROBOT_LOCATION_OUTLINE = QtGui.QColor(255, 0, 0, 150)
    NAVIGATOR_PATH_COLOR = QtGui.QColor(0, 255, 0, 255)
    NAVIGATOR_OBSTACLE_COLOR = QtGui.QColor(255, 165, 0, 255)
    PASS_VISUALIZATION_COLOR = QtGui.QColor(255, 0, 0, 80)
    BREAKBEAM_TRIPPED_COLOR = QtGui.QColor(255, 0, 0, 255)

    VALIDATION_PASSED_COLOR = QtGui.QColor(0, 200, 0, 255)
    VALIDATION_FAILED_COLOR = QtGui.QColor(200, 0, 0, 255)

    PRIMARY_TEXT_COLOR = QtGui.QColor(255, 255, 255, 255)
    SECONDARY_TEXT_COLOR = QtGui.QColor(255, 255, 255, 160)
    BLACK_TEXT_COLOR = QtGui.QColor(0, 0, 0, 255)

    # Colors for vision pattern
    ROBOT_MIDDLE_BLUE = QtGui.QColor(0, 0, 255, 255)
    PINK = QtGui.QColor(255, 0, 255)
    GREEN = QtGui.QColor(0, 255, 0)

    # Creates a default vision pattern lookup with the actual colors used on the robots
    VISION_PATTERN_LOOKUP = create_vision_pattern_lookup(PINK, GREEN)

    # Colors for black and white vision pattern
    BW_ROBOT_MIDDLE_BLUE = QtGui.QColor(*rgb_to_bw(0, 0, 255))
    BW_PINK = QtGui.QColor(*rgb_to_bw(255, 0, 255))
    BW_GREEN = QtGui.QColor(*rgb_to_bw(0, 255, 0))

    # Creates a black and white vision pattern to indicate a disconnected robot
    BW_VISION_PATTERN_LOOKUP = create_vision_pattern_lookup(BW_PINK, BW_GREEN)


class DepthValues:
    """Constants for depth values controlling the order in which
    graphics are drawn in the 3D visualizer.

    Graphics with greater depth values are drawn later.
    Graphics with negative depth values are drawn before their parent.
    """

    BACKGROUND_DEPTH = -1
    FOREGROUND_DEPTH = 0

    SECONDARY_TEXT_DEPTH = 1
    PRIMARY_TEXT_DEPTH = 2<|MERGE_RESOLUTION|>--- conflicted
+++ resolved
@@ -77,8 +77,9 @@
 # in robot communications
 ROBOT_COMMUNICATIONS_TIMEOUT_S = 0.02
 
-<<<<<<< HEAD
 ROBOT_FATAL_TIMEOUT_S = 5
+# Max time (in seconds) tolerated between repeated crash protos until
+# crash alert occurs
 ROBOT_CRASH_TIMEOUT_S = 5
 
 # LogLevel to string conversion map
@@ -90,12 +91,6 @@
     LogLevel.CONTRACT: "CONTRACT",
 }
 
-=======
-# Max time (in seconds) tolerated between repeated crash protos until
-# crash alert occurs
-ROBOT_CRASH_TIMEOUT_S = 5
-
->>>>>>> bf699ebf
 GAME_CONTROLLER_URL = "http://localhost:8081"
 
 # Mapping between RobotStatus Error Codes and their dialog messages
