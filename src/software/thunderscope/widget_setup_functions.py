import os

from typing import List, Any

from software.py_constants import *
from proto.import_all_protos import *
from software.thunderscope.common.proto_plotter import ProtoPlotter
from software.thunderscope.proto_unix_io import ProtoUnixIO
from proto.robot_log_msg_pb2 import RobotLog
from extlibs.er_force_sim.src.protobuf.world_pb2 import *
from software.thunderscope.dock_style import *
from google.protobuf.message import Message

# Import Widgets
from software.thunderscope.gl.gl_widget import GLWidget
from software.thunderscope.gl.layers import (
    gl_obstacle_layer,
    gl_path_layer,
    gl_validation_layer,
    gl_passing_layer,
    gl_sandbox_world_layer,
    gl_world_layer,
    gl_simulator_layer,
    gl_tactic_layer,
    gl_cost_vis_layer,
)

from software.thunderscope.common.proto_configuration_widget import (
    ProtoConfigurationWidget,
)
from software.thunderscope.log.g3log_widget import g3logWidget
from software.thunderscope.constants import IndividualRobotMode
from software.thunderscope.play.playinfo_widget import PlayInfoWidget
from software.thunderscope.play.refereeinfo_widget import RefereeInfoWidget
from software.thunderscope.robot_diagnostics.chicker_widget import ChickerWidget
from software.thunderscope.robot_diagnostics.diagnostics_input_widget import (
    FullSystemConnectWidget,
)
from software.thunderscope.robot_diagnostics.drive_and_dribbler_widget import (
    DriveAndDribblerWidget,
)
from software.thunderscope.robot_diagnostics.robot_view import RobotView
from software.thunderscope.robot_diagnostics.robot_error_log import RobotErrorLog
from software.thunderscope.robot_diagnostics.estop_view import EstopView
from software.thunderscope.replay.proto_player import ProtoPlayer

################################
#  FULLSYSTEM RELATED WIDGETS  #
################################


def setup_gl_widget(
    sim_proto_unix_io: ProtoUnixIO,
    full_system_proto_unix_io: ProtoUnixIO,
    friendly_colour_yellow: bool,
    visualization_buffer_size: int,
    sandbox_mode: bool = False,
    replay: bool = False,
    replay_log: os.PathLike = None,
) -> Field:
    """Setup the GLWidget with its constituent layers

    :param sim_proto_unix_io: The proto unix io object for the simulator
    :param full_system_proto_unix_io: The proto unix io object for the full system
    :param friendly_colour_yellow: Whether the friendly colour is yellow
    :param visualization_buffer_size: How many packets to buffer while rendering
    :param sandbox_mode: if sandbox mode should be enabled
    :param replay: Whether replay mode is currently enabled
    :param replay_log: The file path of the replay log
    :returns: The GLWidget

    """
    # Create ProtoPlayer if replay is enabled
    player = ProtoPlayer(replay_log, full_system_proto_unix_io) if replay else None

    # Create widget
<<<<<<< HEAD
    gl_widget = GLWidget(
        proto_unix_io=full_system_proto_unix_io,
        friendly_color_yellow=friendly_colour_yellow,
        player=player,
    )
=======
    gl_widget = GLWidget(player=player, sandbox_mode=sandbox_mode)
>>>>>>> dfb13b53

    # Create layers
    validation_layer = gl_validation_layer.GLValidationLayer(
        "Validation", visualization_buffer_size
    )
    path_layer = gl_path_layer.GLPathLayer("Paths", visualization_buffer_size)
    obstacle_layer = gl_obstacle_layer.GLObstacleLayer(
        "Obstacles", visualization_buffer_size
    )
    passing_layer = gl_passing_layer.GLPassingLayer(
        "Passing", visualization_buffer_size
    )
    cost_vis_layer = gl_cost_vis_layer.GLCostVisLayer(
        "Passing Cost", visualization_buffer_size
    )
    world_layer = (
        gl_sandbox_world_layer.GLSandboxWorldLayer(
            "Vision",
            sim_proto_unix_io,
            friendly_colour_yellow,
            visualization_buffer_size,
        )
        if sandbox_mode
        else gl_world_layer.GLWorldLayer(
            "Vision",
            sim_proto_unix_io,
            friendly_colour_yellow,
            visualization_buffer_size,
        )
    )
    simulator_layer = gl_simulator_layer.GLSimulatorLayer(
        "Simulator", friendly_colour_yellow, visualization_buffer_size
    )
    tactic_layer = gl_tactic_layer.GLTacticLayer("Tactics", visualization_buffer_size)

    gl_widget.add_layer(world_layer)
    gl_widget.add_layer(simulator_layer, False)
    gl_widget.add_layer(path_layer)
    gl_widget.add_layer(obstacle_layer)
    gl_widget.add_layer(passing_layer)
    gl_widget.add_layer(cost_vis_layer, False)
    gl_widget.add_layer(tactic_layer, False)
    gl_widget.add_layer(validation_layer)

    gl_widget.toolbar.pause_button.clicked.connect(world_layer.toggle_play_state)

    # connect all sandbox controls if using sandbox mode
    if sandbox_mode:
        gl_widget.toolbar.undo_button.clicked.connect(world_layer.undo)
        gl_widget.toolbar.redo_button.clicked.connect(world_layer.redo)
        gl_widget.toolbar.reset_button.clicked.connect(world_layer.reset_to_pre_sim)
        world_layer.undo_toggle_enabled_signal.connect(
            gl_widget.toolbar.toggle_undo_enabled
        )
        world_layer.redo_toggle_enabled_signal.connect(
            gl_widget.toolbar.toggle_redo_enabled
        )

    # Register observers
    sim_proto_unix_io.register_observer(
        SimulationState, gl_widget.toolbar.simulation_state_buffer
    )

    for arg in [
        (World, world_layer.world_buffer),
        (World, cost_vis_layer.world_buffer),
        (RobotStatus, world_layer.robot_status_buffer),
        (Referee, world_layer.referee_buffer),
        (ObstacleList, obstacle_layer.obstacles_list_buffer),
        (PrimitiveSet, path_layer.primitive_set_buffer),
        (PathVisualization, path_layer.path_visualization_buffer),
        (PassVisualization, passing_layer.pass_visualization_buffer),
        (World, tactic_layer.world_buffer),
        (PlayInfo, tactic_layer.play_info_buffer),
        (ValidationProtoSet, validation_layer.validation_set_buffer),
        (SimulationState, gl_widget.toolbar.simulation_state_buffer),
        (CostVisualization, cost_vis_layer.cost_visualization_buffer),
    ]:
        full_system_proto_unix_io.register_observer(*arg)

    return gl_widget


def setup_parameter_widget(
    proto_unix_io: ProtoUnixIO, friendly_colour_yellow: bool
) -> ProtoConfigurationWidget:
    """Setup the parameter widget

    :param proto_unix_io: The proto unix io object
    :param friendly_colour_yellow:
    :returns: The proto configuration widget

    """

    config = ThunderbotsConfig()
    config.sensor_fusion_config.friendly_color_yellow = friendly_colour_yellow

    def on_change_callback(
        attr: Any, value: Any, updated_proto: ThunderbotsConfig
    ) -> None:
        proto_unix_io.send_proto(ThunderbotsConfig, updated_proto)

    return ProtoConfigurationWidget(config, on_change_callback)


def setup_log_widget(proto_unix_io: ProtoUnixIO) -> g3logWidget:
    """Setup the wiget that receives logs from full system

    :param proto_unix_io: The proto unix io object
    :returns: The log widget

    """
    # Create widget
    logs = g3logWidget()

    # Register observer
    proto_unix_io.register_observer(RobotLog, logs.log_buffer)

    return logs


def setup_performance_plot(proto_unix_io: ProtoUnixIO) -> ProtoPlotter:
    """Setup the performance plot

    :param proto_unix_io: The proto unix io object
    :returns: The performance plot widget

    """

    def extract_namedvalue_data(named_value_data):
        return {named_value_data.name: named_value_data.value}

    # Performance Plots plot HZ so the values can't be negative
    proto_plotter = ProtoPlotter(
        min_y=0,
        max_y=100,
        window_secs=15,
        configuration={NamedValue: extract_namedvalue_data},
    )

    # Register observer
    proto_unix_io.register_observer(NamedValue, proto_plotter.buffers[NamedValue])
    return proto_plotter


def setup_play_info(proto_unix_io: ProtoUnixIO) -> PlayInfoWidget:
    """Setup the play info widget

    :param proto_unix_io: The proto unix io object
    :returns: The play info widget

    """

    play_info = PlayInfoWidget()
    proto_unix_io.register_observer(PlayInfo, play_info.playinfo_buffer)
    return play_info


def setup_referee_info(proto_unix_io: ProtoUnixIO) -> RefereeInfoWidget:
    """Setup the referee info widget

    :param proto_unix_io: The proto unix io object
    :returns: The referee info widget

    """

    referee_info = RefereeInfoWidget()
    proto_unix_io.register_observer(Referee, referee_info.referee_buffer)

    return referee_info


#################################
#  DIAGNOSTICS RELATED WIDGETS  #
#################################


def setup_robot_view(
    proto_unix_io: ProtoUnixIO, available_control_modes: List[IndividualRobotMode]
) -> RobotView:
    """Setup the robot view widget
    :param proto_unix_io: The proto unix io object for the full system
    :param available_control_modes: the currently available input modes for the robots
                                    according to what mode thunderscope is run in

    :returns: the robot view widget
    """
    robot_view = RobotView(available_control_modes)
    proto_unix_io.register_observer(RobotStatus, robot_view.robot_status_buffer)
    return robot_view


def setup_robot_error_log_view_widget(proto_unix_io: ProtoUnixIO) -> RobotErrorLog:
    """
    Setup the robot error log widget and connect its buffer to the proto unix io
    :param proto_unix_io: The proto unix io object for the full system
    :return: the robot error log widget
    """
    robot_error_log = RobotErrorLog()
    proto_unix_io.register_observer(RobotStatus, robot_error_log.robot_status_buffer)
    proto_unix_io.register_observer(RobotCrash, robot_error_log.robot_crash_buffer)
    proto_unix_io.register_observer(RobotLog, robot_error_log.robot_log_buffer)
    return robot_error_log


def setup_estop_view(proto_unix_io) -> EstopView:
    """Setup the estop view widget

    :param proto_unix_io: The proto unix io object for the full system
    :returns: the estop widget
    """
    estop_view = EstopView()

    proto_unix_io.register_observer(EstopState, estop_view.estop_state_buffer)
    return estop_view


def setup_chicker_widget(proto_unix_io: ProtoUnixIO) -> ChickerWidget:
    """Setup the chicker widget for robot diagnostics

    :param proto_unix_io: The proto unix io object
    :returns: The chicker widget

    """
    chicker_widget = ChickerWidget(proto_unix_io)
    return chicker_widget


def setup_diagnostics_input_widget() -> FullSystemConnectWidget:
    """
    Sets up the diagnostics input widget

    :returns: the diagnostics input widget
    """

    diagnostics_input_widget = FullSystemConnectWidget()

    return diagnostics_input_widget


def setup_drive_and_dribbler_widget(
    proto_unix_io: ProtoUnixIO,
) -> DriveAndDribblerWidget:
    """Setup the drive and dribbler widget

    :param proto_unix_io: The proto unix io object
    :returns: The drive and dribbler widget

    """
    drive_and_dribbler_widget = DriveAndDribblerWidget(proto_unix_io)

    return drive_and_dribbler_widget<|MERGE_RESOLUTION|>--- conflicted
+++ resolved
@@ -74,15 +74,12 @@
     player = ProtoPlayer(replay_log, full_system_proto_unix_io) if replay else None
 
     # Create widget
-<<<<<<< HEAD
     gl_widget = GLWidget(
         proto_unix_io=full_system_proto_unix_io,
         friendly_color_yellow=friendly_colour_yellow,
         player=player,
-    )
-=======
-    gl_widget = GLWidget(player=player, sandbox_mode=sandbox_mode)
->>>>>>> dfb13b53
+        sandbox_mode=sandbox_mode
+    )
 
     # Create layers
     validation_layer = gl_validation_layer.GLValidationLayer(
