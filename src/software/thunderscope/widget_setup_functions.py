--- conflicted
+++ resolved
@@ -83,14 +83,11 @@
         bufferswap_counter = FrameTimeCounter()
     # Create widget
     gl_widget = GLWidget(
-<<<<<<< HEAD
         proto_unix_io=full_system_proto_unix_io,
         friendly_color_yellow=friendly_colour_yellow,
+        bufferswap_counter=bufferswap_counter,
         player=player,
         sandbox_mode=sandbox_mode,
-=======
-        player=player, bufferswap_counter=bufferswap_counter, sandbox_mode=sandbox_mode
->>>>>>> f0efeafb
     )
 
     # Create layers
