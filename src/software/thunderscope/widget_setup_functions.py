--- conflicted
+++ resolved
@@ -6,13 +6,9 @@
 from proto.import_all_protos import *
 from software.thunderscope.common.proto_plotter import ProtoPlotter
 from extlibs.er_force_sim.src.protobuf.world_pb2 import *
-<<<<<<< HEAD
-from software.thunderscope.dock_label_style import *
+from software.thunderscope.dock_style import *
 from software.thunderscope.proto_unix_io import ProtoUnixIO
 from google.protobuf.message import Message
-=======
-from software.thunderscope.dock_style import *
->>>>>>> 8607d456
 
 
 # Import Widgets
@@ -52,8 +48,7 @@
 ################################
 
 
-<<<<<<< HEAD
-def setup_field_widget(
+def setup_gl_widget(
     sim_proto_unix_io: ProtoUnixIO,
     full_system_proto_unix_io: ProtoUnixIO,
     friendly_colour_yellow: bool,
@@ -61,18 +56,7 @@
     replay: bool = False,
     replay_log: os.PathLike = None,
 ) -> Field:
-    """setup the field widget with the constituent layers
-=======
-def setup_gl_widget(
-    sim_proto_unix_io,
-    full_system_proto_unix_io,
-    friendly_colour_yellow,
-    visualization_buffer_size,
-    replay=False,
-    replay_log=None,
-):
     """Setup the GLWidget with its constituent layers
->>>>>>> 8607d456
 
     :param sim_proto_unix_io: The proto unix io object for the simulator
     :param full_system_proto_unix_io: The proto unix io object for the full system
