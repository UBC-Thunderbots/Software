import os

from typing import List, Any

from software.py_constants import *
from proto.import_all_protos import *
from software.thunderscope.common.proto_plotter import ProtoPlotter
from software.thunderscope.proto_unix_io import ProtoUnixIO
from proto.robot_log_msg_pb2 import RobotLog
from extlibs.er_force_sim.src.protobuf.world_pb2 import *
from software.thunderscope.dock_style import *
from software.thunderscope.proto_unix_io import ProtoUnixIO
from google.protobuf.message import Message


# Import Widgets
from software.thunderscope.gl.gl_widget import GLWidget
from software.thunderscope.gl.layers import (
    gl_obstacle_layer,
    gl_path_layer,
    gl_validation_layer,
    gl_passing_layer,
    gl_world_layer,
    gl_simulator_layer,
    gl_hrvo_layer,
    gl_tactic_layer,
)

from software.thunderscope.common.proto_configuration_widget import (
    ProtoConfigurationWidget,
)
from software.thunderscope.cost_vis.cost_vis import CostVisualizationWidget
from software.thunderscope.log.g3log_widget import g3logWidget
from software.thunderscope.constants import IndividualRobotMode
from software.thunderscope.play.playinfo_widget import PlayInfoWidget
from software.thunderscope.play.refereeinfo_widget import RefereeInfoWidget
from software.thunderscope.robot_diagnostics.chicker_widget import ChickerWidget
from software.thunderscope.robot_diagnostics.diagnostics_input_widget import (
    FullSystemConnectWidget,
)
from software.thunderscope.robot_diagnostics.drive_and_dribbler_widget import (
    DriveAndDribblerWidget,
)
from software.thunderscope.robot_diagnostics.robot_view import RobotView
from software.thunderscope.robot_diagnostics.robot_error_log import RobotErrorLog
from software.thunderscope.robot_diagnostics.estop_view import EstopView
from software.thunderscope.replay.proto_player import ProtoPlayer

################################
#  FULLSYSTEM RELATED WIDGETS  #
################################


def setup_gl_widget(
    sim_proto_unix_io: ProtoUnixIO,
    full_system_proto_unix_io: ProtoUnixIO,
    friendly_colour_yellow: bool,
    visualization_buffer_size: int,
    replay: bool = False,
    replay_log: os.PathLike = None,
) -> Field:
    """Setup the GLWidget with its constituent layers

    :param sim_proto_unix_io: The proto unix io object for the simulator
    :param full_system_proto_unix_io: The proto unix io object for the full system
    :param friendly_colour_yellow: Whether the friendly colour is yellow
    :param visualization_buffer_size: How many packets to buffer while rendering
    :param replay: Whether replay mode is currently enabled
    :param replay_log: The file path of the replay log
    :returns: The GLWidget

    """
    # Create ProtoPlayer if replay is enabled
    player = ProtoPlayer(replay_log, full_system_proto_unix_io) if replay else None

    # Create widget
    gl_widget = GLWidget(player=player)

    # Create layers
    validation_layer = gl_validation_layer.GLValidationLayer(
        "Validation", visualization_buffer_size
    )
    path_layer = gl_path_layer.GLPathLayer("Paths", visualization_buffer_size)
    obstacle_layer = gl_obstacle_layer.GLObstacleLayer(
        "Obstacles", visualization_buffer_size
    )
    passing_layer = gl_passing_layer.GLPassingLayer(
        "Passing", visualization_buffer_size
    )
    world_layer = gl_world_layer.GLWorldLayer(
        "Vision", sim_proto_unix_io, friendly_colour_yellow, visualization_buffer_size
    )
    simulator_layer = gl_simulator_layer.GLSimulatorLayer(
        "Simulator", friendly_colour_yellow, visualization_buffer_size
    )
    tactic_layer = gl_tactic_layer.GLTacticLayer("Tactics", visualization_buffer_size)

    gl_widget.add_layer(validation_layer)
    gl_widget.add_layer(path_layer)
    gl_widget.add_layer(obstacle_layer)
    gl_widget.add_layer(passing_layer)
    gl_widget.add_layer(world_layer)
    gl_widget.add_layer(simulator_layer, False)
    gl_widget.add_layer(tactic_layer, False)

    # Add HRVO layers and have them hidden on startup
    # TODO (#2655): Add/Remove HRVO layers dynamically based on the HRVOVisualization proto messages
    hrvo_layers = []
    for robot_id in range(MAX_ROBOT_IDS_PER_SIDE):
        hrvo_layer = gl_hrvo_layer.GLHrvoLayer(
            f"HRVO {robot_id}", robot_id, visualization_buffer_size
        )
        hrvo_layers.append(hrvo_layer)
        gl_widget.add_layer(hrvo_layer, False)

    # Register observers
    for arg in [
        (World, world_layer.world_buffer),
        (RobotStatus, world_layer.robot_status_buffer),
        (Referee, world_layer.referee_buffer),
        (PrimitiveSet, obstacle_layer.primitive_set_buffer),
        (PrimitiveSet, path_layer.primitive_set_buffer),
        (PassVisualization, passing_layer.pass_visualization_buffer),
        (World, tactic_layer.world_buffer),
        (PlayInfo, tactic_layer.play_info_buffer),
        (ValidationProtoSet, validation_layer.validation_set_buffer),
        (SimulatorState, simulator_layer.simulator_state_buffer),
    ] + [(HRVOVisualization, hrvo_layer.hrvo_buffer) for hrvo_layer in hrvo_layers]:
        full_system_proto_unix_io.register_observer(*arg)

    return gl_widget


def setup_parameter_widget(
    proto_unix_io: ProtoUnixIO, friendly_colour_yellow: bool
) -> ProtoConfigurationWidget:
    """Setup the parameter widget

    :param proto_unix_io: The proto unix io object
    :param friendly_colour_yellow:
    :returns: The proto configuration widget

    """

    config = ThunderbotsConfig()
    config.sensor_fusion_config.friendly_color_yellow = friendly_colour_yellow

    def on_change_callback(
        attr: Any, value: Any, updated_proto: ThunderbotsConfig
    ) -> None:
        proto_unix_io.send_proto(ThunderbotsConfig, updated_proto)

    return ProtoConfigurationWidget(config, on_change_callback)


def setup_log_widget(proto_unix_io: ProtoUnixIO) -> g3logWidget:
    """Setup the wiget that receives logs from full system

    :param proto_unix_io: The proto unix io object
    :returns: The log widget

    """
    # Create widget
    logs = g3logWidget()

    # Register observer
    proto_unix_io.register_observer(RobotLog, logs.log_buffer)

    return logs


def setup_performance_plot(proto_unix_io: ProtoUnixIO) -> ProtoPlotter:
    """Setup the performance plot

    :param proto_unix_io: The proto unix io object
    :returns: The performance plot widget

    """

    def extract_namedvalue_data(named_value_data):
        return {named_value_data.name: named_value_data.value}

    # Performance Plots plot HZ so the values can't be negative
    proto_plotter = ProtoPlotter(
        min_y=0,
        max_y=100,
        window_secs=15,
        configuration={NamedValue: extract_namedvalue_data},
    )

    # Register observer
    proto_unix_io.register_observer(NamedValue, proto_plotter.buffers[NamedValue])
    return proto_plotter


def setup_play_info(proto_unix_io: ProtoUnixIO) -> PlayInfoWidget:
    """Setup the play info widget

    :param proto_unix_io: The proto unix io object
    :returns: The play info widget

    """

    play_info = PlayInfoWidget()
    proto_unix_io.register_observer(PlayInfo, play_info.playinfo_buffer)
    return play_info


def setup_referee_info(proto_unix_io: ProtoUnixIO) -> RefereeInfoWidget:
    """Setup the referee info widget

    :param proto_unix_io: The proto unix io object
    :returns: The referee info widget

    """

    referee_info = RefereeInfoWidget()
    proto_unix_io.register_observer(Referee, referee_info.referee_buffer)

    return referee_info


def setup_cost_visualization_widget(
    proto_unix_io: ProtoUnixIO,
) -> CostVisualizationWidget:
    """Setup the cost visualization widget

    :param proto_unix_io: The proto unix io object
    :returns: The cost visualization widget

    """
    cost_vis_widget = CostVisualizationWidget()
    proto_unix_io.register_observer(
        CostVisualization, cost_vis_widget.cost_visualization_buffer
    )
    return cost_vis_widget


#################################
#  DIAGNOSTICS RELATED WIDGETS  #
#################################


def setup_robot_view(
    proto_unix_io: ProtoUnixIO, available_control_modes: List[IndividualRobotMode]
) -> RobotView:
    """Setup the robot view widget
    :param proto_unix_io: The proto unix io object for the full system
    :param available_control_modes: the currently available input modes for the robots
                                    according to what mode thunderscope is run in

    :returns: the robot view widget
    """
    robot_view = RobotView(available_control_modes)
    proto_unix_io.register_observer(RobotStatus, robot_view.robot_status_buffer)
    return robot_view


<<<<<<< HEAD
def setup_robot_error_log_view_widget(proto_unix_io: ProtoUnixIO) -> RobotErrorLog:
    """
    Setup the robot error log widget and connect its buffer to the proto unix io
    :param proto_unix_io: The proto unix io object for the full system
    :return: the robot error log widget
    """
    robot_error_log = RobotErrorLog()
    proto_unix_io.register_observer(RobotStatus, robot_error_log.robot_status_buffer)
    proto_unix_io.register_observer(RobotCrash, robot_error_log.robot_crash_buffer)
    proto_unix_io.register_observer(RobotLog, robot_error_log.robot_log_buffer)
    return robot_error_log


def setup_estop_view(proto_unix_io):
=======
def setup_estop_view(proto_unix_io: ProtoUnixIO) -> EstopView:
>>>>>>> 88bb2f0d
    """Setup the estop view widget

    :param proto_unix_io: The proto unix io object for the full system
    :returns: the estop widget
    """
    estop_view = EstopView()

    proto_unix_io.register_observer(EstopState, estop_view.estop_state_buffer)
    return estop_view


def setup_chicker_widget(proto_unix_io: ProtoUnixIO) -> ChickerWidget:
    """Setup the chicker widget for robot diagnostics

    :param proto_unix_io: The proto unix io object
    :returns: The chicker widget

    """
    chicker_widget = ChickerWidget(proto_unix_io)
    return chicker_widget


def setup_diagnostics_input_widget() -> FullSystemConnectWidget:
    """
    Sets up the diagnostics input widget

    :returns: the diagnostics input widget
    """

    diagnostics_input_widget = FullSystemConnectWidget()

    return diagnostics_input_widget


def setup_drive_and_dribbler_widget(
    proto_unix_io: ProtoUnixIO,
) -> DriveAndDribblerWidget:
    """Setup the drive and dribbler widget

    :param proto_unix_io: The proto unix io object
    :returns: The drive and dribbler widget

    """
    drive_and_dribbler_widget = DriveAndDribblerWidget(proto_unix_io)

    return drive_and_dribbler_widget<|MERGE_RESOLUTION|>--- conflicted
+++ resolved
@@ -256,7 +256,6 @@
     return robot_view
 
 
-<<<<<<< HEAD
 def setup_robot_error_log_view_widget(proto_unix_io: ProtoUnixIO) -> RobotErrorLog:
     """
     Setup the robot error log widget and connect its buffer to the proto unix io
@@ -270,10 +269,7 @@
     return robot_error_log
 
 
-def setup_estop_view(proto_unix_io):
-=======
-def setup_estop_view(proto_unix_io: ProtoUnixIO) -> EstopView:
->>>>>>> 88bb2f0d
+def setup_estop_view(proto_unix_io) -> EstopView:
     """Setup the estop view widget
 
     :param proto_unix_io: The proto unix io object for the full system
