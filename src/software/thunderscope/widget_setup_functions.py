import os

from typing import List, Any

from software.py_constants import *
from proto.import_all_protos import *
from software.thunderscope.common.fps_widget import FrameTimeWidget
from software.thunderscope.common.frametime_counter import FrameTimeCounter
from software.thunderscope.common.proto_plotter import ProtoPlotter
from software.thunderscope.proto_unix_io import ProtoUnixIO
from proto.robot_log_msg_pb2 import RobotLog
from extlibs.er_force_sim.src.protobuf.world_pb2 import *
from software.thunderscope.dock_style import *
from software.thunderscope.proto_unix_io import ProtoUnixIO
from google.protobuf.message import Message

# Import Widgets
from software.thunderscope.gl.gl_widget import GLWidget
from software.thunderscope.gl.layers import (
    gl_obstacle_layer,
    gl_path_layer,
    gl_validation_layer,
    gl_passing_layer,
    gl_sandbox_world_layer,
    gl_world_layer,
    gl_simulator_layer,
    gl_tactic_layer,
    gl_cost_vis_layer,
)

from software.thunderscope.common.proto_configuration_widget import (
    ProtoConfigurationWidget,
)
from software.thunderscope.log.g3log_widget import g3logWidget
from software.thunderscope.constants import IndividualRobotMode
from software.thunderscope.play.playinfo_widget import PlayInfoWidget
from software.thunderscope.play.refereeinfo_widget import RefereeInfoWidget
from software.thunderscope.robot_diagnostics.chicker_widget import ChickerWidget
from software.thunderscope.robot_diagnostics.diagnostics_input_widget import (
    FullSystemConnectWidget,
)
from software.thunderscope.robot_diagnostics.drive_and_dribbler_widget import (
    DriveAndDribblerWidget,
)
from software.thunderscope.robot_diagnostics.robot_view import RobotView
from software.thunderscope.robot_diagnostics.robot_error_log import RobotErrorLog
from software.thunderscope.robot_diagnostics.estop_view import EstopView
from software.thunderscope.replay.proto_player import ProtoPlayer

################################
#  FULLSYSTEM RELATED WIDGETS  #
################################


def setup_gl_widget(
    sim_proto_unix_io: ProtoUnixIO,
    full_system_proto_unix_io: ProtoUnixIO,
    friendly_colour_yellow: bool,
    visualization_buffer_size: int,
    sandbox_mode: bool = False,
    replay: bool = False,
    replay_log: os.PathLike = None,
    bufferswap_counter:FrameTimeCounter = None
) -> Field:
    """Setup the GLWidget with its constituent layers

    :param sim_proto_unix_io: The proto unix io object for the simulator
    :param full_system_proto_unix_io: The proto unix io object for the full system
    :param friendly_colour_yellow: Whether the friendly colour is yellow
    :param visualization_buffer_size: How many packets to buffer while rendering
    :param sandbox_mode: if sandbox mode should be enabled
    :param replay: Whether replay mode is currently enabled
    :param replay_log: The file path of the replay log
    :param bufferswap_counter: a counter used to keep track of the fps. This is used for the fps widget
    :returns: The GLWidget

    """
    # Create ProtoPlayer if replay is enabled
    player = ProtoPlayer(replay_log, full_system_proto_unix_io) if replay else None

    if bufferswap_counter == None:
        bufferswap_counter = FrameTimeCounter()
    # Create widget
<<<<<<< HEAD
    gl_widget = GLWidget(player=player, bufferswap_counter=bufferswap_counter)
=======
    gl_widget = GLWidget(player=player, sandbox_mode=sandbox_mode)
>>>>>>> c4b8583b

    # Create layers
    validation_layer = gl_validation_layer.GLValidationLayer(
        "Validation", visualization_buffer_size
    )
    path_layer = gl_path_layer.GLPathLayer("Paths", visualization_buffer_size)
    obstacle_layer = gl_obstacle_layer.GLObstacleLayer(
        "Obstacles", visualization_buffer_size
    )
    passing_layer = gl_passing_layer.GLPassingLayer(
        "Passing", visualization_buffer_size
    )
    cost_vis_layer = gl_cost_vis_layer.GLCostVisLayer(
        "Passing Cost", visualization_buffer_size
    )
    world_layer = (
        gl_sandbox_world_layer.GLSandboxWorldLayer(
            "Vision",
            sim_proto_unix_io,
            friendly_colour_yellow,
            visualization_buffer_size,
        )
        if sandbox_mode
        else gl_world_layer.GLWorldLayer(
            "Vision",
            sim_proto_unix_io,
            friendly_colour_yellow,
            visualization_buffer_size,
        )
    )
    simulator_layer = gl_simulator_layer.GLSimulatorLayer(
        "Simulator", friendly_colour_yellow, visualization_buffer_size
    )
    tactic_layer = gl_tactic_layer.GLTacticLayer("Tactics", visualization_buffer_size)

    gl_widget.add_layer(world_layer)
    gl_widget.add_layer(simulator_layer, False)
    gl_widget.add_layer(path_layer)
    gl_widget.add_layer(obstacle_layer)
    gl_widget.add_layer(passing_layer)
    gl_widget.add_layer(cost_vis_layer, False)
    gl_widget.add_layer(tactic_layer, False)
    gl_widget.add_layer(validation_layer)

    gl_widget.toolbar.pause_button.clicked.connect(world_layer.toggle_play_state)

    # connect all sandbox controls if using sandbox mode
    if sandbox_mode:
        gl_widget.toolbar.undo_button.clicked.connect(world_layer.undo)
        gl_widget.toolbar.redo_button.clicked.connect(world_layer.redo)
        gl_widget.toolbar.reset_button.clicked.connect(world_layer.reset_to_pre_sim)
        world_layer.undo_toggle_enabled_signal.connect(
            gl_widget.toolbar.toggle_undo_enabled
        )
        world_layer.redo_toggle_enabled_signal.connect(
            gl_widget.toolbar.toggle_redo_enabled
        )

    # Register observers
    sim_proto_unix_io.register_observer(
        SimulationState, gl_widget.toolbar.simulation_state_buffer
    )

    for arg in [
        (World, world_layer.world_buffer),
        (World, cost_vis_layer.world_buffer),
        (RobotStatus, world_layer.robot_status_buffer),
        (Referee, world_layer.referee_buffer),
        (ObstacleList, obstacle_layer.obstacles_list_buffer),
        (PrimitiveSet, path_layer.primitive_set_buffer),
        (PathVisualization, path_layer.path_visualization_buffer),
        (PassVisualization, passing_layer.pass_visualization_buffer),
        (World, tactic_layer.world_buffer),
        (PlayInfo, tactic_layer.play_info_buffer),
        (ValidationProtoSet, validation_layer.validation_set_buffer),
        (SimulationState, gl_widget.toolbar.simulation_state_buffer),
        (CostVisualization, cost_vis_layer.cost_visualization_buffer),
    ]:
        full_system_proto_unix_io.register_observer(*arg)

    return gl_widget


def setup_parameter_widget(
    proto_unix_io: ProtoUnixIO, friendly_colour_yellow: bool
) -> ProtoConfigurationWidget:
    """Setup the parameter widget

    :param proto_unix_io: The proto unix io object
    :param friendly_colour_yellow:
    :returns: The proto configuration widget

    """

    config = ThunderbotsConfig()
    config.sensor_fusion_config.friendly_color_yellow = friendly_colour_yellow

    def on_change_callback(
        attr: Any, value: Any, updated_proto: ThunderbotsConfig
    ) -> None:
        proto_unix_io.send_proto(ThunderbotsConfig, updated_proto)

    return ProtoConfigurationWidget(config, on_change_callback)


def setup_log_widget(proto_unix_io: ProtoUnixIO) -> g3logWidget:
    """Setup the wiget that receives logs from full system

    :param proto_unix_io: The proto unix io object
    :returns: The log widget

    """
    # Create widget
    logs = g3logWidget()

    # Register observer
    proto_unix_io.register_observer(RobotLog, logs.log_buffer)

    return logs


def setup_performance_plot(proto_unix_io: ProtoUnixIO) -> ProtoPlotter:
    """Setup the performance plot

    :param proto_unix_io: The proto unix io object
    :returns: The performance plot widget

    """

    def extract_namedvalue_data(named_value_data):
        return {named_value_data.name: named_value_data.value}

    # Performance Plots plot HZ so the values can't be negative
    proto_plotter = ProtoPlotter(
        min_y=0,
        max_y=100,
        window_secs=15,
        configuration={NamedValue: extract_namedvalue_data},
    )

    # Register observer
    proto_unix_io.register_observer(NamedValue, proto_plotter.buffers[NamedValue])
    return proto_plotter


def setup_play_info(proto_unix_io: ProtoUnixIO) -> PlayInfoWidget:
    """Setup the play info widget

    :param proto_unix_io: The proto unix io object
    :returns: The play info widget

    """

    play_info = PlayInfoWidget()
    proto_unix_io.register_observer(PlayInfo, play_info.playinfo_buffer)
    return play_info


def setup_fps_widget(bufferswap_counter, refresh_func_counter):
    """ setup fps widget
    :param bufferswap_counter: a counter at the bufferswap
    :param refresh_func_counter: a counter at the refresh function
    :returns: a FPS Widget
    """

    return FrameTimeWidget(bufferswap_counter, refresh_func_counter)

def setup_referee_info(proto_unix_io: ProtoUnixIO) -> RefereeInfoWidget:
    """Setup the referee info widget

    :param proto_unix_io: The proto unix io object
    :returns: The referee info widget

    """

    referee_info = RefereeInfoWidget()
    proto_unix_io.register_observer(Referee, referee_info.referee_buffer)

    return referee_info


#################################
#  DIAGNOSTICS RELATED WIDGETS  #
#################################


def setup_robot_view(
    proto_unix_io: ProtoUnixIO, available_control_modes: List[IndividualRobotMode]
) -> RobotView:
    """Setup the robot view widget
    :param proto_unix_io: The proto unix io object for the full system
    :param available_control_modes: the currently available input modes for the robots
                                    according to what mode thunderscope is run in

    :returns: the robot view widget
    """
    robot_view = RobotView(available_control_modes)
    proto_unix_io.register_observer(RobotStatus, robot_view.robot_status_buffer)
    return robot_view


def setup_robot_error_log_view_widget(proto_unix_io: ProtoUnixIO) -> RobotErrorLog:
    """
    Setup the robot error log widget and connect its buffer to the proto unix io
    :param proto_unix_io: The proto unix io object for the full system
    :return: the robot error log widget
    """
    robot_error_log = RobotErrorLog()
    proto_unix_io.register_observer(RobotStatus, robot_error_log.robot_status_buffer)
    proto_unix_io.register_observer(RobotCrash, robot_error_log.robot_crash_buffer)
    proto_unix_io.register_observer(RobotLog, robot_error_log.robot_log_buffer)
    return robot_error_log


def setup_estop_view(proto_unix_io) -> EstopView:
    """Setup the estop view widget

    :param proto_unix_io: The proto unix io object for the full system
    :returns: the estop widget
    """
    estop_view = EstopView()

    proto_unix_io.register_observer(EstopState, estop_view.estop_state_buffer)
    return estop_view


def setup_chicker_widget(proto_unix_io: ProtoUnixIO) -> ChickerWidget:
    """Setup the chicker widget for robot diagnostics

    :param proto_unix_io: The proto unix io object
    :returns: The chicker widget

    """
    chicker_widget = ChickerWidget(proto_unix_io)
    return chicker_widget


def setup_diagnostics_input_widget() -> FullSystemConnectWidget:
    """
    Sets up the diagnostics input widget

    :returns: the diagnostics input widget
    """

    diagnostics_input_widget = FullSystemConnectWidget()

    return diagnostics_input_widget


def setup_drive_and_dribbler_widget(
    proto_unix_io: ProtoUnixIO,
) -> DriveAndDribblerWidget:
    """Setup the drive and dribbler widget

    :param proto_unix_io: The proto unix io object
    :returns: The drive and dribbler widget

    """
    drive_and_dribbler_widget = DriveAndDribblerWidget(proto_unix_io)

    return drive_and_dribbler_widget<|MERGE_RESOLUTION|>--- conflicted
+++ resolved
@@ -81,11 +81,7 @@
     if bufferswap_counter == None:
         bufferswap_counter = FrameTimeCounter()
     # Create widget
-<<<<<<< HEAD
-    gl_widget = GLWidget(player=player, bufferswap_counter=bufferswap_counter)
-=======
-    gl_widget = GLWidget(player=player, sandbox_mode=sandbox_mode)
->>>>>>> c4b8583b
+    gl_widget = GLWidget(player=player, bufferswap_counter=bufferswap_counter, sandbox_mode=sandbox_mode)
 
     # Create layers
     validation_layer = gl_validation_layer.GLValidationLayer(
