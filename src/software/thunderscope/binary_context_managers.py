from __future__ import annotations

import os
import socket
import logging
import psutil
import time
import threading
import google.protobuf.internal.encoder as encoder
import google.protobuf.internal.decoder as decoder

from typing import Any
from subprocess import Popen
import software.python_bindings as tbots_cpp
from proto.import_all_protos import *
from software.py_constants import *
from software.thunderscope.proto_unix_io import ProtoUnixIO
from google.protobuf.message import Message
from extlibs.er_force_sim.src.protobuf.world_pb2 import (
    SimulatorState,
    SimBall,
    SimRobot,
)


def is_cmd_running(command: list) -> bool:
    """Check if there is any running process that was launched
    with the given command.

    :param command: Command that was used to launch the process. List of strings.

    """
    for proc in psutil.process_iter():
        try:
            for string in command:
                if string not in "".join(proc.cmdline()):
                    break
            else:
                return True
        except (psutil.NoSuchProcess, psutil.AccessDenied, psutil.ZombieProcess):
            pass

    return False


class FullSystem(object):

    """ Full System Binary Context Manager """

    def __init__(
        self,
        full_system_runtime_dir: os.PathLike = None,
        debug_full_system: bool = False,
        friendly_colour_yellow: bool = False,
        should_restart_on_crash: bool = True,
    ) -> None:
        """Run FullSystem

        :param full_system_runtime_dir: The directory to run the blue full_system in
        :param debug_full_system: Whether to run the full_system in debug mode

        """
        self.full_system_runtime_dir = full_system_runtime_dir
        self.debug_full_system = debug_full_system
        self.friendly_colour_yellow = friendly_colour_yellow
        self.full_system_proc = None
        self.should_restart_on_crash = should_restart_on_crash

        self.thread = threading.Thread(target=self.__restart__)

    def __enter__(self) -> self:
        """Enter the full_system context manager. 

        If the debug mode is enabled then the binary is _not_ run and the
        command to debug under gdb is printed. The  context manager will then
        wait for the binary to be launched before continuing.

        :return: full_system context managed instance

        """
        # Setup unix socket directory
        try:
            os.makedirs(self.full_system_runtime_dir)
        except:
            pass

        self.full_system = "software/unix_full_system --runtime_dir={} {}".format(
            self.full_system_runtime_dir,
            "--friendly_colour_yellow" if self.friendly_colour_yellow else "",
        )

        if self.debug_full_system:

            # We don't want to check the exact command because this binary could
            # be debugged from clion or somewhere other than gdb
            if not is_cmd_running(
                [
                    "unix_full_system",
                    "--runtime_dir={}".format(self.full_system_runtime_dir),
                ]
            ):
                logging.info(
                    (
                        f"""

Debugging Fullsystem ==============
1. Build the full system in debug mode:

./tbots.py -d build unix_full_system

2. Run the following binaries from src to debug full system:

gdb --args bazel-bin/{full_system}

3. Rerun this binary once the gdb instance is setup
"""
                    )
                )

                # Wait for the user to exit and restart the binary
                while True:
                    time.sleep(1)

        else:
            self.full_system_proc = Popen(self.full_system.split(" "))
            if self.should_restart_on_crash:
                self.thread.start()

        return self

    def __restart__(self) -> None:
        "Restarts full system."
        while True:
            if not is_cmd_running(
                [
                    "unix_full_system",
                    "--runtime_dir={}".format(self.full_system_runtime_dir),
                ]
            ):
                self.full_system_proc = Popen(self.full_system.split(" "))
                logging.info("FullSystem has restarted.")

            time.sleep(1)

    def __exit__(self, type, value, traceback) -> None:
        """Exit the full_system context manager.

        :param type: The type of exception that was raised
        :param value: The exception that was raised
        :param traceback: The traceback of the exception

        """
        if self.full_system_proc:
            self.full_system_proc.kill()
            self.full_system_proc.wait()

        if self.should_restart_on_crash:
            self.thread.join()

    def setup_proto_unix_io(self, proto_unix_io: ProtoUnixIO) -> None:
        """Helper to run full system and attach the appropriate unix senders/listeners

        :param proto_unix_io: The unix io to setup for this full_system instance

        """

        # Setup LOG(VISUALIZE) handling from full system. We set from_log_visualize
        # to true to decode from base64.
        for proto_class in [
            Obstacles,
            PathVisualization,
            PassVisualization,
            CostVisualization,
            NamedValue,
            PlayInfo,
        ]:
            proto_unix_io.attach_unix_receiver(
                runtime_dir=self.full_system_runtime_dir,
                proto_class=proto_class,
                from_log_visualize=True,
            )

        proto_unix_io.attach_unix_receiver(
            self.full_system_runtime_dir, "/log", RobotLog
        )

        # Outputs from full_system
        proto_unix_io.attach_unix_receiver(
            self.full_system_runtime_dir, WORLD_PATH, World
        )
        proto_unix_io.attach_unix_receiver(
            self.full_system_runtime_dir, PRIMITIVE_PATH, PrimitiveSet
        )

        # Inputs to full_system
        for arg in [
            (ROBOT_STATUS_PATH, RobotStatus),
            (SSL_WRAPPER_PATH, SSL_WrapperPacket),
            (SSL_REFEREE_PATH, Referee),
            (SENSOR_PROTO_PATH, SensorProto),
            (TACTIC_OVERRIDE_PATH, AssignedTacticPlayControlParams,),
            (PLAY_OVERRIDE_PATH, Play),
            (DYNAMIC_PARAMETER_UPDATE_REQUEST_PATH, ThunderbotsConfig,),
        ]:
            proto_unix_io.attach_unix_sender(self.full_system_runtime_dir, *arg)


class Simulator(object):

    """ Simulator Context Manager """

    def __init__(
        self,
        simulator_runtime_dir: os.PathLike = None,
        debug_simulator: bool = False,
        enable_realism: bool = False,
    ) -> None:
        """Run Simulator

        NOTE: If any of the runtime directories are None, the corresponding binary
              will not be launched.

        :param simulator_runtime_dir: The directory to run the simulator in
        :param debug_simulator: Whether to run the simulator in debug mode

        """
        self.simulator_runtime_dir = simulator_runtime_dir
        self.debug_simulator = debug_simulator
        self.er_force_simulator_proc = None
        self.enable_realism = enable_realism

    def __enter__(self) -> self:
        """Enter the simulator context manager. 

        If the debug mode is enabled then the binary is _not_ run and the
        command to debug under gdb is printed.

        :return: simulator context managed instance

        """
        # Setup unix socket directory
        try:
            os.makedirs(self.simulator_runtime_dir)
        except:
            pass

        simulator_command = "software/er_force_simulator_main --runtime_dir={}".format(
            self.simulator_runtime_dir
        )

        if self.enable_realism:
            simulator_command += " --enable_realism"

        if self.debug_simulator:

            # We don't want to check the exact command because this binary could
            # be debugged from clion or somewhere other than gdb
            if not is_cmd_running(
                [
                    "er_force_simulator_main",
                    "--runtime_dir={}".format(self.simulator_runtime_dir),
                ]
            ):
                logging.info(
                    (
                        f"""
Debugging Simulator ==============
1. Build the simulator in debug mode:

./tbots.py -d build er_force_simulator_main

2. Run the following binary from src to debug the simulator:

gdb --args bazel-bin/{simulator_command}

3. Rerun this binary once the gdb instance is setup
"""
                    )
                )

                # Wait for the user to exit and restart the binary
                while True:
                    time.sleep(1)
        else:
            self.er_force_simulator_proc = Popen(simulator_command.split(" "))

        return self

    def __exit__(self, type, value, traceback) -> None:
        """Exit the full_system context manager.

        :param type: The type of exception that was raised
        :param value: The exception that was raised
        :param traceback: The traceback of the exception

        """
        if self.er_force_simulator_proc:
            self.er_force_simulator_proc.kill()
            self.er_force_simulator_proc.wait()

    def setup_proto_unix_io(
        self,
        simulator_proto_unix_io: ProtoUnixIO,
        blue_full_system_proto_unix_io: ProtoUnixIO,
        yellow_full_system_proto_unix_io: ProtoUnixIO,
    ) -> None:

        """Setup the proto unix io for the simulator

        :param simulator_proto_unix_io: The proto unix io of the simulator.
        :param blue_full_system_proto_unix_io: The proto unix io of the blue full system.
        :param yellow_full_system_proto_unix_io: The proto unix io of the yellow full system.

        """

        # inputs to er_force_simulator_main
        for arg in [
            (SIMULATION_TICK_PATH, SimulatorTick),
            (WORLD_STATE_PATH, WorldState),
        ]:
            simulator_proto_unix_io.attach_unix_sender(self.simulator_runtime_dir, *arg)

        simulator_proto_unix_io.attach_unix_receiver(
            self.simulator_runtime_dir,
            WORLD_STATE_RECEIVED_TRIGGER_PATH,
            WorldStateReceivedTrigger,
        )

        # setup blue full system unix io
        for arg in [
            (BLUE_WORLD_PATH, World),
            (BLUE_PRIMITIVE_SET, PrimitiveSet),
        ]:
            blue_full_system_proto_unix_io.attach_unix_sender(
                self.simulator_runtime_dir, *arg
            )

        for arg in [
            (BLUE_SSL_WRAPPER_PATH, SSL_WrapperPacket),
            (BLUE_ROBOT_STATUS_PATH, RobotStatus),
            (SIMULATOR_STATE_PATH, SimulatorState),
        ] + [
            # TODO (#2655): Add/Remove HRVO layers dynamically based on the HRVOVisualization proto messages
            (BLUE_HRVO_PATH, HRVOVisualization, True)
<<<<<<< HEAD
            for _ in range(8)
=======
            for _ in range(MAX_ROBOT_IDS_PER_SIDE)
>>>>>>> c280fd5c
        ]:
            blue_full_system_proto_unix_io.attach_unix_receiver(
                self.simulator_runtime_dir, *arg
            )

        # setup yellow full system unix io
        for arg in [
            (YELLOW_WORLD_PATH, World),
            (YELLOW_PRIMITIVE_SET, PrimitiveSet),
        ]:
            yellow_full_system_proto_unix_io.attach_unix_sender(
                self.simulator_runtime_dir, *arg
            )

        for arg in [
            (YELLOW_SSL_WRAPPER_PATH, SSL_WrapperPacket),
            (YELLOW_ROBOT_STATUS_PATH, RobotStatus),
        ] + [
            # TODO (#2655): Add/Remove HRVO layers dynamically based on the HRVOVisualization proto messages
            (YELLOW_HRVO_PATH, HRVOVisualization, True)
<<<<<<< HEAD
            for _ in range(8)
=======
            for _ in range(MAX_ROBOT_IDS_PER_SIDE)
>>>>>>> c280fd5c
        ]:
            yellow_full_system_proto_unix_io.attach_unix_receiver(
                self.simulator_runtime_dir, *arg
            )


class Gamecontroller(object):

    """ Gamecontroller Context Manager """

    CI_MODE_LAUNCH_DELAY_S = 0.3
    REFEREE_IP = "224.5.23.1"
    CI_MODE_OUTPUT_RECEIVE_BUFFER_SIZE = 9000

    def __init__(self, supress_logs: bool = False, ci_mode: bool = False) -> None:
        """Run Gamecontroller

        :param supress_logs: Whether to suppress the logs
        :param ci_mode: Whether to run the gamecontroller in CI mode

        """
        self.supress_logs = supress_logs
        self.ci_mode = ci_mode

        # We need to find 2 free ports to use for the gamecontroller
        # so that we can run multiple gamecontroller instances in parallel
        self.referee_port = self.next_free_port()
        self.ci_port = self.next_free_port()

    def __enter__(self) -> self:
        """Enter the gamecontroller context manager. 

        :return: gamecontroller context managed instance

        """
        command = ["/opt/tbotspython/gamecontroller"]

        if self.ci_mode:
            command = ["/opt/tbotspython/gamecontroller", "--timeAcquisitionMode", "ci"]

        command += ["-publishAddress", f"{self.REFEREE_IP}:{self.referee_port}"]
        command += ["-ciAddress", f"localhost:{self.ci_port}"]

        if self.supress_logs:
            with open(os.devnull, "w") as fp:
                self.gamecontroller_proc = Popen(command, stdout=fp, stderr=fp)

        else:
            self.gamecontroller_proc = Popen(command)

        if self.ci_mode:
            # We can't connect to the ci port right away, it takes
            # CI_MODE_LAUNCH_DELAY_S to start up the gamecontroller
            time.sleep(Gamecontroller.CI_MODE_LAUNCH_DELAY_S)

            self.ci_socket = socket.socket(socket.AF_INET, socket.SOCK_STREAM)
            self.ci_socket.connect(("", self.ci_port))

        return self

    def __exit__(self, type, value, traceback) -> None:
        """Exit the gamecontroller context manager.

        :param type: The type of exception that was raised
        :param value: The exception that was raised
        :param traceback: The traceback of the exception

        """
        self.gamecontroller_proc.kill()
        self.gamecontroller_proc.wait()

        if self.ci_mode:
            self.ci_socket.close()

    def next_free_port(self, port: int = 40000, max_port: int = 65535) -> None:
        """Find the next free port. We need to find 2 free ports to use for the gamecontroller
        so that we can run multiple gamecontroller instances in parallel.

        :param port: The port to start looking from
        :param max_port: The maximum port to look up to
        :return: The next free port

        """
        sock = socket.socket(socket.AF_INET, socket.SOCK_STREAM)

        while port <= max_port:
            try:
                sock.bind(("", port))
                sock.close()
                return port
            except OSError:
                port += 1

        raise IOError("no free ports")

    def setup_proto_unix_io(
        self,
        blue_full_system_proto_unix_io: ProtoUnixIO,
        yellow_full_system_proto_unix_io: ProtoUnixIO,
    ) -> None:
        """Setup gamecontroller io

        :param blue_full_system_proto_unix_io: The proto unix io of the blue full system.
        :param yellow_full_system_proto_unix_io: The proto unix io of the yellow full system.

        """

        def __send_referee_command(data: Referee) -> None:
            """Send a referee command from the gamecontroller to both full
            systems.

            :param data: The referee command to send

            """
            blue_full_system_proto_unix_io.send_proto(Referee, data)
            yellow_full_system_proto_unix_io.send_proto(Referee, data)

        self.receive_referee_command = tbots_cpp.SSLRefereeProtoListener(
            Gamecontroller.REFEREE_IP, self.referee_port, __send_referee_command, True,
        )

    def send_ci_input(
        self,
        gc_command: proto.ssl_gc_state_pb2.Command,
        team: proto.ssl_gc_common_pb2.Team,
        final_ball_placement_point: tbots_cpp.Point = None,
    ) -> Any:
        """Send a ci input to the gamecontroller.

        CiInput -> Input -> Change ->  NewCommand -> Command -> (Type, Team)

        More info here:
        https://github.com/RoboCup-SSL/ssl-game-controller/blob/master/cmd/ssl-ci-test-client/README.md

        :param gc_command: The gc command to send
        :param team: The team to send the command to
        :return: The response CiOutput containing 1 or more refree msgs

        """
        ci_ci_input = CiInput(timestamp=int(time.time_ns()))
        ci_input = Input()
        ci_change = Change()
        ci_new_command = NewCommand()
        ci_command = Command(type=gc_command, for_team=team)

        ci_new_command.command.CopyFrom(ci_command)
        ci_change.new_command.CopyFrom(ci_new_command)
        ci_input.change.CopyFrom(ci_change)
        ci_ci_input.api_inputs.append(ci_input)

        # Do this only if ball placement pos is specified
        if final_ball_placement_point:
            # Set position
            ball_placement_pos = SetBallPlacementPos()
            ball_placement_pos.pos.CopyFrom(
                Vector2(
                    x=float(final_ball_placement_point.x()),
                    y=float(final_ball_placement_point.y()),
                )
            )
            ci_change = Change()
            ci_input = Input()
            ci_change.set_ball_placement_pos.CopyFrom(ball_placement_pos)
            ci_input.change.CopyFrom(ci_change)
            ci_ci_input.api_inputs.append(ci_input)

            # Start Placement
            ci_change = Change()
            ci_input = Input()
            start_placement = StartBallPlacement()
            ci_change.start_ball_placement.CopyFrom(start_placement)
            ci_input.change.CopyFrom(ci_change)
            ci_ci_input.api_inputs.append(ci_input)

        # https://cwiki.apache.org/confluence/display/GEODE/Delimiting+Protobuf+Messages
        size = ci_ci_input.ByteSize()

        # Send a request to the host with the size of the message
        self.ci_socket.send(
            encoder._VarintBytes(size) + ci_ci_input.SerializeToString()
        )

        response_data = self.ci_socket.recv(
            Gamecontroller.CI_MODE_OUTPUT_RECEIVE_BUFFER_SIZE
        )

        msg_len, new_pos = decoder._DecodeVarint32(response_data, 0)
        ci_output = CiOutput()
        ci_output.ParseFromString(response_data[new_pos : new_pos + msg_len])
        return ci_output<|MERGE_RESOLUTION|>--- conflicted
+++ resolved
@@ -342,11 +342,7 @@
         ] + [
             # TODO (#2655): Add/Remove HRVO layers dynamically based on the HRVOVisualization proto messages
             (BLUE_HRVO_PATH, HRVOVisualization, True)
-<<<<<<< HEAD
-            for _ in range(8)
-=======
             for _ in range(MAX_ROBOT_IDS_PER_SIDE)
->>>>>>> c280fd5c
         ]:
             blue_full_system_proto_unix_io.attach_unix_receiver(
                 self.simulator_runtime_dir, *arg
@@ -367,11 +363,7 @@
         ] + [
             # TODO (#2655): Add/Remove HRVO layers dynamically based on the HRVOVisualization proto messages
             (YELLOW_HRVO_PATH, HRVOVisualization, True)
-<<<<<<< HEAD
-            for _ in range(8)
-=======
             for _ in range(MAX_ROBOT_IDS_PER_SIDE)
->>>>>>> c280fd5c
         ]:
             yellow_full_system_proto_unix_io.attach_unix_receiver(
                 self.simulator_runtime_dir, *arg
