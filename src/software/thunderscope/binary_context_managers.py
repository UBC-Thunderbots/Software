import os
import socket
import logging
import psutil
import time
import threading
import google.protobuf.internal.encoder as encoder
import google.protobuf.internal.decoder as decoder

from subprocess import Popen
<<<<<<< HEAD
from software.python_bindings import *
import software.python_bindings as tbots
=======
import software.python_bindings as tbots_cpp
>>>>>>> 8607d456
from proto.import_all_protos import *
from proto.ssl_gc_common_pb2 import Team
from software.py_constants import *
from extlibs.er_force_sim.src.protobuf.world_pb2 import SimulatorState
from software.thunderscope.thread_safe_buffer import ThreadSafeBuffer
from software.networking.ssl_proto_communication import *


def is_cmd_running(command):
    """Check if there is any running process that was launched
    with the given command.

    :param command: Command that was used to launch the process. List of strings.

    """
    for proc in psutil.process_iter():
        try:
            for string in command:
                if string not in "".join(proc.cmdline()):
                    break
            else:
                return True
        except (psutil.NoSuchProcess, psutil.AccessDenied, psutil.ZombieProcess):
            pass

    return False


class FullSystem(object):

    """ Full System Binary Context Manager """

    def __init__(
        self,
        full_system_runtime_dir=None,
        debug_full_system=False,
        friendly_colour_yellow=False,
        should_restart_on_crash=True,
    ):
        """Run FullSystem

        :param full_system_runtime_dir: The directory to run the blue full_system in
        :param debug_full_system: Whether to run the full_system in debug mode

        """
        self.full_system_runtime_dir = full_system_runtime_dir
        self.debug_full_system = debug_full_system
        self.friendly_colour_yellow = friendly_colour_yellow
        self.full_system_proc = None
        self.should_restart_on_crash = should_restart_on_crash

        self.thread = threading.Thread(target=self.__restart__)

    def __enter__(self):
        """Enter the full_system context manager. 

        If the debug mode is enabled then the binary is _not_ run and the
        command to debug under gdb is printed. The  context manager will then
        wait for the binary to be launched before continuing.

        :return: full_system context managed instance

        """
        # Setup unix socket directory
        try:
            os.makedirs(self.full_system_runtime_dir)
        except:
            pass

        self.full_system = "software/unix_full_system --runtime_dir={} {}".format(
            self.full_system_runtime_dir,
            "--friendly_colour_yellow" if self.friendly_colour_yellow else "",
        )

        if self.debug_full_system:

            # We don't want to check the exact command because this binary could
            # be debugged from clion or somewhere other than gdb
            if not is_cmd_running(
                [
                    "unix_full_system",
                    "--runtime_dir={}".format(self.full_system_runtime_dir),
                ]
            ):
                logging.info(
                    (
                        f"""

Debugging Fullsystem ==============
1. Build the full system in debug mode:

./tbots.py -d build unix_full_system

2. Run the following binaries from src to debug full system:

gdb --args bazel-bin/{self.full_system}

3. Rerun this binary once the gdb instance is setup
"""
                    )
                )

                # Wait for the user to exit and restart the binary
                while True:
                    time.sleep(1)

        else:
            self.full_system_proc = Popen(self.full_system.split(" "))
            if self.should_restart_on_crash:
                self.thread.start()

        return self

    def __restart__(self):
        "Restarts full system."
        while True:
            if not is_cmd_running(
                [
                    "unix_full_system",
                    "--runtime_dir={}".format(self.full_system_runtime_dir),
                ]
            ):
                self.full_system_proc = Popen(self.full_system.split(" "))
                logging.info("FullSystem has restarted.")

            time.sleep(1)

    def __exit__(self, type, value, traceback):
        """Exit the full_system context manager.

        :param type: The type of exception that was raised
        :param value: The exception that was raised
        :param traceback: The traceback of the exception

        """
        if self.full_system_proc:
            self.full_system_proc.kill()
            self.full_system_proc.wait()

        if self.should_restart_on_crash:
            self.thread.join()

    def setup_proto_unix_io(self, proto_unix_io):
        """Helper to run full system and attach the appropriate unix senders/listeners

        :param proto_unix_io: The unix io to setup for this full_system instance

        """

        # Setup LOG(VISUALIZE) handling from full system. We set from_log_visualize
        # to true to decode from base64.
        for proto_class in [
            Obstacles,
            PathVisualization,
            PassVisualization,
            CostVisualization,
            NamedValue,
            PlayInfo,
        ]:
            proto_unix_io.attach_unix_receiver(
                runtime_dir=self.full_system_runtime_dir,
                proto_class=proto_class,
                from_log_visualize=True,
            )

        proto_unix_io.attach_unix_receiver(
            self.full_system_runtime_dir, "/log", RobotLog
        )

        # Outputs from full_system
        proto_unix_io.attach_unix_receiver(
            self.full_system_runtime_dir, WORLD_PATH, World
        )
        proto_unix_io.attach_unix_receiver(
            self.full_system_runtime_dir, PRIMITIVE_PATH, PrimitiveSet
        )

        # Inputs to full_system
        for arg in [
            (ROBOT_STATUS_PATH, RobotStatus),
            (SSL_WRAPPER_PATH, SSL_WrapperPacket),
            (SSL_REFEREE_PATH, Referee),
            (SENSOR_PROTO_PATH, SensorProto),
            (TACTIC_OVERRIDE_PATH, AssignedTacticPlayControlParams,),
            (PLAY_OVERRIDE_PATH, Play),
            (DYNAMIC_PARAMETER_UPDATE_REQUEST_PATH, ThunderbotsConfig,),
        ]:
            proto_unix_io.attach_unix_sender(self.full_system_runtime_dir, *arg)


class Simulator(object):

    """ Simulator Context Manager """

    def __init__(
        self, simulator_runtime_dir=None, debug_simulator=False, enable_realism=False
    ):
        """Run Simulator

        NOTE: If any of the runtime directories are None, the corresponding binary
              will not be launched.

        :param simulator_runtime_dir: The directory to run the simulator in
        :param debug_simulator: Whether to run the simulator in debug mode

        """
        self.simulator_runtime_dir = simulator_runtime_dir
        self.debug_simulator = debug_simulator
        self.er_force_simulator_proc = None
        self.enable_realism = enable_realism

    def __enter__(self):
        """Enter the simulator context manager. 

        If the debug mode is enabled then the binary is _not_ run and the
        command to debug under gdb is printed.

        :return: simulator context managed instance

        """
        # Setup unix socket directory
        try:
            os.makedirs(self.simulator_runtime_dir)
        except:
            pass

        simulator_command = "software/er_force_simulator_main --runtime_dir={}".format(
            self.simulator_runtime_dir
        )

        if self.enable_realism:
            simulator_command += " --enable_realism"

        if self.debug_simulator:

            # We don't want to check the exact command because this binary could
            # be debugged from clion or somewhere other than gdb
            if not is_cmd_running(
                [
                    "er_force_simulator_main",
                    "--runtime_dir={}".format(self.simulator_runtime_dir),
                ]
            ):
                logging.info(
                    (
                        f"""
Debugging Simulator ==============
1. Build the simulator in debug mode:

./tbots.py -d build er_force_simulator_main

2. Run the following binary from src to debug the simulator:

gdb --args bazel-bin/{simulator_command}

3. Rerun this binary once the gdb instance is setup
"""
                    )
                )

                # Wait for the user to exit and restart the binary
                while True:
                    time.sleep(1)
        else:
            self.er_force_simulator_proc = Popen(simulator_command.split(" "))

        return self

    def __exit__(self, type, value, traceback):
        """Exit the full_system context manager.

        :param type: The type of exception that was raised
        :param value: The exception that was raised
        :param traceback: The traceback of the exception

        """
        if self.er_force_simulator_proc:
            self.er_force_simulator_proc.kill()
            self.er_force_simulator_proc.wait()

    def setup_proto_unix_io(
        self,
        simulator_proto_unix_io,
        blue_full_system_proto_unix_io,
        yellow_full_system_proto_unix_io,
        autoref_proto_unix_io,
    ):

        """Setup the proto unix io for the simulator

        :param simulator_proto_unix_io: The proto unix io of the simulator.
        :param blue_full_system_proto_unix_io: The proto unix io of the blue full system.
        :param yellow_full_system_proto_unix_io: The proto unix io of the yellow full system.
        :param autoref_proto_unix_io: the proto unix io for the autoref

        """

        # inputs to er_force_simulator_main
        for arg in [
            (SIMULATION_TICK_PATH, SimulatorTick),
            (WORLD_STATE_PATH, WorldState),
        ]:
            simulator_proto_unix_io.attach_unix_sender(self.simulator_runtime_dir, *arg)

        simulator_proto_unix_io.attach_unix_receiver(
            self.simulator_runtime_dir,
            WORLD_STATE_RECEIVED_TRIGGER_PATH,
            WorldStateReceivedTrigger,
        )

        # setup blue full system unix io
        for arg in [
            (BLUE_WORLD_PATH, World),
            (BLUE_PRIMITIVE_SET, PrimitiveSet),
        ]:
            blue_full_system_proto_unix_io.attach_unix_sender(
                self.simulator_runtime_dir, *arg
            )

        for arg in [
            (BLUE_SSL_WRAPPER_PATH, SSL_WrapperPacket),
            (BLUE_ROBOT_STATUS_PATH, RobotStatus),
            (SIMULATOR_STATE_PATH, SimulatorState),
        ] + [
            # TODO (#2655): Add/Remove HRVO layers dynamically based on the HRVOVisualization proto messages
            (BLUE_HRVO_PATH, HRVOVisualization, True)
            for _ in range(MAX_ROBOT_IDS_PER_SIDE)
        ]:
            blue_full_system_proto_unix_io.attach_unix_receiver(
                self.simulator_runtime_dir, *arg
            )

        # setup yellow full system unix io
        for arg in [
            (YELLOW_WORLD_PATH, World),
            (YELLOW_PRIMITIVE_SET, PrimitiveSet),
        ]:
            yellow_full_system_proto_unix_io.attach_unix_sender(
                self.simulator_runtime_dir, *arg
            )

        for arg in [
            (YELLOW_SSL_WRAPPER_PATH, SSL_WrapperPacket),
            (YELLOW_ROBOT_STATUS_PATH, RobotStatus),
        ] + [
            # TODO (#2655): Add/Remove HRVO layers dynamically based on the HRVOVisualization proto messages
            (YELLOW_HRVO_PATH, HRVOVisualization, True)
            for _ in range(MAX_ROBOT_IDS_PER_SIDE)
        ]:
            yellow_full_system_proto_unix_io.attach_unix_receiver(
                self.simulator_runtime_dir, *arg
            )

        autoref_proto_unix_io.attach_unix_receiver(
            self.simulator_runtime_dir, SSL_WRAPPER_PATH, SSL_WrapperPacket
        )


class Gamecontroller(object):

    """ Gamecontroller Context Manager """

    CI_MODE_LAUNCH_DELAY_S = 0.3
    REFEREE_IP = "224.5.23.1"
    CI_MODE_OUTPUT_RECEIVE_BUFFER_SIZE = 9000

    def __init__(self, supress_logs=False, ci_mode=False):
        """Run Gamecontroller

        :param supress_logs: Whether to suppress the logs
        :param ci_mode: Whether to run the gamecontroller in CI mode

        """
        self.supress_logs = supress_logs
        self.ci_mode = ci_mode

        # We need to find 2 free ports to use for the gamecontroller
        # so that we can run multiple gamecontroller instances in parallel
        self.referee_port = self.next_free_port()
        self.ci_port = self.next_free_port()

    def __enter__(self):
        """Enter the gamecontroller context manager. 

        :return: gamecontroller context managed instance

        """
        command = ["/opt/tbotspython/gamecontroller"]

        if self.ci_mode:
            command = ["/opt/tbotspython/gamecontroller", "--timeAcquisitionMode", "ci"]

        command += ["-publishAddress", f"{self.REFEREE_IP}:{self.referee_port}"]
        command += ["-ciAddress", f"localhost:{self.ci_port}"]

        if self.supress_logs:
            with open(os.devnull, "w") as fp:
                self.gamecontroller_proc = Popen(command, stdout=fp, stderr=fp)

        else:
            self.gamecontroller_proc = Popen(command)

        if self.ci_mode:
            # We can't connect to the ci port right away, it takes
            # CI_MODE_LAUNCH_DELAY_S to start up the gamecontroller
            time.sleep(Gamecontroller.CI_MODE_LAUNCH_DELAY_S)

            self.ci_socket = SslSocket(self.ci_port)

        return self

    def __exit__(self, type, value, traceback):
        """Exit the gamecontroller context manager.

        :param type: The type of exception that was raised
        :param value: The exception that was raised
        :param traceback: The traceback of the exception

        """
        self.gamecontroller_proc.kill()
        self.gamecontroller_proc.wait()

        if self.ci_mode:
            self.ci_socket.close()

    def next_free_port(self, port=40000, max_port=65535):
        """Find the next free port. We need to find 2 free ports to use for the gamecontroller
        so that we can run multiple gamecontroller instances in parallel.

        :param port: The port to start looking from
        :param max_port: The maximum port to look up to
        :return: The next free port

        """
        sock = socket.socket(socket.AF_INET, socket.SOCK_STREAM)

        while port <= max_port:
            try:
                sock.bind(("", port))
                sock.close()
                return port
            except OSError:
                port += 1

        raise IOError("no free ports")

    def setup_proto_unix_io(
        self,
        blue_full_system_proto_unix_io,
        yellow_full_system_proto_unix_io,
        autoref_proto_unix_io=None,
    ):
        """Setup gamecontroller io. Registers to receive RefereeCommands from the Gamecontroller UI.

        :param blue_full_system_proto_unix_io: The proto unix io of the blue full system.
        :param yellow_full_system_proto_unix_io: The proto unix io of the yellow full system.
        :param autoref_proto_unix_io: The proto unix io for the autoref

        """

        def __send_referee_command(data):
            """Send a referee command from the gamecontroller to both full
            systems.

            :param data: The referee command to send

            """
            blue_full_system_proto_unix_io.send_proto(Referee, data)
            yellow_full_system_proto_unix_io.send_proto(Referee, data)
            if autoref_proto_unix_io is not None:
                autoref_proto_unix_io.send_proto(Referee, data)

        self.receive_referee_command = tbots_cpp.SSLRefereeProtoListener(
            Gamecontroller.REFEREE_IP, self.referee_port, __send_referee_command, True,
        )

    def send_gc_command(
        self,
        gc_command: proto.ssl_gc_state_pb2.Command,
        team: proto.ssl_gc_common_pb2.Team,
        final_ball_placement_point=None,
    ):
        """Send a ci input to the gamecontroller.

        CiInput -> Input -> Change ->  NewCommand -> Command -> (Type, Team)

        More info here:
        https://github.com/RoboCup-SSL/ssl-game-controller/blob/master/cmd/ssl-ci-test-client/README.md

        :param gc_command: The gc command to send
        :param team: The team to send the command to
        :param final_ball_placement_point: ball placement point for BallPlacement messages
        :return: The response CiOutput containing 1 or more refree msgs

        """
        ci_input = CiInput(timestamp=int(time.time_ns()))
        api_input = Input()
        change = Change()
        new_command = NewCommand()
        command = Command(type=gc_command, for_team=team)

        new_command.command.CopyFrom(command)
        change.new_command.CopyFrom(new_command)
        api_input.change.CopyFrom(change)
        ci_input.api_inputs.append(api_input)

        # Do this only if ball placement pos is specified
        if final_ball_placement_point:
            # Set position
            ball_placement_pos = SetBallPlacementPos()
            ball_placement_pos.pos.CopyFrom(
                Vector2(
                    x=float(final_ball_placement_point.x()),
                    y=float(final_ball_placement_point.y()),
                )
            )
            change = Change()
            api_input = Input()
            change.set_ball_placement_pos.CopyFrom(ball_placement_pos)
            api_input.change.CopyFrom(change)
            ci_input.api_inputs.append(api_input)

            # Start Placement
            change = Change()
            api_input = Input()
            start_placement = StartBallPlacement()
            change.start_ball_placement.CopyFrom(start_placement)
            api_input.change.CopyFrom(change)
            ci_input.api_inputs.append(api_input)

        ci_output_list = self.send_ci_input(ci_input)

        return ci_output_list

    def send_ci_input(self, ci_input):
        """
        Send CiInput proto to the Gamecontroller. Retries if the Gamecontroller output isn't parseable as a CiOutput proto

        :param CiInput proto to send to the Gamecontroller

        :return: a list of CiOutput protos received from the Gamecontroller
        """
        ci_output_list = list()
        while True:
            try:
                self.ci_socket.send(ci_input)
                ci_output_list = self.ci_socket.receive(CiOutput)
                break
            except SslSocketProtoParseException as parse_err:
                logging.info(
                    "error receiving CiOutput proto from the gamecontroller: "
                    + parse_err.args
                )

        return ci_output_list

    def reset_team(self, name, team):
        """
        Returns an UpdateTeamState proto for the gamecontroller to reset team info.

        :param name name of the new team
        :param team yellow or blue team to update

        :return: corresponding UpdateTeamState proto
        """
        update_team_state = UpdateTeamState()
        update_team_state.for_team = team
        update_team_state.team_name = name
        update_team_state.goals = 0
        update_team_state.timeouts_left = 4
        update_team_state.timeout_time_left = "05:00"
        update_team_state.can_place_ball = True

        return update_team_state

    def reset_game(self, division):
        """
        Returns an UpdateConfig proto for the Gamecontroller to reset game info.

        :param division the Division proto corresponding to the game division to set up the Gamecontroller for

        :return: corresponding UpdateConfig proto
        """
        game_update = UpdateConfig()
        game_update.division = division
        game_update.first_kickoff_team = Team.BLUE
        game_update.auto_continue = True
        game_update.match_type = MatchType.FRIENDLY

        return game_update

    def reset_team_info(self, division):
        """
        Sends a message to the Gamecontroller to reset Team information.

        :param division the Division proto corresponding to the game division to set up the Gamecontroller for

        :return: a list of CiOutput protos from the Gamecontroller
        """
        ci_input = CiInput(timestamp=int(time.time_ns()))
        input_blue_update = Input()
        input_blue_update.reset_match = True
        input_blue_update.change.update_team_state.CopyFrom(
            self.reset_team("BLUE", Team.BLUE)
        )

        input_yellow_update = Input()
        input_yellow_update.reset_match = True
        input_yellow_update.change.update_team_state.CopyFrom(
            self.reset_team("YELLOW", Team.YELLOW)
        )

        input_game_update = Input()
        input_game_update.reset_match = True
        input_game_update.change.update_config.CopyFrom(self.reset_game(division))

        ci_input.api_inputs.append(input_blue_update)
        ci_input.api_inputs.append(input_yellow_update)
        ci_input.api_inputs.append(input_game_update)

        return self.send_ci_input(ci_input)


class TigersAutoref(object):
    """
    A wrapper over the TigersAutoref binary. It coordinates communication between the Simulator, TigersAutoref and
    Gamecontroller. 

    In CI mode, the flow of data corresponds to:

              SSL_DetectionFrame          AutoRefCiOutput: TrackerWrapperPacket                CiOutput
    Simulator ------------------> AutoRef ------------------------------------> Gamecontroller --------------> AI
                AutoRefCiInput                         CiInput                                 RefereeMessage

    For more information: https://github.com/RoboCup-SSL/ssl-game-controller/blob/master/doc/AutoRefCi.md
    """

    AUTOREF_COMM_PORT = 10013
    AUTOREF_NUM_RETRIES = 20
    NEXT_PACKET_DELAY = 1.0 / 30  # 30 Hz

    def __init__(
        self,
        tick_rate_ms,
        ci_mode=False,
        autoref_runtime_dir=None,
        buffer_size=5,
        gc=Gamecontroller(),
        supress_logs=True,
        show_gui=False,
    ):
        self.tigers_autoref_proc = None
        self.auto_ref_proc_thread = None
        self.auto_ref_wrapper_thread = None
        self.ci_mode = ci_mode
        self.autoref_runtime_dir = autoref_runtime_dir
        self.wrapper_buffer = ThreadSafeBuffer(buffer_size, SSL_WrapperPacket)
        self.referee_buffer = ThreadSafeBuffer(buffer_size, Referee)
        self.gamecontroller = gc
        self.supress_logs = supress_logs
        self.tick_rate_ms = tick_rate_ms
        self.current_timestamp = int(time.time_ns())
        self.show_gui = show_gui

    def __enter__(self):
        if not os.path.exists("/opt/tbotspython/autoReferee/bin/autoReferee"):
            logging.info(
                "Could not find autoref binary, did you run ./setup_software.sh"
            )

        self.auto_ref_proc_thread = threading.Thread(
            target=self.start_autoref, daemon=True
        )
        self.auto_ref_proc_thread.start()

        self.auto_ref_wrapper_thread = threading.Thread(
            target=self.send_to_autoref_and_forward_to_gamecontroller
        )
        self.auto_ref_wrapper_thread.start()

        return self

    def send_geometry(self):
        """
        Sends updated field geometry to the AutoRef so that the TigersAutoref knows about field sizes.
        """
        ssl_wrapper = self.wrapper_buffer.get(block=True)
        ci_input = AutoRefCiInput()
        ci_input.detection.append(ssl_wrapper.detection)

        field = tbots.Field.createSSLDivisionBField()
        ci_input.geometry.CopyFrom(createGeometryData(field, 0.3))

        self.ci_socket.send(ci_input)

        response_data = None
        while True:
            try:
                response_data = self.ci_socket.receive(AutoRefCiOutput)
                break
            except SslSocketProtoParseException as parse_err:
                logging.info("error with sending geometry data: \n" + parse_err.args)

        for ci_output in response_data:
            self.forward_to_gamecontroller(ci_output.tracker_wrapper_packet)

    def persistently_connect_to_autoref(self):
        """
        Connect to the TigersAutoref binary. Retry connection a few times if the connection doesn't go through in case
        the binary hasn't started yet.

        :return: True if the action was successful, False otherwise
        """
        tries = 0
        while tries < TigersAutoref.AUTOREF_NUM_RETRIES:
            try:
                # We cannot start the Autoref binary immediately, so we must wait until the binary has started before
                # we try to connect to it
                time.sleep(0.5)
                self.ci_socket = SslSocket(TigersAutoref.AUTOREF_COMM_PORT)
                return True
            except ConnectionRefusedError:
                tries += 1

        return False

    def send_to_autoref_and_forward_to_gamecontroller(self):
        """
        Main communication loop that sets up the TigersAutoref and coordinates communication between Simulator,
        TigersAutoref and Gamecontroller. Returns early if connection to the TigersAutoref binary was unsuccessful.
        """
        if not self.persistently_connect_to_autoref():
            logging.info("Failed to connect to autoref binary. Is it running?")
            return

        self.send_geometry()
        self.gamecontroller.reset_team_info(Division.DIV_B)

        self.gamecontroller.send_gc_command(
            gc_command=Command.Type.STOP, team=Team.UNKNOWN
        )

        while True:
            try:
                ssl_wrapper = self.wrapper_buffer.get(block=True)
                referee_packet = self.referee_buffer.get(block=False)

                ci_input = AutoRefCiInput()
                ci_input.detection.append(ssl_wrapper.detection)
                if referee_packet.IsInitialized():
                    ci_input.referee_message.CopyFrom(referee_packet)

                self.ci_socket.send(ci_input)
                response_data = self.ci_socket.receive(AutoRefCiOutput)

                for ci_output in response_data:
                    self.forward_to_gamecontroller(ci_output.tracker_wrapper_packet)
            except SslSocketProtoParseException:
                logging.info(
                    "error with receiving AutoRefCiOutput, ignoring this packet..."
                )

    def forward_to_gamecontroller(self, tracker_wrapper):
        """
        Uses the given tracker_wrapper to create a CiInput for the Gamecontroller to track. Uses the timestamp from the
        given tracker_wrapper to support asynchronous ticking.

        :param tracker_wrapper TrackerWrapperPacket for the Gamecontroller to track

        :return: a list of CiOutput protos received from the Gamecontroller
        """
        ci_input = CiInput(timestamp=self.current_timestamp)
        self.current_timestamp += int(self.tick_rate_ms * NANOSECONDS_PER_MILLISECOND)

        ci_input.api_inputs.append(Input())
        ci_input.tracker_packet.CopyFrom(tracker_wrapper)

        return self.gamecontroller.send_ci_input(ci_input)

    def start_autoref(self):
        """
        Starts the TigersAutoref binary.
        """
        autoref_cmd = "software/autoref/run_autoref"

        if not self.show_gui:
            autoref_cmd += " -hl"

        if self.ci_mode:
            autoref_cmd += " --ci"

        if self.supress_logs:
            with open(os.devnull, "w") as fp:
                self.tigers_autoref_proc = Popen(
                    autoref_cmd.split(" "), stdout=fp, stderr=fp
                )
        else:
            self.tigers_autoref_proc = Popen(autoref_cmd.split(" "))

    def setup_ssl_wrapper_packets(self, autoref_proto_unix_io):
        """
        Registers as an observer of TrackerWrapperPackets from the Simulator, so that they can be forwarded to the
        Gamecontroller in CI mode.

        :param autoref_proto_unix_io:               the proto unix io for the Autoref to receive SSLWrapperPackets
        """
        autoref_proto_unix_io.register_observer(SSL_WrapperPacket, self.wrapper_buffer)
        autoref_proto_unix_io.register_observer(Referee, self.referee_buffer)

    def __exit__(self, type, value, traceback):
        if self.tigers_autoref_proc:
            self.tigers_autoref_proc.kill()
            self.tigers_autoref_proc.wait()

            self.auto_ref_proc_thread.join()
        self.auto_ref_wrapper_thread.join()<|MERGE_RESOLUTION|>--- conflicted
+++ resolved
@@ -8,12 +8,7 @@
 import google.protobuf.internal.decoder as decoder
 
 from subprocess import Popen
-<<<<<<< HEAD
-from software.python_bindings import *
-import software.python_bindings as tbots
-=======
 import software.python_bindings as tbots_cpp
->>>>>>> 8607d456
 from proto.import_all_protos import *
 from proto.ssl_gc_common_pb2 import Team
 from software.py_constants import *
