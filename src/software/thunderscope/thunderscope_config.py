--- conflicted
+++ resolved
@@ -475,17 +475,13 @@
                     replay=True,
                     replay_log=blue_replay_log,
                     visualization_buffer_size=visualization_buffer_size,
-<<<<<<< HEAD
                     extra_widgets=[
                         configure_robot_view_fullsystem(
                             proto_unix_io_map[ProtoUnixIOTypes.BLUE]
                         )
                     ],
-=======
-                    extra_widgets=[],
                     frame_swap_counter=FrameTimeCounter(),
                     refresh_counter=blue_refresh_func_counter,
->>>>>>> c8a1b5a4
                 ),
                 refresh_counter=blue_refresh_func_counter,
             )
@@ -506,17 +502,13 @@
                     replay=True,
                     replay_log=yellow_replay_log,
                     visualization_buffer_size=visualization_buffer_size,
-<<<<<<< HEAD
                     extra_widgets=[
                         configure_robot_view_fullsystem(
                             proto_unix_io_map[ProtoUnixIOTypes.YELLOW]
                         )
                     ],
-=======
-                    extra_widgets=[],
                     frame_swap_counter=FrameTimeCounter(),
                     refresh_counter=yellow_refresh_func_counter,
->>>>>>> c8a1b5a4
                 ),
                 refresh_counter=yellow_refresh_func_counter,
             )
