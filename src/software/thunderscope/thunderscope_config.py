from software.thunderscope.widget_setup_functions import *
from software.thunderscope.constants import (
    TabNames,
    ProtoUnixIOTypes,
    GAME_CONTROLLER_URL,
)
from software.thunderscope.proto_unix_io import ProtoUnixIO
from typing import Sequence, Dict
from software.thunderscope.thunderscope_types import (
    TScopeTab,
    TScopeWidget,
    TScopeQTTab,
    TScopeWebTab,
    WidgetStretchData,
)
import pyqtgraph
import signal
import qdarktheme
from qt_material import apply_stylesheet, list_themes


class TScopeConfig:
    """
    Data that described a whole Thunderscope view
    """

    proto_unix_io_map: Dict[
        ProtoUnixIOTypes, ProtoUnixIO
    ]  # mapping of protos needed for this view
    tabs: Sequence[TScopeTab]  # list of tabs for this view

    def __init__(
        self,
        proto_unix_io_map: Dict[ProtoUnixIOTypes, ProtoUnixIO],
        tabs: Sequence[TScopeTab],
    ):
        self.proto_unix_io_map = proto_unix_io_map
        self.tabs = tabs


def initialize_application():
    """
    Initializes a QApplication

    MUST be done before any QWidgets are initialized, so this is called
    at the start of every config initialize method
    """
    signal.signal(signal.SIGINT, signal.SIG_DFL)

    # Setup MainApp and initialize DockArea
    app = pyqtgraph.mkQApp("Thunderscope")

    # Setup stylesheet
    apply_stylesheet(app, theme="dark_blue.xml")


def configure_cost_vis(proto_unix_io):
    """
    Returns Widget Data for the Cost Visualization Widget
    :param proto_unix_io: the proto unix io to configure the widget with
    :return: the widget data
    """
    return TScopeWidget(
        name="Cost Visualization",
        widget=setup_cost_visualization_widget(**{"proto_unix_io": proto_unix_io}),
        anchor="Field",
        position="right",
    )


def configure_robot_view_fullsystem(fullsystem_proto_unix_io):
    """
    Returns Widget Data for the Robot View Widget for FullSystem
    :param fullsystem_proto_unix_io: the proto unix io to configure the widget with
    :return: the widget data
    """
    return TScopeWidget(
        name="Robot View",
        widget=setup_robot_view(
            **{
                "proto_unix_io": fullsystem_proto_unix_io,
                "available_control_modes": [
                    IndividualRobotMode.NONE,
                    IndividualRobotMode.MANUAL,
                    IndividualRobotMode.AI,
                ],
            }
        ),
        anchor="Logs",
        position="above",
    )


def configure_robot_view_diagnostics(diagnostics_proto_unix_io):
    """
    Returns Widget Data for the Robot View Widget for Diagnostics
    :return: the widget data
    """
    return TScopeWidget(
        name="Robot View",
        widget=setup_robot_view(
            **{
                "proto_unix_io": diagnostics_proto_unix_io,
                "available_control_modes": [
                    IndividualRobotMode.NONE,
                    IndividualRobotMode.MANUAL,
                ],
            }
        ),
        anchor="Logs",
        stretch=WidgetStretchData(y=5),
        position="above",
    )


<<<<<<< HEAD
def configure_estop(proto_unix_io):
    """
    Returns Widget Data for the Estop widget
    :param proto_unix_io: the proto unix io to configure the widget with
    :return:
    """
    return TScopeWidget(
        name="Estop",
        widget=setup_estop_view(**{"proto_unix_io": proto_unix_io}),
        anchor="Logs",
        stretch=WidgetStretchData(y=1),
        position="bottom",
=======
def configure_robot_view_replay(replay_proto_unix_io):
    """
    Returns Widget Data for the Robot View Widget for Replay
    :param replay_proto_unix_io: the proto unix io key to configure the widget with
    :return: the widget data
    """
    return TScopeWidget(
        name="Robot View",
        widget=setup_robot_view(
            **{
                "proto_unix_io": replay_proto_unix_io,
                "available_control_modes": [IndividualRobotMode.NONE,],
            }
        ),
        anchor="Logs",
        position="above",
>>>>>>> 612c342a
    )


def configure_base_fullsystem(
    full_system_proto_unix_io,
    sim_proto_unix_io,
    friendly_colour_yellow,
    replay=False,
    replay_log=None,
    visualization_buffer_size=5,
    extra_widgets=[],
):
    """
    Returns a list of widget data for a FullSystem tab
    along with any extra widgets passed in

    :param full_system_proto_unix_io: the proto unix io to configure widgets with
    :param sim_proto_unix_io: the proto unix io for the simulator
    :param friendly_colour_yellow: if this is Yellow FullSystem (True) or Blue (False)
    :param replay: True if in replay mode, False if not
    :param replay_log: the file path of the replay protos
    :param visualization_buffer_size: The size of the visualization buffer.
            Increasing this will increase smoothness but will be less realtime.
    :param extra_widgets: a list of additional widget data to append
    :return: list of widget data for FullSystem
    """
    return [
        TScopeWidget(
            name="Field",
            widget=setup_field_widget(
                **{
                    "replay": replay,
                    "replay_log": replay_log,
                    "full_system_proto_unix_io": full_system_proto_unix_io,
                    "sim_proto_unix_io": sim_proto_unix_io,
                    "friendly_colour_yellow": friendly_colour_yellow,
                    "visualization_buffer_size": visualization_buffer_size,
                }
            ),
        ),
        TScopeWidget(
            name="Parameters",
            widget=setup_parameter_widget(
                **{
                    "proto_unix_io": full_system_proto_unix_io,
                    "friendly_colour_yellow": friendly_colour_yellow,
                }
            ),
            anchor="Field",
            position="left",
            has_refresh_func=False,
        ),
        TScopeWidget(
            name="Logs",
            widget=setup_log_widget(**{"proto_unix_io": full_system_proto_unix_io}),
            anchor="Parameters",
            position="above",
        ),
        TScopeWidget(
            name="Referee Info",
            widget=setup_referee_info(**{"proto_unix_io": full_system_proto_unix_io}),
            anchor="Field",
            position="bottom",
        ),
        TScopeWidget(
            name="Play Info",
            widget=setup_play_info(**{"proto_unix_io": full_system_proto_unix_io}),
            anchor="Referee Info",
            position="above",
        ),
        TScopeWidget(
            name="Performance",
            widget=setup_performance_plot(
                **{"proto_unix_io": full_system_proto_unix_io}
            ),
            # this is because this widget specifically has to be added like so:
            # dock.addWidget(widget.win) instead of dock.addWidget(widget)
            # otherwise, it opens in a new window
            # the setup functions returns the widget.win and the refresh function separately
            in_window=True,
            anchor="Play Info",
            position="right",
        ),
    ] + extra_widgets


def configure_base_diagnostics(diagnostics_proto_unix_io, extra_widgets=[]):
    """
    Returns a list of widget data for a Diagnostics tab
    along with any extra widgets passed in

    :param diagnostics_proto_unix_io: the proto unix io for diagnostics
    :param extra_widgets: a list of additional widget data to append
    :return: list of widget data for Diagnostics
    """
    return [
        TScopeWidget(
            name="Logs",
            widget=setup_log_widget(**{"proto_unix_io": diagnostics_proto_unix_io}),
        ),
        TScopeWidget(
            name="Drive and Dribbler",
            widget=setup_drive_and_dribbler_widget(
                **{"proto_unix_io": diagnostics_proto_unix_io}
            ),
            anchor="Logs",
            position="right",
        ),
        TScopeWidget(
            name="Chicker",
            widget=setup_chicker_widget(**{"proto_unix_io": diagnostics_proto_unix_io}),
            anchor="Drive and Dribbler",
            position="below",
        ),
        TScopeWidget(
            name="Manual Control Input",
            widget=setup_diagnostics_input_widget(),
            anchor="Chicker",
            position="top",
        ),
    ] + extra_widgets


def configure_two_ai_gamecontroller_view(
    visualization_buffer_size=5, cost_visualization=False
):
    """
    Constructs the Thunderscope Config for a view with 2 FullSystem tabs (Blue and Yellow)
    And 1 Gamecontroller tab

    :param visualization_buffer_size: The size of the visualization buffer.
            Increasing this will increase smoothness but will be less realtime.
    :param cost_visualization: True if cost visualization widget should be enabled
                                False if not
    :return: the Thunderscope Config for this view
    """
    proto_unix_io_map = {
        ProtoUnixIOTypes.BLUE: ProtoUnixIO(),
        ProtoUnixIOTypes.YELLOW: ProtoUnixIO(),
        ProtoUnixIOTypes.SIM: ProtoUnixIO(),
    }

    # Must be called before widgets are initialized below
    initialize_application()

    return TScopeConfig(
        proto_unix_io_map=proto_unix_io_map,
        tabs=[
            TScopeQTTab(
                name="Blue FullSystem",
                key=TabNames.BLUE,
                widgets=configure_base_fullsystem(
                    full_system_proto_unix_io=proto_unix_io_map[ProtoUnixIOTypes.BLUE],
                    sim_proto_unix_io=proto_unix_io_map[ProtoUnixIOTypes.SIM],
                    friendly_colour_yellow=False,
                    visualization_buffer_size=visualization_buffer_size,
                    extra_widgets=[
                        configure_cost_vis(proto_unix_io_map[ProtoUnixIOTypes.BLUE])
                    ]
                    if cost_visualization
                    else [],
                ),
            ),
            TScopeQTTab(
                name="Yellow FullSystem",
                key=TabNames.YELLOW,
                widgets=configure_base_fullsystem(
                    full_system_proto_unix_io=proto_unix_io_map[
                        ProtoUnixIOTypes.YELLOW
                    ],
                    sim_proto_unix_io=proto_unix_io_map[ProtoUnixIOTypes.SIM],
                    friendly_colour_yellow=True,
                    visualization_buffer_size=visualization_buffer_size,
                    extra_widgets=[
                        configure_cost_vis(proto_unix_io_map[ProtoUnixIOTypes.YELLOW])
                    ]
                    if cost_visualization
                    else [],
                ),
            ),
            TScopeWebTab(
                name="Gamecontroller",
                key=TabNames.GAMECONTROLLER,
                url=GAME_CONTROLLER_URL,
            ),
        ],
    )


def configure_simulated_test_view(
    simulator_proto_unix_io,
    blue_full_system_proto_unix_io,
    yellow_full_system_proto_unix_io,
    visualization_buffer_size=5,
    cost_visualization=False,
):
    """
    Constructs the Thunderscope Config for simulated tests
    A view with 2 FullSystem tabs (Blue and Yellow)
    And 1 Gamecontroller tab

    :param simulator_proto_unix_io: the proto unix io for the simulator
    :param blue_full_system_proto_unix_io: the proto unix io for the blue fullsystem
    :param yellow_full_system_proto_unix_io: the proto unix io for the yellow fullsystem
    :param visualization_buffer_size: The size of the visualization buffer.
            Increasing this will increase smoothness but will be less realtime.
    :param cost_visualization: True if cost visualization widget should be enabled
                                False if not
    :return: the Thunderscope Config for this view
    """
    proto_unix_io_map = {
        ProtoUnixIOTypes.BLUE: blue_full_system_proto_unix_io,
        ProtoUnixIOTypes.YELLOW: yellow_full_system_proto_unix_io,
        ProtoUnixIOTypes.SIM: simulator_proto_unix_io,
    }

    # Must be called before widgets are initialized below
    initialize_application()

    return TScopeConfig(
        proto_unix_io_map=proto_unix_io_map,
        tabs=[
            TScopeQTTab(
                name="Blue FullSystem",
                key=TabNames.BLUE,
                widgets=configure_base_fullsystem(
                    full_system_proto_unix_io=proto_unix_io_map[ProtoUnixIOTypes.BLUE],
                    sim_proto_unix_io=proto_unix_io_map[ProtoUnixIOTypes.SIM],
                    friendly_colour_yellow=False,
                    visualization_buffer_size=visualization_buffer_size,
                    extra_widgets=[
                        configure_cost_vis(proto_unix_io_map[ProtoUnixIOTypes.BLUE])
                    ]
                    if cost_visualization
                    else [],
                ),
            ),
            TScopeQTTab(
                name="Yellow FullSystem",
                key=TabNames.YELLOW,
                widgets=configure_base_fullsystem(
                    full_system_proto_unix_io=proto_unix_io_map[
                        ProtoUnixIOTypes.YELLOW
                    ],
                    sim_proto_unix_io=proto_unix_io_map[ProtoUnixIOTypes.SIM],
                    friendly_colour_yellow=True,
                    visualization_buffer_size=visualization_buffer_size,
                    extra_widgets=[
                        configure_cost_vis(proto_unix_io_map[ProtoUnixIOTypes.YELLOW])
                    ]
                    if cost_visualization
                    else [],
                ),
            ),
        ],
    )


def configure_field_test_view(
    simulator_proto_unix_io,
    blue_full_system_proto_unix_io,
    yellow_full_system_proto_unix_io,
    visualization_buffer_size=5,
    cost_visualization=False,
    yellow_is_friendly=False,
):
    """
    Constructs the Thunderscope Config for field tests
    A view with 2 FullSystem tabs (Blue and Yellow)
    And 1 Gamecontroller tab

    :param simulator_proto_unix_io: the proto unix io for the simulator
    :param blue_full_system_proto_unix_io: the proto unix io for the blue fullsystem
    :param yellow_full_system_proto_unix_io: the proto unix io for the yellow fullsystem
    :param visualization_buffer_size: The size of the visualization buffer.
            Increasing this will increase smoothness but will be less realtime.
    :param cost_visualization: True if cost visualization widget should be enabled
                                False if not
    :return: the Thunderscope Config for this view
    """
    proto_unix_io_map = {
        ProtoUnixIOTypes.BLUE: blue_full_system_proto_unix_io,
        ProtoUnixIOTypes.YELLOW: yellow_full_system_proto_unix_io,
        ProtoUnixIOTypes.SIM: simulator_proto_unix_io,
    }

    # Must be called before widgets are initialized below
    initialize_application()

    tabs = []
    # Choose the right tab based on yellow/blue
    if yellow_is_friendly:
        tabs = [
            TScopeQTTab(
                name="Yellow FullSystem",
                key=TabNames.YELLOW,
                widgets=configure_base_fullsystem(
                    full_system_proto_unix_io=proto_unix_io_map[
                        ProtoUnixIOTypes.YELLOW
                    ],
                    sim_proto_unix_io=proto_unix_io_map[ProtoUnixIOTypes.SIM],
                    friendly_colour_yellow=True,
                    visualization_buffer_size=visualization_buffer_size,
                    extra_widgets=[
                        configure_cost_vis(proto_unix_io_map[ProtoUnixIOTypes.YELLOW])
                    ]
                    if cost_visualization
                    else [],
                ),
            )
        ]
    else:
        tabs = [
            TScopeQTTab(
                name="Blue FullSystem",
                key=TabNames.BLUE,
                widgets=configure_base_fullsystem(
                    full_system_proto_unix_io=proto_unix_io_map[ProtoUnixIOTypes.BLUE],
                    sim_proto_unix_io=proto_unix_io_map[ProtoUnixIOTypes.SIM],
                    friendly_colour_yellow=False,
                    visualization_buffer_size=visualization_buffer_size,
                    extra_widgets=[
                        configure_cost_vis(proto_unix_io_map[ProtoUnixIOTypes.BLUE])
                    ]
                    if cost_visualization
                    else [],
                ),
            )
        ]

    return TScopeConfig(proto_unix_io_map=proto_unix_io_map, tabs=tabs)


def configure_replay_view(
    blue_replay_log,
    yellow_replay_log,
    visualization_buffer_size=5,
    cost_visualization=False,
):
    """
    Constructs the Thunderscope Config for a replay view
    Can have 1 or 2 FullSystem tabs but no GameController tab
    Field widget will now have Player controls

    :param blue_replay_log: the file path for the blue replay log
    :param yellow_replay_log: the file path for the yellow replay log
    :param visualization_buffer_size: The size of the visualization buffer.
            Increasing this will increase smoothness but will be less realtime.
    :param cost_visualization: True if cost visualization widget should be enabled
                                False if not
    :return: the Thunderscope Config for this view
    """

    def get_extra_widgets(proto_unix_io):
        """
        Gets the extra widgets for the fullsystem tab
        :param proto_unix_io: the proto unix io to configure widgets with
        :return: list of widget data for the extra widgets
        """
        extra_widgets = (
            [configure_cost_vis(proto_unix_io)] if cost_visualization else []
        )
        extra_widgets.append(configure_robot_view_replay(proto_unix_io))
        return extra_widgets

    proto_unix_io_map = {ProtoUnixIOTypes.SIM: ProtoUnixIO()}
    tabs = []

    # Must be called before widgets are initialized below
    initialize_application()

    if blue_replay_log:
        proto_unix_io_map[ProtoUnixIOTypes.BLUE] = ProtoUnixIO()
        tabs.append(
            TScopeQTTab(
                name="Blue FullSystem",
                key=TabNames.BLUE,
                widgets=configure_base_fullsystem(
                    full_system_proto_unix_io=proto_unix_io_map[ProtoUnixIOTypes.BLUE],
                    sim_proto_unix_io=proto_unix_io_map[ProtoUnixIOTypes.SIM],
                    friendly_colour_yellow=False,
                    replay=True,
                    replay_log=blue_replay_log,
                    visualization_buffer_size=visualization_buffer_size,
<<<<<<< HEAD
                    extra_widgets=[
                        configure_cost_vis(proto_unix_io_map[ProtoUnixIOTypes.BLUE]),
                        # configure_robot_view_fullsystem(proto_unix_io_map[ProtoUnixIOTypes.BLUE]),
                        # configure_estop(proto_unix_io_map[ProtoUnixIOTypes.BLUE])
                    ]
                    if cost_visualization
                    else [],
=======
                    extra_widgets=get_extra_widgets(
                        proto_unix_io_map[ProtoUnixIOTypes.BLUE]
                    ),
>>>>>>> 612c342a
                ),
            )
        )

    if yellow_replay_log:
        proto_unix_io_map[ProtoUnixIOTypes.YELLOW] = ProtoUnixIO()
        tabs.append(
            TScopeQTTab(
                name="Yellow FullSystem",
                key=TabNames.YELLOW,
                widgets=configure_base_fullsystem(
                    full_system_proto_unix_io=proto_unix_io_map[
                        ProtoUnixIOTypes.YELLOW
                    ],
                    sim_proto_unix_io=proto_unix_io_map[ProtoUnixIOTypes.SIM],
                    friendly_colour_yellow=True,
                    replay=True,
                    replay_log=yellow_replay_log,
                    visualization_buffer_size=visualization_buffer_size,
<<<<<<< HEAD
                    extra_widgets=[
                        configure_cost_vis(proto_unix_io_map[ProtoUnixIOTypes.YELLOW]),
                        # configure_robot_view_fullsystem(proto_unix_io_map[ProtoUnixIOTypes.YELLOW]),
                        # configure_estop(proto_unix_io_map[ProtoUnixIOTypes.YELLOW])
                    ]
                    if cost_visualization
                    else [],
=======
                    extra_widgets=get_extra_widgets(
                        proto_unix_io_map[ProtoUnixIOTypes.YELLOW]
                    ),
>>>>>>> 612c342a
                ),
            )
        )

    return TScopeConfig(proto_unix_io_map=proto_unix_io_map, tabs=tabs)


def configure_ai_or_diagnostics(
    load_blue,
    load_yellow,
    load_diagnostics,
    visualization_buffer_size=5,
    cost_visualization=False,
):
    """
    Constructs a view with one of:
        - 1 Fullsystem (Blue or Yellow)
        - 1 Fullsystem (Blue or Yellow) and Diagnostics
        - Diagnostics

    :param load_blue: if blue fullsystem should be loaded
    :param load_yellow: if yellow fullsystem should be loaded
    :param load_diagnostics: if diagnostics should be loaded
    :param visualization_buffer_size: The size of the visualization buffer.
            Increasing this will increase smoothness but will be less realtime.
    :param cost_visualization: True if cost visualization widget should be enabled
                                False if not
    :return: the Thunderscope Config for this view
    """

    def get_extra_widgets(proto_unix_io):
        """
        Gets the extra widgets for the fullsystem tab
        :param proto_unix_io: the proto unix io to configure widgets with
        :return: list of widget data for the extra widgets
        """
        extra_widgets = (
            [configure_cost_vis(proto_unix_io)] if cost_visualization else []
        )
        extra_widgets.append(configure_robot_view_fullsystem(proto_unix_io))
        extra_widgets.append(configure_estop(proto_unix_io))
        return extra_widgets

    proto_unix_io_map = {ProtoUnixIOTypes.SIM: ProtoUnixIO()}
    tabs = []

    # Must be called before widgets are initialized below
    initialize_application()

    if load_blue:
        proto_unix_io_map[ProtoUnixIOTypes.BLUE] = ProtoUnixIO()
        proto_unix_io_map[ProtoUnixIOTypes.CURRENT] = proto_unix_io_map[
            ProtoUnixIOTypes.BLUE
        ]
        tabs.append(
            TScopeQTTab(
                name="Blue Fullsystem",
                key=TabNames.BLUE,
                widgets=configure_base_fullsystem(
                    full_system_proto_unix_io=proto_unix_io_map[ProtoUnixIOTypes.BLUE],
                    sim_proto_unix_io=proto_unix_io_map[ProtoUnixIOTypes.SIM],
                    friendly_colour_yellow=False,
                    visualization_buffer_size=visualization_buffer_size,
                    extra_widgets=get_extra_widgets(
                        proto_unix_io_map[ProtoUnixIOTypes.BLUE]
                    ),
                ),
            )
        )
    elif load_yellow:
        proto_unix_io_map[ProtoUnixIOTypes.YELLOW] = ProtoUnixIO()
        proto_unix_io_map[ProtoUnixIOTypes.CURRENT] = proto_unix_io_map[
            ProtoUnixIOTypes.YELLOW
        ]
        tabs.append(
            TScopeQTTab(
                name="Yellow Fullsystem",
                key=TabNames.YELLOW,
                widgets=configure_base_fullsystem(
                    full_system_proto_unix_io=proto_unix_io_map[
                        ProtoUnixIOTypes.YELLOW
                    ],
                    sim_proto_unix_io=proto_unix_io_map[ProtoUnixIOTypes.SIM],
                    friendly_colour_yellow=True,
                    visualization_buffer_size=visualization_buffer_size,
                    extra_widgets=get_extra_widgets(
                        proto_unix_io_map[ProtoUnixIOTypes.YELLOW]
                    ),
                ),
            )
        )

    if load_diagnostics:
        proto_unix_io_map[ProtoUnixIOTypes.DIAGNOSTICS] = (
            proto_unix_io_map[ProtoUnixIOTypes.BLUE]
            if load_blue
            else proto_unix_io_map[ProtoUnixIOTypes.YELLOW]
            if load_yellow
            else ProtoUnixIO()
        )
        if not load_blue and not load_yellow:
            proto_unix_io_map[ProtoUnixIOTypes.CURRENT] = proto_unix_io_map[
                ProtoUnixIOTypes.DIAGNOSTICS
            ]
        tabs.append(
            TScopeQTTab(
                name="Robot Diagnostics",
                key=TabNames.DIAGNOSTICS,
                widgets=configure_base_diagnostics(
                    diagnostics_proto_unix_io=proto_unix_io_map[
                        ProtoUnixIOTypes.DIAGNOSTICS
                    ],
                    extra_widgets=[
                        configure_estop(
                            proto_unix_io_map[ProtoUnixIOTypes.DIAGNOSTICS]
                        ),
                    ] + ([
                        configure_robot_view_diagnostics(
                            proto_unix_io_map[ProtoUnixIOTypes.DIAGNOSTICS]
                        ),
                    ] if (not load_blue and not load_yellow) else []),
                ),
            )
        )

    return TScopeConfig(proto_unix_io_map=proto_unix_io_map, tabs=tabs)<|MERGE_RESOLUTION|>--- conflicted
+++ resolved
@@ -113,20 +113,7 @@
     )
 
 
-<<<<<<< HEAD
-def configure_estop(proto_unix_io):
-    """
-    Returns Widget Data for the Estop widget
-    :param proto_unix_io: the proto unix io to configure the widget with
-    :return:
-    """
-    return TScopeWidget(
-        name="Estop",
-        widget=setup_estop_view(**{"proto_unix_io": proto_unix_io}),
-        anchor="Logs",
-        stretch=WidgetStretchData(y=1),
-        position="bottom",
-=======
+
 def configure_robot_view_replay(replay_proto_unix_io):
     """
     Returns Widget Data for the Robot View Widget for Replay
@@ -143,7 +130,20 @@
         ),
         anchor="Logs",
         position="above",
->>>>>>> 612c342a
+    )
+
+def configure_estop(proto_unix_io):
+    """
+    Returns Widget Data for the Estop widget
+    :param proto_unix_io: the proto unix io to configure the widget with
+    :return:
+    """
+    return TScopeWidget(
+        name="Estop",
+        widget=setup_estop_view(**{"proto_unix_io": proto_unix_io}),
+        anchor="Logs",
+        stretch=WidgetStretchData(y=1),
+        position="bottom",
     )
 
 
@@ -528,19 +528,9 @@
                     replay=True,
                     replay_log=blue_replay_log,
                     visualization_buffer_size=visualization_buffer_size,
-<<<<<<< HEAD
-                    extra_widgets=[
-                        configure_cost_vis(proto_unix_io_map[ProtoUnixIOTypes.BLUE]),
-                        # configure_robot_view_fullsystem(proto_unix_io_map[ProtoUnixIOTypes.BLUE]),
-                        # configure_estop(proto_unix_io_map[ProtoUnixIOTypes.BLUE])
-                    ]
-                    if cost_visualization
-                    else [],
-=======
                     extra_widgets=get_extra_widgets(
                         proto_unix_io_map[ProtoUnixIOTypes.BLUE]
                     ),
->>>>>>> 612c342a
                 ),
             )
         )
@@ -560,19 +550,9 @@
                     replay=True,
                     replay_log=yellow_replay_log,
                     visualization_buffer_size=visualization_buffer_size,
-<<<<<<< HEAD
-                    extra_widgets=[
-                        configure_cost_vis(proto_unix_io_map[ProtoUnixIOTypes.YELLOW]),
-                        # configure_robot_view_fullsystem(proto_unix_io_map[ProtoUnixIOTypes.YELLOW]),
-                        # configure_estop(proto_unix_io_map[ProtoUnixIOTypes.YELLOW])
-                    ]
-                    if cost_visualization
-                    else [],
-=======
                     extra_widgets=get_extra_widgets(
                         proto_unix_io_map[ProtoUnixIOTypes.YELLOW]
                     ),
->>>>>>> 612c342a
                 ),
             )
         )
