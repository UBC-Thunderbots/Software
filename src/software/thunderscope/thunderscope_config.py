from software.thunderscope.widget_setup_functions import *
from software.thunderscope.constants import (
    TabNames,
    ProtoUnixIOTypes,
    GAME_CONTROLLER_URL,
)
from software.thunderscope.proto_unix_io import ProtoUnixIO
from typing import Sequence, Dict
from software.thunderscope.thunderscope_types import (
    TScopeTab,
    TScopeWidget,
    TScopeQTTab,
    TScopeWebTab,
    WidgetStretchData,
)
import pyqtgraph
import signal
import qdarktheme
import os
from qt_material import apply_stylesheet, list_themes


class TScopeConfig:
    """
    Data that described a whole Thunderscope view
    """

    proto_unix_io_map: Dict[
        ProtoUnixIOTypes, ProtoUnixIO
    ]  # mapping of protos needed for this view
    tabs: Sequence[TScopeTab]  # list of tabs for this view

    def __init__(
        self,
        proto_unix_io_map: Dict[ProtoUnixIOTypes, ProtoUnixIO],
        tabs: Sequence[TScopeTab],
    ) -> None:
        self.proto_unix_io_map = proto_unix_io_map
        self.tabs = tabs


def initialize_application() -> None:
    """
    Initializes a QApplication

    MUST be done before any QWidgets are initialized, so this is called
    at the start of every config initialize method
    """
    signal.signal(signal.SIGINT, signal.SIG_DFL)

    # Setup MainApp and initialize DockArea
    app = pyqtgraph.mkQApp("Thunderscope")

    # Setup stylesheet
    apply_stylesheet(app, theme="dark_blue.xml")


<<<<<<< HEAD
def configure_cost_vis(proto_unix_io: ProtoUnixIO) -> TScopeWidget:
    """
    Returns Widget Data for the Cost Visualization Widget
    :param proto_unix_io: the proto unix io to configure the widget with
    :return: the widget data
    """
    return TScopeWidget(
        name="Cost Visualization",
        widget=setup_cost_visualization_widget(**{"proto_unix_io": proto_unix_io}),
        anchor="Field",
        position="right",
    )


=======
>>>>>>> e229fe3d
def configure_robot_view_fullsystem(
    fullsystem_proto_unix_io: ProtoUnixIO,
) -> TScopeWidget:
    """
    Returns Widget Data for the Robot View Widget for FullSystem
    :param fullsystem_proto_unix_io: the proto unix io to configure the widget with
    :return: the widget data
    """
    return TScopeWidget(
        name="Robot View",
        widget=setup_robot_view(
            **{
                "proto_unix_io": fullsystem_proto_unix_io,
                "available_control_modes": [
                    IndividualRobotMode.NONE,
                    IndividualRobotMode.MANUAL,
                    IndividualRobotMode.AI,
                ],
            }
        ),
        anchor="Logs",
        position="above",
    )


def configure_robot_view_diagnostics(
    diagnostics_proto_unix_io: ProtoUnixIO,
) -> TScopeWidget:
    """
    Returns Widget Data for the Robot View Widget for Diagnostics
    :return: the widget data
    """
    return TScopeWidget(
        name="Robot View",
        widget=setup_robot_view(
            **{
                "proto_unix_io": diagnostics_proto_unix_io,
                "available_control_modes": [
                    IndividualRobotMode.NONE,
                    IndividualRobotMode.MANUAL,
                ],
            }
        ),
        anchor="Logs",
        stretch=WidgetStretchData(y=5),
        position="above",
    )


def configure_estop(proto_unix_io):
    """
    Returns Widget Data for the Estop widget
    :param proto_unix_io: the proto unix io to configure the widget with
    :return:
    """
    return TScopeWidget(
        name="Estop",
        widget=setup_estop_view(**{"proto_unix_io": proto_unix_io}),
        anchor="Logs",
        stretch=WidgetStretchData(y=1),
        position="bottom",
    )


def configure_base_fullsystem(
    full_system_proto_unix_io: ProtoUnixIO,
    sim_proto_unix_io: ProtoUnixIO,
    friendly_colour_yellow: bool,
    replay: bool = False,
    replay_log: os.PathLike = None,
    visualization_buffer_size: int = 5,
    extra_widgets: List[TScopeWidget] = [],
) -> list:
    """
    Returns a list of widget data for a FullSystem tab
    along with any extra widgets passed in

    :param full_system_proto_unix_io: the proto unix io to configure widgets with
    :param sim_proto_unix_io: the proto unix io for the simulator
    :param friendly_colour_yellow: if this is Yellow FullSystem (True) or Blue (False)
    :param replay: True if in replay mode, False if not
    :param replay_log: the file path of the replay protos
    :param visualization_buffer_size: The size of the visualization buffer.
            Increasing this will increase smoothness but will be less realtime.
    :param extra_widgets: a list of additional widget data to append
    :return: list of widget data for FullSystem
    """
    return [
        TScopeWidget(
            name="Field",
            widget=setup_gl_widget(
                **{
                    "replay": replay,
                    "replay_log": replay_log,
                    "full_system_proto_unix_io": full_system_proto_unix_io,
                    "sim_proto_unix_io": sim_proto_unix_io,
                    "friendly_colour_yellow": friendly_colour_yellow,
                    "visualization_buffer_size": visualization_buffer_size,
                }
            ),
        ),
        TScopeWidget(
            name="Parameters",
            widget=setup_parameter_widget(
                **{
                    "proto_unix_io": full_system_proto_unix_io,
                    "friendly_colour_yellow": friendly_colour_yellow,
                }
            ),
            anchor="Field",
            position="left",
            has_refresh_func=False,
        ),
        TScopeWidget(
            name="Logs",
            widget=setup_log_widget(**{"proto_unix_io": full_system_proto_unix_io}),
            anchor="Parameters",
            position="above",
        ),
        TScopeWidget(
            name="Referee Info",
            widget=setup_referee_info(**{"proto_unix_io": full_system_proto_unix_io}),
            anchor="Field",
            position="bottom",
        ),
        TScopeWidget(
            name="Play Info",
            widget=setup_play_info(**{"proto_unix_io": full_system_proto_unix_io}),
            anchor="Referee Info",
            position="above",
        ),
        TScopeWidget(
            name="Performance",
            widget=setup_performance_plot(
                **{"proto_unix_io": full_system_proto_unix_io}
            ),
            # this is because this widget specifically has to be added like so:
            # dock.addWidget(widget.win) instead of dock.addWidget(widget)
            # otherwise, it opens in a new window
            # the setup functions returns the widget.win and the refresh function separately
            in_window=True,
            anchor="Play Info",
            position="right",
        ),
    ] + extra_widgets


def configure_base_diagnostics(
    diagnostics_proto_unix_io: ProtoUnixIO, extra_widgets: list = []
) -> list:
    """
    Returns a list of widget data for a Diagnostics tab
    along with any extra widgets passed in

    :param diagnostics_proto_unix_io: the proto unix io for diagnostics
    :param extra_widgets: a list of additional widget data to append
    :return: list of widget data for Diagnostics
    """
    return [
        TScopeWidget(
            name="Logs",
            widget=setup_log_widget(**{"proto_unix_io": diagnostics_proto_unix_io}),
        ),
        TScopeWidget(
            name="Drive and Dribbler",
            widget=setup_drive_and_dribbler_widget(
                **{"proto_unix_io": diagnostics_proto_unix_io}
            ),
            anchor="Logs",
            position="right",
        ),
        TScopeWidget(
            name="Chicker",
            widget=setup_chicker_widget(**{"proto_unix_io": diagnostics_proto_unix_io}),
            anchor="Drive and Dribbler",
            position="below",
        ),
        TScopeWidget(
            name="Manual Control Input",
            widget=setup_diagnostics_input_widget(),
            anchor="Chicker",
            position="top",
        ),
    ] + extra_widgets


def configure_two_ai_gamecontroller_view(
    visualization_buffer_size: int = 5,
) -> TScopeConfig:
    """
    Constructs the Thunderscope Config for a view with 2 FullSystem tabs (Blue and Yellow)
    And 1 Gamecontroller tab

    :param visualization_buffer_size: The size of the visualization buffer.
            Increasing this will increase smoothness but will be less realtime.
    :return: the Thunderscope Config for this view
    """
    proto_unix_io_map = {
        ProtoUnixIOTypes.BLUE: ProtoUnixIO(),
        ProtoUnixIOTypes.YELLOW: ProtoUnixIO(),
        ProtoUnixIOTypes.SIM: ProtoUnixIO(),
    }

    # Must be called before widgets are initialized below
    initialize_application()

    return TScopeConfig(
        proto_unix_io_map=proto_unix_io_map,
        tabs=[
            TScopeQTTab(
                name="Blue FullSystem",
                key=TabNames.BLUE,
                widgets=configure_base_fullsystem(
                    full_system_proto_unix_io=proto_unix_io_map[ProtoUnixIOTypes.BLUE],
                    sim_proto_unix_io=proto_unix_io_map[ProtoUnixIOTypes.SIM],
                    friendly_colour_yellow=False,
                    visualization_buffer_size=visualization_buffer_size,
                    extra_widgets=[],
                ),
            ),
            TScopeQTTab(
                name="Yellow FullSystem",
                key=TabNames.YELLOW,
                widgets=configure_base_fullsystem(
                    full_system_proto_unix_io=proto_unix_io_map[
                        ProtoUnixIOTypes.YELLOW
                    ],
                    sim_proto_unix_io=proto_unix_io_map[ProtoUnixIOTypes.SIM],
                    friendly_colour_yellow=True,
                    visualization_buffer_size=visualization_buffer_size,
                    extra_widgets=[],
                ),
            ),
            TScopeWebTab(
                name="Gamecontroller",
                key=TabNames.GAMECONTROLLER,
                url=GAME_CONTROLLER_URL,
            ),
        ],
    )


def configure_simulated_test_view(
    simulator_proto_unix_io: ProtoUnixIO,
    blue_full_system_proto_unix_io: ProtoUnixIO,
    yellow_full_system_proto_unix_io: ProtoUnixIO,
    visualization_buffer_size: int = 5,
) -> TScopeConfig:
    """
    Constructs the Thunderscope Config for simulated tests
    A view with 2 FullSystem tabs (Blue and Yellow)
    And 1 Gamecontroller tab

    :param simulator_proto_unix_io: the proto unix io for the simulator
    :param blue_full_system_proto_unix_io: the proto unix io for the blue fullsystem
    :param yellow_full_system_proto_unix_io: the proto unix io for the yellow fullsystem
    :param visualization_buffer_size: The size of the visualization buffer.
            Increasing this will increase smoothness but will be less realtime.
    :return: the Thunderscope Config for this view
    """
    proto_unix_io_map = {
        ProtoUnixIOTypes.BLUE: blue_full_system_proto_unix_io,
        ProtoUnixIOTypes.YELLOW: yellow_full_system_proto_unix_io,
        ProtoUnixIOTypes.SIM: simulator_proto_unix_io,
    }

    # Must be called before widgets are initialized below
    initialize_application()

    return TScopeConfig(
        proto_unix_io_map=proto_unix_io_map,
        tabs=[
            TScopeQTTab(
                name="Blue FullSystem",
                key=TabNames.BLUE,
                widgets=configure_base_fullsystem(
                    full_system_proto_unix_io=proto_unix_io_map[ProtoUnixIOTypes.BLUE],
                    sim_proto_unix_io=proto_unix_io_map[ProtoUnixIOTypes.SIM],
                    friendly_colour_yellow=False,
                    visualization_buffer_size=visualization_buffer_size,
                    extra_widgets=[],
                ),
            ),
            TScopeQTTab(
                name="Yellow FullSystem",
                key=TabNames.YELLOW,
                widgets=configure_base_fullsystem(
                    full_system_proto_unix_io=proto_unix_io_map[
                        ProtoUnixIOTypes.YELLOW
                    ],
                    sim_proto_unix_io=proto_unix_io_map[ProtoUnixIOTypes.SIM],
                    friendly_colour_yellow=True,
                    visualization_buffer_size=visualization_buffer_size,
                    extra_widgets=[],
                ),
            ),
        ],
    )


def configure_field_test_view(
    simulator_proto_unix_io: ProtoUnixIO,
    blue_full_system_proto_unix_io: ProtoUnixIO,
    yellow_full_system_proto_unix_io: ProtoUnixIO,
    visualization_buffer_size: int = 5,
    yellow_is_friendly: bool = False,
) -> TScopeConfig:
    """
    Constructs the Thunderscope Config for field tests
    A view with 2 FullSystem tabs (Blue and Yellow)
    And 1 Gamecontroller tab

    :param simulator_proto_unix_io: the proto unix io for the simulator
    :param blue_full_system_proto_unix_io: the proto unix io for the blue fullsystem
    :param yellow_full_system_proto_unix_io: the proto unix io for the yellow fullsystem
    :param visualization_buffer_size: The size of the visualization buffer.
            Increasing this will increase smoothness but will be less realtime.
    :return: the Thunderscope Config for this view
    """
    proto_unix_io_map = {
        ProtoUnixIOTypes.BLUE: blue_full_system_proto_unix_io,
        ProtoUnixIOTypes.YELLOW: yellow_full_system_proto_unix_io,
        ProtoUnixIOTypes.SIM: simulator_proto_unix_io,
    }

    # Must be called before widgets are initialized below
    initialize_application()

    tabs = []
    # Choose the right tab based on yellow/blue
    if yellow_is_friendly:
        tabs = [
            TScopeQTTab(
                name="Yellow FullSystem",
                key=TabNames.YELLOW,
                widgets=configure_base_fullsystem(
                    full_system_proto_unix_io=proto_unix_io_map[
                        ProtoUnixIOTypes.YELLOW
                    ],
                    sim_proto_unix_io=proto_unix_io_map[ProtoUnixIOTypes.SIM],
                    friendly_colour_yellow=True,
                    visualization_buffer_size=visualization_buffer_size,
                    extra_widgets=[],
                ),
            )
        ]
    else:
        tabs = [
            TScopeQTTab(
                name="Blue FullSystem",
                key=TabNames.BLUE,
                widgets=configure_base_fullsystem(
                    full_system_proto_unix_io=proto_unix_io_map[ProtoUnixIOTypes.BLUE],
                    sim_proto_unix_io=proto_unix_io_map[ProtoUnixIOTypes.SIM],
                    friendly_colour_yellow=False,
                    visualization_buffer_size=visualization_buffer_size,
                    extra_widgets=[],
                ),
            )
        ]

    return TScopeConfig(proto_unix_io_map=proto_unix_io_map, tabs=tabs)


def configure_replay_view(
    blue_replay_log: os.PathLike,
    yellow_replay_log: os.PathLike,
    visualization_buffer_size: int = 5,
) -> TScopeConfig:
    """
    Constructs the Thunderscope Config for a replay view
    Can have 1 or 2 FullSystem tabs but no GameController tab
    GLWidget will now have Player controls

    :param blue_replay_log: the file path for the blue replay log
    :param yellow_replay_log: the file path for the yellow replay log
    :param visualization_buffer_size: The size of the visualization buffer.
            Increasing this will increase smoothness but will be less realtime.
    :return: the Thunderscope Config for this view
    """
    proto_unix_io_map = {ProtoUnixIOTypes.SIM: ProtoUnixIO()}
    tabs = []

    # Must be called before widgets are initialized below
    initialize_application()

    if blue_replay_log:
        proto_unix_io_map[ProtoUnixIOTypes.BLUE] = ProtoUnixIO()
        tabs.append(
            TScopeQTTab(
                name="Blue FullSystem",
                key=TabNames.BLUE,
                widgets=configure_base_fullsystem(
                    full_system_proto_unix_io=proto_unix_io_map[ProtoUnixIOTypes.BLUE],
                    sim_proto_unix_io=proto_unix_io_map[ProtoUnixIOTypes.SIM],
                    friendly_colour_yellow=False,
                    replay=True,
                    replay_log=blue_replay_log,
                    visualization_buffer_size=visualization_buffer_size,
                    extra_widgets=[],
                ),
            )
        )

    if yellow_replay_log:
        proto_unix_io_map[ProtoUnixIOTypes.YELLOW] = ProtoUnixIO()
        tabs.append(
            TScopeQTTab(
                name="Yellow FullSystem",
                key=TabNames.YELLOW,
                widgets=configure_base_fullsystem(
                    full_system_proto_unix_io=proto_unix_io_map[
                        ProtoUnixIOTypes.YELLOW
                    ],
                    sim_proto_unix_io=proto_unix_io_map[ProtoUnixIOTypes.SIM],
                    friendly_colour_yellow=True,
                    replay=True,
                    replay_log=yellow_replay_log,
                    visualization_buffer_size=visualization_buffer_size,
                    extra_widgets=[],
                ),
            )
        )

    return TScopeConfig(proto_unix_io_map=proto_unix_io_map, tabs=tabs)


def configure_ai_or_diagnostics(
    load_blue: bool,
    load_yellow: bool,
    load_diagnostics: bool,
    visualization_buffer_size: int = 5,
) -> TScopeConfig:
    """
    Constructs a view with one of:
        - 1 Fullsystem (Blue or Yellow)
        - 1 Fullsystem (Blue or Yellow) and Diagnostics
        - Diagnostics

    :param load_blue: if blue fullsystem should be loaded
    :param load_yellow: if yellow fullsystem should be loaded
    :param load_diagnostics: if diagnostics should be loaded
    :param visualization_buffer_size: The size of the visualization buffer.
            Increasing this will increase smoothness but will be less realtime.
    :return: the Thunderscope Config for this view
    """

<<<<<<< HEAD
    def get_extra_widgets(proto_unix_io):
        """
        Gets the extra widgets for the fullsystem tab
        :param proto_unix_io: the proto unix io to configure widgets with
        :return: list of widget data for the extra widgets
        """
        extra_widgets = (
            [configure_cost_vis(proto_unix_io)] if cost_visualization else []
        )
        extra_widgets.append(configure_robot_view_fullsystem(proto_unix_io))
        extra_widgets.append(configure_estop(proto_unix_io))
        return extra_widgets

=======
>>>>>>> e229fe3d
    proto_unix_io_map = {ProtoUnixIOTypes.SIM: ProtoUnixIO()}
    tabs = []

    # Must be called before widgets are initialized below
    initialize_application()

    if load_blue:
        proto_unix_io_map[ProtoUnixIOTypes.BLUE] = ProtoUnixIO()
        proto_unix_io_map[ProtoUnixIOTypes.CURRENT] = proto_unix_io_map[
            ProtoUnixIOTypes.BLUE
        ]
        tabs.append(
            TScopeQTTab(
                name="Blue Fullsystem",
                key=TabNames.BLUE,
                widgets=configure_base_fullsystem(
                    full_system_proto_unix_io=proto_unix_io_map[ProtoUnixIOTypes.BLUE],
                    sim_proto_unix_io=proto_unix_io_map[ProtoUnixIOTypes.SIM],
                    friendly_colour_yellow=False,
                    visualization_buffer_size=visualization_buffer_size,
                    extra_widgets=[
                        configure_robot_view_fullsystem(
                            proto_unix_io_map[ProtoUnixIOTypes.BLUE]
                        )
                    ],
                ),
            )
        )
    elif load_yellow:
        proto_unix_io_map[ProtoUnixIOTypes.YELLOW] = ProtoUnixIO()
        proto_unix_io_map[ProtoUnixIOTypes.CURRENT] = proto_unix_io_map[
            ProtoUnixIOTypes.YELLOW
        ]
        tabs.append(
            TScopeQTTab(
                name="Yellow Fullsystem",
                key=TabNames.YELLOW,
                widgets=configure_base_fullsystem(
                    full_system_proto_unix_io=proto_unix_io_map[
                        ProtoUnixIOTypes.YELLOW
                    ],
                    sim_proto_unix_io=proto_unix_io_map[ProtoUnixIOTypes.SIM],
                    friendly_colour_yellow=True,
                    visualization_buffer_size=visualization_buffer_size,
                    extra_widgets=[
                        configure_robot_view_fullsystem(
                            proto_unix_io_map[ProtoUnixIOTypes.YELLOW]
                        )
                    ],
                ),
            )
        )

    if load_diagnostics:
        proto_unix_io_map[ProtoUnixIOTypes.DIAGNOSTICS] = (
            proto_unix_io_map[ProtoUnixIOTypes.BLUE]
            if load_blue
            else proto_unix_io_map[ProtoUnixIOTypes.YELLOW]
            if load_yellow
            else ProtoUnixIO()
        )
        if not load_blue and not load_yellow:
            proto_unix_io_map[ProtoUnixIOTypes.CURRENT] = proto_unix_io_map[
                ProtoUnixIOTypes.DIAGNOSTICS
            ]
        diagnostics_extra_widgets = (
            []
            if load_blue or load_yellow
            else [
                configure_robot_view_diagnostics(
                    proto_unix_io_map[ProtoUnixIOTypes.DIAGNOSTICS]
                ),
            ]
        )
        tabs.append(
            TScopeQTTab(
                name="Robot Diagnostics",
                key=TabNames.DIAGNOSTICS,
                widgets=configure_base_diagnostics(
                    diagnostics_proto_unix_io=proto_unix_io_map[
                        ProtoUnixIOTypes.DIAGNOSTICS
                    ],
                    extra_widgets=[
                        configure_estop(proto_unix_io_map[ProtoUnixIOTypes.DIAGNOSTICS])
                    ]
                    + diagnostics_extra_widgets,
                ),
            )
        )

    return TScopeConfig(proto_unix_io_map=proto_unix_io_map, tabs=tabs)<|MERGE_RESOLUTION|>--- conflicted
+++ resolved
@@ -55,23 +55,6 @@
     apply_stylesheet(app, theme="dark_blue.xml")
 
 
-<<<<<<< HEAD
-def configure_cost_vis(proto_unix_io: ProtoUnixIO) -> TScopeWidget:
-    """
-    Returns Widget Data for the Cost Visualization Widget
-    :param proto_unix_io: the proto unix io to configure the widget with
-    :return: the widget data
-    """
-    return TScopeWidget(
-        name="Cost Visualization",
-        widget=setup_cost_visualization_widget(**{"proto_unix_io": proto_unix_io}),
-        anchor="Field",
-        position="right",
-    )
-
-
-=======
->>>>>>> e229fe3d
 def configure_robot_view_fullsystem(
     fullsystem_proto_unix_io: ProtoUnixIO,
 ) -> TScopeWidget:
@@ -519,22 +502,16 @@
     :return: the Thunderscope Config for this view
     """
 
-<<<<<<< HEAD
     def get_extra_widgets(proto_unix_io):
         """
         Gets the extra widgets for the fullsystem tab
         :param proto_unix_io: the proto unix io to configure widgets with
         :return: list of widget data for the extra widgets
         """
-        extra_widgets = (
-            [configure_cost_vis(proto_unix_io)] if cost_visualization else []
-        )
-        extra_widgets.append(configure_robot_view_fullsystem(proto_unix_io))
+        extra_widgets = [configure_robot_view_fullsystem(proto_unix_io)]
         extra_widgets.append(configure_estop(proto_unix_io))
         return extra_widgets
 
-=======
->>>>>>> e229fe3d
     proto_unix_io_map = {ProtoUnixIOTypes.SIM: ProtoUnixIO()}
     tabs = []
 
@@ -555,11 +532,9 @@
                     sim_proto_unix_io=proto_unix_io_map[ProtoUnixIOTypes.SIM],
                     friendly_colour_yellow=False,
                     visualization_buffer_size=visualization_buffer_size,
-                    extra_widgets=[
-                        configure_robot_view_fullsystem(
-                            proto_unix_io_map[ProtoUnixIOTypes.BLUE]
-                        )
-                    ],
+                    extra_widgets=get_extra_widgets(
+                        proto_unix_io_map[ProtoUnixIOTypes.BLUE]
+                    ),
                 ),
             )
         )
@@ -579,11 +554,9 @@
                     sim_proto_unix_io=proto_unix_io_map[ProtoUnixIOTypes.SIM],
                     friendly_colour_yellow=True,
                     visualization_buffer_size=visualization_buffer_size,
-                    extra_widgets=[
-                        configure_robot_view_fullsystem(
-                            proto_unix_io_map[ProtoUnixIOTypes.YELLOW]
-                        )
-                    ],
+                    extra_widgets=get_extra_widgets(
+                        proto_unix_io_map[ProtoUnixIOTypes.YELLOW]
+                    ),
                 ),
             )
         )
