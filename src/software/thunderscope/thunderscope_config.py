from software.thunderscope.common.frametime_counter import FrameTimeCounter
from software.thunderscope.widget_setup_functions import *
from software.thunderscope.constants import ProtoUnixIOTypes
from software.thunderscope.proto_unix_io import ProtoUnixIO
from typing import Sequence
<<<<<<< HEAD
=======
from dataclasses import dataclass
>>>>>>> 177cc763
from software.thunderscope.thunderscope_types import (
    TScopeTab,
    TScopeWidget,
    WidgetPosition,
    WidgetStretchData,
)
import pyqtgraph
import signal
import os
import qdarktheme


@dataclass
class TScopeConfig:
    """Data that describes a whole Thunderscope view"""
<<<<<<< HEAD

    def __init__(
        self,
        proto_unix_io_map: dict[ProtoUnixIOTypes, ProtoUnixIO],
        tabs: Sequence[TScopeTab],
    ) -> None:
        # Mapping of protos needed for this view
        self.proto_unix_io_map = proto_unix_io_map

        # List of tabs for this view
        self.tabs = tabs
=======

    proto_unix_io_map: dict[ProtoUnixIOTypes, ProtoUnixIO]
    """Mapping of protos needed for this view"""

    tabs: Sequence[TScopeTab]
    """List of tabs for this view"""
>>>>>>> 177cc763


def initialize_application() -> None:
    """Initializes a QApplication

    MUST be done before any QWidgets are initialized, so this is called
    at the start of every config initialize method
    """
    signal.signal(signal.SIGINT, signal.SIG_DFL)

    # Setup MainApp and initialize DockArea
    app = pyqtgraph.mkQApp("Thunderscope")

    # Setup stylesheet
    qdarktheme.setup_theme()


def configure_robot_view_fullsystem(
    fullsystem_proto_unix_io: ProtoUnixIO,
) -> TScopeWidget:
    """Returns Widget Data for the Robot View Widget for FullSystem

    :param fullsystem_proto_unix_io: the proto unix io to configure the widget with
    :return: the widget data
    """
    return TScopeWidget(
        name="Robot View",
        widget=setup_robot_view(
            **{
                "proto_unix_io": fullsystem_proto_unix_io,
                "available_control_modes": [
                    IndividualRobotMode.NONE,
                    IndividualRobotMode.MANUAL,
                    IndividualRobotMode.AI,
                ],
            }
        ),
        anchor="Logs",
        position=WidgetPosition.ABOVE,
    )


def configure_robot_view_diagnostics(
    diagnostics_proto_unix_io: ProtoUnixIO,
) -> TScopeWidget:
    """Returns Widget Data for the Robot View Widget for Diagnostics

    :param diagnostics_proto_unix_io: the diagnostics proto unix io to
                                      configure the widget with
    :return: the widget data
    """
    return TScopeWidget(
        name="Robot View",
        widget=setup_robot_view(
            **{
                "proto_unix_io": diagnostics_proto_unix_io,
                "available_control_modes": [
                    IndividualRobotMode.NONE,
                    IndividualRobotMode.MANUAL,
                ],
            }
        ),
        anchor="Logs",
        stretch=WidgetStretchData(y=5),
        position=WidgetPosition.ABOVE,
    )


def configure_estop(proto_unix_io):
    """Returns Widget Data for the Estop widget

    :param proto_unix_io: the proto unix io to configure the widget with
    :return: the widget data
    """
    return TScopeWidget(
        name="Estop",
        widget=setup_estop_view(**{"proto_unix_io": proto_unix_io}),
        anchor="Logs",
        stretch=WidgetStretchData(y=1),
        position=WidgetPosition.BOTTOM,
    )


def configure_base_fullsystem(
    full_system_proto_unix_io: ProtoUnixIO,
    sim_proto_unix_io: ProtoUnixIO,
    friendly_colour_yellow: bool,
    sandbox_mode: bool = False,
    replay: bool = False,
    replay_log: os.PathLike = None,
    visualization_buffer_size: int = 5,
    extra_widgets: list[TScopeWidget] = [],
    frame_swap_counter: FrameTimeCounter = None,
    refresh_counter: FrameTimeCounter = None,
) -> list:
    """Returns a list of widget data for a FullSystem tab
    along with any extra widgets passed in

    :param full_system_proto_unix_io: the proto unix io to configure widgets with
    :param sim_proto_unix_io: the proto unix io for the simulator
    :param friendly_colour_yellow: if this is Yellow FullSystem (True) or Blue (False)
    :param sandbox_mode: if sandbox mode should be enabled
    :param replay: True if in replay mode, False if not
    :param replay_log: the file path of the replay protos
    :param visualization_buffer_size: The size of the visualization buffer.
            Increasing this will increase smoothness but will be less realtime.
    :param extra_widgets: a list of additional widget data to append
    :param frame_swap_counter: a FrameTimeCounter for the GLWidget to track
                               the time between frame swaps
    :param refresh_counter: a FrameTimeCounter for the refresh function
    :return: list of widget data for FullSystem
    """
    return [
        TScopeWidget(
            name="Field",
            widget=setup_gl_widget(
                **{
                    "sandbox_mode": sandbox_mode,
                    "replay": replay,
                    "replay_log": replay_log,
                    "full_system_proto_unix_io": full_system_proto_unix_io,
                    "sim_proto_unix_io": sim_proto_unix_io,
                    "friendly_colour_yellow": friendly_colour_yellow,
                    "visualization_buffer_size": visualization_buffer_size,
                    "frame_swap_counter": frame_swap_counter,
                }
            ),
        ),
        TScopeWidget(
            name="Parameters",
            widget=setup_parameter_widget(
                **{
                    "proto_unix_io": full_system_proto_unix_io,
                    "friendly_colour_yellow": friendly_colour_yellow,
                }
            ),
            anchor="Field",
            position=WidgetPosition.LEFT,
            has_refresh_func=False,
            stretch=WidgetStretchData(x=5),
        ),
        TScopeWidget(
            name="Error Log",
            widget=setup_robot_error_log_view_widget(
                **{"proto_unix_io": full_system_proto_unix_io}
            ),
            anchor="Parameters",
            position=WidgetPosition.ABOVE,
            stretch=WidgetStretchData(x=5),
        ),
        TScopeWidget(
            name="Logs",
            widget=setup_log_widget(**{"proto_unix_io": full_system_proto_unix_io}),
            anchor="Parameters",
            position=WidgetPosition.ABOVE,
            stretch=WidgetStretchData(x=5),
        ),
        TScopeWidget(
            name="Referee Info",
            widget=setup_referee_info(**{"proto_unix_io": full_system_proto_unix_io}),
            anchor="Field",
            position=WidgetPosition.BOTTOM,
            stretch=WidgetStretchData(y=4),
        ),
        TScopeWidget(
            name="Performance",
            widget=setup_performance_plot(
                **{"proto_unix_io": full_system_proto_unix_io}
            ),
            # this is because this widget specifically has to be added like so:
            # dock.addWidget(widget.win) instead of dock.addWidget(widget)
            # otherwise, it opens in a new window
            # the setup functions returns the widget.win and the refresh function separately
            in_window=True,
            anchor="Referee Info",
            position=WidgetPosition.BELOW,
            stretch=WidgetStretchData(y=4),
        ),
        TScopeWidget(
            name="FPS Widget",
            widget=setup_fps_widget(
                **{
                    "frame_swap_counter": frame_swap_counter,
                    "refresh_counter": refresh_counter,
                }
            ),
            anchor="Performance",
            position=WidgetPosition.BELOW,
            stretch=WidgetStretchData(y=4),
        ),
        TScopeWidget(
            name="Play Info",
            widget=setup_play_info(**{"proto_unix_io": full_system_proto_unix_io}),
            anchor="Referee Info",
            position=WidgetPosition.ABOVE,
            stretch=WidgetStretchData(y=4),
        ),
    ] + extra_widgets


def configure_base_diagnostics(
    diagnostics_proto_unix_io: ProtoUnixIO,
    current_proto_unix_io: ProtoUnixIO,
    extra_widgets: list[TScopeWidget] = [],
) -> list:
    """Returns a list of widget data for a Diagnostics tab
    along with any extra widgets passed in

    :param diagnostics_proto_unix_io: the proto unix io for diagnostics
    :param current_proto_unix_io: the current fullsystem proto unix io if it is running
    :param extra_widgets: a list of additional widget data to append
    :return: list of widget data for Diagnostics
    """
    return [
        TScopeWidget(
            name="Logs",
            widget=setup_log_widget(**{"proto_unix_io": diagnostics_proto_unix_io}),
        ),
        TScopeWidget(
            name="Error Log",
            widget=setup_robot_error_log_view_widget(
                **{"proto_unix_io": current_proto_unix_io}
            ),
            position=WidgetPosition.BELOW,
            anchor="Logs",
        ),
        TScopeWidget(
            name="Drive and Dribbler",
            widget=setup_drive_and_dribbler_widget(
                **{"proto_unix_io": diagnostics_proto_unix_io}
            ),
            anchor="Logs",
            position=WidgetPosition.RIGHT,
        ),
        TScopeWidget(
            name="Chicker",
            widget=setup_chicker_widget(**{"proto_unix_io": diagnostics_proto_unix_io}),
            anchor="Drive and Dribbler",
            position=WidgetPosition.BELOW,
        ),
        TScopeWidget(
            name="Manual Control Input",
            widget=setup_diagnostics_input_widget(),
            anchor="Chicker",
            position=WidgetPosition.TOP,
        ),
    ] + extra_widgets


def configure_two_ai_gamecontroller_view(
    visualization_buffer_size: int = 5,
) -> TScopeConfig:
    """Constructs the Thunderscope Config for a view with 2 FullSystem tabs (Blue and Yellow)
    And 1 Gamecontroller tab

    :param visualization_buffer_size: The size of the visualization buffer.
            Increasing this will increase smoothness but will be less realtime.
    :return: the Thunderscope Config for this view
    """
    proto_unix_io_map = {
        ProtoUnixIOTypes.BLUE: ProtoUnixIO(),
        ProtoUnixIOTypes.YELLOW: ProtoUnixIO(),
        ProtoUnixIOTypes.SIM: ProtoUnixIO(),
    }

    # Must be called before widgets are initialized below
    initialize_application()

    # setup frametime counter
    blue_refresh_func_frametime_counter = FrameTimeCounter()
    blue_frame_swap_frametime_counter = FrameTimeCounter()

    yellow_refresh_func_frametime_counter = FrameTimeCounter()
    yellow_frame_swap_frametime_counter = FrameTimeCounter()

    return TScopeConfig(
        proto_unix_io_map=proto_unix_io_map,
        tabs=[
            TScopeTab(
                name="Blue FullSystem",
                widgets=configure_base_fullsystem(
                    full_system_proto_unix_io=proto_unix_io_map[ProtoUnixIOTypes.BLUE],
                    sim_proto_unix_io=proto_unix_io_map[ProtoUnixIOTypes.SIM],
                    friendly_colour_yellow=False,
                    visualization_buffer_size=visualization_buffer_size,
                    sandbox_mode=True,
                    extra_widgets=[],
                    frame_swap_counter=blue_frame_swap_frametime_counter,
                    refresh_counter=blue_refresh_func_frametime_counter,
                ),
                refresh_counter=blue_refresh_func_frametime_counter,
            ),
            TScopeTab(
                name="Yellow FullSystem",
                widgets=configure_base_fullsystem(
                    full_system_proto_unix_io=proto_unix_io_map[
                        ProtoUnixIOTypes.YELLOW
                    ],
                    sim_proto_unix_io=proto_unix_io_map[ProtoUnixIOTypes.SIM],
                    friendly_colour_yellow=True,
                    visualization_buffer_size=visualization_buffer_size,
                    sandbox_mode=True,
                    extra_widgets=[],
                    frame_swap_counter=yellow_frame_swap_frametime_counter,
                    refresh_counter=yellow_refresh_func_frametime_counter,
                ),
                refresh_counter=yellow_refresh_func_frametime_counter,
            ),
        ],
    )


def configure_simulated_test_view(
    simulator_proto_unix_io: ProtoUnixIO,
    blue_full_system_proto_unix_io: ProtoUnixIO,
    yellow_full_system_proto_unix_io: ProtoUnixIO,
    visualization_buffer_size: int = 5,
) -> TScopeConfig:
    """Constructs the Thunderscope Config for simulated tests
    A view with 2 FullSystem tabs (Blue and Yellow)
    And 1 Gamecontroller tab

    :param simulator_proto_unix_io: the proto unix io for the simulator
    :param blue_full_system_proto_unix_io: the proto unix io for the blue fullsystem
    :param yellow_full_system_proto_unix_io: the proto unix io for the yellow fullsystem
    :param visualization_buffer_size: The size of the visualization buffer.
            Increasing this will increase smoothness but will be less realtime.
    :return: the Thunderscope Config for this view
    """
    proto_unix_io_map = {
        ProtoUnixIOTypes.BLUE: blue_full_system_proto_unix_io,
        ProtoUnixIOTypes.YELLOW: yellow_full_system_proto_unix_io,
        ProtoUnixIOTypes.SIM: simulator_proto_unix_io,
    }

    # Must be called before widgets are initialized below
    initialize_application()

    return TScopeConfig(
        proto_unix_io_map=proto_unix_io_map,
        tabs=[
            TScopeTab(
                name="Blue FullSystem",
                widgets=configure_base_fullsystem(
                    full_system_proto_unix_io=proto_unix_io_map[ProtoUnixIOTypes.BLUE],
                    sim_proto_unix_io=proto_unix_io_map[ProtoUnixIOTypes.SIM],
                    friendly_colour_yellow=False,
                    visualization_buffer_size=visualization_buffer_size,
                    extra_widgets=[],
                ),
            ),
            TScopeTab(
                name="Yellow FullSystem",
                widgets=configure_base_fullsystem(
                    full_system_proto_unix_io=proto_unix_io_map[
                        ProtoUnixIOTypes.YELLOW
                    ],
                    sim_proto_unix_io=proto_unix_io_map[ProtoUnixIOTypes.SIM],
                    friendly_colour_yellow=True,
                    visualization_buffer_size=visualization_buffer_size,
                    extra_widgets=[],
                ),
            ),
        ],
    )


def configure_field_test_view(
    simulator_proto_unix_io: ProtoUnixIO,
    blue_full_system_proto_unix_io: ProtoUnixIO,
    yellow_full_system_proto_unix_io: ProtoUnixIO,
    visualization_buffer_size: int = 5,
    yellow_is_friendly: bool = False,
) -> TScopeConfig:
    """Constructs the Thunderscope Config for field tests
    A view with 2 FullSystem tabs (Blue and Yellow)
    And 1 Gamecontroller tab

    :param simulator_proto_unix_io: the proto unix io for the simulator
    :param blue_full_system_proto_unix_io: the proto unix io for the blue fullsystem
    :param yellow_full_system_proto_unix_io: the proto unix io for the yellow fullsystem
    :param visualization_buffer_size: The size of the visualization buffer.
            Increasing this will increase smoothness but will be less realtime.
    :return: the Thunderscope Config for this view
    """
    proto_unix_io_map = {
        ProtoUnixIOTypes.BLUE: blue_full_system_proto_unix_io,
        ProtoUnixIOTypes.YELLOW: yellow_full_system_proto_unix_io,
        ProtoUnixIOTypes.SIM: simulator_proto_unix_io,
    }

    # Must be called before widgets are initialized below
    initialize_application()

    tabs = []
    # Choose the right tab based on yellow/blue
    if yellow_is_friendly:
        tabs = [
            TScopeTab(
                name="Yellow FullSystem",
                widgets=configure_base_fullsystem(
                    full_system_proto_unix_io=proto_unix_io_map[
                        ProtoUnixIOTypes.YELLOW
                    ],
                    sim_proto_unix_io=proto_unix_io_map[ProtoUnixIOTypes.SIM],
                    friendly_colour_yellow=True,
                    visualization_buffer_size=visualization_buffer_size,
                    extra_widgets=[],
                ),
            )
        ]
    else:
        tabs = [
            TScopeTab(
                name="Blue FullSystem",
                widgets=configure_base_fullsystem(
                    full_system_proto_unix_io=proto_unix_io_map[ProtoUnixIOTypes.BLUE],
                    sim_proto_unix_io=proto_unix_io_map[ProtoUnixIOTypes.SIM],
                    friendly_colour_yellow=False,
                    visualization_buffer_size=visualization_buffer_size,
                    extra_widgets=[],
                ),
            )
        ]

    return TScopeConfig(proto_unix_io_map=proto_unix_io_map, tabs=tabs)


def configure_replay_view(
    blue_replay_log: os.PathLike,
    yellow_replay_log: os.PathLike,
    visualization_buffer_size: int = 5,
) -> TScopeConfig:
    """Constructs the Thunderscope Config for a replay view
    Can have 1 or 2 FullSystem tabs but no GameController tab
    GLWidget will now have Player controls

    :param blue_replay_log: the file path for the blue replay log
    :param yellow_replay_log: the file path for the yellow replay log
    :param visualization_buffer_size: The size of the visualization buffer.
            Increasing this will increase smoothness but will be less realtime.
    :return: the Thunderscope Config for this view
    """
    proto_unix_io_map = {ProtoUnixIOTypes.SIM: ProtoUnixIO()}
    tabs = []

    # Must be called before widgets are initialized below
    initialize_application()

    if blue_replay_log:
        proto_unix_io_map[ProtoUnixIOTypes.BLUE] = ProtoUnixIO()
        tabs.append(
            TScopeTab(
                name="Blue FullSystem",
                widgets=configure_base_fullsystem(
                    full_system_proto_unix_io=proto_unix_io_map[ProtoUnixIOTypes.BLUE],
                    sim_proto_unix_io=proto_unix_io_map[ProtoUnixIOTypes.SIM],
                    friendly_colour_yellow=False,
                    replay=True,
                    replay_log=blue_replay_log,
                    visualization_buffer_size=visualization_buffer_size,
                    extra_widgets=[],
                ),
            )
        )

    if yellow_replay_log:
        proto_unix_io_map[ProtoUnixIOTypes.YELLOW] = ProtoUnixIO()
        tabs.append(
            TScopeTab(
                name="Yellow FullSystem",
                widgets=configure_base_fullsystem(
                    full_system_proto_unix_io=proto_unix_io_map[
                        ProtoUnixIOTypes.YELLOW
                    ],
                    sim_proto_unix_io=proto_unix_io_map[ProtoUnixIOTypes.SIM],
                    friendly_colour_yellow=True,
                    replay=True,
                    replay_log=yellow_replay_log,
                    visualization_buffer_size=visualization_buffer_size,
                    extra_widgets=[],
                ),
            )
        )

    return TScopeConfig(proto_unix_io_map=proto_unix_io_map, tabs=tabs)


def configure_ai_or_diagnostics(
    load_blue: bool,
    load_yellow: bool,
    load_diagnostics: bool,
    visualization_buffer_size: int = 5,
) -> TScopeConfig:
    """Constructs a view with one of:
        - 1 Fullsystem (Blue or Yellow)
        - 1 Fullsystem (Blue or Yellow) and Diagnostics
        - Diagnostics

    :param load_blue: if blue fullsystem should be loaded
    :param load_yellow: if yellow fullsystem should be loaded
    :param load_diagnostics: if diagnostics should be loaded
    :param visualization_buffer_size: The size of the visualization buffer.
            Increasing this will increase smoothness but will be less realtime.
    :return: the Thunderscope Config for this view
    """

    def get_extra_widgets(proto_unix_io):
        """Gets the extra widgets for the fullsystem tab
        :param proto_unix_io: the proto unix io to configure widgets with
        :return: list of widget data for the extra widgets
        """
        extra_widgets = [configure_robot_view_fullsystem(proto_unix_io)]
        extra_widgets.append(configure_estop(proto_unix_io))
        return extra_widgets

    proto_unix_io_map = {ProtoUnixIOTypes.SIM: ProtoUnixIO()}
    tabs = []

    # Must be called before widgets are initialized below
    initialize_application()

    if load_blue:
        proto_unix_io_map[ProtoUnixIOTypes.BLUE] = ProtoUnixIO()
        proto_unix_io_map[ProtoUnixIOTypes.CURRENT] = proto_unix_io_map[
            ProtoUnixIOTypes.BLUE
        ]
        tabs.append(
            TScopeTab(
                name="Blue Fullsystem",
                widgets=configure_base_fullsystem(
                    full_system_proto_unix_io=proto_unix_io_map[ProtoUnixIOTypes.BLUE],
                    sim_proto_unix_io=proto_unix_io_map[ProtoUnixIOTypes.SIM],
                    friendly_colour_yellow=False,
                    visualization_buffer_size=visualization_buffer_size,
                    extra_widgets=get_extra_widgets(
                        proto_unix_io_map[ProtoUnixIOTypes.BLUE]
                    ),
                ),
            )
        )
    elif load_yellow:
        proto_unix_io_map[ProtoUnixIOTypes.YELLOW] = ProtoUnixIO()
        proto_unix_io_map[ProtoUnixIOTypes.CURRENT] = proto_unix_io_map[
            ProtoUnixIOTypes.YELLOW
        ]
        tabs.append(
            TScopeTab(
                name="Yellow Fullsystem",
                widgets=configure_base_fullsystem(
                    full_system_proto_unix_io=proto_unix_io_map[
                        ProtoUnixIOTypes.YELLOW
                    ],
                    sim_proto_unix_io=proto_unix_io_map[ProtoUnixIOTypes.SIM],
                    friendly_colour_yellow=True,
                    visualization_buffer_size=visualization_buffer_size,
                    extra_widgets=get_extra_widgets(
                        proto_unix_io_map[ProtoUnixIOTypes.YELLOW]
                    ),
                ),
            )
        )

    if load_diagnostics:
        proto_unix_io_map[ProtoUnixIOTypes.DIAGNOSTICS] = (
            proto_unix_io_map[ProtoUnixIOTypes.BLUE]
            if load_blue
            else (
                proto_unix_io_map[ProtoUnixIOTypes.YELLOW]
                if load_yellow
                else ProtoUnixIO()
            )
        )
        if not load_blue and not load_yellow:
            proto_unix_io_map[ProtoUnixIOTypes.CURRENT] = proto_unix_io_map[
                ProtoUnixIOTypes.DIAGNOSTICS
            ]
        diagnostics_extra_widgets = (
            []
            if load_blue or load_yellow
            else [
                configure_robot_view_diagnostics(
                    proto_unix_io_map[ProtoUnixIOTypes.DIAGNOSTICS]
                ),
            ]
        )
        tabs.append(
            TScopeTab(
                name="Robot Diagnostics",
                widgets=configure_base_diagnostics(
                    diagnostics_proto_unix_io=proto_unix_io_map[
                        ProtoUnixIOTypes.DIAGNOSTICS
                    ],
                    current_proto_unix_io=proto_unix_io_map[ProtoUnixIOTypes.CURRENT],
                    extra_widgets=[
                        configure_estop(proto_unix_io_map[ProtoUnixIOTypes.DIAGNOSTICS])
                    ]
                    + diagnostics_extra_widgets,
                ),
            )
        )

    return TScopeConfig(proto_unix_io_map=proto_unix_io_map, tabs=tabs)<|MERGE_RESOLUTION|>--- conflicted
+++ resolved
@@ -3,10 +3,7 @@
 from software.thunderscope.constants import ProtoUnixIOTypes
 from software.thunderscope.proto_unix_io import ProtoUnixIO
 from typing import Sequence
-<<<<<<< HEAD
-=======
 from dataclasses import dataclass
->>>>>>> 177cc763
 from software.thunderscope.thunderscope_types import (
     TScopeTab,
     TScopeWidget,
@@ -22,26 +19,12 @@
 @dataclass
 class TScopeConfig:
     """Data that describes a whole Thunderscope view"""
-<<<<<<< HEAD
-
-    def __init__(
-        self,
-        proto_unix_io_map: dict[ProtoUnixIOTypes, ProtoUnixIO],
-        tabs: Sequence[TScopeTab],
-    ) -> None:
-        # Mapping of protos needed for this view
-        self.proto_unix_io_map = proto_unix_io_map
-
-        # List of tabs for this view
-        self.tabs = tabs
-=======
 
     proto_unix_io_map: dict[ProtoUnixIOTypes, ProtoUnixIO]
     """Mapping of protos needed for this view"""
 
     tabs: Sequence[TScopeTab]
     """List of tabs for this view"""
->>>>>>> 177cc763
 
 
 def initialize_application() -> None:
