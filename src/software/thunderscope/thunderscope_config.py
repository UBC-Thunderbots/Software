--- conflicted
+++ resolved
@@ -210,15 +210,10 @@
 
 
 def configure_base_diagnostics(
-<<<<<<< HEAD
     diagnostics_proto_unix_io: ProtoUnixIO,
     current_proto_unix_io: ProtoUnixIO,
     extra_widgets: List[TScopeWidget] = [],
-):
-=======
-    diagnostics_proto_unix_io: ProtoUnixIO, extra_widgets: list = []
 ) -> list:
->>>>>>> 88bb2f0d
     """
     Returns a list of widget data for a Diagnostics tab
     along with any extra widgets passed in
