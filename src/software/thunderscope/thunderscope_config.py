--- conflicted
+++ resolved
@@ -376,20 +376,12 @@
 
 
 def configure_field_test_view(
-<<<<<<< HEAD
         simulator_proto_unix_io,
         blue_full_system_proto_unix_io,
         yellow_full_system_proto_unix_io,
         visualization_buffer_size=5,
         cost_visualization=False,
         yellow_is_friendly=False
-=======
-    simulator_proto_unix_io,
-    blue_full_system_proto_unix_io,
-    yellow_full_system_proto_unix_io,
-    visualization_buffer_size=5,
-    cost_visualization=False,
->>>>>>> b86e0664
 ):
     """
     Constructs the Thunderscope Config for field tests
@@ -415,7 +407,6 @@
     initialize_application()
 
     tabs = []
-
     # Choose the right tab based on yellow/blue
     if yellow_is_friendly:
         tabs = [
