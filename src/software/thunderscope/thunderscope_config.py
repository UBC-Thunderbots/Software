--- conflicted
+++ resolved
@@ -259,21 +259,6 @@
             anchor="Logs",
             position=WidgetPosition.RIGHT,
         ),
-<<<<<<< HEAD
-=======
-        TScopeWidget(
-            name="Chicker",
-            widget=setup_chicker_widget(**{"proto_unix_io": diagnostics_proto_unix_io}),
-            anchor="Drive and Dribbler",
-            position=WidgetPosition.BELOW,
-        ),
-        TScopeWidget(
-            name="Manual Control Input",
-            widget=setup_diagnostics_input_widget(),
-            anchor="Chicker",
-            position=WidgetPosition.TOP,
-        ),
->>>>>>> 41ffa47e
     ] + extra_widgets
 
 
