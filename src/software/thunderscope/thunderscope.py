import os
import time
import textwrap
import shelve
import signal
import platform
import logging

# PyQt5 doesn't play nicely with i3 and Ubuntu 18, PyQt6 is much more stable
# Unfortunately, PyQt6 doesn't install on Ubuntu 18. Thankfully both
# libraries are interchangeable, and  we just need to swap them in this
# one spot, and pyqtgraph will pick up on it and store the library under
# pyqtgraph.Qt. So from PyQt5 import x becomes from pyqtgraph.Qt import x
if "18.04" in platform.version():
    import PyQt5
    from PyQt5.QtWebEngineWidgets import QWebEngineView
else:
    import PyQt6
    from PyQt6.QtWebEngineWidgets import QWebEngineView

from qt_material import apply_stylesheet, list_themes

import pyqtgraph
import qdarktheme
from pyqtgraph.dockarea import *
from pyqtgraph.Qt import QtCore, QtGui
from pyqtgraph.Qt.QtWidgets import *

from software.py_constants import *
from proto.import_all_protos import *
from software.thunderscope.common.proto_plotter import ProtoPlotter
from extlibs.er_force_sim.src.protobuf.world_pb2 import *
from software.thunderscope.dock_label_style import *

# Import Widgets
from software.thunderscope.field import (
    obstacle_layer,
    path_layer,
    validation_layer,
    simulator_layer,
    world_layer,
    passing_layer,
    hrvo_layer,
)

from software.thunderscope.common.proto_configuration_widget import (
    ProtoConfigurationWidget,
)
from software.thunderscope.field.field import Field
from software.thunderscope.log.g3log_widget import g3logWidget
from software.thunderscope.proto_unix_io import ProtoUnixIO
from software.thunderscope.play.playinfo_widget import playInfoWidget
from software.thunderscope.robot_diagnostics.chicker_widget import ChickerWidget
from software.thunderscope.robot_diagnostics.diagnostics_input_widget import (
    FullSystemConnectWidget,
)
from software.thunderscope.robot_diagnostics.drive_and_dribbler_widget import (
    DriveAndDribblerWidget,
)
from software.thunderscope.robot_diagnostics.robot_view import RobotView
from software.thunderscope.robot_diagnostics.estop_view import EstopView
from software.thunderscope.replay.proto_player import ProtoPlayer

SAVED_LAYOUT_PATH = "/opt/tbotspython/saved_tscope_layout"
GAME_CONTROLLER_URL = "http://localhost:8081"


class Thunderscope(object):

    """ Thunderscope is our main visualizer that can visualize our field,
    obstacles, paths, performance metrics, logs, plots. Thunderscope also
    provides tools to interact with the robots.

    Thunderscope uses pyqtgraph, which is highly configurable during runtime.
    Users can move docks (purple bar) around, double click to pop them out into
    another window, etc. https://pyqtgraph.readthedocs.io/en/latest/

    The setup_* functions return docks. See configure_full_system_layout for an
    example. The returned docks can be arranged differently based on the
    use case (robot diagnostics, simulation, robocup, demo, etc..)

    """

    def __init__(
        self,
        simulator_proto_unix_io=None,
        blue_full_system_proto_unix_io=None,
        yellow_full_system_proto_unix_io=None,
        layout_path=None,
        load_blue=False,
        load_yellow=False,
        load_diagnostics=False,
        load_gamecontroller=True,
        blue_replay_log=None,
        yellow_replay_log=None,
        refresh_interval_ms=10,
        visualization_buffer_size=5,
    ):
        """Initialize Thunderscope

        :param simulator_proto_unix_io: The simulator's proto unix io
        :param blue_full_system_proto_unix_io: The blue full system's proto unix io
        :param yellow_full_system_proto_unix_io: The yellow full system's proto unix io
        :param layout_path: The path to the layout to load
        :param load_blue: Whether to load the blue dock area
        :param load_yellow: Whether to load the yellow dock area
        :param load_diagnostics: Whether to load the diagnostics dock area
        :param load_gamecontroller: Whether to load the gamecontroller window
        :param blue_replay_log: The blue replay log
        :param yellow_replay_log: The yellow replay log
        :param refresh_interval_ms:
            The interval in milliseconds to refresh all the widgets.
        :param visualization_buffer_size: The size of the visualization buffer.
            Increasing this will increase smoothness but will be less realtime. 

        """
        signal.signal(signal.SIGINT, signal.SIG_DFL)

        # Setup MainApp and initialize DockArea
        self.app = pyqtgraph.mkQApp("Thunderscope")

        # Setup stylesheet
        apply_stylesheet(self.app, theme="dark_blue.xml")

        self.blue_replay_log = blue_replay_log
        self.yellow_replay_log = yellow_replay_log
        self.refresh_interval_ms = refresh_interval_ms
        self.visualization_buffer_size = visualization_buffer_size
        self.widgets = {}
        self.refresh_timers = []

        # TODO (#2586) Improve this layout
        self.tabs = QTabWidget()
        self.blue_full_system_dock_area = DockArea()
        self.yellow_full_system_dock_area = DockArea()
        self.robot_diagnostics_dock_area = DockArea()

        self.web_view = QWebEngineView()
        self.web_view.load(QtCore.QUrl(GAME_CONTROLLER_URL))

        if load_blue:
            self.tabs.addTab(self.blue_full_system_dock_area, "Blue Fullsystem")
        if load_yellow:
            self.tabs.addTab(self.yellow_full_system_dock_area, "Yellow Fullsystem")
        if load_diagnostics:
            self.tabs.addTab(self.robot_diagnostics_dock_area, "Robot Diagnostics")
        if load_gamecontroller:
            self.tabs.addTab(self.web_view, "Gamecontroller")

        self.window = QtGui.QMainWindow()
        self.window.setCentralWidget(self.tabs)
        self.window.setWindowTitle("Thunderscope")

        # ProtoUnixIOs
        #
        # NOTE: Simulated tests need to be able to run without Thunderscope
        # enabled, so the test fixture creates its own ProtoUnixIOs. But, we
        # would optionally like to enable thunderscope, observe protos and plot
        # them in thunderscope. So we need to switch over to the dependency
        # injected ProtoUnixIOs when provided.
        #
        # Also NOTE: We have two separate IOs for each full system because the
        # er force simulator expects two inputs of the same protobuf type but
        # from the blue or yellow team. We also would like to visualize the same
        # protobuf types on two separate widgets.
        #

<<<<<<< HEAD
        self.blue_full_system_proto_unix_io = None
        self.yellow_full_system_proto_unix_io = None

        if load_blue:
            self.blue_full_system_proto_unix_io = (
                blue_full_system_proto_unix_io or ProtoUnixIO()
            )
        if load_yellow:
            self.yellow_full_system_proto_unix_io = (
                yellow_full_system_proto_unix_io or ProtoUnixIO()
=======
        if load_blue:
            self.blue_full_system_proto_unix_io = (
                ProtoUnixIO()
                if blue_full_system_proto_unix_io is None
                else blue_full_system_proto_unix_io
            )
        if load_yellow:
            self.yellow_full_system_proto_unix_io = (
                ProtoUnixIO()
                if yellow_full_system_proto_unix_io is None
                else yellow_full_system_proto_unix_io
>>>>>>> 9df98cc5
            )

        # the proto unix io to which diagnostics protos should be sent to
        # if one of the fullsystems is running, uses the same proto
        # if not, initialises a new one
        # only used if diagnostics is enabled
<<<<<<< HEAD
        self.robot_diagnostics_proto_unix_io = self.blue_full_system_proto_unix_io or (
            self.yellow_full_system_proto_unix_io or ProtoUnixIO()
        )

        self.simulator_proto_unix_io = simulator_proto_unix_io or ProtoUnixIO()
=======
        self.robot_diagnostics_proto_unix_io = (
            self.blue_full_system_proto_unix_io
            if load_blue
            else self.yellow_full_system_proto_unix_io
            if load_yellow
            else ProtoUnixIO()
        )

        self.simulator_proto_unix_io = (
            ProtoUnixIO()
            if simulator_proto_unix_io is None
            else simulator_proto_unix_io
        )
>>>>>>> 9df98cc5

        # Setup the main window and load the requested tabs
        self.configure_layout(layout_path, load_blue, load_yellow, load_diagnostics)

        # Save and Load Prompts
        #
        # NOTE: As long as Thunderscope has focus, the keyboard shortcuts will
        # work because they are setup on self.window.
        self.save_layout_shortcut = QtGui.QShortcut(
            QtGui.QKeySequence("Ctrl+S"), self.window
        )
        self.save_layout_shortcut.activated.connect(self.save_layout)

        self.open_layout_shortcut = QtGui.QShortcut(
            QtGui.QKeySequence("Ctrl+O"), self.window
        )
        self.open_layout_shortcut.activated.connect(self.load_layout)

        self.reset_layout_shortcut = QtGui.QShortcut(
            QtGui.QKeySequence("Ctrl+R"), self.window
        )
        self.reset_layout_shortcut.activated.connect(self.reset_layout)

        self.show_help = QtGui.QShortcut(QtGui.QKeySequence("h"), self.window)
        self.show_help.activated.connect(
            lambda: QMessageBox.information(
                self.window,
                "Help",
                textwrap.dedent(
                    f"""
                    Keyboard Shortcuts:
                    
                    I to identify robots, show their IDs
                    Cntrl+S: Save Layout
                    Cntrl+O: Open Layout
                    Cntrl+R: will remove the file and reset the layout
                    
                    Layout file (on save) is located at 
                            {SAVED_LAYOUT_PATH}
                    
                    Mouse Shortcuts:
                    
                    Double Click Purple Bar to pop window out
                    Drag Purple Bar to rearrange docks
                    Click items in legends to select/deselect
                    Cntrl-Click and Drag: Move ball and kick
                    """
                ),
            )
        )

    def reset_layout(self):
        """Reset the layout to the default layout"""

        if os.path.exists(SAVED_LAYOUT_PATH):
            os.remove(SAVED_LAYOUT_PATH)
            QMessageBox.information(
                self.window,
                "Restart Required",
                "Restart thunderscope to reset the layout.",
            )

    def save_layout(self):
        """Open a file dialog to save the layout and any other
        registered state to a file

        """

        filename, _ = QtGui.QFileDialog.getSaveFileName(
            self.window,
            "Save layout",
            "~/dock_layout_{}.tscopelayout".format(int(time.time())),
            options=QFileDialog.Option.DontUseNativeDialog,
        )

        if not filename:
            logging.warn("No filename selected")
            return

        with shelve.open(filename, "c") as shelf:
            shelf["blue_dock_state"] = self.blue_full_system_dock_area.saveState()
            shelf["yellow_dock_state"] = self.yellow_full_system_dock_area.saveState()
            shelf[
                "robot_diagnostics_dock_state"
            ] = self.robot_diagnostics_dock_area.saveState()

        with shelve.open(SAVED_LAYOUT_PATH, "c") as shelf:
            shelf["blue_dock_state"] = self.blue_full_system_dock_area.saveState()
            shelf["yellow_dock_state"] = self.yellow_full_system_dock_area.saveState()
            shelf[
                "robot_diagnostics_dock_state"
            ] = self.robot_diagnostics_dock_area.saveState()

    def load_layout(self, filename=None):
        """Open a file dialog to load the layout and state to all widgets

        :param filename: The filename to load the layout from. If None, then
                         open a file dialog.

        """

        if filename is None:
            filename, _ = QtGui.QFileDialog.getOpenFileName(
                self.window,
                "Open layout",
                "~/",
                options=QFileDialog.Option.DontUseNativeDialog,
            )

            if not filename:
                logging.warn("No filename selected")
                return

        # lets load the layouts from the shelf into their respective dock areas
        # if the dock doesn't exist in the default layout, we ignore it
        # (instead of adding a placeholder dock)
        with shelve.open(filename, "r") as shelf:

            self.blue_full_system_dock_area.restoreState(
                shelf["blue_dock_state"], missing="ignore"
            )
            self.yellow_full_system_dock_area.restoreState(
                shelf["yellow_dock_state"], missing="ignore"
            )
            self.robot_diagnostics_dock_area.restoreState(
                shelf["robot_diagnostics_dock_state"], missing="ignore"
            )

            # Update default layout
            if filename != SAVED_LAYOUT_PATH:
                with shelve.open(SAVED_LAYOUT_PATH, "c") as default_shelf:
                    default_shelf["blue_dock_state"] = shelf["blue_dock_state"]
                    default_shelf["yellow_dock_state"] = shelf["yellow_dock_state"]
                    default_shelf["robot_diagnostics_dock_state"] = shelf[
                        "robot_diagnostics_dock_state"
                    ]
                    default_shelf.sync()

    def configure_layout(
        self, layout_path, load_blue=False, load_yellow=False, load_diagnostics=False
    ):
        """Load the specified layout or the default file. If the default layout
        file doesn't exist, and no layout is provided, then just configure
        the default layout.

        :param layout_path: Path to the layout file to load.
        :param load_blue: Whether to load the blue layout.
        :param load_yellow: Whether to load the yellow layout.
        :param load_diagnostics: Whether to load the diagnostics layout.
        """

        # whether the fullsystem tab should have the robot view widget
        load_fullsystem_robot_view = True

        if load_blue == load_yellow:
            # in AI vs AI mode, fullsystem tab should not have robot view
            load_fullsystem_robot_view = False

        if load_yellow:
            self.configure_full_system_layout(
                self.yellow_full_system_dock_area,
                self.simulator_proto_unix_io,
                self.yellow_full_system_proto_unix_io,
                load_fullsystem_robot_view,
                True,
            )
        if load_blue:
            self.configure_full_system_layout(
                self.blue_full_system_dock_area,
                self.simulator_proto_unix_io,
                self.blue_full_system_proto_unix_io,
                load_fullsystem_robot_view,
                False,
            )

        if load_yellow or load_blue:
            path = layout_path if layout_path else SAVED_LAYOUT_PATH

            try:
                self.load_layout(path)
            except Exception:
                pass

        if load_diagnostics:
            self.configure_robot_diagnostics_layout(
                self.robot_diagnostics_dock_area,
                self.robot_diagnostics_proto_unix_io,
                load_blue or load_yellow,
            )

    def register_refresh_function(self, refresh_func):
        """Register the refresh functions to run at the refresh_interval_ms
        passed into thunderscope.

        :param refresh_func: The function to call at refresh_interval_ms

        """

        refresh_timer = QtCore.QTimer()
        refresh_timer.setTimerType(QtCore.Qt.TimerType.PreciseTimer)
        refresh_timer.timeout.connect(refresh_func)
        refresh_timer.start(self.refresh_interval_ms)

        self.refresh_timers.append(refresh_timer)

    def configure_full_system_layout(
        self,
        dock_area,
        sim_proto_unix_io,
        full_system_proto_unix_io,
        load_robot_view,
        friendly_colour_yellow,
    ):
        """Configure the default layout for thunderscope

        :param dock_area: The dock area to configure the layout
        :param sim_proto_unix_io: The proto unix io object for the simulator
        :param full_system_proto_unix_io: The proto unix io object for the full system
        :param load_robot_view: Whether robot view should be loaded on the fullsystem tab or not
                                - should not be loaded in AI vs AI
                                - should not be loaded with diagnostics, will be loaded in that tab instead
        :param friendly_colour_yellow: Whether the friendly colour is yellow

        """
        # Configure Docks and save them
        self.widgets[friendly_colour_yellow] = {}
        widgets = self.widgets[friendly_colour_yellow]

        widgets["field_widget"] = self.setup_field_widget(
            sim_proto_unix_io, full_system_proto_unix_io, friendly_colour_yellow
        )
        field_dock = Dock("Field")
        field_dock.addWidget(widgets["field_widget"])

        widgets["log_widget"] = self.setup_log_widget(full_system_proto_unix_io)
        log_dock = Dock("Logs")
        log_dock.addWidget(widgets["log_widget"])

        widgets["performance_widget"] = self.setup_performance_plot(
            full_system_proto_unix_io
        )
        performance_dock = Dock("Performance")
        performance_dock.addWidget(widgets["performance_widget"].win)

        widgets["parameter_widget"] = self.setup_parameter_widget(
            full_system_proto_unix_io, friendly_colour_yellow
        )
        parameter_dock = Dock("Parameters")
        parameter_dock.addWidget(widgets["parameter_widget"])

        widgets["playinfo_widget"] = self.setup_play_info(full_system_proto_unix_io)
        playinfo_dock = Dock("Play Info")
        playinfo_dock.addWidget(widgets["playinfo_widget"])

        dock_area.addDock(field_dock)
        dock_area.addDock(log_dock, "left", field_dock)
        dock_area.addDock(parameter_dock, "above", log_dock)
        dock_area.addDock(playinfo_dock, "bottom", field_dock)
        dock_area.addDock(performance_dock, "right", playinfo_dock)

        if load_robot_view:
            widgets["robot_view"] = self.setup_robot_view(
<<<<<<< HEAD
                full_system_proto_unix_io, True
=======
                full_system_proto_unix_io, False
>>>>>>> 9df98cc5
            )
            robot_view_dock = Dock("RobotView")
            robot_view_dock.addWidget(widgets["robot_view"])
            dock_area.addDock(robot_view_dock, "above", log_dock)
<<<<<<< HEAD
            self.toggle_robot_connection_signal = widgets[
                "robot_view"
            ].toggle_robot_connection_signal
=======
>>>>>>> 9df98cc5

    def configure_robot_diagnostics_layout(
        self, dock_area, proto_unix_io, load_fullsystem,
    ):
        """Configure the default layout for the robot diagnostics widget

        :param dock_area: The dock area to configure the layout
        :param proto_unix_io: The proto unix io object for the full system
        :param load_fullsystem: Whether the fullsystem is also being loaded currently
        """

        self.diagnostics_widgets = {}

        self.diagnostics_widgets["chicker"] = self.setup_chicker_widget(proto_unix_io)
        chicker_dock = Dock("Chicker")
        chicker_dock.addWidget(self.diagnostics_widgets["chicker"])

        self.diagnostics_widgets["drive"] = self.setup_drive_and_dribbler_widget(
            proto_unix_io
        )
        drive_dock = Dock("Drive and Dribbler")
        drive_dock.addWidget(self.diagnostics_widgets["drive"])

        self.diagnostics_widgets["log_widget"] = self.setup_log_widget(proto_unix_io)
        log_dock = Dock("Logs")
        log_dock.addWidget(self.diagnostics_widgets["log_widget"])

<<<<<<< HEAD
        self.diagnostics_widgets[
            "diagnostics_input"
        ] = self.setup_diagnostics_input_widget(proto_unix_io)
        input_dock = Dock("Diagnostics Input")
        input_dock.addWidget(self.diagnostics_widgets["diagnostics_input"])
        self.diagnostics_widgets["diagnostics_input"].toggle_controls_signal.connect(
            self.diagnostics_widgets["chicker"].set_should_enable_buttons
        )
        self.diagnostics_widgets["diagnostics_input"].toggle_controls_signal.connect(
            self.diagnostics_widgets["drive"].toggle_all
        )

        if not load_fullsystem:
            self.diagnostics_widgets["robot_view"] = self.setup_robot_view(
                proto_unix_io, False
=======
        if not load_fullsystem:
            self.diagnostics_widgets["robot_view"] = self.setup_robot_view(
                proto_unix_io, True
>>>>>>> 9df98cc5
            )
            robot_view_dock = Dock("RobotView")
            robot_view_dock.addWidget(self.diagnostics_widgets["robot_view"])
            self.toggle_robot_connection_signal = self.diagnostics_widgets[
                "robot_view"
            ].toggle_robot_connection_signal

<<<<<<< HEAD
=======
        self.diagnostics_widgets[
            "diagnostics_input"
        ] = self.setup_diagnostics_input_widget(proto_unix_io)
        diagnostics_input_dock = Dock("Diagnostics_Input")
        diagnostics_input_dock.addWidget(self.diagnostics_widgets["diagnostics_input"])

        self.diagnostics_widgets["diagnostics_input"].toggle_controls_signal.connect(
            self.diagnostics_widgets["drive"].toggle_all
        )

        self.diagnostics_widgets["diagnostics_input"].toggle_controls_signal.connect(
            self.diagnostics_widgets["chicker"].set_should_enable_buttons
        )

>>>>>>> 9df98cc5
        self.robot_diagnostics_dock_area.addDock(log_dock)
        if not load_fullsystem:
            dock_area.addDock(robot_view_dock, "above", log_dock)
        self.robot_diagnostics_dock_area.addDock(drive_dock, "right", log_dock)
        self.robot_diagnostics_dock_area.addDock(chicker_dock, "below", drive_dock)
<<<<<<< HEAD
        self.robot_diagnostics_dock_area.addDock(input_dock, "top", chicker_dock)
=======
        self.robot_diagnostics_dock_area.addDock(
            diagnostics_input_dock, "top", chicker_dock
        )
>>>>>>> 9df98cc5

        estop_view = self.setup_estop_view(proto_unix_io)

        dock = Dock("Estop View")
        dock.addWidget(estop_view)
        self.robot_diagnostics_dock_area.addDock(dock, "bottom", log_dock)

<<<<<<< HEAD
    def setup_robot_view(self, proto_unix_io, load_diagnostics):
        """Setup the robot view widget
        :param proto_unix_io: The proto unix io object for the full system
        :param load_diagnostics: Boolean to indicate if robot diagnostics should be loaded
        """
        robot_view = RobotView(load_diagnostics)
=======
    def setup_robot_view(self, proto_unix_io, load_fullsystem):
        """Setup the robot view widget
        :param proto_unix_io: The proto unix io object for the full system
        :param load_fullsystem: Boolean to indicate if checkboxes should be loaded
        """
        robot_view = RobotView(load_fullsystem)
>>>>>>> 9df98cc5
        self.register_refresh_function(robot_view.refresh)
        proto_unix_io.register_observer(RobotStatus, robot_view.robot_status_buffer)
        return robot_view

    def setup_estop_view(self, proto_unix_io):
        """Setup the estop view widget

        :param proto_unix_io: The proto unix io object for the full system

        """
        estop_view = EstopView()
        self.register_refresh_function(estop_view.refresh)

        proto_unix_io.register_observer(EstopState, estop_view.estop_state_buffer)
        return estop_view

    def setup_field_widget(
        self, sim_proto_unix_io, full_system_proto_unix_io, friendly_colour_yellow
    ):
        """setup the field widget with the constituent layers

        :param sim_proto_unix_io: The proto unix io object for the simulator
        :param full_system_proto_unix_io: The proto unix io object for the full system
        :param friendly_colour_yellow: Whether the friendly colour is yellow
        :returns: the field widget

        """
        self.player = ProtoPlayer(
            self.yellow_replay_log if friendly_colour_yellow else self.blue_replay_log,
            full_system_proto_unix_io,
        )
        field = Field(player=self.player)

        # Create layers
        paths = path_layer.PathLayer(self.visualization_buffer_size)
        obstacles = obstacle_layer.ObstacleLayer(self.visualization_buffer_size)
        validation = validation_layer.ValidationLayer(self.visualization_buffer_size)
        world = world_layer.WorldLayer(
            sim_proto_unix_io, friendly_colour_yellow, self.visualization_buffer_size
        )
        sim_state = simulator_layer.SimulatorLayer(
            friendly_colour_yellow, self.visualization_buffer_size
        )
        passing = passing_layer.PassingLayer(self.visualization_buffer_size)

        # Add field layers to field
        field.add_layer("Vision", world)
        field.add_layer("Obstacles", obstacles)
        field.add_layer("Paths", paths)
        field.add_layer("Validation", validation)
        field.add_layer("Passing", passing)
        field.add_layer("Simulator", sim_state)
        hrvo_sim_states = []
        # Add HRVO layers to field widget and have them hidden on startup
        # TODO (#2655): Add/Remove HRVO layers dynamically based on the HRVOVisualization proto messages
        for robot_id in range(MAX_ROBOT_IDS_PER_SIDE):
            hrvo_sim_state = hrvo_layer.HRVOLayer(
                robot_id, self.visualization_buffer_size
            )
            hrvo_sim_states.append(hrvo_sim_state)
            field.add_layer(f"HRVO {robot_id}", hrvo_sim_state, False)

        # Register observers
        sim_proto_unix_io.register_observer(
            SimulatorState, sim_state.simulator_state_buffer
        )

        for arg in [
            (World, world.world_buffer),
            (RobotStatus, world.robot_status_buffer),
            (Referee, world.referee_buffer),
            (PrimitiveSet, obstacles.primitive_set_buffer),
            (PrimitiveSet, paths.primitive_set_buffer),
            (PassVisualization, passing.pass_visualization_buffer),
            (ValidationProtoSet, validation.validation_set_buffer),
            (SimulatorState, sim_state.simulator_state_buffer),
        ] + [
            (HRVOVisualization, hrvo_sim_state.hrvo_buffer)
            for hrvo_sim_state in hrvo_sim_states
        ]:
            full_system_proto_unix_io.register_observer(*arg)

        # Register refresh functions
        self.register_refresh_function(field.refresh)

        return field

    def setup_parameter_widget(self, proto_unix_io, friendly_colour_yellow):
        """Setup the parameter widget

        :param proto_unix_io: The proto unix io object
        :param friendly_colour_yellow: 
        :returns: The proto configuration widget

        """

        self.config = ThunderbotsConfig()
        self.config.sensor_fusion_config.friendly_color_yellow = friendly_colour_yellow

        def on_change_callback(attr, value, updated_proto):
            proto_unix_io.send_proto(ThunderbotsConfig, updated_proto)

        return ProtoConfigurationWidget(self.config, on_change_callback)

    def setup_log_widget(self, proto_unix_io):
        """Setup the wiget that receives logs from full system

        :param proto_unix_io: The proto unix io object
        :returns: The log widget

        """
        # Create widget
        logs = g3logWidget()

        # Register observer
        proto_unix_io.register_observer(RobotLog, logs.log_buffer)

        # Register refresh function
        self.register_refresh_function(logs.refresh)

        return logs

    def setup_performance_plot(self, proto_unix_io):
        """Setup the performance plot

        :param proto_unix_io: The proto unix io object
        :returns: The performance plot widget

        """

        def extract_namedvalue_data(named_value_data):
            return {named_value_data.name: named_value_data.value}

        # Performance Plots plot HZ so the values can't be negative
        proto_plotter = ProtoPlotter(
            min_y=0,
            max_y=100,
            window_secs=15,
            configuration={NamedValue: extract_namedvalue_data},
        )

        # Register observer
        proto_unix_io.register_observer(NamedValue, proto_plotter.buffers[NamedValue])
        # Register refresh function
        self.register_refresh_function(proto_plotter.refresh)
        return proto_plotter

    def setup_play_info(self, proto_unix_io):
        """Setup the play info widget

        :param proto_unix_io: The proto unix io object
        :returns: The play info widget

        """

        play_info = playInfoWidget()
        proto_unix_io.register_observer(PlayInfo, play_info.playinfo_buffer)
        proto_unix_io.register_observer(Referee, play_info.referee_buffer)
        self.register_refresh_function(play_info.refresh)

        return play_info

    def setup_chicker_widget(self, proto_unix_io):
        """Setup the chicker widget for robot diagnostics

        :param proto_unix_io: The proto unix io object
        :returns: The chicker widget

        """
        # Create widget
        chicker_widget = ChickerWidget(proto_unix_io)

        # Register refresh function
        self.register_refresh_function(chicker_widget.refresh)

        return chicker_widget

    def setup_diagnostics_input_widget(self, proto_unix_io):
        """

        :param proto_unix_io: The proto unix io object
        :returns the fullsystem connect widget
        """

        diagnostics_input_widget = FullSystemConnectWidget(proto_unix_io)

        self.register_refresh_function(diagnostics_input_widget.refresh)

        return diagnostics_input_widget

    def setup_drive_and_dribbler_widget(self, proto_unix_io):
        """Setup the drive and dribbler widget

        :param proto_unix_io: The proto unix io object
        :returns: The drive and dribbler widget

        """
        drive_and_dribbler_widget = DriveAndDribblerWidget(proto_unix_io)
        self.register_refresh_function(drive_and_dribbler_widget.refresh)

        return drive_and_dribbler_widget

    def show(self):
        """Show the main window"""

        self.window.show()
        pyqtgraph.exec()

    def close(self):
        """Close the main window"""

        QtCore.QTimer.singleShot(0, self.window.close)<|MERGE_RESOLUTION|>--- conflicted
+++ resolved
@@ -165,7 +165,6 @@
         # protobuf types on two separate widgets.
         #
 
-<<<<<<< HEAD
         self.blue_full_system_proto_unix_io = None
         self.yellow_full_system_proto_unix_io = None
 
@@ -176,46 +175,17 @@
         if load_yellow:
             self.yellow_full_system_proto_unix_io = (
                 yellow_full_system_proto_unix_io or ProtoUnixIO()
-=======
-        if load_blue:
-            self.blue_full_system_proto_unix_io = (
-                ProtoUnixIO()
-                if blue_full_system_proto_unix_io is None
-                else blue_full_system_proto_unix_io
-            )
-        if load_yellow:
-            self.yellow_full_system_proto_unix_io = (
-                ProtoUnixIO()
-                if yellow_full_system_proto_unix_io is None
-                else yellow_full_system_proto_unix_io
->>>>>>> 9df98cc5
             )
 
         # the proto unix io to which diagnostics protos should be sent to
         # if one of the fullsystems is running, uses the same proto
         # if not, initialises a new one
         # only used if diagnostics is enabled
-<<<<<<< HEAD
         self.robot_diagnostics_proto_unix_io = self.blue_full_system_proto_unix_io or (
             self.yellow_full_system_proto_unix_io or ProtoUnixIO()
         )
 
         self.simulator_proto_unix_io = simulator_proto_unix_io or ProtoUnixIO()
-=======
-        self.robot_diagnostics_proto_unix_io = (
-            self.blue_full_system_proto_unix_io
-            if load_blue
-            else self.yellow_full_system_proto_unix_io
-            if load_yellow
-            else ProtoUnixIO()
-        )
-
-        self.simulator_proto_unix_io = (
-            ProtoUnixIO()
-            if simulator_proto_unix_io is None
-            else simulator_proto_unix_io
-        )
->>>>>>> 9df98cc5
 
         # Setup the main window and load the requested tabs
         self.configure_layout(layout_path, load_blue, load_yellow, load_diagnostics)
@@ -478,21 +448,14 @@
 
         if load_robot_view:
             widgets["robot_view"] = self.setup_robot_view(
-<<<<<<< HEAD
                 full_system_proto_unix_io, True
-=======
-                full_system_proto_unix_io, False
->>>>>>> 9df98cc5
             )
             robot_view_dock = Dock("RobotView")
             robot_view_dock.addWidget(widgets["robot_view"])
             dock_area.addDock(robot_view_dock, "above", log_dock)
-<<<<<<< HEAD
             self.toggle_robot_connection_signal = widgets[
                 "robot_view"
             ].toggle_robot_connection_signal
-=======
->>>>>>> 9df98cc5
 
     def configure_robot_diagnostics_layout(
         self, dock_area, proto_unix_io, load_fullsystem,
@@ -520,7 +483,6 @@
         log_dock = Dock("Logs")
         log_dock.addWidget(self.diagnostics_widgets["log_widget"])
 
-<<<<<<< HEAD
         self.diagnostics_widgets[
             "diagnostics_input"
         ] = self.setup_diagnostics_input_widget(proto_unix_io)
@@ -536,11 +498,6 @@
         if not load_fullsystem:
             self.diagnostics_widgets["robot_view"] = self.setup_robot_view(
                 proto_unix_io, False
-=======
-        if not load_fullsystem:
-            self.diagnostics_widgets["robot_view"] = self.setup_robot_view(
-                proto_unix_io, True
->>>>>>> 9df98cc5
             )
             robot_view_dock = Dock("RobotView")
             robot_view_dock.addWidget(self.diagnostics_widgets["robot_view"])
@@ -548,35 +505,12 @@
                 "robot_view"
             ].toggle_robot_connection_signal
 
-<<<<<<< HEAD
-=======
-        self.diagnostics_widgets[
-            "diagnostics_input"
-        ] = self.setup_diagnostics_input_widget(proto_unix_io)
-        diagnostics_input_dock = Dock("Diagnostics_Input")
-        diagnostics_input_dock.addWidget(self.diagnostics_widgets["diagnostics_input"])
-
-        self.diagnostics_widgets["diagnostics_input"].toggle_controls_signal.connect(
-            self.diagnostics_widgets["drive"].toggle_all
-        )
-
-        self.diagnostics_widgets["diagnostics_input"].toggle_controls_signal.connect(
-            self.diagnostics_widgets["chicker"].set_should_enable_buttons
-        )
-
->>>>>>> 9df98cc5
         self.robot_diagnostics_dock_area.addDock(log_dock)
         if not load_fullsystem:
             dock_area.addDock(robot_view_dock, "above", log_dock)
         self.robot_diagnostics_dock_area.addDock(drive_dock, "right", log_dock)
         self.robot_diagnostics_dock_area.addDock(chicker_dock, "below", drive_dock)
-<<<<<<< HEAD
         self.robot_diagnostics_dock_area.addDock(input_dock, "top", chicker_dock)
-=======
-        self.robot_diagnostics_dock_area.addDock(
-            diagnostics_input_dock, "top", chicker_dock
-        )
->>>>>>> 9df98cc5
 
         estop_view = self.setup_estop_view(proto_unix_io)
 
@@ -584,21 +518,12 @@
         dock.addWidget(estop_view)
         self.robot_diagnostics_dock_area.addDock(dock, "bottom", log_dock)
 
-<<<<<<< HEAD
-    def setup_robot_view(self, proto_unix_io, load_diagnostics):
-        """Setup the robot view widget
-        :param proto_unix_io: The proto unix io object for the full system
-        :param load_diagnostics: Boolean to indicate if robot diagnostics should be loaded
-        """
-        robot_view = RobotView(load_diagnostics)
-=======
     def setup_robot_view(self, proto_unix_io, load_fullsystem):
         """Setup the robot view widget
         :param proto_unix_io: The proto unix io object for the full system
         :param load_fullsystem: Boolean to indicate if checkboxes should be loaded
         """
         robot_view = RobotView(load_fullsystem)
->>>>>>> 9df98cc5
         self.register_refresh_function(robot_view.refresh)
         proto_unix_io.register_observer(RobotStatus, robot_view.robot_status_buffer)
         return robot_view
