--- conflicted
+++ resolved
@@ -229,407 +229,17 @@
 
         self.refresh_timers.append(refresh_timer)
 
-<<<<<<< HEAD
-    def configure_full_system_layout(
-        self,
-        dock_area,
-        sim_proto_unix_io,
-        full_system_proto_unix_io,
-        load_robot_view,
-        friendly_colour_yellow,
-    ):
-        """Configure the default layout for thunderscope
-
-        :param dock_area: The dock area to configure the layout
-        :param sim_proto_unix_io: The proto unix io object for the simulator
-        :param full_system_proto_unix_io: The proto unix io object for the full system
-        :param load_robot_view: Whether robot view should be loaded on the fullsystem tab or not
-                                - should not be loaded in AI vs AI
-                                - should not be loaded with diagnostics, will be loaded in that tab instead
-        :param friendly_colour_yellow: Whether the friendly colour is yellow
-
-        """
-        # Configure Docks and save them
-        self.widgets[friendly_colour_yellow] = {}
-        widgets = self.widgets[friendly_colour_yellow]
-
-        widgets["field_widget"] = self.setup_field_widget(
-            sim_proto_unix_io, full_system_proto_unix_io, friendly_colour_yellow
-        )
-        field_dock = Dock("Field")
-        field_dock.addWidget(widgets["field_widget"])
-
-        widgets["log_widget"] = self.setup_log_widget(full_system_proto_unix_io)
-        log_dock = Dock("Logs")
-        log_dock.addWidget(widgets["log_widget"])
-
-        widgets["performance_widget"] = self.setup_performance_plot(
-            full_system_proto_unix_io
-        )
-        performance_dock = Dock("Performance")
-        performance_dock.addWidget(widgets["performance_widget"].win)
-
-        widgets["parameter_widget"] = self.setup_parameter_widget(
-            full_system_proto_unix_io, friendly_colour_yellow
-        )
-        parameter_dock = Dock("Parameters")
-        parameter_dock.addWidget(widgets["parameter_widget"])
-
-        widgets["playinfo_widget"] = self.setup_play_info(full_system_proto_unix_io)
-        playinfo_dock = Dock("Play Info")
-        playinfo_dock.addWidget(widgets["playinfo_widget"])
-
-        if self.cost_visualization:
-            widgets["cost_visualization_widget"] = self.setup_cost_visualization_widget(
-                full_system_proto_unix_io
-            )
-            cost_visualization_dock = Dock("Cost Visualization")
-            cost_visualization_dock.addWidget(widgets["cost_visualization_widget"])
-            widgets["field_widget"].field_resized.connect(
-                widgets["cost_visualization_widget"].update_axis_range
-            )
-
-        widgets["refereeinfo_widget"] = self.setup_referee_info(
-            full_system_proto_unix_io
-        )
-        refereeinfo_dock = Dock("Referee Info")
-        refereeinfo_dock.addWidget(widgets["refereeinfo_widget"])
-
-        dock_area.addDock(field_dock)
-        dock_area.addDock(parameter_dock, "left", field_dock)
-        dock_area.addDock(log_dock, "above", parameter_dock)
-        dock_area.addDock(refereeinfo_dock, "bottom", field_dock)
-        dock_area.addDock(playinfo_dock, "above", refereeinfo_dock)
-        dock_area.addDock(performance_dock, "right", playinfo_dock)
-        if self.cost_visualization:
-            dock_area.addDock(cost_visualization_dock, "right", field_dock)
-
-        if load_robot_view:
-            widgets["robot_view"] = self.setup_robot_view(
-                full_system_proto_unix_io,
-                [
-                    IndividualRobotMode.NONE,
-                    IndividualRobotMode.MANUAL,
-                    IndividualRobotMode.AI,
-                ],
-            )
-            robot_view_dock = Dock("RobotView")
-            robot_view_dock.addWidget(widgets["robot_view"])
-            dock_area.addDock(robot_view_dock, "above", log_dock)
-            self.control_mode_signal = widgets["robot_view"].control_mode_signal
-
-    def configure_robot_diagnostics_layout(
-        self, dock_area, proto_unix_io, load_fullsystem,
-    ):
-        """Configure the default layout for the robot diagnostics widget
-
-        :param dock_area: The dock area to configure the layout
-        :param proto_unix_io: The proto unix io object for the full system
-        :param load_fullsystem: Whether the fullsystem is also being loaded currently
-        """
-
-        self.diagnostics_widgets = {}
-
-        self.diagnostics_widgets["chicker"] = self.setup_chicker_widget(proto_unix_io)
-        chicker_dock = Dock("Chicker")
-        chicker_dock.addWidget(self.diagnostics_widgets["chicker"])
-
-        self.diagnostics_widgets["drive"] = self.setup_drive_and_dribbler_widget(
-            proto_unix_io
-        )
-        drive_dock = Dock("Drive and Dribbler")
-        drive_dock.addWidget(self.diagnostics_widgets["drive"])
-
-        self.diagnostics_widgets["log_widget"] = self.setup_log_widget(proto_unix_io)
-        log_dock = Dock("Logs")
-        log_dock.addWidget(self.diagnostics_widgets["log_widget"])
-
-        self.diagnostics_widgets[
-            "diagnostics_input"
-        ] = self.setup_diagnostics_input_widget()
-        input_dock = Dock("Diagnostics Input")
-        input_dock.addWidget(self.diagnostics_widgets["diagnostics_input"])
-        self.diagnostics_widgets["diagnostics_input"].toggle_controls_signal.connect(
-            self.diagnostics_widgets["chicker"].set_should_enable_buttons
-        )
-        self.diagnostics_widgets["diagnostics_input"].toggle_controls_signal.connect(
-            self.diagnostics_widgets["drive"].toggle_all
-        )
-
-        if not load_fullsystem:
-            self.diagnostics_widgets["robot_view"] = self.setup_robot_view(
-                proto_unix_io, [IndividualRobotMode.NONE, IndividualRobotMode.MANUAL,]
-            )
-            robot_view_dock = Dock("RobotView")
-            robot_view_dock.setStretch(y=5)
-            robot_view_dock.addWidget(self.diagnostics_widgets["robot_view"])
-            self.control_mode_signal = self.diagnostics_widgets[
-                "robot_view"
-            ].control_mode_signal
-
-        self.robot_diagnostics_dock_area.addDock(log_dock)
-        if not load_fullsystem:
-            dock_area.addDock(robot_view_dock, "above", log_dock)
-        self.robot_diagnostics_dock_area.addDock(drive_dock, "right", log_dock)
-        self.robot_diagnostics_dock_area.addDock(chicker_dock, "below", drive_dock)
-        self.robot_diagnostics_dock_area.addDock(input_dock, "top", chicker_dock)
-
-        estop_view = self.setup_estop_view(proto_unix_io)
-
-        dock = Dock("Estop View")
-        dock.addWidget(estop_view)
-        dock.setStretch(y=1)
-        self.robot_diagnostics_dock_area.addDock(dock, "bottom", log_dock)
-
-    def setup_robot_view(
-        self, proto_unix_io, available_control_modes: List[IndividualRobotMode]
-    ):
-        """Setup the robot view widget
-        :param proto_unix_io: The proto unix io object for the full system
-        :param available_control_modes: the currently available input modes for the robots
-                                        according to what mode thunderscope is run in
-        """
-        robot_view = RobotView(available_control_modes)
-        self.register_refresh_function(robot_view.refresh)
-        proto_unix_io.register_observer(RobotStatus, robot_view.robot_status_buffer)
-        return robot_view
-
-    def setup_estop_view(self, proto_unix_io):
-        """Setup the estop view widget
-
-        :param proto_unix_io: The proto unix io object for the full system
-
-        """
-        estop_view = EstopView()
-        self.register_refresh_function(estop_view.refresh)
-
-        proto_unix_io.register_observer(EstopState, estop_view.estop_state_buffer)
-        return estop_view
-
-    def setup_field_widget(
-        self, sim_proto_unix_io, full_system_proto_unix_io, friendly_colour_yellow
-    ):
-        """setup the field widget with the constituent layers
-
-        :param sim_proto_unix_io: The proto unix io object for the simulator
-        :param full_system_proto_unix_io: The proto unix io object for the full system
-        :param friendly_colour_yellow: Whether the friendly colour is yellow
-        :returns: the field widget
-
-        """
-        self.player = ProtoPlayer(
-            self.yellow_replay_log if friendly_colour_yellow else self.blue_replay_log,
-            full_system_proto_unix_io,
-        )
-        field = Field(player=self.player)
-
-        # Create layers
-        paths = path_layer.PathLayer(self.visualization_buffer_size)
-        obstacles = obstacle_layer.ObstacleLayer(self.visualization_buffer_size)
-        validation = validation_layer.ValidationLayer(self.visualization_buffer_size)
-        world = world_layer.WorldLayer(
-            sim_proto_unix_io, friendly_colour_yellow, self.visualization_buffer_size
-        )
-        sim_state = simulator_layer.SimulatorLayer(
-            friendly_colour_yellow, self.visualization_buffer_size
-        )
-        passing = passing_layer.PassingLayer(self.visualization_buffer_size)
-
-        # Add field layers to field
-        field.add_layer("Vision", world)
-        field.add_layer("Obstacles", obstacles)
-        field.add_layer("Paths", paths)
-        field.add_layer("Validation", validation)
-        field.add_layer("Passing", passing)
-        field.add_layer("Simulator", sim_state)
-        hrvo_sim_states = []
-        # Add HRVO layers to field widget and have them hidden on startup
-        # TODO (#2655): Add/Remove HRVO layers dynamically based on the HRVOVisualization proto messages
-        for robot_id in range(MAX_ROBOT_IDS_PER_SIDE):
-            hrvo_sim_state = hrvo_layer.HRVOLayer(
-                robot_id, self.visualization_buffer_size
-            )
-            hrvo_sim_states.append(hrvo_sim_state)
-            field.add_layer(f"HRVO {robot_id}", hrvo_sim_state, False)
-
-        # Register observers
-        sim_proto_unix_io.register_observer(
-            SimulatorState, sim_state.simulator_state_buffer
-        )
-
-        for arg in [
-            (World, world.world_buffer),
-            (RobotStatus, world.robot_status_buffer),
-            (Referee, world.referee_buffer),
-            (PrimitiveSet, obstacles.primitive_set_buffer),
-            (PrimitiveSet, paths.primitive_set_buffer),
-            (PassVisualization, passing.pass_visualization_buffer),
-            (ValidationProtoSet, validation.validation_set_buffer),
-            (SimulatorState, sim_state.simulator_state_buffer),
-        ] + [
-            (HRVOVisualization, hrvo_sim_state.hrvo_buffer)
-            for hrvo_sim_state in hrvo_sim_states
-        ]:
-            full_system_proto_unix_io.register_observer(*arg)
-
-        # Register refresh functions
-        self.register_refresh_function(field.refresh)
-
-        return field
-
-    def setup_parameter_widget(self, proto_unix_io, friendly_colour_yellow):
-        """Setup the parameter widget
-
-        :param proto_unix_io: The proto unix io object
-        :param friendly_colour_yellow: 
-        :returns: The proto configuration widget
-
-        """
-
-        self.config = ThunderbotsConfig()
-        self.config.sensor_fusion_config.friendly_color_yellow = friendly_colour_yellow
-
-        def on_change_callback(attr, value, updated_proto):
-            proto_unix_io.send_proto(ThunderbotsConfig, updated_proto)
-
-        return ProtoConfigurationWidget(self.config, on_change_callback)
-
-    def setup_log_widget(self, proto_unix_io):
-        """Setup the wiget that receives logs from full system
-
-        :param proto_unix_io: The proto unix io object
-        :returns: The log widget
-
-        """
-        # Create widget
-        logs = g3logWidget()
-
-        # Register observer
-        proto_unix_io.register_observer(RobotLog, logs.log_buffer)
-
-        # Register refresh function
-        self.register_refresh_function(logs.refresh)
-
-        return logs
-
-    def setup_performance_plot(self, proto_unix_io):
-        """Setup the performance plot
-
-        :param proto_unix_io: The proto unix io object
-        :returns: The performance plot widget
-
-        """
-
-        def extract_namedvalue_data(named_value_data):
-            return {named_value_data.name: named_value_data.value}
-
-        # Performance Plots plot HZ so the values can't be negative
-        proto_plotter = ProtoPlotter(
-            min_y=0,
-            max_y=100,
-            window_secs=15,
-            configuration={NamedValue: extract_namedvalue_data},
-        )
-
-        # Register observer
-        proto_unix_io.register_observer(NamedValue, proto_plotter.buffers[NamedValue])
-        # Register refresh function
-        self.register_refresh_function(proto_plotter.refresh)
-        return proto_plotter
-
-    def setup_play_info(self, proto_unix_io):
-        """Setup the play info widget
-
-        :param proto_unix_io: The proto unix io object
-        :returns: The play info widget
-
-        """
-
-        play_info = PlayInfoWidget()
-        proto_unix_io.register_observer(PlayInfo, play_info.playinfo_buffer)
-        self.register_refresh_function(play_info.refresh)
-
-        return play_info
-
-    def setup_referee_info(self, proto_unix_io):
-        """Setup the referee info widget
-
-        :param proto_unix_io: The proto unix io object
-        :returns: The referee info widget
-
-        """
-
-        referee_info = RefereeInfoWidget()
-        proto_unix_io.register_observer(Referee, referee_info.referee_buffer)
-        self.register_refresh_function(referee_info.refresh)
-
-        return referee_info
-
-    def setup_chicker_widget(self, proto_unix_io):
-        """Setup the chicker widget for robot diagnostics
-
-        :param proto_unix_io: The proto unix io object
-        :returns: The chicker widget
-
-        """
-        # Create widget
-        chicker_widget = ChickerWidget(proto_unix_io)
-
-        # Register refresh function
-        self.register_refresh_function(chicker_widget.refresh)
-
-        return chicker_widget
-
-    def setup_diagnostics_input_widget(self):
-        """
-        Sets up the diagnostics input widget
-        """
-
-        diagnostics_input_widget = FullSystemConnectWidget()
-
-        self.register_refresh_function(diagnostics_input_widget.refresh)
-
-        return diagnostics_input_widget
-
-    def setup_drive_and_dribbler_widget(self, proto_unix_io):
-        """Setup the drive and dribbler widget
-
-        :param proto_unix_io: The proto unix io object
-        :returns: The drive and dribbler widget
-
-        """
-        drive_and_dribbler_widget = DriveAndDribblerWidget(proto_unix_io)
-        self.register_refresh_function(drive_and_dribbler_widget.refresh)
-
-        return drive_and_dribbler_widget
-
-    def setup_cost_visualization_widget(self, proto_unix_io):
-        """Setup the cost visualization widget
-
-        :param proto_unix_io: The proto unix io object
-        :returns: The cost visualization widget
-
-        """
-        cost_vis_widget = CostVisualizationWidget()
-        proto_unix_io.register_observer(
-            CostVisualization, cost_vis_widget.cost_visualization_buffer
-        )
-        self.register_refresh_function(cost_vis_widget.refresh)
-        return cost_vis_widget
+    def show(self):
+        """Show the main window"""
+
+        self.window.show()
+        self.window.showMaximized()
+        pyqtgraph.exec()
 
     def is_open(self):
         """Returns true if the window is open"""
         return self.window.isVisible()
 
-=======
->>>>>>> 44582060
-    def show(self):
-        """Show the main window"""
-
-        self.window.show()
-        self.window.showMaximized()
-        pyqtgraph.exec()
-
     def close(self):
         """Close the main window"""
 
