import os
import signal

<<<<<<< HEAD
import pyqtgraph as pg
from pyqtgraph.dockarea import *
from pyqtgraph.Qt import QtCore, QtGui
from shared.parameter.dynamic_parameters_pb2 import ThunderbotsConfig

from software.networking import threaded_unix_sender
from software.thunderscope.field import (
    obstacle_layer,
    path_layer,
    validation_layer,
    world_layer,
)
=======
import software.thunderscope.constants as constants
import queue
import software.thunderscope.colors as colors
from proto.geometry_pb2 import Polygon, Circle
from proto.visualization_pb2 import Obstacles
from proto.visualization_pb2 import PathVisualization
>>>>>>> b6da26fc
from software.thunderscope.field.field import Field
from proto.world_pb2 import World
from proto.team_pb2 import Robot, Team
from proto.ball_pb2 import Ball
from threading import Thread
from software.thunderscope.log.g3log_widget import g3logWidget
<<<<<<< HEAD

=======
from software.thunderscope.arbitrary_plot.named_value_plotter import NamedValuePlotter
from proto.visualization_pb2 import NamedValue
from proto.robot_log_msg_pb2 import RobotLog
from software.networking.threaded_unix_listener import ThreadedUnixListener
from field import obstacle_layer, path_layer, world_layer
from proto_receiver import ProtoReceiver
import software.thunderscope.constants as constants
import pyqtgraph as pg
from pyqtgraph.Qt import QtCore, QtGui
from pyqtgraph.dockarea import *
>>>>>>> b6da26fc

class Thunderscope(object):

    """ Thunderscope """

    def __init__(self, refresh_interval_ms=5):

        # Setup MainApp and initialize DockArea
        self.app = pg.mkQApp("Thunderscope")
        self.app.setStyleSheet(
            "QMainWindow{background-color: black;border: 1px solid black;}"
        )
        signal.signal(signal.SIGINT, signal.SIG_DFL)
        self.dock_area = DockArea()

        self.window = QtGui.QMainWindow()
        self.window.setCentralWidget(self.dock_area)
        self.window.setWindowTitle("Thunderscope")

        # Setup unix socket directory
        try:
            os.mkdir("/tmp/tbots")
        except:
            pass

        field_dock = self.setup_field_widget()
        log_dock = self.setup_log_widget()

        # Configure Docks
        self.dock_area.addDock(field_dock, "left")
        self.dock_area.addDock(log_dock, "bottom", field_dock)

        self.timer = QtCore.QTimer()
        self.timer.timeout.connect(self.refresh)
        self.timer.start(refresh_interval_ms)  # Refresh at 200hz

    def setup_field_widget(self):
        """TODO: Docstring for setup_field.

        :param function: TODO
        :returns: TODO

        """
        self.field = Field()
        self.field.add_layer("Vision", world_layer.WorldLayer())
        self.field.add_layer("Obstacles", obstacle_layer.ObstacleLayer())
        self.field.add_layer("Path", path_layer.PathLayer())
        self.field.add_layer("Validation", validation_layer.ValidationLayer())

        field_dock = Dock("Field", size=(500, 2000))
        field_dock.addWidget(self.field)

<<<<<<< HEAD
        return field_dock

    def setup_log_widget(self):
        """TODO: Docstring for setup_log_widget.

        :param function: TODO
        :returns: TODO
=======
    # Setup unix socket directory
    try:
        os.mkdir("/tmp/tbots")
    except Exception as e:
        print(e)
        pass

    proto_receiver = ProtoReceiver()

    # Setup MainApp and initialize DockArea
    app = pg.mkQApp("Thunderscope")
    app.setStyleSheet("QMainWindow{background-color: black;border: 1px solid black;}")
    window = QtGui.QMainWindow()
    dock_area = DockArea()
    window.setCentralWidget(dock_area)
    window.setWindowTitle("Thunderscope")

    # Setup Field + Layers
    field = Field()
    world = world_layer.WorldLayer()
    obstacles = obstacle_layer.ObstacleLayer()
    paths = path_layer.PathLayer()

    proto_receiver.register_observer(World, world.world_buffer)
    proto_receiver.register_observer(Obstacles, obstacles.obstacle_buffer)
    proto_receiver.register_observer(PathVisualization, paths.path_visualization_buffer)

    field.add_layer("Vision", world)
    field.add_layer("Obstacles", obstacles)
    field.add_layer("Path", paths)
>>>>>>> b6da26fc

        """
        self.logs = g3logWidget()

<<<<<<< HEAD
        log_dock = Dock("logs", size=(500, 100))
        log_dock.addWidget(self.logs)
=======
    # Setup Console Widget
    logs = g3logWidget()
    proto_receiver.register_observer(RobotLog, logs.log_buffer)
>>>>>>> b6da26fc

        return log_dock

<<<<<<< HEAD
    def refresh(self):
        self.field.refresh()
        self.logs.refresh()

    def show(self):
        self.window.show()
        pg.exec()
=======
    # Setup Arbitrary Plot Widget
    named_value_plotter = NamedValuePlotter()
    named_value_plotter_dock = Dock("Performance", size=(500, 100))
    named_value_plotter_dock.addWidget(named_value_plotter.plot)
    proto_receiver.register_observer(NamedValue, named_value_plotter.named_value_buffer)

    # Configure Docks
    dock_area.addDock(field_dock, "left")
    dock_area.addDock(log_dock, "bottom", field_dock)
    dock_area.addDock(named_value_plotter_dock, "right", log_dock)

    def update():
        field.refresh()
        logs.refresh()
        named_value_plotter.refresh()
>>>>>>> b6da26fc

    def close(self):
        self.window.close()


if __name__ == "__main__":
    thunderscope = Thunderscope()
    thunderscope.show()<|MERGE_RESOLUTION|>--- conflicted
+++ resolved
@@ -1,7 +1,6 @@
 import os
 import signal
 
-<<<<<<< HEAD
 import pyqtgraph as pg
 from pyqtgraph.dockarea import *
 from pyqtgraph.Qt import QtCore, QtGui
@@ -14,34 +13,9 @@
     validation_layer,
     world_layer,
 )
-=======
-import software.thunderscope.constants as constants
-import queue
-import software.thunderscope.colors as colors
-from proto.geometry_pb2 import Polygon, Circle
-from proto.visualization_pb2 import Obstacles
-from proto.visualization_pb2 import PathVisualization
->>>>>>> b6da26fc
 from software.thunderscope.field.field import Field
-from proto.world_pb2 import World
-from proto.team_pb2 import Robot, Team
-from proto.ball_pb2 import Ball
-from threading import Thread
 from software.thunderscope.log.g3log_widget import g3logWidget
-<<<<<<< HEAD
 
-=======
-from software.thunderscope.arbitrary_plot.named_value_plotter import NamedValuePlotter
-from proto.visualization_pb2 import NamedValue
-from proto.robot_log_msg_pb2 import RobotLog
-from software.networking.threaded_unix_listener import ThreadedUnixListener
-from field import obstacle_layer, path_layer, world_layer
-from proto_receiver import ProtoReceiver
-import software.thunderscope.constants as constants
-import pyqtgraph as pg
-from pyqtgraph.Qt import QtCore, QtGui
-from pyqtgraph.dockarea import *
->>>>>>> b6da26fc
 
 class Thunderscope(object):
 
@@ -56,6 +30,7 @@
         )
         signal.signal(signal.SIGINT, signal.SIG_DFL)
         self.dock_area = DockArea()
+        self.proto_receiver = ProtoReceiver()
 
         self.window = QtGui.QMainWindow()
         self.window.setCentralWidget(self.dock_area)
@@ -86,15 +61,23 @@
 
         """
         self.field = Field()
-        self.field.add_layer("Vision", world_layer.WorldLayer())
-        self.field.add_layer("Obstacles", obstacle_layer.ObstacleLayer())
-        self.field.add_layer("Path", path_layer.PathLayer())
-        self.field.add_layer("Validation", validation_layer.ValidationLayer())
+
+        world = world_layer.WorldLayer()
+        obstacles = obstacle_layer.ObstacleLayer()
+        paths = path_layer.PathLayer()
+        validation = validation_layer.ValidationLayer()
+
+        self.field.add_layer("Vision", world)
+        self.field.add_layer("Obstacles", obstacles)
+        self.field.add_layer("Paths", paths)
+
+        self.proto_receiver.register_observer(World, world.world_buffer)
+        self.proto_receiver.register_observer(Obstacles, obstacles.obstacle_buffer)
+        self.proto_receiver.register_observer(PathVisualization, paths.path_visualization_buffer)
 
         field_dock = Dock("Field", size=(500, 2000))
         field_dock.addWidget(self.field)
 
-<<<<<<< HEAD
         return field_dock
 
     def setup_log_widget(self):
@@ -102,54 +85,15 @@
 
         :param function: TODO
         :returns: TODO
-=======
-    # Setup unix socket directory
-    try:
-        os.mkdir("/tmp/tbots")
-    except Exception as e:
-        print(e)
-        pass
-
-    proto_receiver = ProtoReceiver()
-
-    # Setup MainApp and initialize DockArea
-    app = pg.mkQApp("Thunderscope")
-    app.setStyleSheet("QMainWindow{background-color: black;border: 1px solid black;}")
-    window = QtGui.QMainWindow()
-    dock_area = DockArea()
-    window.setCentralWidget(dock_area)
-    window.setWindowTitle("Thunderscope")
-
-    # Setup Field + Layers
-    field = Field()
-    world = world_layer.WorldLayer()
-    obstacles = obstacle_layer.ObstacleLayer()
-    paths = path_layer.PathLayer()
-
-    proto_receiver.register_observer(World, world.world_buffer)
-    proto_receiver.register_observer(Obstacles, obstacles.obstacle_buffer)
-    proto_receiver.register_observer(PathVisualization, paths.path_visualization_buffer)
-
-    field.add_layer("Vision", world)
-    field.add_layer("Obstacles", obstacles)
-    field.add_layer("Path", paths)
->>>>>>> b6da26fc
 
         """
         self.logs = g3logWidget()
 
-<<<<<<< HEAD
         log_dock = Dock("logs", size=(500, 100))
         log_dock.addWidget(self.logs)
-=======
-    # Setup Console Widget
-    logs = g3logWidget()
-    proto_receiver.register_observer(RobotLog, logs.log_buffer)
->>>>>>> b6da26fc
 
         return log_dock
 
-<<<<<<< HEAD
     def refresh(self):
         self.field.refresh()
         self.logs.refresh()
@@ -157,23 +101,6 @@
     def show(self):
         self.window.show()
         pg.exec()
-=======
-    # Setup Arbitrary Plot Widget
-    named_value_plotter = NamedValuePlotter()
-    named_value_plotter_dock = Dock("Performance", size=(500, 100))
-    named_value_plotter_dock.addWidget(named_value_plotter.plot)
-    proto_receiver.register_observer(NamedValue, named_value_plotter.named_value_buffer)
-
-    # Configure Docks
-    dock_area.addDock(field_dock, "left")
-    dock_area.addDock(log_dock, "bottom", field_dock)
-    dock_area.addDock(named_value_plotter_dock, "right", log_dock)
-
-    def update():
-        field.refresh()
-        logs.refresh()
-        named_value_plotter.refresh()
->>>>>>> b6da26fc
 
     def close(self):
         self.window.close()
