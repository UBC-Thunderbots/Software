--- conflicted
+++ resolved
@@ -1,12 +1,5 @@
 import os
 import atexit
-<<<<<<< HEAD
-=======
-import signal
-import threading
-import time
-import shelve
->>>>>>> 18446e47
 import signal
 import threading
 import time
@@ -47,12 +40,9 @@
 from software.networking import threaded_unix_sender, networking
 from software.thunderscope.robot_communication import RobotCommunication
 from software.thunderscope.arbitrary_plot.named_value_plotter import NamedValuePlotter
-<<<<<<< HEAD
 from software.thunderscope.common.proto_configuration_widget import (
     ProtoConfigurationWidget,
 )
-=======
->>>>>>> 18446e47
 from software.thunderscope.binary_context_managers import (
     FullSystem,
     Simulator,
@@ -64,10 +54,6 @@
     SimRobot,
 )
 
-<<<<<<< HEAD
-=======
-# Import Widgets
->>>>>>> 18446e47
 from software.thunderscope.field import (
     obstacle_layer,
     path_layer,
@@ -124,10 +110,7 @@
         :param refresh_interval_ms: The interval in milliseconds to refresh the simulator
 
         """
-<<<<<<< HEAD
         pyqtgraph.setConfigOption("antialias", True)
-=======
->>>>>>> 18446e47
 
         # Setup MainApp and initialize DockArea
         self.app = pyqtgraph.mkQApp("Thunderscope")
@@ -145,13 +128,8 @@
         self.web_view = QWebEngineView()
         self.web_view.load(QtCore.QUrl(GAME_CONTROLLER_URL))
 
-<<<<<<< HEAD
-        self.tabs.addTab(self.blue_full_system_dock_area, "Blue Fullsystem")
-        self.tabs.addTab(self.yellow_full_system_dock_area, "Yellow Fullsystem")
-=======
         self.tabs.addTab(self.yellow_full_system_dock_area, "Yellow Fullsystem")
         self.tabs.addTab(self.blue_full_system_dock_area, "Blue Fullsystem")
->>>>>>> 18446e47
         self.tabs.addTab(self.web_view, "Gamecontroller")
 
         self.window = QtGui.QMainWindow()
@@ -179,7 +157,6 @@
             if blue_full_system_proto_unix_io is None
             else blue_full_system_proto_unix_io
         )
-<<<<<<< HEAD
 
         self.refresh_timers = []
 
@@ -219,13 +196,13 @@
                 """
                 Cntrl+S: Save Layout
                 Cntrl+O: Open Layout
-                Cntrl+R: Reset Layout
+                Cntrl+R: Reset Layout back to default
+
                 Double Click Purple Bar to pop window out
                 Drag Purple Bar to rearrange docks
                 Click items in legends to select/deselect
 
                 Cntrl-Click and Drag: Move ball and kick
-                Click and Drag Robots to move them around
                 I to identify robots, show their IDs
                 """,
             )
@@ -256,84 +233,6 @@
             shelf["blue_dock_state"] = self.blue_full_system_dock_area.saveState()
             shelf["yellow_dock_state"] = self.yellow_full_system_dock_area.saveState()
 
-=======
-
-        self.refresh_timers = []
-
-        # Save and Load Prompts
-        self.save_layout_shortcut = QtGui.QShortcut(
-            QtGui.QKeySequence("Ctrl+S"), self.window
-        )
-        self.save_layout_shortcut.activated.connect(self.save_layout)
-
-        self.open_layout_shortcut = QtGui.QShortcut(
-            QtGui.QKeySequence("Ctrl+O"), self.window
-        )
-        self.open_layout_shortcut.activated.connect(self.load_layout)
-
-        self.reset_layout_shortcut = QtGui.QShortcut(
-            QtGui.QKeySequence("Ctrl+R"), self.window
-        )
-
-        def __reset_layout():
-            if os.path.exists(DEFAULT_LAYOUT_PATH):
-                os.remove(DEFAULT_LAYOUT_PATH)
-                QMessageBox.information(
-                    self.window,
-                    "Restart Required",
-                    """
-                    Restart thunderscope to reset the layout.
-                    """,
-                )
-
-        self.reset_layout_shortcut.activated.connect(__reset_layout)
-
-        self.show_help = QtGui.QShortcut(QtGui.QKeySequence("h"), self.window)
-        self.show_help.activated.connect(
-            lambda: QMessageBox.information(
-                self.window,
-                "Help",
-                """
-                Cntrl+S: Save Layout
-                Cntrl+O: Open Layout
-                Cntrl+R: Reset Layout back to default
-
-                Double Click Purple Bar to pop window out
-                Drag Purple Bar to rearrange docks
-                Click items in legends to select/deselect
-
-                Cntrl-Click and Drag: Move ball and kick
-                I to identify robots, show their IDs
-                """,
-            )
-        )
-
-    def save_layout(self):
-        """Open a file dialog to save the layout and any other
-        registered state to a file
-
-        """
-
-        filename, _ = QtGui.QFileDialog.getSaveFileName(
-            self.window,
-            "Save layout",
-            "~/dock_layout_{}.tscopelayout".format(int(time.time())),
-            options=QFileDialog.Option.DontUseNativeDialog,
-        )
-
-        if not filename:
-            print("No filename selected")
-            return
-
-        with shelve.open(filename, "c") as shelf:
-            shelf["blue_dock_state"] = self.blue_full_system_dock_area.saveState()
-            shelf["yellow_dock_state"] = self.yellow_full_system_dock_area.saveState()
-
-        with shelve.open(DEFAULT_LAYOUT_PATH, "c") as shelf:
-            shelf["blue_dock_state"] = self.blue_full_system_dock_area.saveState()
-            shelf["yellow_dock_state"] = self.yellow_full_system_dock_area.saveState()
-
->>>>>>> 18446e47
     def load_layout(self, filename=None):
         """Open a file dialog to load the layout and state to all widgets
 
@@ -408,7 +307,6 @@
                     + "layout at {} doesn't exist".format(path)
                 ),
             )
-<<<<<<< HEAD
 
         def __save_layout():
 
@@ -455,8 +353,6 @@
                 """,
             )
         )
-=======
->>>>>>> 18446e47
 
     def register_refresh_function(self, refresh_func):
         """Register the refresh functions to run at the refresh_interval_ms
@@ -501,7 +397,6 @@
         widgets["log_widget"] = self.setup_log_widget(full_system_proto_unix_io)
         log_dock = Dock("Logs")
         log_dock.addWidget(widgets["log_widget"])
-<<<<<<< HEAD
 
         widgets["performance_widget"] = self.setup_performance_plot(
             full_system_proto_unix_io
@@ -530,29 +425,6 @@
     ):
         """setup the field widget with the constituent layers
 
-=======
-
-        widgets["performance_widget"] = self.setup_performance_plot(
-            full_system_proto_unix_io
-        )
-        performance_dock = Dock("Performance")
-        performance_dock.addWidget(widgets["performance_widget"].win)
-
-        widgets["playinfo_widget"] = self.setup_play_info(full_system_proto_unix_io)
-        playinfo_dock = Dock("Play Info")
-        playinfo_dock.addWidget(widgets["playinfo_widget"])
-
-        dock_area.addDock(field_dock)
-        dock_area.addDock(log_dock, "bottom", field_dock)
-        dock_area.addDock(performance_dock, "right", log_dock)
-        dock_area.addDock(playinfo_dock, "right", performance_dock)
-
-    def setup_field_widget(
-        self, sim_proto_unix_io, full_system_proto_unix_io, friendly_colour_yellow
-    ):
-        """setup the field widget with the constituent layers
-
->>>>>>> 18446e47
         :param sim_proto_unix_io: The proto unix io object for the simulator
         :param full_system_proto_unix_io: The proto unix io object for the full system
         :param friendly_colour_yellow: Whether the friendly colour is yellow
@@ -593,7 +465,6 @@
             (SimulatorState, sim_state.simulator_state_buffer),
         ]:
             full_system_proto_unix_io.register_observer(*arg)
-<<<<<<< HEAD
 
         # Register refresh functions
         self.register_refresh_function(field.refresh)
@@ -609,14 +480,6 @@
 
         return QtGui.QWidget()
 
-=======
-
-        # Register refresh functions
-        self.register_refresh_function(field.refresh)
-
-        return field
-
->>>>>>> 18446e47
     def setup_log_widget(self, proto_unix_io):
         """Setup the wiget that receives logs from full system
 
@@ -708,8 +571,6 @@
     # Setup parser
     parser = argparse.ArgumentParser(
         description="Thunderscope: Run with no arguments to run AI vs AI"
-<<<<<<< HEAD
-=======
     )
 
     parser.add_argument(
@@ -750,79 +611,8 @@
         action="store_true",
         default=False,
         help="Debug the simulator",
->>>>>>> 18446e47
-    )
-
+    )
     parser.add_argument(
-<<<<<<< HEAD
-        "--layout",
-        action="store",
-        help="Which layout to run, if not specified the last layout will run",
-    )
-
-    # Runtime directories
-    parser.add_argument(
-        "--simulator_runtime_dir",
-        type=str,
-        help="simulator runtime directory",
-        default="/tmp/tbots",
-    )
-    parser.add_argument(
-        "--blue_fullsystem_runtime_dir",
-        type=str,
-        help="blue fullsystem runtime directory",
-        default="/tmp/tbots/blue",
-    )
-    parser.add_argument(
-        "--yellow_fullsystem_runtime_dir",
-        type=str,
-        help="yellow fullsystem runtime directory",
-        default="/tmp/tbots/yellow",
-    )
-
-    # Debugging
-    parser.add_argument(
-        "--debug_fullsystem",
-        action="store_true",
-        default=False,
-        help="Debug fullsystem",
-    )
-    parser.add_argument(
-        "--debug_simulator",
-        action="store_true",
-        default=False,
-        help="Debug the simulator",
-    )
-
-    # Run blue or yellow full system over WiFi
-    group = parser.add_mutually_exclusive_group()
-    group.add_argument(
-        "--run_blue",
-        action="store_true",
-        help="Run full system as the blue team, over WiFi; estop required",
-    )
-    group.add_argument(
-        "--run_yellow",
-        action="store_true",
-        help="Run full system as the yellow team, over WiFi; estop required",
-    )
-    parser.add_argument(
-        "--interface",
-        action="store",
-        type=str,
-        default=None,
-        help="Which interface to communicate over",
-    )
-
-    # Sanity check that an interface was provided
-    args = parser.parse_args()
-
-    if args.run_blue or args.run_yellow:
-        if args.interface is None:
-            parser.error("Must specify interface")
-
-    tscope = Thunderscope()
-=======
         "--visualize_cpp_test",
         action="store_true",
         default=False,
@@ -887,7 +677,6 @@
 
         tscope.load_saved_layout(args.layout, load_yellow=True)
         tscope.show()
->>>>>>> 18446e47
 
     ###########################################################################
     #              AI + Robot Communication + Robot Diagnostics               #
