--- conflicted
+++ resolved
@@ -4,11 +4,6 @@
 
 #include "software/test_util/test_util.h"
 
-<<<<<<< HEAD
-using namespace ::Test;
-
-=======
->>>>>>> ad5bb398
 TEST(Polynomial2dTest, default_constructor)
 {
     const Polynomial2d p;
