--- conflicted
+++ resolved
@@ -12,11 +12,8 @@
         "angular_velocity.h",
         "geom_constants.h",
         "point.h",
-<<<<<<< HEAD
         "polynomial.h",
-=======
         "ray.h",
->>>>>>> d255d763
         "vector.h",
     ],
     deps = [
@@ -49,15 +46,20 @@
 )
 
 cc_test(
-<<<<<<< HEAD
     name = "polynomial_test",
     srcs = [
         "polynomial_test.cpp",
-=======
+    ],
+    deps = [
+        ":new_geom",
+        "@gtest//:gtest_main",
+    ],
+)
+
+cc_test(
     name = "ray_test",
     srcs = [
         "ray_test.cpp",
->>>>>>> d255d763
     ],
     deps = [
         ":new_geom",
