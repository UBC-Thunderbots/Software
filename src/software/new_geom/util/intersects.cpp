#include "software/new_geom/util/intersects.h"

#include "software/new_geom/util/distance.h"

bool intersects(const Polygon &first, const Segment &second)
{
    for (const auto &seg : first.getSegments())
    {
        if (intersects(seg, second))
        {
            return true;
        }
    }
    return false;
}

bool intersects(const Segment &first, const Polygon &second)
{
    return intersects(second, first);
}

bool intersects(const Polygon &first, const Ray &second)
{
    for (const auto &seg : first.getSegments())
    {
        if (intersects(seg, second))
        {
            return true;
        }
    }
    return false;
}

bool intersects(const Ray &first, const Polygon &second)
{
    return intersects(second, first);
}

bool intersects(const Polygon &first, const Circle &second)
{
    if (first.contains(second.getOrigin()))
    {
        return true;
    }
    for (const auto &seg : first.getSegments())
    {
        if (distance(seg, second.getOrigin()) < second.getRadius())
        {
            return true;
        }
    }
    return false;
}

bool intersects(const Circle &first, const Polygon &second)
{
    return intersects(second, first);
}

bool intersects(const Circle &first, const Circle &second)
{
    return (first.getOrigin() - second.getOrigin()).length() <
           (first.getRadius() + second.getRadius());
}

bool intersects(const Segment &first, const Circle &second)
{
    bool segment_inside_circle = ::contains(second, first);
    double segment_start_circle_origin_distsq =
        distanceSquared(first.getSegStart(), second.getOrigin());
    double segment_end_circle_origin_distsq =
        distanceSquared(first.getEnd(), second.getOrigin());

    // if the segment is inside the circle AND at least one of the points is
    // outside the circle
    return segment_inside_circle &&
           (segment_start_circle_origin_distsq >
                second.getRadius() * second.getRadius() ||
            segment_end_circle_origin_distsq > second.getRadius() * second.getRadius());
}

bool intersects(const Circle &first, const Segment &second)
{
    return intersects(second, first);
}

bool intersects(const Segment &first, const Segment &second)
{
    boost::geometry::model::segment<Point> AB(first.getSegStart(), first.getEnd());
    boost::geometry::model::segment<Point> CD(second.getSegStart(), second.getEnd());

    return boost::geometry::intersects(AB, CD);
}

bool intersects(const Ray &first, const Segment &second)
{
    auto intersection =
        intersection(first.getStart(), first.getStart() + first.toUnitVector(),
                           second.getSegStart(), second.getEnd());
    // If the infinitely long vectors defined by ray and segment intersect, check that the
    // intersection is within their definitions
    if (intersection.has_value())
    {
<<<<<<< HEAD
        return first.contains(intersection.value()) && second.contains(intersection.value());
=======
        return first.contains(intersection.value()) &&
               second.contains(intersection.value());
>>>>>>> 2951d253
    }
    // If there is no intersection, the ray and segment may be parallel, check if they are
    // overlapped
    return first.contains(second.getSegStart()) || first.contains(second.getEnd());
}

bool intersects(const Segment &first, const Ray &second)
{
    return intersects(second, first);
}<|MERGE_RESOLUTION|>--- conflicted
+++ resolved
@@ -101,12 +101,8 @@
     // intersection is within their definitions
     if (intersection.has_value())
     {
-<<<<<<< HEAD
-        return first.contains(intersection.value()) && second.contains(intersection.value());
-=======
         return first.contains(intersection.value()) &&
                second.contains(intersection.value());
->>>>>>> 2951d253
     }
     // If there is no intersection, the ray and segment may be parallel, check if they are
     // overlapped
