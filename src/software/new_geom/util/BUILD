package(default_visibility = ["//visibility:public"])

cc_library(
    name = "algorithms",
    srcs = [
        "acute_angle.cpp",
        "almost_equal.cpp",
        "calculate_block_cone.cpp",
        "closest_point.cpp",
        "collinear.cpp",
        "contains.cpp",
        "distance.cpp",
        "find_open_circles.cpp",
        "furthest_point.cpp",
        "intersection.cpp",
        "intersects.cpp",
<<<<<<< HEAD
        "physics.cpp",
=======
        "multiple_segments.cpp",
        "projection.cpp",
        "projection_impl.cpp",
        "projection_impl.h",  # Hiding implementation functions of projection
>>>>>>> ea83fd32
        "voronoi_diagram.cpp",
    ],
    hdrs = [
        "acute_angle.h",
        "almost_equal.h",
        "calculate_block_cone.h",
        "closest_point.h",
        "collinear.h",
        "contains.h",
        "distance.h",
        "find_open_circles.h",
        "furthest_point.h",
        "intersection.h",
        "intersects.h",
<<<<<<< HEAD
        "physics.h",
=======
        "multiple_segments.h",
        "projection.h",
>>>>>>> ea83fd32
        "voronoi_diagram.h",
    ],
    deps = [
        "//software/logger",
        "//software/new_geom:angle",
        "//software/new_geom:circle",
        "//software/new_geom:geom_constants",
        "//software/new_geom:line",
        "//software/new_geom:point",
        "//software/new_geom:point_boost_geometry_compatability",
        "//software/new_geom:polygon",
        "//software/new_geom:ray",
        "//software/new_geom:rectangle",
        "//software/new_geom:segment",
        "//software/new_geom:vector",
    ],
)

cc_test(
    name = "almost_equal_test",
    srcs = [
        "almost_equal_test.cpp",
    ],
    deps = [
        ":algorithms",
        "@gtest//:gtest_main",
    ],
)

cc_test(
    name = "intersects_test",
    srcs = [
        "intersects_test.cpp",
    ],
    deps = [
        ":algorithms",
        "//software/new_geom:rectangle",
        "//software/new_geom:triangle",
        "@gtest//:gtest_main",
    ],
)

cc_test(
    name = "intersection_test",
    srcs = [
        "intersection_test.cpp",
    ],
    deps = [
        ":algorithms",
        "//software/new_geom:rectangle",
        "@gtest//:gtest_main",
    ],
)

cc_test(
    name = "collinear_test",
    srcs = [
        "collinear_test.cpp",
    ],
    deps = [
        ":algorithms",
        "@gtest//:gtest_main",
    ],
)

cc_test(
    name = "contains_test",
    srcs = [
        "contains_test.cpp",
    ],
    deps = [
        ":algorithms",
        "@gtest//:gtest_main",
    ],
)

cc_test(
    name = "closest_point_test",
    srcs = [
        "closest_point_test.cpp",
    ],
    deps = [
        ":algorithms",
        "@gtest//:gtest_main",
    ],
)

cc_test(
    name = "distance_test",
    srcs = [
        "distance_test.cpp",
    ],
    deps = [
        ":algorithms",
        "//software/new_geom:rectangle",
        "@gtest//:gtest_main",
    ],
)

cc_test(
    name = "find_open_circles_test",
    srcs = [
        "find_open_circles_test.cpp",
    ],
    deps = [
        ":algorithms",
        "//software/test_util",
        "@gtest//:gtest_main",
    ],
)

cc_test(
    name = "voronoi_diagram_test",
    srcs = [
        "voronoi_diagram_test.cpp",
    ],
    deps = [
        ":algorithms",
        "//software/test_util",
        "@gtest//:gtest_main",
    ],
)

cc_test(
    name = "furthest_point_test",
    srcs = ["furthest_point_test.cpp"],
    deps = [
        ":algorithms",
        "@gtest//:gtest_main",
    ],
)

cc_test(
<<<<<<< HEAD
    name = "physics_test",
    srcs = ["physics_test.cpp"],
=======
    name = "calculate_block_cone_test",
    srcs = ["calculate_block_cone_test.cpp"],
    deps = [
        ":algorithms",
        "@gtest//:gtest_main",
    ],
)

cc_test(
    name = "acute_angle_test",
    srcs = ["acute_angle_test.cpp"],
    deps = [
        ":algorithms",
        "@gtest//:gtest_main",
    ],
)

cc_test(
    name = "projection_test",
    srcs = [
        "projection_impl.h",
        "projection_test.cpp",
    ],
>>>>>>> ea83fd32
    deps = [
        ":algorithms",
        "//software/test_util",
        "@gtest//:gtest_main",
    ],
<<<<<<< HEAD
=======
)

cc_test(
    name = "multiple_segments_test",
    srcs = ["multiple_segments_test.cpp"],
    deps = [
        ":algorithms",
        "@gtest//:gtest_main",
    ],
>>>>>>> ea83fd32
)<|MERGE_RESOLUTION|>--- conflicted
+++ resolved
@@ -14,14 +14,11 @@
         "furthest_point.cpp",
         "intersection.cpp",
         "intersects.cpp",
-<<<<<<< HEAD
+        "multiple_segments.cpp",
         "physics.cpp",
-=======
-        "multiple_segments.cpp",
         "projection.cpp",
         "projection_impl.cpp",
         "projection_impl.h",  # Hiding implementation functions of projection
->>>>>>> ea83fd32
         "voronoi_diagram.cpp",
     ],
     hdrs = [
@@ -36,12 +33,9 @@
         "furthest_point.h",
         "intersection.h",
         "intersects.h",
-<<<<<<< HEAD
+        "multiple_segments.h",
         "physics.h",
-=======
-        "multiple_segments.h",
         "projection.h",
->>>>>>> ea83fd32
         "voronoi_diagram.h",
     ],
     deps = [
@@ -175,41 +169,44 @@
 )
 
 cc_test(
-<<<<<<< HEAD
+    name = "calculate_block_cone_test",
+    srcs = ["calculate_block_cone_test.cpp"],
+    deps = [
+        ":algorithms",
+        "@gtest//:gtest_main",
+    ],
+)
+
+cc_test(
+    name = "acute_angle_test",
+    srcs = ["acute_angle_test.cpp"],
+    deps = [
+        ":algorithms",
+        "@gtest//:gtest_main",
+    ],
+)
+
+cc_test(
+    name = "projection_test",
+    srcs = [
+        "projection_impl.h",
+        "projection_test.cpp",
+    ],
+    deps = [
+        ":algorithms",
+        "//software/test_util",
+        "@gtest//:gtest_main",
+    ],
+)
+
+cc_test(
     name = "physics_test",
     srcs = ["physics_test.cpp"],
-=======
-    name = "calculate_block_cone_test",
-    srcs = ["calculate_block_cone_test.cpp"],
-    deps = [
-        ":algorithms",
-        "@gtest//:gtest_main",
-    ],
-)
-
-cc_test(
-    name = "acute_angle_test",
-    srcs = ["acute_angle_test.cpp"],
-    deps = [
-        ":algorithms",
-        "@gtest//:gtest_main",
-    ],
-)
-
-cc_test(
-    name = "projection_test",
-    srcs = [
-        "projection_impl.h",
-        "projection_test.cpp",
-    ],
->>>>>>> ea83fd32
-    deps = [
-        ":algorithms",
-        "//software/test_util",
-        "@gtest//:gtest_main",
-    ],
-<<<<<<< HEAD
-=======
+    deps = [
+        ":algorithms",
+        "//software/test_util",
+        "@gtest//:gtest_main",
+    ],
 )
 
 cc_test(
@@ -219,5 +216,4 @@
         ":algorithms",
         "@gtest//:gtest_main",
     ],
->>>>>>> ea83fd32
 )