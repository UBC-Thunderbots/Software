#include "software/new_geom/util/intersects.h"
#include "software/new_geom/rectangle.h"
#include "software/new_geom/triangle.h"

#include <gtest/gtest.h>

TEST(IntersectsTest, polygon_segment_intersecting_on_edge)
{
    Polygon p({{-6, 2}, {-1, 1}, {10, 7}, {5, -6}, {-5, -3}});
    Segment s({-7, 0}, {-4, 1});
    EXPECT_TRUE(intersects(p, s));
    EXPECT_TRUE(intersects(s, p));
}

TEST(IntersectsTest, polygon_segment_intersecting_on_vertex)
{
    Polygon p({{-6, 2}, {-1, 1}, {10, 7}, {5, -6}, {-5, -3}});
    Segment s({-2, 0}, {0, 2});
    EXPECT_TRUE(intersects(p, s));
    EXPECT_TRUE(intersects(s, p));
}

TEST(IntersectsTest, polygon_far_from_segment_not_intersecting)
{
    Polygon p({{-6, 2}, {-1, 1}, {10, 7}, {5, -6}, {-5, -3}});
    Segment s({100000, 20000}, {-5000, 200});
    EXPECT_FALSE(intersects(p, s));
    EXPECT_FALSE(intersects(s, p));
}

TEST(IntersectsTest, polygon_near_segment_not_intersecting)
{
    Polygon p({{-6, 2}, {-1, 1}, {10, 7}, {5, -6}, {-5, -3}});
    Segment s({-6, 2.5}, {-1, 1.5});
    EXPECT_FALSE(intersects(p, s));
    EXPECT_FALSE(intersects(s, p));
}

TEST(IntersectsTest, segment_overlapping_polygon_edge)
{
    Polygon p({{-6, 2}, {-1, 1}, {10, 7}, {5, -6}, {-5, -3}});
    Segment s({2, -2.5}, {8, -9.5});
    EXPECT_TRUE(intersects(p, s));
    EXPECT_TRUE(intersects(s, p));
}

TEST(IntersectsTest, ray_inside_polygon)
{
    Polygon p({{-6, 2}, {-1, 1}, {10, 7}, {5, -6}, {-5, -3}});
    Ray r({2, -2}, Angle::fromDegrees(20));
    EXPECT_TRUE(intersects(p, r));
    EXPECT_TRUE(intersects(r, p));
}

TEST(IntersectsTest, ray_outside_polygon_intersecting)
{
    Polygon p({{-6, 2}, {-1, 1}, {10, 7}, {5, -6}, {-5, -3}});
    Ray r({-2, -6}, Angle::fromDegrees(100));
    EXPECT_TRUE(intersects(p, r));
    EXPECT_TRUE(intersects(r, p));
}

TEST(IntersectsTest, ray_outside_polygon_not_intersecting)
{
    Polygon p({{-6, 2}, {-1, 1}, {10, 7}, {5, -6}, {-5, -3}});
    Ray r({-2, -6}, Angle::fromDegrees(180));
    EXPECT_FALSE(intersects(p, r));
    EXPECT_FALSE(intersects(r, p));
}

TEST(IntersectsTest, circle_tangent_to_triangle_edge)
{
    Triangle t({-5, 0}, {5, 0}, {2, 5});
    Circle c({0, -1}, 1);
    EXPECT_FALSE(intersects(t, c));
    EXPECT_FALSE(intersects(c, t));
}

TEST(IntersectsTest, circle_completely_inside_triangle)
{
    Triangle t({-10, 0}, {10, 0}, {0, 15});
    Circle c({0, 5}, 1);
    EXPECT_TRUE(intersects(t, c));
    EXPECT_TRUE(intersects(c, t));
}

TEST(IntersectsTest, circle_tangent_to_triangle_vertice)
{
    Triangle t({-5, -5}, {5, -5}, {0, 0});
    Circle c({0, 1}, 1);
    EXPECT_FALSE(intersects(t, c));
    EXPECT_FALSE(intersects(c, t));
}

TEST(IntersectsTest, circle_near_triangle_not_intersecting)
{
    Triangle t({-8, -5}, {0, 0}, {-3, -2});
    Circle c({5, 5}, 2);
    EXPECT_FALSE(intersects(t, c));
    EXPECT_FALSE(intersects(c, t));
}

TEST(IntersectsTest, circle_far_from_triangle_not_intersecting)
{
    Triangle t({-8, 5}, {0, 0}, {-3, -2});
    Circle c({100000, -250000}, 1);
    EXPECT_FALSE(intersects(t, c));
    EXPECT_FALSE(intersects(c, t));
}

TEST(IntersectsTest, circle_far_from_triangle_intersecting)
{
    Triangle t({-8, 5}, {0, 0}, {-3, -2});
    Circle c({100000, -250000}, 300000);
    EXPECT_TRUE(intersects(t, c));
    EXPECT_TRUE(intersects(c, t));
}

TEST(IntersectsTest, circle_origin_inside_triangle_tangent)
{
    Triangle t({-2, -2}, {2, -2}, {0, 1});
    Circle c({0, -1}, 1);
    EXPECT_TRUE(intersects(t, c));
    EXPECT_TRUE(intersects(c, t));
}

TEST(IntersectsTest, circle_origin_inside_triangle_overlapping)
{
    Triangle t({-2, -2}, {2, -2}, {0, 1});
    Circle c({0, -1}, 5);
    EXPECT_TRUE(intersects(t, c));
    EXPECT_TRUE(intersects(c, t));
}

TEST(IntersectsTest, circle_origin_outside_triangle_intersect)
{
    Triangle t({-2, -2}, {2, -2}, {0, 1});
    Circle c({0, -3}, 1.5);
    EXPECT_TRUE(intersects(t, c));
    EXPECT_TRUE(intersects(c, t));
}

TEST(IntersectsTest, circle_inside_rectangle)
{
    Rectangle r({-5, -2}, {3, 4});
    Circle c({0, 0}, 1);
    EXPECT_TRUE(intersects(r, c));
    EXPECT_TRUE(intersects(c, r));
}

TEST(IntersectsTest, circle_outside_rectangle_intersecting)
{
    Rectangle r({-5, -2}, {3, 4});
    Circle c({4, -5}, 3.5);
    EXPECT_TRUE(intersects(r, c));
    EXPECT_TRUE(intersects(c, r));
}

TEST(IntersectsTest, circle_outside_rectangle_not_intersecting)
{
    Rectangle r({-5, -2}, {3, 4});
    Circle c({4, -5}, 2);
    EXPECT_FALSE(intersects(r, c));
    EXPECT_FALSE(intersects(c, r));
}

TEST(IntersectsTest, circles_same_origin)
{
    Circle c1({4, -5}, 3);
    Circle c2({4, -5}, 2);
    EXPECT_TRUE(intersects(c1, c2));
}

TEST(IntersectsTest, circle_origin_in_other_circle)
{
    Circle c1({4, -5}, 3);
    Circle c2({6, -5}, 1);
    EXPECT_TRUE(intersects(c1, c2));
}

TEST(IntersectsTest, circles_with_origins_not_overlapping)
{
    Circle c1({-6, 2}, 4);
    Circle c2({4, -5}, 9);
    EXPECT_TRUE(intersects(c1, c2));
}

TEST(IntersectsTest, segment_completely_inside_circle)
{
    Segment s({-8, 4}, {-4, 0});
    Circle c({-6, 2}, 4);
    EXPECT_FALSE(intersects(s, c));
    EXPECT_FALSE(intersects(c, s));
}

TEST(IntersectsTest, segment_with_points_on_circle_edge)
{
    Segment s({-2, 2}, {-6, 6});
    Circle c({-6, 2}, 4);
    EXPECT_FALSE(intersects(s, c));
    EXPECT_FALSE(intersects(c, s));
}

TEST(IntersectsTest, segment_circle_intersecting)
{
    Segment s({-8, 2}, {-10, 6});
    Circle c({-6, 2}, 4);
    EXPECT_TRUE(intersects(s, c));
    EXPECT_TRUE(intersects(c, s));
}

TEST(IntersectsTest, segments_overlapping)
{
    Segment s1({-8, 2}, {-10, 6});
    Segment s2({-9, 4}, {-8.5, 3});
    EXPECT_TRUE(intersects(s1, s2));
    EXPECT_TRUE(intersects(s1, s2));
}

TEST(IntersectsTest, segments_end_points_overlapping)
{
    Segment s1({-8, 2}, {-10, 6});
    Segment s2({-10, 6}, {10, 3});
    EXPECT_TRUE(intersects(s1, s2));
    EXPECT_TRUE(intersects(s2, s1));
}

TEST(IntersectsTest, segments_parallel)
{
    Segment s1({-8, 2}, {-10, 6});
    Segment s2({-9, 6}, {-7.5, 3});
    EXPECT_TRUE(!intersects(s1, s2));
    EXPECT_TRUE(!intersects(s2, s1));
}

TEST(IntersectsTest, segments_intersecting)
{
    Segment s1({-8, 2}, {-10, 6});
    Segment s2({-10, 0}, {-6, 8});
    EXPECT_TRUE(intersects(s1, s2));
    EXPECT_TRUE(intersects(s2, s1));
}

TEST(IntersectsTest, segments_far_from_each_other)
{
    Segment s1({-8, 2}, {-10, 6});
    Segment s2({20000, 100000}, {40000, -20000});
    EXPECT_FALSE(intersects(s1, s2));
    EXPECT_FALSE(intersects(s2, s1));
}

TEST(IntersectsTest, close_parallel_segments_not_intersecting)
{
    // This is a test from a bug found
    Segment s1({1.049, -1.049}, {1.95, -1.049});
    Segment s2({2, -1}, {1, -1});
    EXPECT_FALSE(intersects(s1, s2));
    EXPECT_FALSE(intersects(s2, s1));
}

TEST(IntersectsTest, test_seg_crosses_seg)
{
    // should check for the the rare cases

    for (int i = 0; i < 10; i++)
    {
        // generate three random points
        Point a1(std::rand() % 200 / 100.0, std::rand() % 200 / 100.0);
        Point b1(std::rand() % 200 / 100.0, std::rand() % 200 / 100.0);
        Point i0(std::rand() % 200 / 100.0, std::rand() % 200 / 100.0);

        // We do not know what the  tolorance of the function is, but we
        // probabaly should check if segments overlap completely

        bool a_over = std::rand() % 2;
        bool b_over = std::rand() % 2;

        Point a2 = a1 + (i0 - a1) * (1 + std::rand() % 100 / 100.0 *
                                             (a_over ? 1 : -1));  // the last part
        // generate a number
        // either bigger or
        // smaller than 1
        Point b2 =
            b1 +
            (i0 - b1) * (1 + std::rand() % 100 / 100.0 *
                                 (b_over ? 1 : -1));  // as a scaling factor for a2 and b2

        bool expected = a_over && b_over;
        bool found    = intersects(Segment(a1, a2), Segment(b1, b2));

        EXPECT_EQ(expected, found);
    }
}

TEST(IntersectsTest, test_vector_crosses_seg)
{
    // should check for the the rare cases

    // case where vector faces segment but segment may/ may not be long enough
    for (int i = 0; i < 5; i++)
    {
        // generate three random points
        Point a1(std::rand() % 200 / 100.0, std::rand() % 200 / 100.0);
        Point b1(std::rand() % 200 / 100.0, std::rand() % 200 / 100.0);
        Point i0(std::rand() % 200 / 100.0, std::rand() % 200 / 100.0);

        // We do not know what the  tolerance of the function is, but we
        // probably should check if segments overlap completely

        bool expected = std::rand() % 2;

        Point a2 = a1 + (i0 - a1).normalize();
        Point b2 =
            b1 + (i0 - b1) * (1 + (std::rand() % 100 / 100.0) *
                                      (expected ? 1 : -1));  // as a scaling factor for b2

        Vector ray_direction = (a2 - a1).normalize();

        bool found = intersects(Ray(a1, ray_direction), Segment(b1, b2));


        EXPECT_EQ(expected, found);
    }

    // case where vector does not face segment
    for (int i = 0; i < 5; i++)
    {
        // generate three random points
        Point a1(std::rand() % 200 / 100.0, std::rand() % 200 / 100.0);
        Point b1(std::rand() % 200 / 100.0, std::rand() % 200 / 100.0);
        Point i0(std::rand() % 200 / 100.0, std::rand() % 200 / 100.0);

        // We do not know what the  tolerance of the function is, but we
        // probably should check if segments overlap completely

        bool expected = false;

        Point a2 = a1 - ((i0 - a1).normalize());
        Point b2 = b1 + (i0 - b1) * (1 + std::rand() % 100 / 100.0);  // as a scaling
        // factor for b2,
        // make sure it
        // is long enough

        Vector ray_direction = (a2 - a1).normalize();

        bool found = intersects(Ray(a1, ray_direction), Segment(b1, b2));


        EXPECT_EQ(expected, found);
    }
}

TEST(IntersectsTest,
     test_ray_intersect_position_and_direction_intersect_not_just_direction)
{
    // Test to ensure that intersects(Ray, Segment) does not use ray.getDirection() as a
    // point along the ray (Should be ray.getStart() + ray.GetDirection())
    Segment segment = Segment(Point(-1, 1), Point(1, 1));

    Ray position_and_direction = Ray(Point(-2, 0), Vector(0, 1));
    Ray just_direction         = Ray(Point(0, 0), Vector(0, 1));

    EXPECT_EQ(intersects(position_and_direction, segment), false);
    EXPECT_EQ(intersects(just_direction, segment), true);
}

<<<<<<< HEAD
TEST(IntersectsTest, ray_starting_from_segment_edge)
{
    // TODO: change this to expect_true
    Ray r({6, -2}, Angle::fromDegrees(30));
    Segment s({5, -5},{8, 4});
    EXPECT_FALSE(intersects(r, s));
    EXPECT_FALSE(intersects(s, r));
}

TEST(IntersectsTest, ray_overlapping_segment)
{
    Ray r({6, -2}, Angle::fromRadians(std::atan2(3, 1)));
    Segment s({5, -5},{8, 4});
    EXPECT_TRUE(intersects(r, s));
    EXPECT_TRUE(intersects(s, r));
}
=======
TEST(IntersectsTest, ray_intersects_segment_edge)
{
    Ray r({5, 2}, Angle::zero());
    Segment s({5, -5}, {8, 4});
    EXPECT_TRUE(intersects(r, s));
    EXPECT_TRUE(intersects(s, r));
}

TEST(IntersectsTest, ray_starting_from_segment_edge)
{
    Ray r({6, -2}, Angle::fromDegrees(30));
    Segment s({5, -5}, {8, 4});
    EXPECT_TRUE(intersects(r, s));
    EXPECT_TRUE(intersects(s, r));
}

// TODO (Issue #1183): Uncomment once intersection uses EPSILON comparison
// TEST(IntersectsTest, ray_overlapping_segment)
//{
//    Ray r({6, -2}, Angle::fromRadians(std::atan2(3, 1)));
//    Segment s({5, -5},{8, 4});
//    EXPECT_TRUE(intersects(r, s));
//    EXPECT_TRUE(intersects(s, r));
//}
>>>>>>> 2951d253

TEST(IntersectsTest, ray_starting_from_segment_end)
{
    Ray r({8, 4}, Angle::fromDegrees(30));
    Segment s({5, -5}, {8, 4});
    EXPECT_TRUE(intersects(r, s));
    EXPECT_TRUE(intersects(s, r));
}

TEST(IntersectsTest, ray_parallel_to_segment_not_intersecting)
{
    Ray r({-2, -2}, Angle::fromRadians(std::atan2(3, 1)));
    Segment s({5, -5}, {8, 4});
    EXPECT_FALSE(intersects(r, s));
    EXPECT_FALSE(intersects(s, r));
}

TEST(IntersectsTest, ray_far_from_segment)
{
    Ray r({-150000, 500000}, Angle::fromRadians(std::atan2(-4, -2)));
    Segment s({5, -5}, {8, 4});
    EXPECT_FALSE(intersects(r, s));
    EXPECT_FALSE(intersects(s, r));
}<|MERGE_RESOLUTION|>--- conflicted
+++ resolved
@@ -364,24 +364,6 @@
     EXPECT_EQ(intersects(just_direction, segment), true);
 }
 
-<<<<<<< HEAD
-TEST(IntersectsTest, ray_starting_from_segment_edge)
-{
-    // TODO: change this to expect_true
-    Ray r({6, -2}, Angle::fromDegrees(30));
-    Segment s({5, -5},{8, 4});
-    EXPECT_FALSE(intersects(r, s));
-    EXPECT_FALSE(intersects(s, r));
-}
-
-TEST(IntersectsTest, ray_overlapping_segment)
-{
-    Ray r({6, -2}, Angle::fromRadians(std::atan2(3, 1)));
-    Segment s({5, -5},{8, 4});
-    EXPECT_TRUE(intersects(r, s));
-    EXPECT_TRUE(intersects(s, r));
-}
-=======
 TEST(IntersectsTest, ray_intersects_segment_edge)
 {
     Ray r({5, 2}, Angle::zero());
@@ -406,7 +388,6 @@
 //    EXPECT_TRUE(intersects(r, s));
 //    EXPECT_TRUE(intersects(s, r));
 //}
->>>>>>> 2951d253
 
 TEST(IntersectsTest, ray_starting_from_segment_end)
 {
