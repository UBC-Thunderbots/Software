#include "software/backend/input/network/networking/network_client.h"

#include <boost/bind.hpp>
#include <g3log/g3log.hpp>
#include <limits>

#include "software/constants.h"
#include "software/parameter/config.hpp"
#include "software/parameter/dynamic_parameters.h"

NetworkClient::NetworkClient(std::string vision_multicast_address,
                             int vision_multicast_port,
                             std::string gamecontroller_multicast_address,
                             int gamecontroller_multicast_port,
                             std::function<void(World)> received_world_callback,
<<<<<<< HEAD
                             std::shared_ptr<const RefboxConfig> refbox_config)
    : network_filter(refbox_config),
=======
                             std::shared_ptr<const CameraConfig> camera_config)
    : network_filter(),
>>>>>>> 38ddcc7c
      io_service(),
      last_valid_t_capture(std::numeric_limits<double>::max()),
      initial_packet_count(0),
      received_world_callback(received_world_callback),
<<<<<<< HEAD
      refbox_config(refbox_config)
=======
      camera_config(camera_config)
>>>>>>> 38ddcc7c
{
    setupVisionClient(vision_multicast_address, vision_multicast_port);

    setupGameControllerClient(gamecontroller_multicast_address,
                              gamecontroller_multicast_port);

    startIoServiceThreadInBackground();
}

void NetworkClient::setupVisionClient(std::string vision_address, int vision_port)
{
    // Set up our connection over udp to receive vision packets
    try
    {
        ssl_vision_client = std::make_unique<SSLVisionClient>(
            io_service, vision_address, vision_port,
            boost::bind(&NetworkClient::filterAndPublishVisionDataWrapper, this, _1));
    }
    catch (const boost::exception& ex)
    {
        // LOG(FATAL) will terminate this process
        LOG(FATAL) << "An error occured while setting up the SSL Vision Client:"
                   << std::endl
                   << boost::diagnostic_information(ex) << std::endl;
    }
}

void NetworkClient::setupGameControllerClient(std::string gamecontroller_address,
                                              int gamecontroller_port)
{
    // Set up our connection over udp to receive gamecontroller packets
    try
    {
        ssl_gamecontroller_client = std::make_unique<SSLGameControllerClient>(
            io_service, gamecontroller_address, gamecontroller_port,
            boost::bind(&NetworkClient::filterAndPublishGameControllerData, this, _1));
    }
    catch (const boost::exception& ex)
    {
        // LOG(FATAL) will terminate this process
        LOG(FATAL) << "An error occured while setting up the SSL GameController Client:"
                   << std::endl
                   << boost::diagnostic_information(ex) << std::endl;
    }
}

void NetworkClient::startIoServiceThreadInBackground()
{
    // Start the thread to run the io_service in the background
    io_service_thread = std::thread([this]() { io_service.run(); });
}

NetworkClient::~NetworkClient()
{
    // Stop the io_service. This is safe to call from another thread.
    // https://stackoverflow.com/questions/4808848/boost-asio-stopping-io-service
    // This MUST be done before attempting to join the thread because otherwise the
    // io_service will not stop and the thread will not join
    io_service.stop();

    // Join the io_service_thread so that we wait for it to exit before destructing the
    // thread object. If we do not wait for the thread to finish executing, it will call
    // `std::terminate` when we deallocate the thread object and kill our whole program
    io_service_thread.join();
}

void NetworkClient::filterAndPublishVisionDataWrapper(SSL_WrapperPacket packet)
{
    // We analyze the first 60 packets we receive to find the "real" starting time.
    // The real starting time is the smaller value of the ones we receive
    if (initial_packet_count < 60)
    {
        initial_packet_count++;
        if (packet.has_detection() &&
            packet.detection().t_capture() < last_valid_t_capture)
        {
            last_valid_t_capture = packet.detection().t_capture();
        }
    }
    else
    {
        // We pass all packets without a detection to the logic (since they are likely
        // geometry packet). Packets with detection timestamps are compared to the last
        // valid timestamp to make sure they are close enough before the data is passed
        // along. This ensures we ignore any of the garbage packets grsim sends that
        // are thousands of seconds in the future.
        if (!packet.has_detection())
        {
            filterAndPublishVisionData(packet);
        }
        else if (std::fabs(packet.detection().t_capture() - last_valid_t_capture) < 100)
        {
            last_valid_t_capture = packet.detection().t_capture();
            filterAndPublishVisionData(packet);
        }
    }
}

void NetworkClient::filterAndPublishVisionData(SSL_WrapperPacket packet)
{
    if (packet.has_geometry())
    {
        const auto& latest_geometry_data = packet.geometry();
        Field field = network_filter.getFieldData(latest_geometry_data);
        world.updateFieldGeometry(field);
    }

    if (packet.has_detection())
    {
        SSL_DetectionFrame detection = *packet.mutable_detection();
        bool camera_disabled         = false;

        // We invert the field side if we explicitly choose to override the values
        // provided by refbox. The 'defending_positive_side' parameter dictates the side
        // we are defending if we are overriding the value
        if (refbox_config->OverrideRefboxDefendingSide()->value() &&
            refbox_config->DefendingPositiveSide()->value())
        {
            invertFieldSide(detection);
        }
        // TODO remove as part of https://github.com/UBC-Thunderbots/Software/issues/960
        switch (detection.camera_id())
        {
            case 0:
                camera_disabled = camera_config->IgnoreCamera_0()->value();
                break;
            case 1:
                camera_disabled = camera_config->IgnoreCamera_1()->value();
                break;
            case 2:
                camera_disabled = camera_config->IgnoreCamera_2()->value();
                break;
            case 3:
                camera_disabled = camera_config->IgnoreCamera_3()->value();
                break;
            default:
                LOG(WARNING) << "An unkown camera id was detected, disabled by default "
                             << "id: " << detection.camera_id() << std::endl;
                camera_disabled = true;
                break;
        }

        if (!camera_disabled)
        {
            BallState ball_state = network_filter.getFilteredBallData({detection});
            world.updateBallState(ball_state);

            Team friendly_team = network_filter.getFilteredFriendlyTeamData({detection});
            int friendly_goalie_id = refbox_config->FriendlyGoalieId()->value();
            friendly_team.assignGoalie(friendly_goalie_id);
            world.mutableFriendlyTeam() = friendly_team;

            Team enemy_team     = network_filter.getFilteredEnemyTeamData({detection});
            int enemy_goalie_id = refbox_config->EnemyGoalieId()->value();
            enemy_team.assignGoalie(enemy_goalie_id);
            world.mutableEnemyTeam() = enemy_team;
        }
    }

    received_world_callback(world);
}

void NetworkClient::filterAndPublishGameControllerData(Referee packet)
{
    RefboxGameState game_state = network_filter.getRefboxGameState(packet);
    world.updateRefboxGameState(game_state);

    received_world_callback(world);
}

void NetworkClient::invertFieldSide(SSL_DetectionFrame& frame)
{
    for (SSL_DetectionBall& ball : *frame.mutable_balls())
    {
        ball.set_x(-ball.x());
        ball.set_y(-ball.y());
    }
    for (const auto& team : {frame.mutable_robots_yellow(), frame.mutable_robots_blue()})
    {
        for (SSL_DetectionRobot& robot : *team)
        {
            robot.set_x(-robot.x());
            robot.set_y(-robot.y());
            robot.set_orientation(robot.orientation() + M_PI);
        }
    }
}<|MERGE_RESOLUTION|>--- conflicted
+++ resolved
@@ -13,22 +13,15 @@
                              std::string gamecontroller_multicast_address,
                              int gamecontroller_multicast_port,
                              std::function<void(World)> received_world_callback,
-<<<<<<< HEAD
-                             std::shared_ptr<const RefboxConfig> refbox_config)
+                             std::shared_ptr<const RefboxConfig> refbox_config,
+                             std::shared_ptr<const CameraConfig> camera_config)
     : network_filter(refbox_config),
-=======
-                             std::shared_ptr<const CameraConfig> camera_config)
-    : network_filter(),
->>>>>>> 38ddcc7c
       io_service(),
       last_valid_t_capture(std::numeric_limits<double>::max()),
       initial_packet_count(0),
       received_world_callback(received_world_callback),
-<<<<<<< HEAD
-      refbox_config(refbox_config)
-=======
+      refbox_config(refbox_config),
       camera_config(camera_config)
->>>>>>> 38ddcc7c
 {
     setupVisionClient(vision_multicast_address, vision_multicast_port);
 
