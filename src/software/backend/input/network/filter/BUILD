--- conflicted
+++ resolved
@@ -8,12 +8,7 @@
         "//software/geom",
         "//software/math:math_functions",
         "//software/new_geom/util",
-<<<<<<< HEAD
         "//software/sensor_fusion:vision_detection",
-        "//software/util/math:math_functions",
-=======
-        "//software/sensor_fusion:detection",
->>>>>>> c9866f6e
         "//software/world:ball",
         "//software/world:field",
         "@eigen",
