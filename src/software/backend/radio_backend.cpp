#include "software/backend/radio_backend.h"

#include "software/backend/radio/robot_status.h"
#include "software/constants.h"
#include "software/parameter/dynamic_parameters.h"
#include "software/util/design_patterns/generic_factory.h"

const std::string RadioBackend::name = "radio";

RadioBackend::RadioBackend(
    std::shared_ptr<const SSLCommunicationConfig> ssl_communication_config)
    : ssl_communication_config(ssl_communication_config),
      ssl_proto_client(boost::bind(&Backend::receiveSSLWrapperPacket, this, _1),
                       boost::bind(&Backend::receiveSSLReferee, this, _1),
                       ssl_communication_config),
      radio_output(DEFAULT_RADIO_CONFIG,
                   boost::bind(&RadioBackend::receiveRobotStatus, this, _1))
{
}

void RadioBackend::onValueReceived(ConstPrimitiveVectorPtr primitives_ptr)
{
    radio_output.sendPrimitives(*primitives_ptr);
}

void RadioBackend::onValueReceived(World world)
{
    // Send the world to the robots directly via radio
    radio_output.sendVisionPacket(world.friendlyTeam(), world.ball());
}

void RadioBackend::receiveRobotStatus(RobotStatus robot_status)
{
<<<<<<< HEAD
    Backend::receiveTbotsRobotStatusMsg(
        *convertRobotStatusToTbotsRobotStatusMsg(robot_status));
=======
    Backend::receiveRobotStatusMsg(*convertRobotStatusToRobotStatusMsg(robot_status));
>>>>>>> fa2a54bd
}

// Register this play in the genericFactory
static TGenericFactory<std::string, Backend, RadioBackend> factory;<|MERGE_RESOLUTION|>--- conflicted
+++ resolved
@@ -31,12 +31,7 @@
 
 void RadioBackend::receiveRobotStatus(RobotStatus robot_status)
 {
-<<<<<<< HEAD
-    Backend::receiveTbotsRobotStatusMsg(
-        *convertRobotStatusToTbotsRobotStatusMsg(robot_status));
-=======
     Backend::receiveRobotStatusMsg(*convertRobotStatusToRobotStatusMsg(robot_status));
->>>>>>> fa2a54bd
 }
 
 // Register this play in the genericFactory
