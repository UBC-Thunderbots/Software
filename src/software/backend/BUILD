package(default_visibility = ["//visibility:public"])

cc_library(
    name = "backend",
    srcs = ["backend.cpp"],
    hdrs = ["backend.h"],
    deps = [
        "//proto:sensor_msg_cc_proto",
        "//proto/message_translation:tbots_protobuf",
        "//software/multithreading:subject",
        "//software/multithreading:threaded_observer",
        "//software/world",
    ],
)

<<<<<<< HEAD
# cc_library(
#     name = "radio_backend",
#     srcs = ["radio_backend.cpp"],
#     hdrs = ["radio_backend.h"],
#     deps = [
#         ":backend",
#         ":ssl_proto_client",
#         "//software/backend/radio:radio_output",
#         "//software/util/generic_factory",
#     ],
#     # We force linking so that the static variables required for the "factory"
#     # design pattern to work are linked in
#     # https://www.bfilipek.com/2018/02/static-vars-static-lib.html
#     alwayslink = True,
# )

=======
>>>>>>> e88f3bc0
cc_library(
    name = "wifi_backend",
    srcs = ["wifi_backend.cpp"],
    hdrs = ["wifi_backend.h"],
    deps = [
        ":backend",
        ":ssl_proto_client",
        "//proto:defending_side_msg_cc_proto",
        "//proto:tbots_cc_proto",
        "//proto/message_translation:defending_side",
        "//proto/message_translation:tbots_protobuf",
        "//proto/primitive:primitive_msg_factory",
        "//shared:constants",
        "//software:constants",
        "//software/estop:boost_uart_communication",
        "//software/estop:threaded_estop_reader",
        "//software/logger",
        "//software/networking:threaded_proto_udp_listener",
        "//software/networking:threaded_proto_udp_sender",
        "//software/util/generic_factory",
    ],
    # We force linking so that the static variables required for the "factory"
    # design pattern to work are linked in
    # https://www.bfilipek.com/2018/02/static-vars-static-lib.html
    alwayslink = True,
)

cc_library(
    name = "simulator_backend",
    srcs = ["simulator_backend.cpp"],
    hdrs = ["simulator_backend.h"],
    deps = [
        ":backend",
        ":ssl_proto_client",
        "//proto:defending_side_msg_cc_proto",
        "//proto:tbots_cc_proto",
        "//proto/message_translation:defending_side",
        "//proto/message_translation:ssl_wrapper",
        "//proto/message_translation:tbots_protobuf",
        "//shared:constants",
        "//software:constants",
        "//software/logger",
        "//software/networking:threaded_proto_udp_listener",
        "//software/networking:threaded_proto_udp_sender",
        "//software/networking:threaded_unix_sender",
        "//software/util/generic_factory",
    ],
    # We force linking so that the static variables required for the "factory"
    # design pattern to work are linked in
    # https://www.bfilipek.com/2018/02/static-vars-static-lib.html
    alwayslink = True,
)

cc_library(
    name = "replay_backend",
    srcs = ["replay_backend.cpp"],
    hdrs = ["replay_backend.h"],
    deps = [
        ":backend",
        ":ssl_proto_client",
        "//proto/logging:proto_log_reader",
        "//proto/message_translation:tbots_protobuf",
        "//shared:constants",
        "//software:constants",
        "//software/networking:threaded_proto_udp_listener",
        "//software/networking:threaded_proto_udp_sender",
        "//software/util/generic_factory",
    ],
    # We force linking so that the static variables required for the "factory"
    # design pattern to work are linked in
    # https://www.bfilipek.com/2018/02/static-vars-static-lib.html
    alwayslink = True,
)

cc_library(
    name = "all_backends",
    deps = [
<<<<<<< HEAD
        #":radio_backend",
=======
>>>>>>> e88f3bc0
        ":replay_backend",
        ":simulator_backend",
        ":wifi_backend",
    ],
)

cc_library(
    name = "ssl_proto_client",
    srcs = ["ssl_proto_client.cpp"],
    hdrs = ["ssl_proto_client.h"],
    deps = [
        "//proto:ssl_cc_proto",
        "//shared/parameter:cpp_configs",
        "//software:constants",
        "//software/networking:threaded_proto_udp_listener",
    ],
)<|MERGE_RESOLUTION|>--- conflicted
+++ resolved
@@ -13,25 +13,6 @@
     ],
 )
 
-<<<<<<< HEAD
-# cc_library(
-#     name = "radio_backend",
-#     srcs = ["radio_backend.cpp"],
-#     hdrs = ["radio_backend.h"],
-#     deps = [
-#         ":backend",
-#         ":ssl_proto_client",
-#         "//software/backend/radio:radio_output",
-#         "//software/util/generic_factory",
-#     ],
-#     # We force linking so that the static variables required for the "factory"
-#     # design pattern to work are linked in
-#     # https://www.bfilipek.com/2018/02/static-vars-static-lib.html
-#     alwayslink = True,
-# )
-
-=======
->>>>>>> e88f3bc0
 cc_library(
     name = "wifi_backend",
     srcs = ["wifi_backend.cpp"],
@@ -109,10 +90,6 @@
 cc_library(
     name = "all_backends",
     deps = [
-<<<<<<< HEAD
-        #":radio_backend",
-=======
->>>>>>> e88f3bc0
         ":replay_backend",
         ":simulator_backend",
         ":wifi_backend",
