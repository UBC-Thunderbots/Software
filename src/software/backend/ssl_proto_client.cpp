#include "software/backend/ssl_proto_client.h"

SSLProtoClient::SSLProtoClient(
    std::function<void(SSL_WrapperPacket)> received_vision_callback,
<<<<<<< HEAD
    std::function<void(Referee)> received_referee_callback,
    std::shared_ptr<const SSLCommunicationConfig> ssl_communication_config)
    : ssl_communication_config(ssl_communication_config),
      ssl_vision_listener(
          std::make_unique<ThreadedProtoMulticastListener<SSL_WrapperPacket>>(
              ssl_communication_config->VisionIPv4Address()->value(),
              ssl_communication_config->VisionPort()->value(), received_vision_callback)),
      ssl_referee_listener(std::make_unique<ThreadedProtoMulticastListener<Referee>>(
          ssl_communication_config->GamecontrollerIPv4Address()->value(),
          ssl_communication_config->GamecontrollerPort()->value(),
=======
    std::function<void(SSL_Referee)> received_referee_callback,
    std::string vision_multicast_address, int vision_multicast_port,
    std::string gamecontroller_multicast_address, int gamecontroller_multicast_port)
    : ssl_vision_listener(
          std::make_unique<ThreadedProtoMulticastListener<SSL_WrapperPacket>>(
              vision_multicast_address, vision_multicast_port, received_vision_callback)),
      ssl_referee_listener(std::make_unique<ThreadedProtoMulticastListener<SSL_Referee>>(
          gamecontroller_multicast_address, gamecontroller_multicast_port,
>>>>>>> d076cbf7
          received_referee_callback))
{
}<|MERGE_RESOLUTION|>--- conflicted
+++ resolved
@@ -2,27 +2,16 @@
 
 SSLProtoClient::SSLProtoClient(
     std::function<void(SSL_WrapperPacket)> received_vision_callback,
-<<<<<<< HEAD
-    std::function<void(Referee)> received_referee_callback,
+    std::function<void(SSL_Referee)> received_referee_callback,
     std::shared_ptr<const SSLCommunicationConfig> ssl_communication_config)
     : ssl_communication_config(ssl_communication_config),
       ssl_vision_listener(
           std::make_unique<ThreadedProtoMulticastListener<SSL_WrapperPacket>>(
               ssl_communication_config->VisionIPv4Address()->value(),
               ssl_communication_config->VisionPort()->value(), received_vision_callback)),
-      ssl_referee_listener(std::make_unique<ThreadedProtoMulticastListener<Referee>>(
+      ssl_referee_listener(std::make_unique<ThreadedProtoMulticastListener<SSL_Referee>>(
           ssl_communication_config->GamecontrollerIPv4Address()->value(),
           ssl_communication_config->GamecontrollerPort()->value(),
-=======
-    std::function<void(SSL_Referee)> received_referee_callback,
-    std::string vision_multicast_address, int vision_multicast_port,
-    std::string gamecontroller_multicast_address, int gamecontroller_multicast_port)
-    : ssl_vision_listener(
-          std::make_unique<ThreadedProtoMulticastListener<SSL_WrapperPacket>>(
-              vision_multicast_address, vision_multicast_port, received_vision_callback)),
-      ssl_referee_listener(std::make_unique<ThreadedProtoMulticastListener<SSL_Referee>>(
-          gamecontroller_multicast_address, gamecontroller_multicast_port,
->>>>>>> d076cbf7
           received_referee_callback))
 {
 }