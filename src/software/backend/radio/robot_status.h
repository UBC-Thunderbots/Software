--- conflicted
+++ resolved
@@ -3,11 +3,7 @@
 #include <string>
 #include <vector>
 
-<<<<<<< HEAD
-#include "shared/proto/tbots_robot_status_msg.pb.h"
-=======
 #include "shared/proto/robot_status_msg.pb.h"
->>>>>>> fa2a54bd
 
 // This struct contains various robot diagnostics (e.g. voltages, link quality, etc.)
 // and messages related to robot and dongle condition.
@@ -92,19 +88,11 @@
 };
 
 /**
-<<<<<<< HEAD
- * Converts RobotStatus to TbotsRobotStatusMsg
-=======
  * Converts RobotStatus to RobotStatusMsg
->>>>>>> fa2a54bd
  * Does not convert ChipperKickerStatus,
  * DriveUnits, and NetworkStatus due to insufficient info
  *
  * @param robot_status The RobotStatus
  */
-<<<<<<< HEAD
-std::unique_ptr<TbotsRobotStatusMsg> convertRobotStatusToTbotsRobotStatusMsg(
-=======
 std::unique_ptr<RobotStatusMsg> convertRobotStatusToRobotStatusMsg(
->>>>>>> fa2a54bd
     const RobotStatus &robot_status);