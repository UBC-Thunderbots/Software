#include "software/backend/radio/robot_status.h"

#include <map>
#include <string>
#include <vector>

#include "software/backend/radio/mrf/messages.h"
#include "software/logger/logger.h"

static const std::map<const std::string, ErrorCode> dongle_message_error_codes = {
    {MRF::ROBOT_DEAD_MESSAGE, ErrorCode::ROBOT_DEAD},
    {MRF::ESTOP_BROKEN_MESSAGE, ErrorCode::ESTOP_BROKEN},
    {MRF::RX_FCS_FAIL_MESSAGE, ErrorCode::RX_FCS_FAIL},
    {MRF::SECOND_DONGLE_MESSAGE, ErrorCode::SECOND_DONGLE},
    {MRF::TRANSMIT_QUEUE_FULL_MESSAGE, ErrorCode::TRANSMIT_QUEUE_FULL},
    {MRF::RECEIVE_QUEUE_FULL_MESSAGE, ErrorCode::RECEIVE_QUEUE_FULL},
    {MRF::PACKET_ABOVE_MAX_SIZE, ErrorCode::PACKET_ABOVE_MAX_SIZE}};

<<<<<<< HEAD
std::unique_ptr<TbotsRobotStatusMsg> convertRobotStatusToTbotsRobotStatusMsg(
    const RobotStatus& robot_status)
{
    // Insufficient information to make the TbotsRobotStatusMsg fields for
    // ChipperKickerStatus, DriveUnits, and NetworkStatus
    auto robot_msg = std::make_unique<TbotsRobotStatusMsg>();
=======
std::unique_ptr<RobotStatusMsg> convertRobotStatusToRobotStatusMsg(
    const RobotStatus& robot_status)
{
    // Insufficient information to make the RobotStatusMsg fields for
    // ChipperKickerStatus, DriveUnits, and NetworkStatus
    auto robot_msg = std::make_unique<RobotStatusMsg>();
>>>>>>> fa2a54bd

    robot_msg->set_robot_id(robot_status.robot);

    for (auto& msg : robot_status.robot_messages)
    {
        // Parse error message into enum string representation
        // by capitalizing and replacing spaces with underscores
        // Ex. "wheel 0 motor hot" -> "WHEEL_0_MOTOR_HOT"
        std::string enum_string = msg;
        std::transform(enum_string.begin(), enum_string.end(), enum_string.begin(),
                       ::toupper);
        std::replace(enum_string.begin(), enum_string.end(), ' ', '_');

        // Map error message string to corresponding enum
        ErrorCode error_code;
        bool errorCodeSuccess = ErrorCode_Parse(enum_string, &error_code);
        // If it is a valid error message, add to error_code
        if (errorCodeSuccess)
        {
            robot_msg->add_error_code(error_code);
        }
        else
        {
            LOG(WARNING) << "'" << msg << "' is not a valid ErrorCode." << std::endl;
        }
    }

    for (auto& msg : robot_status.dongle_messages)
    {
        auto error_code_it = dongle_message_error_codes.find(msg);
        if (error_code_it != dongle_message_error_codes.end())
        {
            robot_msg->add_error_code(error_code_it->second);
        }
        else
        {
            LOG(WARNING) << "'" << msg << "' is not a valid ErrorCode." << std::endl;
        }
    }

    auto break_beam_msg = std::make_unique<BreakBeamStatus>();
    break_beam_msg->set_ball_in_beam(robot_status.ball_in_beam);
    break_beam_msg->set_break_beam_reading(
        static_cast<float>(robot_status.break_beam_reading));
    *(robot_msg->mutable_break_beam_status()) = *break_beam_msg;

    auto firmware_status_msg = std::make_unique<FirmwareStatus>();
    firmware_status_msg->set_fw_build_id(robot_status.fw_build_id);
    *(robot_msg->mutable_firmware_status()) = *firmware_status_msg;

    auto dribbler_status_msg = std::make_unique<DribblerStatus>();
    dribbler_status_msg->set_dribbler_rpm(
        static_cast<float>(robot_status.dribbler_speed));
    *(robot_msg->mutable_dribbler_status()) = *dribbler_status_msg;

    auto power_status_msg = std::make_unique<PowerStatus>();
    power_status_msg->set_battery_voltage(
        static_cast<float>(robot_status.battery_voltage));
    power_status_msg->set_capacitor_voltage(
        static_cast<float>(robot_status.capacitor_voltage));
    *(robot_msg->mutable_power_status()) = *power_status_msg;

    auto temperature_status_msg = std::make_unique<TemperatureStatus>();
    temperature_status_msg->set_dribbler_temperature(
        static_cast<float>(robot_status.dribbler_temperature));
    temperature_status_msg->set_board_temperature(
        static_cast<float>(robot_status.board_temperature));
    *(robot_msg->mutable_temperature_status()) = *temperature_status_msg;

    return robot_msg;
}<|MERGE_RESOLUTION|>--- conflicted
+++ resolved
@@ -16,21 +16,12 @@
     {MRF::RECEIVE_QUEUE_FULL_MESSAGE, ErrorCode::RECEIVE_QUEUE_FULL},
     {MRF::PACKET_ABOVE_MAX_SIZE, ErrorCode::PACKET_ABOVE_MAX_SIZE}};
 
-<<<<<<< HEAD
-std::unique_ptr<TbotsRobotStatusMsg> convertRobotStatusToTbotsRobotStatusMsg(
-    const RobotStatus& robot_status)
-{
-    // Insufficient information to make the TbotsRobotStatusMsg fields for
-    // ChipperKickerStatus, DriveUnits, and NetworkStatus
-    auto robot_msg = std::make_unique<TbotsRobotStatusMsg>();
-=======
 std::unique_ptr<RobotStatusMsg> convertRobotStatusToRobotStatusMsg(
     const RobotStatus& robot_status)
 {
     // Insufficient information to make the RobotStatusMsg fields for
     // ChipperKickerStatus, DriveUnits, and NetworkStatus
     auto robot_msg = std::make_unique<RobotStatusMsg>();
->>>>>>> fa2a54bd
 
     robot_msg->set_robot_id(robot_status.robot);
 
