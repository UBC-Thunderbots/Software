--- conflicted
+++ resolved
@@ -12,17 +12,12 @@
 
     RadioBackend();
 
-    void onValueReceived(ConstPrimitiveVectorPtr primitives) override;
-
    private:
     static const int DEFAULT_RADIO_CONFIG = 0;
 
-<<<<<<< HEAD
-=======
     void onValueReceived(ConstPrimitiveVectorPtr primitives) override;
     void onValueReceived(World world) override;
 
->>>>>>> 856645d3
     /**
      * This is registered as an async callback function so that it is called
      * with a new world every time one is available
