--- conflicted
+++ resolved
@@ -20,11 +20,7 @@
     void onValueReceived(World world) override;
 
     /**
-<<<<<<< HEAD
-     * Convert robot_status to TbotsRobotStatusMsg and send as a SensorMsg to observers
-=======
      * Convert robot_status to RobotStatusMsg and send as a SensorMsg to observers
->>>>>>> fa2a54bd
      *
      * @param robot_status The RobotStatus
      */
