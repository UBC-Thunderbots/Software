#include "software/backend/wifi_backend.h"

#include "shared/constants.h"
#include "software/constants.h"
#include "software/parameter/dynamic_parameters.h"
#include "software/proto/message_translation/tbots_protobuf.h"
#include "software/proto/message_translation/team_side.h"
#include "software/util/design_patterns/generic_factory.h"

const std::string WifiBackend::name = "wifi";

WifiBackend::WifiBackend(std::shared_ptr<const NetworkConfig> network_config, std::shared_ptr<const SensorFusionConfig> sensor_fusion_config)
    : network_config(network_config),
    sensor_fusion_config(sensor_fusion_config),
      ssl_proto_client(boost::bind(&Backend::receiveSSLWrapperPacket, this, _1),
                       boost::bind(&Backend::receiveSSLReferee, this, _1),
                       network_config->getSSLCommunicationConfig())
{
    std::string network_interface =
        DynamicParameters->getNetworkConfig()->NetworkInterface()->value();
    int channel = DynamicParameters->getNetworkConfig()->Channel()->value();

    MutableDynamicParameters->getMutableNetworkConfig()
        ->mutableChannel()
        ->registerCallbackFunction([this](int new_channel) {
            std::string new_network_interface =
                DynamicParameters->getNetworkConfig()->NetworkInterface()->value();
            joinMulticastChannel(new_channel, new_network_interface);
        });

    // connect to current channel
    joinMulticastChannel(channel, network_interface);
}

void WifiBackend::onValueReceived(ConstPrimitiveVectorPtr primitives_ptr)
{
<<<<<<< HEAD
    primitive_output->sendProto(*createPrimitiveSetMsg(primitives_ptr));

    if(sensor_fusion_config->OverrideRefboxDefendingSide()->value()) {
        team_side_output->sendProto(*createTeamSideMsg(sensor_fusion_config->DefendingPositiveSide()->value()));
    }else {
        team_side_output->sendProto(*createTeamSideMsg(false));
    }
=======
    primitive_output->sendProto(*createPrimitiveSet(primitives_ptr));
>>>>>>> 9b0ac56c
}

void WifiBackend::onValueReceived(World world)
{
    vision_output->sendProto(*createVision(world));
}

void WifiBackend::joinMulticastChannel(int channel, const std::string& interface)
{
    vision_output.reset(new ThreadedProtoMulticastSender<TbotsProto::Vision>(
        std::string(MULTICAST_CHANNELS[channel]) + "%" + interface, VISION_PORT));

    primitive_output.reset(new ThreadedProtoMulticastSender<TbotsProto::PrimitiveSet>(
        std::string(MULTICAST_CHANNELS[channel]) + "%" + interface, PRIMITIVE_PORT));

    robot_msg_input.reset(new ThreadedProtoMulticastListener<TbotsProto::RobotStatus>(
        std::string(MULTICAST_CHANNELS[channel]) + "%" + interface, ROBOT_STATUS_PORT,
<<<<<<< HEAD
        boost::bind(&Backend::receiveRobotStatusMsg, this, _1)));

    team_side_output.reset(new ThreadedProtoMulticastSender<TeamSideMsg>(
            std::string(MULTICAST_CHANNELS[channel]) + "%" + interface, TEAM_SIDE_PORT));
=======
        boost::bind(&Backend::receiveRobotStatus, this, _1)));
>>>>>>> 9b0ac56c
}

// Register this backend in the genericFactory
static TGenericFactory<std::string, Backend, WifiBackend> factory;<|MERGE_RESOLUTION|>--- conflicted
+++ resolved
@@ -34,17 +34,13 @@
 
 void WifiBackend::onValueReceived(ConstPrimitiveVectorPtr primitives_ptr)
 {
-<<<<<<< HEAD
-    primitive_output->sendProto(*createPrimitiveSetMsg(primitives_ptr));
+    primitive_output->sendProto(*createPrimitiveSet(primitives_ptr));
 
     if(sensor_fusion_config->OverrideRefboxDefendingSide()->value()) {
         team_side_output->sendProto(*createTeamSideMsg(sensor_fusion_config->DefendingPositiveSide()->value()));
     }else {
         team_side_output->sendProto(*createTeamSideMsg(false));
     }
-=======
-    primitive_output->sendProto(*createPrimitiveSet(primitives_ptr));
->>>>>>> 9b0ac56c
 }
 
 void WifiBackend::onValueReceived(World world)
@@ -62,14 +58,10 @@
 
     robot_msg_input.reset(new ThreadedProtoMulticastListener<TbotsProto::RobotStatus>(
         std::string(MULTICAST_CHANNELS[channel]) + "%" + interface, ROBOT_STATUS_PORT,
-<<<<<<< HEAD
-        boost::bind(&Backend::receiveRobotStatusMsg, this, _1)));
+        boost::bind(&Backend::receiveRobotStatus, this, _1)));
 
     team_side_output.reset(new ThreadedProtoMulticastSender<TeamSideMsg>(
             std::string(MULTICAST_CHANNELS[channel]) + "%" + interface, TEAM_SIDE_PORT));
-=======
-        boost::bind(&Backend::receiveRobotStatus, this, _1)));
->>>>>>> 9b0ac56c
 }
 
 // Register this backend in the genericFactory
