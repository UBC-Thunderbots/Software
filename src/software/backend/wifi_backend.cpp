#include "software/backend/wifi_backend.h"

#include "shared/constants.h"
#include "software/constants.h"
#include "software/parameter/dynamic_parameters.h"
#include "software/proto/message_translation/tbots_protobuf.h"
#include "software/util/design_patterns/generic_factory.h"

const std::string WifiBackend::name = "wifi";

<<<<<<< HEAD
WifiBackend::WifiBackend()
    : network_input(SSL_VISION_DEFAULT_MULTICAST_ADDRESS, SSL_VISION_MULTICAST_PORT,
                    SSL_GAMECONTROLLER_MULTICAST_ADDRESS,
                    SSL_GAMECONTROLLER_MULTICAST_PORT,
                    boost::bind(&WifiBackend::receiveWorld, this, _1),
                    DynamicParameters->getAIControlConfig()->getRefboxConfig(),
                    DynamicParameters->getCameraConfig()),
      ssl_proto_client(
          boost::bind(&Backend::receiveSSLWrapperPacket, this, _1),
          boost::bind(&Backend::receiveSSLReferee, this, _1),
          // These ports are modified so they don't conflict with the NetworkClient.
          // They can be reset to their original values once
          // https://github.com/UBC-Thunderbots/Software/issues/1135 is complete, since
          // this will remove the NetworkClient
          SSL_VISION_DEFAULT_MULTICAST_ADDRESS, SSL_VISION_MULTICAST_PORT + 1,
          SSL_GAMECONTROLLER_MULTICAST_ADDRESS, SSL_GAMECONTROLLER_MULTICAST_PORT + 1)
=======
WifiBackend::WifiBackend(std::shared_ptr<const NetworkConfig> network_config)
    : network_config(network_config),
      network_input(
          network_config->getSSLCommunicationConfig()->VisionIPv4Address()->value(),
          network_config->getSSLCommunicationConfig()->VisionPort()->value(),
          network_config->getSSLCommunicationConfig()
              ->GamecontrollerIPv4Address()
              ->value(),
          network_config->getSSLCommunicationConfig()->GamecontrollerPort()->value(),
          boost::bind(&WifiBackend::receiveWorld, this, _1),
          DynamicParameters->getSensorFusionConfig()),
      ssl_proto_client(boost::bind(&Backend::receiveSSLWrapperPacket, this, _1),
                       boost::bind(&Backend::receiveSSLReferee, this, _1),
                       network_config->getSSLCommunicationConfig())
>>>>>>> 9656d3ad
{
    std::string network_interface =
        DynamicParameters->getNetworkConfig()->NetworkInterface()->value();
    int channel = DynamicParameters->getNetworkConfig()->Channel()->value();

    MutableDynamicParameters->getMutableNetworkConfig()
        ->mutableChannel()
        ->registerCallbackFunction([this](int new_channel) {
            std::string new_network_interface =
                DynamicParameters->getNetworkConfig()->NetworkInterface()->value();
            joinMulticastChannel(new_channel, new_network_interface);
        });

    // connect to current channel
    joinMulticastChannel(channel, network_interface);
}

void WifiBackend::onValueReceived(ConstPrimitiveVectorPtr primitives_ptr)
{
    primitive_output->sendProto(*createPrimitiveSetMsg(primitives_ptr));
}

void WifiBackend::onValueReceived(World world)
{
    vision_output->sendProto(*createVisionMsg(world));
}

void WifiBackend::receiveWorld(World world)
{
    vision_output->sendProto(*createVisionMsg(world));
    Subject<World>::sendValueToObservers(world);
}

void WifiBackend::joinMulticastChannel(int channel, const std::string& interface)
{
    vision_output.reset(new ThreadedProtoMulticastSender<VisionMsg>(
        std::string(MULTICAST_CHANNELS[channel]) + "%" + interface, VISION_PORT));

    primitive_output.reset(new ThreadedProtoMulticastSender<PrimitiveSetMsg>(
        std::string(MULTICAST_CHANNELS[channel]) + "%" + interface, PRIMITIVE_PORT));

    robot_msg_input.reset(new ThreadedProtoMulticastListener<TbotsRobotMsg>(
        std::string(MULTICAST_CHANNELS[channel]) + "%" + interface, ROBOT_STATUS_PORT,
        boost::bind(&Backend::receiveTbotsRobotMsg, this, _1)));
}

// Register this backend in the genericFactory
static TGenericFactory<std::string, Backend, WifiBackend> factory;<|MERGE_RESOLUTION|>--- conflicted
+++ resolved
@@ -8,24 +8,6 @@
 
 const std::string WifiBackend::name = "wifi";
 
-<<<<<<< HEAD
-WifiBackend::WifiBackend()
-    : network_input(SSL_VISION_DEFAULT_MULTICAST_ADDRESS, SSL_VISION_MULTICAST_PORT,
-                    SSL_GAMECONTROLLER_MULTICAST_ADDRESS,
-                    SSL_GAMECONTROLLER_MULTICAST_PORT,
-                    boost::bind(&WifiBackend::receiveWorld, this, _1),
-                    DynamicParameters->getAIControlConfig()->getRefboxConfig(),
-                    DynamicParameters->getCameraConfig()),
-      ssl_proto_client(
-          boost::bind(&Backend::receiveSSLWrapperPacket, this, _1),
-          boost::bind(&Backend::receiveSSLReferee, this, _1),
-          // These ports are modified so they don't conflict with the NetworkClient.
-          // They can be reset to their original values once
-          // https://github.com/UBC-Thunderbots/Software/issues/1135 is complete, since
-          // this will remove the NetworkClient
-          SSL_VISION_DEFAULT_MULTICAST_ADDRESS, SSL_VISION_MULTICAST_PORT + 1,
-          SSL_GAMECONTROLLER_MULTICAST_ADDRESS, SSL_GAMECONTROLLER_MULTICAST_PORT + 1)
-=======
 WifiBackend::WifiBackend(std::shared_ptr<const NetworkConfig> network_config)
     : network_config(network_config),
       network_input(
@@ -40,7 +22,6 @@
       ssl_proto_client(boost::bind(&Backend::receiveSSLWrapperPacket, this, _1),
                        boost::bind(&Backend::receiveSSLReferee, this, _1),
                        network_config->getSSLCommunicationConfig())
->>>>>>> 9656d3ad
 {
     std::string network_interface =
         DynamicParameters->getNetworkConfig()->NetworkInterface()->value();
