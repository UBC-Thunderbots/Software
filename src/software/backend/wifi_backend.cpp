--- conflicted
+++ resolved
@@ -48,15 +48,9 @@
     primitive_output.reset(new ThreadedProtoMulticastSender<PrimitiveSetMsg>(
         std::string(MULTICAST_CHANNELS[channel]) + "%" + interface, PRIMITIVE_PORT));
 
-<<<<<<< HEAD
-    robot_msg_input.reset(new ThreadedProtoMulticastListener<TbotsRobotStatusMsg>(
-        std::string(MULTICAST_CHANNELS[channel]) + "%" + interface, ROBOT_STATUS_PORT,
-        boost::bind(&Backend::receiveTbotsRobotStatusMsg, this, _1)));
-=======
     robot_msg_input.reset(new ThreadedProtoMulticastListener<RobotStatusMsg>(
         std::string(MULTICAST_CHANNELS[channel]) + "%" + interface, ROBOT_STATUS_PORT,
         boost::bind(&Backend::receiveRobotStatusMsg, this, _1)));
->>>>>>> fa2a54bd
 }
 
 // Register this backend in the genericFactory
