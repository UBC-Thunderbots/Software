#pragma once

<<<<<<< HEAD
#include "software/backend/robot_status.h"
#include "software/multithreading/first_in_first_out_threaded_observer.h"
=======
>>>>>>> 0c584c16
#include "software/multithreading/subject.h"
#include "software/primitive/primitive.h"
#include "software/proto/sensor_msg.pb.h"
#include "software/world/world.h"

/**
 * A Backend is an abstraction around communication with robots, vision, and refbox. It
 * produces SensorMsgs, and consumes primitives that can be sent to the robots.
 *
 * This produce/consume pattern is performed by extending both "Observer" and
 * "Subject". Please see the implementation of those classes for details.
 */
class Backend : public Subject<SensorMsg>,
<<<<<<< HEAD
                public Subject<World>,
                public Subject<RobotStatus>,
                public FirstInFirstOutThreadedObserver<World>,
                public FirstInFirstOutThreadedObserver<ConstPrimitiveVectorPtr>
=======
                public ThreadedObserver<World>,
                public ThreadedObserver<ConstPrimitiveVectorPtr>
>>>>>>> 0c584c16
{
   public:
    Backend() = default;

    virtual ~Backend() = default;

    /**
     * Callback function to send components of SensorMsg via Subject<SensorMsg>
     * Immediately makes a SensorMsg from msg and sends it to Observers
     *
     * @param msg The component of SensorMsg
     */
    void receiveTbotsRobotMsg(TbotsRobotMsg msg);
    void receiveSSLWrapperPacket(SSL_WrapperPacket msg);
    void receiveSSLReferee(SSL_Referee msg);
};<|MERGE_RESOLUTION|>--- conflicted
+++ resolved
@@ -1,10 +1,6 @@
 #pragma once
 
-<<<<<<< HEAD
-#include "software/backend/robot_status.h"
 #include "software/multithreading/first_in_first_out_threaded_observer.h"
-=======
->>>>>>> 0c584c16
 #include "software/multithreading/subject.h"
 #include "software/primitive/primitive.h"
 #include "software/proto/sensor_msg.pb.h"
@@ -18,15 +14,8 @@
  * "Subject". Please see the implementation of those classes for details.
  */
 class Backend : public Subject<SensorMsg>,
-<<<<<<< HEAD
-                public Subject<World>,
-                public Subject<RobotStatus>,
                 public FirstInFirstOutThreadedObserver<World>,
                 public FirstInFirstOutThreadedObserver<ConstPrimitiveVectorPtr>
-=======
-                public ThreadedObserver<World>,
-                public ThreadedObserver<ConstPrimitiveVectorPtr>
->>>>>>> 0c584c16
 {
    public:
     Backend() = default;
