--- conflicted
+++ resolved
@@ -28,11 +28,7 @@
      *
      * @param msg The component of SensorMsg
      */
-<<<<<<< HEAD
-    void receiveTbotsRobotStatusMsg(TbotsRobotStatusMsg msg);
-=======
     void receiveRobotStatusMsg(RobotStatusMsg msg);
->>>>>>> fa2a54bd
     void receiveSSLWrapperPacket(SSL_WrapperPacket msg);
     void receiveSSLReferee(SSL_Referee msg);
 };