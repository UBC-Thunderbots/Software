--- conflicted
+++ resolved
@@ -3,7 +3,6 @@
 #include <cinttypes>
 #include <memory>
 #include "software/backend/simulation/physics/physics_robot.h"
-<<<<<<< HEAD
 #include "software/backend/simulation/physics/physics_ball.h"
 #include "software/ai/primitive/primitive.h"
 
@@ -20,89 +19,6 @@
      */
     unsigned int getRobotId();
 
-=======
-extern "C"
-{
-#include "firmware/main/app/world/firmware_robot.h"
-}
-
-// TODO: These are all hardcoded values copied from firmware/main/physics/physics.h
-// and firmware/main/control/control.h
-// They should be replaced with the proper constants once firmware cleanup is done
-#define GEAR_RATIO 0.5143f  // define as speed multiplication from motor to wheel
-#define WHEEL_RADIUS 0.0254f
-#define WHEEL_SLIP_VOLTAGE_LIMIT 4.25f  // Voltage where wheel slips (acceleration cap)
-#define RPM_TO_VOLT (1.0f / 374.0f)     // motor RPM to back EMF
-#define PHASE_RESISTANCE 1.6f           // adjust this number as calculated
-#define CURRENT_PER_TORQUE 39.21f       // from motor data sheet (1/25.5 mNm)
-#define ROBOT_POINT_MASS 2.48f
-#define ROBOT_RADIUS 0.085f
-#define INERTIAL_FACTOR 0.37f
-#define ROT_MASS (INERTIAL_FACTOR * ROBOT_POINT_MASS)
-#define INERTIA (ROT_MASS * ROBOT_RADIUS * ROBOT_RADIUS)
-#define JERK_LIMIT 40.0f  //(m/s^3)
-
-
-/**
- * Because the FirmwareRobot_t struct is defined in the .c file (rather than the .h file),
- * C++ considers it an incomplete type and is unable to use it with smart pointers
- * because it doesn't know the size of the object. Therefore we need to create our own
- * "Deleter" class we can provide to the smart pointers to handle that instead.
- *
- * See https://en.cppreference.com/w/cpp/memory/unique_ptr/unique_ptr for more info and
- * examples
- */
-struct FirmwareRobotDeleter
-{
-    void operator()(FirmwareRobot_t* firmware_robot) const
-    {
-        app_firmware_robot_destroy(firmware_robot);
-    };
-};
-
-
-/**
- * This class acts as a wrapper around a PhysicsRobot so that the PhysicsRobot
- * can provide the interface of a FirmwareRobot.
- *
- * Because our firmware structs rely on C-style function pointers, we
- * cannot use C++ constructs like std::function to provide to the structs.
- * Therefore we use this class's static functions to provide the function
- * pointers, since static functions work as C-style function pointers
- * (because there is no instance associated with them).
- *
- * Whenever a caller needs to get a firmware struct or perform an operation, they
- * need to set which robot they want to control so that all the static functions
- * that have been provided to the firmware struct operate on the correct
- * instantiated object. This is our workaround to maintain and simulate multiple
- * "instances" of robot firmware at once.
- */
-class SimulatorRobotSingleton
-{
-   public:
-    /**
-     * Sets the ID of the robot being controlled by this class
-     *
-     * @param id The ID of the robot to control
-     */
-    static void setRobotId(unsigned int id);
-
-    /**
-     * Sets the PhysicsRobots that can be controlled by this class
-     *
-     * @param robots the PhysicsRobots that can be controlled by this class
-     */
-    static void setPhysicsRobots(const std::vector<std::weak_ptr<PhysicsRobot>>& robots);
-
-    /**
-     * Creates a FirmwareRobot corresponding to the current PhysicsRobot
-     *
-     * @return a FirmwareRobot corresponding to the current PhysicsRobot
-     */
-    static std::unique_ptr<FirmwareRobot_t, FirmwareRobotDeleter> createFirmwareRobot();
-
-   private:
->>>>>>> 63171826
     /**
      * Returns the x-position of the robot, in global field coordinates, in meters
      *
@@ -255,7 +171,22 @@
     float getMotorSpeedBackRight();
     float getMotorSpeedFrontRight();
 
-<<<<<<< HEAD
+    /**
+     * Sets the motor to coast (spin freely)
+     */
+    void coastMotorBackLeft();
+    void coastMotorBackRight();
+    void coastMotorFrontLeft();
+    void coastMotorFrontRight();
+
+    /**
+     * Sets the motor to brake (act against the current direction of rotation)
+     */
+    void brakeMotorBackLeft();
+    void brakeMotorBackRight();
+    void brakeMotorFrontLeft();
+    void brakeMotorFrontRight();
+
 private:
     // TODO: comment
     void onChickerBallContact(PhysicsRobot* robot, PhysicsBall* ball);
@@ -269,32 +200,5 @@
     uint32_t dribbler_rpm;
 
     PhysicsBall* ball_in_dribbler_area;
-=======
-    /**
-     * Sets the motor to coast (spin freely)
-     */
-    static void coastMotorBackLeft();
-    static void coastMotorBackRight();
-    static void coastMotorFrontLeft();
-    static void coastMotorFrontRight();
-
-    /**
-     * Sets the motor to brake (act against the current direction of rotation)
-     */
-    static void brakeMotorBackLeft();
-    static void brakeMotorBackRight();
-    static void brakeMotorFrontLeft();
-    static void brakeMotorFrontRight();
-
-    /**
-     * Returns the PhysicsRobot currently selected from the list of controllable
-     * physics_robots by the current robot_id
-     *
-     * @return the PhysicsRobot currently selected to be controlled. Returns an empty
-     * weak_ptr if the robot_id is not set, or a physics robot with a matching ID
-     * cannot be found.
-     */
-    static std::weak_ptr<PhysicsRobot> getCurrentPhysicsRobot();
->>>>>>> 63171826
 
 };