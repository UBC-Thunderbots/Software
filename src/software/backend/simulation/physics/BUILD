package(default_visibility = ["//visibility:public"])

cc_library(
    name = "box2d_util",
    srcs = ["box2d_util.cpp"],
    hdrs = ["box2d_util.h"],
    deps = [
        "//software/geom",
        "@box2d",
    ],
)

cc_test(
    name = "box2d_util_test",
    srcs = ["box2d_util_test.cpp"],
    deps = [
        ":box2d_util",
        "//software/geom",
        "@box2d",
        "@gtest//:gtest_main",
    ],
)

cc_library(
    name = "physics_ball",
    srcs = ["physics_ball.cpp"],
    hdrs = ["physics_ball.h"],
    deps = [
        ":box2d_util",
        "//shared:constants",
        "//software/geom",
        "//software/time:timestamp",
        "//software/world:ball",
        "@box2d",
    ],
)

cc_test(
    name = "physics_ball_test",
    srcs = ["physics_ball_test.cpp"],
    deps = [
        ":physics_ball",
        "//software/world:ball",
        "@box2d",
        "@gtest//:gtest_main",
    ],
)

cc_library(
    name = "physics_field",
    srcs = ["physics_field.cpp"],
    hdrs = ["physics_field.h"],
    deps = [
        ":box2d_util",
        "//software/time:timestamp",
        "//software/world:field",
        "@box2d",
    ],
)

cc_test(
    name = "physics_field_test",
    srcs = ["physics_field_test.cpp"],
    deps = [
        ":physics_ball",
        ":physics_field",
        "//software/test_util",
        "//software/world:field",
        "@box2d",
        "@gtest//:gtest_main",
    ],
)

cc_library(
    name = "physics_robot",
    srcs = ["physics_robot.cpp"],
    hdrs = ["physics_robot.h"],
    deps = [
        ":box2d_util",
        "//shared:constants",
        "//software/geom",
        "//software/time:timestamp",
        "//software/world:robot",
        "@box2d",
    ],
)

cc_test(
    name = "physics_robot_test",
    srcs = ["physics_robot_test.cpp"],
    deps = [
        ":physics_ball",
        ":physics_robot",
        "//software/test_util",
        "//software/world:robot",
        "@box2d",
        "@gtest//:gtest_main",
    ],
)

cc_library(
    name = "physics_simulator",
    srcs = ["physics_simulator.cpp"],
    hdrs = ["physics_simulator.h"],
    deps = [
        ":physics_ball",
        ":physics_field",
<<<<<<< HEAD
        ":physics_robot",
        "//software/util/time:duration",
        "//software/util/time:timestamp",
=======
        "//software/time:duration",
        "//software/time:timestamp",
>>>>>>> a0e274c9
        "//software/world",
        "//software/world:robot",
        "@box2d",
    ],
)

cc_test(
    name = "physics_simulator_test",
    srcs = ["physics_simulator_test.cpp"],
    deps = [
        ":physics_simulator",
        "//software/test_util",
        "//software/world",
        "@gtest//:gtest_main",
    ],
)<|MERGE_RESOLUTION|>--- conflicted
+++ resolved
@@ -105,14 +105,9 @@
     deps = [
         ":physics_ball",
         ":physics_field",
-<<<<<<< HEAD
         ":physics_robot",
-        "//software/util/time:duration",
-        "//software/util/time:timestamp",
-=======
         "//software/time:duration",
         "//software/time:timestamp",
->>>>>>> a0e274c9
         "//software/world",
         "//software/world:robot",
         "@box2d",
