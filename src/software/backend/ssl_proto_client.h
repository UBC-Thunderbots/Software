--- conflicted
+++ resolved
@@ -19,41 +19,18 @@
      *
      * @param received_vision_callback Callback for when a new SSL_WrapperPacket is
      * received
-<<<<<<< HEAD
-     * @param received_referee_callback Callback for when a new Referee is received
+     * @param received_referee_callback Callback for when a new SSL_Referee is received
      * @param ssl_communication_config The config defining the network parameters used
      * to communicate with the SSL applications
      */
     explicit SSLProtoClient(
         std::function<void(SSL_WrapperPacket)> received_vision_callback,
-        std::function<void(Referee)> received_referee_callback,
+        std::function<void(SSL_Referee)> received_referee_callback,
         std::shared_ptr<const SSLCommunicationConfig> ssl_communication_config);
-=======
-     * @param received_referee_callback Callback for when a new SSL_Referee is received
-     * @param vision_multicast_address IP address the vision system is running on
-     * @param vision_multicast_port The port the vision system is running on
-     * @param gamecontroller_multicast_address IP address the gamecontroller system is
-     * running on
-     * @param gamecontroller_multicast_port The port the gamecontroller is running on
-     */
-    explicit SSLProtoClient(
-        std::function<void(SSL_WrapperPacket)> received_vision_callback,
-        std::function<void(SSL_Referee)> received_referee_callback,
-        std::string vision_multicast_address = SSL_VISION_DEFAULT_MULTICAST_ADDRESS,
-        int vision_multicast_port            = SSL_VISION_MULTICAST_PORT,
-        std::string gamecontroller_multicast_address =
-            SSL_GAMECONTROLLER_MULTICAST_ADDRESS,
-        int gamecontroller_multicast_port = SSL_GAMECONTROLLER_MULTICAST_PORT);
->>>>>>> d076cbf7
 
    private:
     std::shared_ptr<const SSLCommunicationConfig> ssl_communication_config;
     std::unique_ptr<ThreadedProtoMulticastListener<SSL_WrapperPacket>>
         ssl_vision_listener;
-<<<<<<< HEAD
-    std::unique_ptr<ThreadedProtoMulticastListener<Referee>> ssl_referee_listener;
-=======
-    // The client that handles data reception, filtering , and publishing for referee data
     std::unique_ptr<ThreadedProtoMulticastListener<SSL_Referee>> ssl_referee_listener;
->>>>>>> d076cbf7
 };