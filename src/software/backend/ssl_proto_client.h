--- conflicted
+++ resolved
@@ -27,16 +27,9 @@
      */
     explicit SSLProtoClient(
         std::function<void(SSL_WrapperPacket)> received_vision_callback,
-<<<<<<< HEAD
         std::function<void(SSL_Referee)> received_referee_callback,
-        std::string vision_multicast_address =
-            Util::Constants::SSL_VISION_DEFAULT_MULTICAST_ADDRESS,
-        int vision_multicast_port = Util::Constants::SSL_VISION_MULTICAST_PORT,
-=======
-        std::function<void(Referee)> received_referee_callback,
         std::string vision_multicast_address = SSL_VISION_DEFAULT_MULTICAST_ADDRESS,
         int vision_multicast_port            = SSL_VISION_MULTICAST_PORT,
->>>>>>> 992dbfb9
         std::string gamecontroller_multicast_address =
             SSL_GAMECONTROLLER_MULTICAST_ADDRESS,
         int gamecontroller_multicast_port = SSL_GAMECONTROLLER_MULTICAST_PORT);
