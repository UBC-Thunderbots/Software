#include "software/backend/backend.h"

<<<<<<< HEAD
void Backend::receiveTbotsRobotStatusMsg(TbotsRobotStatusMsg msg)
{
    SensorMsg sensor_msg;
    *(sensor_msg.add_tbots_robot_status_msgs()) = msg;
=======
void Backend::receiveRobotStatusMsg(RobotStatusMsg msg)
{
    SensorMsg sensor_msg;
    *(sensor_msg.add_robot_status_msgs()) = msg;
>>>>>>> fa2a54bd
    Subject<SensorMsg>::sendValueToObservers(sensor_msg);
}

void Backend::receiveSSLWrapperPacket(SSL_WrapperPacket msg)
{
    SensorMsg sensor_msg;
    *(sensor_msg.mutable_ssl_vision_msg()) = msg;
    Subject<SensorMsg>::sendValueToObservers(sensor_msg);
}

void Backend::receiveSSLReferee(SSL_Referee msg)
{
    SensorMsg sensor_msg;
    *(sensor_msg.mutable_ssl_refbox_msg()) = msg;
    Subject<SensorMsg>::sendValueToObservers(sensor_msg);
}<|MERGE_RESOLUTION|>--- conflicted
+++ resolved
@@ -1,16 +1,9 @@
 #include "software/backend/backend.h"
 
-<<<<<<< HEAD
-void Backend::receiveTbotsRobotStatusMsg(TbotsRobotStatusMsg msg)
-{
-    SensorMsg sensor_msg;
-    *(sensor_msg.add_tbots_robot_status_msgs()) = msg;
-=======
 void Backend::receiveRobotStatusMsg(RobotStatusMsg msg)
 {
     SensorMsg sensor_msg;
     *(sensor_msg.add_robot_status_msgs()) = msg;
->>>>>>> fa2a54bd
     Subject<SensorMsg>::sendValueToObservers(sensor_msg);
 }
 
