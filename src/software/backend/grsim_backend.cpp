#include "software/backend/grsim_backend.h"

#include "software/backend/backend_factory.h"
#include "software/constants.h"
#include "software/parameter/dynamic_parameters.h"

const std::string GrSimBackend::name = "grsim";

GrSimBackend::GrSimBackend()
    : network_input(Util::Constants::SSL_VISION_DEFAULT_MULTICAST_ADDRESS,
                    Util::Constants::SSL_VISION_MULTICAST_PORT,
                    Util::Constants::SSL_GAMECONTROLLER_MULTICAST_ADDRESS,
                    Util::Constants::SSL_GAMECONTROLLER_MULTICAST_PORT,
                    boost::bind(&GrSimBackend::receiveWorld, this, _1),
<<<<<<< HEAD
                    Util::DynamicParameters->getAIControlConfig()->getRefboxConfig()),
=======
                    Util::DynamicParameters->getCameraConfig()),
>>>>>>> 38ddcc7c
      grsim_output(Util::Constants::GRSIM_COMMAND_NETWORK_ADDRESS,
                   Util::Constants::GRSIM_COMMAND_NETWORK_PORT,
                   Util::DynamicParameters->getAIControlConfig()->getRefboxConfig())
{
}

void GrSimBackend::onValueReceived(ConstPrimitiveVectorPtr primitives)
{
    setMostRecentlyReceivedPrimitives(primitives);
    updateGrSim();
}

void GrSimBackend::receiveWorld(World world)
{
    setMostRecentlyReceivedWorld(world);
    Subject<World>::sendValueToObservers(world);
    updateGrSim();
}

void GrSimBackend::setMostRecentlyReceivedWorld(World world)
{
    std::scoped_lock lock(most_recently_received_world_mutex);
    most_recently_received_world = world;
}

void GrSimBackend::setMostRecentlyReceivedPrimitives(ConstPrimitiveVectorPtr primitives)
{
    std::scoped_lock lock(most_recently_received_primitives_mutex);
    most_recently_received_primitives = std::move(primitives);
}

void GrSimBackend::updateGrSim()
{
    std::scoped_lock lock(most_recently_received_world_mutex,
                          most_recently_received_primitives_mutex);

    // Update GrSim if we have all the information we need
    if (most_recently_received_world && most_recently_received_primitives)
    {
        grsim_output.sendPrimitives(*most_recently_received_primitives,
                                    most_recently_received_world->friendlyTeam(),
                                    most_recently_received_world->ball());
    }
}

// Register this backend in the BackendFactory
static TBackendFactory<GrSimBackend> factory;<|MERGE_RESOLUTION|>--- conflicted
+++ resolved
@@ -12,11 +12,8 @@
                     Util::Constants::SSL_GAMECONTROLLER_MULTICAST_ADDRESS,
                     Util::Constants::SSL_GAMECONTROLLER_MULTICAST_PORT,
                     boost::bind(&GrSimBackend::receiveWorld, this, _1),
-<<<<<<< HEAD
-                    Util::DynamicParameters->getAIControlConfig()->getRefboxConfig()),
-=======
+                    Util::DynamicParameters->getAIControlConfig()->getRefboxConfig(),
                     Util::DynamicParameters->getCameraConfig()),
->>>>>>> 38ddcc7c
       grsim_output(Util::Constants::GRSIM_COMMAND_NETWORK_ADDRESS,
                    Util::Constants::GRSIM_COMMAND_NETWORK_PORT,
                    Util::DynamicParameters->getAIControlConfig()->getRefboxConfig())
