--- conflicted
+++ resolved
@@ -306,9 +306,6 @@
     )
 
     parser.add_argument(
-<<<<<<< HEAD
-        "--estop_path", action="store", type=str, help="Path to the Estop",
-=======
         "--channel",
         action="store",
         type=int,
@@ -317,12 +314,7 @@
     )
 
     parser.add_argument(
-        "--estop_path",
-        action="store",
-        type=str,
-        default="/dev/ttyACM0",
-        help="Path to the Estop",
->>>>>>> ec23e642
+        "--estop_path", action="store", type=str, help="Path to the Estop",
     )
 
     parser.add_argument(
