--- conflicted
+++ resolved
@@ -92,27 +92,16 @@
     ):
         """Send a command to the gamecontroller
 
-<<<<<<< HEAD
-        self.gamecontroller.send_gc_command(
-=======
         :param gc_command: The command to send
         :param team: The team which the command as attributed to
         :param final_ball_placement_point: The ball placement point
         """
-        self.gamecontroller.send_ci_input(
->>>>>>> 2b916894
+        self.gamecontroller.send_gc_command(
             gc_command=gc_command,
             team=team,
             final_ball_placement_point=final_ball_placement_point,
         )
 
-<<<<<<< HEAD
-    def time_provider(self):
-        """Provide the current time in seconds since the epoch"""
-        return time.time()
-
-=======
->>>>>>> 2b916894
     def run_test(
         self,
         always_validation_sequence_set=[[]],
@@ -140,10 +129,6 @@
             test_end_time = time.time() + test_timeout_s
 
             while time.time() < test_end_time:
-<<<<<<< HEAD
-
-=======
->>>>>>> 2b916894
                 while True:
                     try:
                         world = self.world_buffer.get(
