import queue
import time
import os
import threading

import pytest
import argparse
from proto.import_all_protos import *

from software.simulated_tests import validation
from software.thunderscope.constants import EstopMode
from software.thunderscope.thunderscope import Thunderscope
from software.thunderscope.proto_unix_io import ProtoUnixIO
from software.thunderscope.binary_context_managers import (
    FullSystem,
    Gamecontroller,
)
from software.thunderscope.replay.proto_logger import ProtoLogger
from software.logger.logger import createLogger


from software.thunderscope.thunderscope_config import configure_field_test_view
from software.simulated_tests.tbots_test_runner import TbotsTestRunner
from software.thunderscope.robot_communication import RobotCommunication
from software.thunderscope.estop_helpers import get_estop_config
from software.py_constants import *

logger = createLogger(__name__)

WORLD_BUFFER_TIMEOUT = 5.0
PROCESS_BUFFER_DELAY_S = 0.01
PAUSE_AFTER_FAIL_DELAY_S = 3
LAUNCH_DELAY_S = 0.1
TEST_END_DELAY = 0.3


class FieldTestRunner(TbotsTestRunner):
    """Run a field test"""

    def __init__(
        self,
        test_name,
        thunderscope,
        blue_full_system_proto_unix_io,
        yellow_full_system_proto_unix_io,
        gamecontroller,
        publish_validation_protos=True,
        is_yellow_friendly=False,
    ):
        """Initialize the FieldTestRunner
        :param test_name: The name of the test to run
        :param blue_full_system_proto_unix_io: The blue full system proto unix io to use
        :param yellow_full_system_proto_unix_io: The yellow full system proto unix io to use
        :param gamecontroller: The gamecontroller context managed instance 
        :param publish_validation_protos: whether to publish validation protos
        :param: is_yellow_friendly: if yellow is the friendly team
        """
        super(FieldTestRunner, self).__init__(
            test_name,
            thunderscope,
            blue_full_system_proto_unix_io,
            yellow_full_system_proto_unix_io,
            gamecontroller,
            is_yellow_friendly,
        )
        self.publish_validation_protos = publish_validation_protos
        self.is_yellow_friendly = is_yellow_friendly

        logger.info("determining robots on field")
        # survey field for available robot ids
        try:
            world = self.world_buffer.get(block=True, timeout=WORLD_BUFFER_TIMEOUT)
            self.initial_world = world
            self.friendly_robot_ids_field = [
                robot.id for robot in world.friendly_team.team_robots
            ]

            logger.info(f"friendly team ids {self.friendly_robot_ids_field}")

            if len(self.friendly_robot_ids_field) == 0:
                raise Exception("no friendly robots found on field")

        except queue.Empty as empty:
            raise Exception(
                f"No Worlds were received with in {WORLD_BUFFER_TIMEOUT} seconds. Please make sure atleast 1 robot and 1 ball is present on the field."
            )

    def send_gamecontroller_command(
        self,
        gc_command: proto.ssl_gc_state_pb2.Command,
        team: proto.ssl_gc_common_pb2.Team,
        final_ball_placement_point=None,
    ):

        self.gamecontroller.send_ci_input(
            gc_command=gc_command,
            team=team,
            final_ball_placement_point=final_ball_placement_point,
        )

    def time_provider(self):
        """Provide the current time in seconds since the epoch"""

        with self.timestamp_mutex:
            return self.timestamp

    def run_test(
        self,
        always_validation_sequence_set=[[]],
        eventually_validation_sequence_set=[[]],
        test_timeout_s=3,
    ):
        """Run a test. In a field test this means beginning validation.

        :param always_validation_sequence_set: Validation functions that should
                                hold on every tick
        :param eventually_validation_sequence_set: Validation that should
                                eventually be true, before the test ends
        :param test_timeout_s: The timeout for the test, if any eventually_validations
                                remain after the timeout, the test fails.
        """

        def stop_test(delay):
            time.sleep(delay)
            if self.thunderscope:
                self.thunderscope.close()

        def __runner():
            time.sleep(LAUNCH_DELAY_S)

            test_end_time = time.time() + test_timeout_s

            while time.time() < test_end_time:
                # Update the timestamp logged by the ProtoLogger
                with self.timestamp_mutex:

                    ssl_wrapper = self.ssl_wrapper_buffer.get(block=False)
                    self.timestamp = ssl_wrapper.detection.t_capture

                while True:
                    try:
                        world = self.world_buffer.get(
                            block=True, timeout=WORLD_BUFFER_TIMEOUT
                        )
                        break
                    except queue.Empty as empty:
                        # If we timeout, that means full_system missed the last
                        # wrapper and robot status, lets resend it.
                        logger.warning(
                            f"No World was received for {WORLD_BUFFER_TIMEOUT} seconds. Ending test early."
                        )

                # Validate
                (
                    eventually_validation_proto_set,
                    always_validation_proto_set,
                ) = validation.run_validation_sequence_sets(
                    world,
                    eventually_validation_sequence_set,
                    always_validation_sequence_set,
                )

                if self.publish_validation_protos:
                    # Set the test name
                    eventually_validation_proto_set.test_name = self.test_name
                    always_validation_proto_set.test_name = self.test_name

                    # Send out the validation proto to thunderscope
                    self.blue_full_system_proto_unix_io.send_proto(
                        ValidationProtoSet, eventually_validation_proto_set
                    )
                    self.blue_full_system_proto_unix_io.send_proto(
                        ValidationProtoSet, always_validation_proto_set
                    )

                # Check that all always validations are always valid
                validation.check_validation(always_validation_proto_set)

            # Check that all eventually validations are eventually valid
            validation.check_validation(eventually_validation_proto_set)
            stop_test(TEST_END_DELAY)

        def excepthook(args):
            """This function is _critical_ for show_thunderscope to work.
            If the test Thread will raises an exception we won't be able to close
            the window from the main thread.

            :param args: The args passed in from the hook

            """

            stop_test(delay=PAUSE_AFTER_FAIL_DELAY_S)
            self.last_exception = args.exc_value
            raise self.last_exception

        threading.excepthook = excepthook

        if self.thunderscope:
            run_test_thread = threading.Thread(target=__runner, daemon=True)
            run_test_thread.start()
            self.thunderscope.show()
            run_test_thread.join()

            if self.last_exception:
                pytest.fail(str(ex.last_exception))

        else:
            __runner()


def load_command_line_arguments():
    """Load from command line arguments using argpase
    NOTE: Pytest has its own built in argument parser (conftest.py, pytest_addoption)
    but it doesn't seem to play nicely with bazel. We just use argparse instead.
    """
    parser = argparse.ArgumentParser(description="Run simulated or field pytests")
    parser.add_argument(
        "--simulator_runtime_dir",
        type=str,
        help="simulator runtime directory",
        default="/tmp/tbots",
    )
    parser.add_argument(
        "--blue_full_system_runtime_dir",
        type=str,
        help="blue full_system runtime directory",
        default="/tmp/tbots/blue",
    )
    parser.add_argument(
        "--yellow_full_system_runtime_dir",
        type=str,
        help="yellow full_system runtime directory",
        default="/tmp/tbots/yellow",
    )
    parser.add_argument(
        "--layout",
        action="store",
        help="Which layout to run, if not specified the last layout will run",
    )
    parser.add_argument(
        "--debug_blue_full_system",
        action="store_true",
        default=False,
        help="Debug blue full_system",
    )
    parser.add_argument(
        "--debug_yellow_full_system",
        action="store_true",
        default=False,
        help="Debug yellow full_system",
    )
    parser.add_argument(
        "--debug_simulator",
        action="store_true",
        default=False,
        help="Debug the simulator",
    )
    parser.add_argument(
        "--visualization_buffer_size",
        action="store",
        type=int,
        default=5,
        help="How many packets to buffer while rendering",
    )
    parser.add_argument(
        "--show_gamecontroller_logs",
        action="store_true",
        default=False,
        help="How many packets to buffer while rendering",
    )
    parser.add_argument(
        "--run_field_test",
        action="store_true",
        default=False,
        help="whether to run test as a field test instead of a simulated test",
    )
    parser.add_argument(
        "--test_filter",
        action="store",
        default="",
        help="The test filter, if not specified all tests will run. "
        + "See https://docs.pytest.org/en/latest/how-to/usage.html#specifying-tests-selecting-tests",
    )

    parser.add_argument(
        "--interface",
        action="store",
        type=str,
        default=None,
        help="Which interface to communicate over",
    )

    parser.add_argument(
        "--channel",
        action="store",
        type=int,
        default=0,
        help="Which channel to communicate over",
    )

    parser.add_argument(
        "--estop_baudrate",
        action="store",
        type=int,
        default=115200,
        help="Estop Baudrate",
    )

    parser.add_argument(
        "--run_yellow",
        action="store_true",
        default=False,
        help="Run the test with friendly robots in yellow mode",
    )

    estop_group = parser.add_mutually_exclusive_group()
    estop_group.add_argument(
        "--keyboard_estop",
        action="store_true",
        default=False,
        help="Allows the use of the spacebar as an estop instead of a physical one",
    )
    estop_group.add_argument(
        "--disable_communication",
        action="store_true",
        default=False,
        help="Disables checking for estop plugged in (ONLY USE FOR LOCAL TESTING)",
    )

    return parser.parse_args()


@pytest.fixture
def field_test_runner():
    """
    Runs a field test
    :return: yields the runner to the test fixture
    """
    simulator_proto_unix_io = ProtoUnixIO()
    yellow_full_system_proto_unix_io = ProtoUnixIO()
    blue_full_system_proto_unix_io = ProtoUnixIO()
    args = load_command_line_arguments()

    # Grab the current test name to store the proto log for the test case
    current_test = os.environ.get("PYTEST_CURRENT_TEST").split(":")[-1].split(" ")[0]
    current_test = current_test.replace("]", "")
    current_test = current_test.replace("[", "-")

    test_name = current_test.split("-")[0]
    debug_full_sys = args.debug_blue_full_system
    runtime_dir = f"{args.blue_full_system_runtime_dir}/test/{test_name}"
    friendly_proto_unix_io = blue_full_system_proto_unix_io

    if args.run_yellow:
        debug_full_sys = args.debug_yellow_full_system
        runtime_dir = f"{args.yellow_full_system_runtime_dir}/test/{test_name}"
        friendly_proto_unix_io = yellow_full_system_proto_unix_io

    estop_mode, estop_path = get_estop_config(
        args.keyboard_estop, args.disable_communication
    )

    # Launch all binaries
    with FullSystem(
        runtime_dir,
        debug_full_system=debug_full_sys,
        friendly_colour_yellow=args.run_yellow,
        should_restart_on_crash=False,
    ) as friendly_fs, RobotCommunication(
        current_proto_unix_io=friendly_proto_unix_io,
        multicast_channel=getRobotMulticastChannel(args.channel),
        interface=args.interface,
<<<<<<< HEAD
        disable_estop=False,
        estop_path="/dev/ttyUSB0",  # TODO (NIMA): Hardcoded
=======
        estop_mode=estop_mode,
        estop_path=estop_path,
>>>>>>> 7a9cba49
    ) as rc_friendly:
        with Gamecontroller(
            supress_logs=(not args.show_gamecontroller_logs), ci_mode=True
        ) as gamecontroller:
            friendly_fs.setup_proto_unix_io(friendly_proto_unix_io)
            rc_friendly.setup_for_fullsystem()

            gamecontroller.setup_proto_unix_io(
                blue_full_system_proto_unix_io, yellow_full_system_proto_unix_io,
            )
            # Inject the proto unix ios into thunderscope and start the test
            tscope = Thunderscope(
                configure_field_test_view(
                    simulator_proto_unix_io=simulator_proto_unix_io,
                    blue_full_system_proto_unix_io=blue_full_system_proto_unix_io,
                    yellow_full_system_proto_unix_io=yellow_full_system_proto_unix_io,
                    yellow_is_friendly=args.run_yellow,
                ),
                layout_path=None,
            )

            # connect the keyboard estop toggle to the key event if needed
            if estop_mode == EstopMode.KEYBOARD_ESTOP:
                tscope.keyboard_estop_shortcut.activated.connect(
                    rc_friendly.toggle_keyboard_estop
                )
                # we call this method to enable estop automatically when a field test starts
                rc_friendly.toggle_keyboard_estop()
                logger.warning(
                    "\x1b[31;20m"
                    + "Keyboard Estop Enabled, robots will start moving automatically when test starts!"
                    + "\x1b[0m"
                )

            time.sleep(LAUNCH_DELAY_S)
            runner = FieldTestRunner(
                test_name=current_test,
                blue_full_system_proto_unix_io=blue_full_system_proto_unix_io,
                yellow_full_system_proto_unix_io=yellow_full_system_proto_unix_io,
                gamecontroller=gamecontroller,
                thunderscope=tscope,
                is_yellow_friendly=args.run_yellow,
            )

            friendly_proto_unix_io.register_observer(World, runner.world_buffer)

            # Setup proto loggers.
            #
            # NOTE: Its important we use the test runners time provider because
            # test will run as fast as possible with a varying tick rate. The
            # SimulatorTestRunner time provider is tied to the simulators
            # t_capture coming out of the wrapper packet (rather than time.time).
            with ProtoLogger(
                f"{args.blue_full_system_runtime_dir}/logs/{current_test}",
                time_provider=runner.time_provider,
            ) as blue_logger, ProtoLogger(
                f"{args.yellow_full_system_runtime_dir}/logs/{current_test}",
                time_provider=runner.time_provider,
            ) as yellow_logger:
                blue_full_system_proto_unix_io.register_to_observe_everything(
                    blue_logger.buffer
                )
                yellow_full_system_proto_unix_io.register_to_observe_everything(
                    yellow_logger.buffer
                )
                yield runner
                print(
                    f"\n\nTo replay this test for the blue team, go to the `src` folder and run \n./tbots.py run thunderscope --blue_log {blue_logger.log_folder}",
                    flush=True,
                )
                print(
                    f"\n\nTo replay this test for the yellow team, go to the `src` folder and run \n./tbots.py run thunderscope --yellow_log {yellow_logger.log_folder}",
                    flush=True,
                )<|MERGE_RESOLUTION|>--- conflicted
+++ resolved
@@ -370,13 +370,8 @@
         current_proto_unix_io=friendly_proto_unix_io,
         multicast_channel=getRobotMulticastChannel(args.channel),
         interface=args.interface,
-<<<<<<< HEAD
-        disable_estop=False,
-        estop_path="/dev/ttyUSB0",  # TODO (NIMA): Hardcoded
-=======
         estop_mode=estop_mode,
         estop_path=estop_path,
->>>>>>> 7a9cba49
     ) as rc_friendly:
         with Gamecontroller(
             supress_logs=(not args.show_gamecontroller_logs), ci_mode=True
