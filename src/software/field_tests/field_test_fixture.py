--- conflicted
+++ resolved
@@ -408,11 +408,6 @@
                 + "\x1b[0m"
             )
 
-<<<<<<< HEAD
-            friendly_proto_unix_io.register_observer(World, runner.world_buffer)
-
-            yield runner
-=======
         time.sleep(LAUNCH_DELAY_S)
         runner = FieldTestRunner(
             test_name=current_test,
@@ -425,32 +420,4 @@
 
         friendly_proto_unix_io.register_observer(World, runner.world_buffer)
 
-        # Setup proto loggers.
-        #
-        # NOTE: Its important we use the test runners time provider because
-        # test will run as fast as possible with a varying tick rate. The
-        # SimulatorTestRunner time provider is tied to the simulators
-        # t_capture coming out of the wrapper packet (rather than time.time).
-        with ProtoLogger(
-            f"{args.blue_full_system_runtime_dir}/logs/{current_test}",
-            time_provider=runner.time_provider,
-        ) as blue_logger, ProtoLogger(
-            f"{args.yellow_full_system_runtime_dir}/logs/{current_test}",
-            time_provider=runner.time_provider,
-        ) as yellow_logger:
-            blue_full_system_proto_unix_io.register_to_observe_everything(
-                blue_logger.buffer
-            )
-            yellow_full_system_proto_unix_io.register_to_observe_everything(
-                yellow_logger.buffer
-            )
-            yield runner
-            print(
-                f"\n\nTo replay this test for the blue team, go to the `src` folder and run \n./tbots.py run thunderscope --blue_log {blue_logger.log_folder}",
-                flush=True,
-            )
-            print(
-                f"\n\nTo replay this test for the yellow team, go to the `src` folder and run \n./tbots.py run thunderscope --yellow_log {yellow_logger.log_folder}",
-                flush=True,
-            )
->>>>>>> dea10f84
+        yield runner