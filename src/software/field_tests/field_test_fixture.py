--- conflicted
+++ resolved
@@ -306,8 +306,6 @@
     )
 
     parser.add_argument(
-<<<<<<< HEAD
-=======
         "--channel",
         action="store",
         type=int,
@@ -324,7 +322,6 @@
     )
 
     parser.add_argument(
->>>>>>> ec23e642
         "--estop_baudrate",
         action="store",
         type=int,
