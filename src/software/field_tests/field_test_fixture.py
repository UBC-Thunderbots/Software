import queue
import time
import os
import threading

import pytest
import argparse
from proto.import_all_protos import *

from software.simulated_tests import validation
from software.thunderscope.constants import EstopMode
from software.thunderscope.thunderscope import Thunderscope
from software.thunderscope.proto_unix_io import ProtoUnixIO
from software.py_constants import MILLISECONDS_PER_SECOND
from software.thunderscope.binary_context_managers.full_system import FullSystem
from software.thunderscope.binary_context_managers.simulator import Simulator
from software.thunderscope.binary_context_managers.game_controller import Gamecontroller
from software.thunderscope.replay.proto_logger import ProtoLogger
from software.logger.logger import createLogger


from software.thunderscope.thunderscope_config import configure_field_test_view
from software.simulated_tests.tbots_test_runner import TbotsTestRunner
from software.thunderscope.robot_communication import RobotCommunication
from software.thunderscope.estop_helpers import get_estop_config
from software.py_constants import *

logger = createLogger(__name__)

WORLD_BUFFER_TIMEOUT = 5.0
PROCESS_BUFFER_DELAY_S = 0.01
PAUSE_AFTER_FAIL_DELAY_S = 3
LAUNCH_DELAY_S = 0.1
TEST_END_DELAY = 0.3


class FieldTestRunner(TbotsTestRunner):
    """Run a field test"""

    def __init__(
        self,
        test_name,
        thunderscope,
        blue_full_system_proto_unix_io,
        yellow_full_system_proto_unix_io,
        gamecontroller,
        publish_validation_protos=True,
        is_yellow_friendly=False,
    ):
        """Initialize the FieldTestRunner
        :param test_name: The name of the test to run
        :param blue_full_system_proto_unix_io: The blue full system proto unix io to use
        :param yellow_full_system_proto_unix_io: The yellow full system proto unix io to use
        :param gamecontroller: The gamecontroller context managed instance 
        :param publish_validation_protos: whether to publish validation protos
        :param: is_yellow_friendly: if yellow is the friendly team
        """
        super(FieldTestRunner, self).__init__(
            test_name,
            thunderscope,
            blue_full_system_proto_unix_io,
            yellow_full_system_proto_unix_io,
            gamecontroller,
            is_yellow_friendly,
        )
        self.publish_validation_protos = publish_validation_protos
        self.is_yellow_friendly = is_yellow_friendly

        logger.info("determining robots on field")
        # survey field for available robot ids
        try:
            world = self.world_buffer.get(block=True, timeout=WORLD_BUFFER_TIMEOUT)
            self.initial_world = world
            self.friendly_robot_ids_field = [
                robot.id for robot in world.friendly_team.team_robots
            ]

            logger.info(f"friendly team ids {self.friendly_robot_ids_field}")

            if len(self.friendly_robot_ids_field) == 0:
                raise Exception("no friendly robots found on field")

        except queue.Empty as empty:
            raise Exception(
                f"No Worlds were received with in {WORLD_BUFFER_TIMEOUT} seconds. Please make sure atleast 1 robot and 1 ball is present on the field."
            )

    def send_gamecontroller_command(
        self,
        gc_command: proto.ssl_gc_state_pb2.Command,
        team: proto.ssl_gc_common_pb2.Team,
        final_ball_placement_point=None,
    ):

        self.gamecontroller.send_ci_input(
            gc_command=gc_command,
            team=team,
            final_ball_placement_point=final_ball_placement_point,
        )

    def time_provider(self):
        """Provide the current time in seconds since the epoch"""

        with self.timestamp_mutex:
            return self.timestamp

    def run_test(
        self,
        always_validation_sequence_set=[[]],
        eventually_validation_sequence_set=[[]],
        test_timeout_s=3,
    ):
        """Run a test. In a field test this means beginning validation.

        :param always_validation_sequence_set: Validation functions that should
                                hold on every tick
        :param eventually_validation_sequence_set: Validation that should
                                eventually be true, before the test ends
        :param test_timeout_s: The timeout for the test, if any eventually_validations
                                remain after the timeout, the test fails.
        """

        def stop_test(delay):
            time.sleep(delay)
            if self.thunderscope:
                self.thunderscope.close()

        def __runner():
            time.sleep(LAUNCH_DELAY_S)

            test_end_time = time.time() + test_timeout_s

            while time.time() < test_end_time:
                # Update the timestamp logged by the ProtoLogger
                with self.timestamp_mutex:

                    ssl_wrapper = self.ssl_wrapper_buffer.get(block=False)
                    self.timestamp = ssl_wrapper.detection.t_capture

                while True:
                    try:
                        world = self.world_buffer.get(
                            block=True, timeout=WORLD_BUFFER_TIMEOUT
                        )
                        break
                    except queue.Empty as empty:
                        # If we timeout, that means full_system missed the last
                        # wrapper and robot status, lets resend it.
                        logger.warning(
                            f"No World was received for {WORLD_BUFFER_TIMEOUT} seconds. Ending test early."
                        )

                # Validate
                (
                    eventually_validation_proto_set,
                    always_validation_proto_set,
                ) = validation.run_validation_sequence_sets(
                    world,
                    eventually_validation_sequence_set,
                    always_validation_sequence_set,
                )

                if self.publish_validation_protos:
                    # Set the test name
                    eventually_validation_proto_set.test_name = self.test_name
                    always_validation_proto_set.test_name = self.test_name

                    # Send out the validation proto to thunderscope
                    self.blue_full_system_proto_unix_io.send_proto(
                        ValidationProtoSet, eventually_validation_proto_set
                    )
                    self.blue_full_system_proto_unix_io.send_proto(
                        ValidationProtoSet, always_validation_proto_set
                    )

                # Check that all always validations are always valid
                validation.check_validation(always_validation_proto_set)

            # Check that all eventually validations are eventually valid
            validation.check_validation(eventually_validation_proto_set)
            stop_test(TEST_END_DELAY)

        def excepthook(args):
            """This function is _critical_ for show_thunderscope to work.
            If the test Thread will raises an exception we won't be able to close
            the window from the main thread.

            :param args: The args passed in from the hook

            """

            stop_test(delay=PAUSE_AFTER_FAIL_DELAY_S)
            self.last_exception = args.exc_value
            raise self.last_exception

        threading.excepthook = excepthook

        if self.thunderscope:
            run_test_thread = threading.Thread(target=__runner, daemon=True)
            run_test_thread.start()
            self.thunderscope.show()
            run_test_thread.join()

            if self.last_exception:
                pytest.fail(str(ex.last_exception))

        else:
            __runner()


def load_command_line_arguments():
    """Load from command line arguments using argpase
    NOTE: Pytest has its own built in argument parser (conftest.py, pytest_addoption)
    but it doesn't seem to play nicely with bazel. We just use argparse instead.
    """
    parser = argparse.ArgumentParser(description="Run simulated or field pytests")
    parser.add_argument(
        "--simulator_runtime_dir",
        type=str,
        help="simulator runtime directory",
        default="/tmp/tbots",
    )
    parser.add_argument(
        "--blue_full_system_runtime_dir",
        type=str,
        help="blue full_system runtime directory",
        default="/tmp/tbots/blue",
    )
    parser.add_argument(
        "--yellow_full_system_runtime_dir",
        type=str,
        help="yellow full_system runtime directory",
        default="/tmp/tbots/yellow",
    )
    parser.add_argument(
        "--layout",
        action="store",
        help="Which layout to run, if not specified the last layout will run",
    )
    parser.add_argument(
        "--debug_blue_full_system",
        action="store_true",
        default=False,
        help="Debug blue full_system",
    )
    parser.add_argument(
        "--debug_yellow_full_system",
        action="store_true",
        default=False,
        help="Debug yellow full_system",
    )
    parser.add_argument(
        "--debug_simulator",
        action="store_true",
        default=False,
        help="Debug the simulator",
    )
    parser.add_argument(
        "--visualization_buffer_size",
        action="store",
        type=int,
        default=5,
        help="How many packets to buffer while rendering",
    )
    parser.add_argument(
        "--show_gamecontroller_logs",
        action="store_true",
        default=False,
        help="How many packets to buffer while rendering",
    )
    parser.add_argument(
        "--run_field_test",
        action="store_true",
        default=False,
        help="whether to run test as a field test instead of a simulated test",
    )
    parser.add_argument(
        "--test_filter",
        action="store",
        default="",
        help="The test filter, if not specified all tests will run. "
        + "See https://docs.pytest.org/en/latest/how-to/usage.html#specifying-tests-selecting-tests",
    )

    parser.add_argument(
        "--interface",
        action="store",
        type=str,
        default=None,
        help="Which interface to communicate over",
    )

    parser.add_argument(
        "--channel",
        action="store",
        type=int,
        default=0,
        help="Which channel to communicate over",
    )

    parser.add_argument(
        "--estop_baudrate",
        action="store",
        type=int,
        default=115200,
        help="Estop Baudrate",
    )

    parser.add_argument(
        "--run_yellow",
        action="store_true",
        default=False,
        help="Run the test with friendly robots in yellow mode",
    )

    estop_group = parser.add_mutually_exclusive_group()
    estop_group.add_argument(
        "--keyboard_estop",
        action="store_true",
        default=False,
        help="Allows the use of the spacebar as an estop instead of a physical one",
    )
    estop_group.add_argument(
        "--disable_communication",
        action="store_true",
        default=False,
        help="Disables checking for estop plugged in (ONLY USE FOR LOCAL TESTING)",
    )

    return parser.parse_args()


@pytest.fixture
def field_test_runner():
    """
    Runs a field test
    :return: yields the runner to the test fixture
    """
    simulator_proto_unix_io = ProtoUnixIO()
    yellow_full_system_proto_unix_io = ProtoUnixIO()
    blue_full_system_proto_unix_io = ProtoUnixIO()
    args = load_command_line_arguments()

    # Grab the current test name to store the proto log for the test case
    current_test = os.environ.get("PYTEST_CURRENT_TEST").split(":")[-1].split(" ")[0]
    current_test = current_test.replace("]", "")
    current_test = current_test.replace("[", "-")

    test_name = current_test.split("-")[0]
    debug_full_sys = args.debug_blue_full_system
    runtime_dir = f"{args.blue_full_system_runtime_dir}/test/{test_name}"
    friendly_proto_unix_io = blue_full_system_proto_unix_io

    if args.run_yellow:
        debug_full_sys = args.debug_yellow_full_system
        runtime_dir = f"{args.yellow_full_system_runtime_dir}/test/{test_name}"
        friendly_proto_unix_io = yellow_full_system_proto_unix_io

<<<<<<< HEAD
    # different estops use different ports this detects which one to use based on what is plugged in
    estop_path = "/dev/ttyACM0" if os.path.isfile("/dev/ttyACM0") else "/dev/ttyUSB0"
=======
    estop_mode, estop_path = get_estop_config(
        args.keyboard_estop, args.disable_communication
    )
>>>>>>> 5e720975

    # Launch all binaries
    with FullSystem(
        runtime_dir,
        debug_full_system=debug_full_sys,
        friendly_colour_yellow=args.run_yellow,
        should_restart_on_crash=False,
    ) as friendly_fs, RobotCommunication(
        current_proto_unix_io=friendly_proto_unix_io,
        multicast_channel=getRobotMulticastChannel(args.channel),
        interface=args.interface,
<<<<<<< HEAD
        disable_estop=False,
=======
        estop_mode=estop_mode,
>>>>>>> 5e720975
        estop_path=estop_path,
    ) as rc_friendly:
        with Gamecontroller(
            supress_logs=(not args.show_gamecontroller_logs), ci_mode=True
        ) as gamecontroller:
            friendly_fs.setup_proto_unix_io(friendly_proto_unix_io)
            rc_friendly.setup_for_fullsystem()

            gamecontroller.setup_proto_unix_io(
                blue_full_system_proto_unix_io, yellow_full_system_proto_unix_io,
            )
            # Inject the proto unix ios into thunderscope and start the test
            tscope = Thunderscope(
                configure_field_test_view(
                    simulator_proto_unix_io=simulator_proto_unix_io,
                    blue_full_system_proto_unix_io=blue_full_system_proto_unix_io,
                    yellow_full_system_proto_unix_io=yellow_full_system_proto_unix_io,
                    yellow_is_friendly=args.run_yellow,
                ),
                layout_path=None,
            )

            # connect the keyboard estop toggle to the key event if needed
            if estop_mode == EstopMode.KEYBOARD_ESTOP:
                tscope.keyboard_estop_shortcut.activated.connect(
                    rc_friendly.toggle_keyboard_estop
                )
                # we call this method to enable estop automatically when a field test starts
                rc_friendly.toggle_keyboard_estop()
                logger.warning(
                    "\x1b[31;20m"
                    + "Keyboard Estop Enabled, robots will start moving automatically when test starts!"
                    + "\x1b[0m"
                )

            time.sleep(LAUNCH_DELAY_S)
            runner = FieldTestRunner(
                test_name=current_test,
                blue_full_system_proto_unix_io=blue_full_system_proto_unix_io,
                yellow_full_system_proto_unix_io=yellow_full_system_proto_unix_io,
                gamecontroller=gamecontroller,
                thunderscope=tscope,
                is_yellow_friendly=args.run_yellow,
            )

            friendly_proto_unix_io.register_observer(World, runner.world_buffer)

            # Setup proto loggers.
            #
            # NOTE: Its important we use the test runners time provider because
            # test will run as fast as possible with a varying tick rate. The
            # SimulatorTestRunner time provider is tied to the simulators
            # t_capture coming out of the wrapper packet (rather than time.time).
            with ProtoLogger(
                f"{args.blue_full_system_runtime_dir}/logs/{current_test}",
                time_provider=runner.time_provider,
            ) as blue_logger, ProtoLogger(
                f"{args.yellow_full_system_runtime_dir}/logs/{current_test}",
                time_provider=runner.time_provider,
            ) as yellow_logger:
                blue_full_system_proto_unix_io.register_to_observe_everything(
                    blue_logger.buffer
                )
                yellow_full_system_proto_unix_io.register_to_observe_everything(
                    yellow_logger.buffer
                )
                yield runner
                print(
                    f"\n\nTo replay this test for the blue team, go to the `src` folder and run \n./tbots.py run thunderscope --blue_log {blue_logger.log_folder}",
                    flush=True,
                )
                print(
                    f"\n\nTo replay this test for the yellow team, go to the `src` folder and run \n./tbots.py run thunderscope --yellow_log {yellow_logger.log_folder}",
                    flush=True,
                )<|MERGE_RESOLUTION|>--- conflicted
+++ resolved
@@ -356,14 +356,9 @@
         runtime_dir = f"{args.yellow_full_system_runtime_dir}/test/{test_name}"
         friendly_proto_unix_io = yellow_full_system_proto_unix_io
 
-<<<<<<< HEAD
-    # different estops use different ports this detects which one to use based on what is plugged in
-    estop_path = "/dev/ttyACM0" if os.path.isfile("/dev/ttyACM0") else "/dev/ttyUSB0"
-=======
     estop_mode, estop_path = get_estop_config(
         args.keyboard_estop, args.disable_communication
     )
->>>>>>> 5e720975
 
     # Launch all binaries
     with FullSystem(
@@ -375,11 +370,7 @@
         current_proto_unix_io=friendly_proto_unix_io,
         multicast_channel=getRobotMulticastChannel(args.channel),
         interface=args.interface,
-<<<<<<< HEAD
-        disable_estop=False,
-=======
         estop_mode=estop_mode,
->>>>>>> 5e720975
         estop_path=estop_path,
     ) as rc_friendly:
         with Gamecontroller(
