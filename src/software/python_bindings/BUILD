--- conflicted
+++ resolved
@@ -31,13 +31,8 @@
     ],
     deps = [
         ":python_binding_utilities",
-<<<<<<< HEAD
         "//software/ai/passing:cost_functions",
-        "//software/parameter:dynamic_parameters",
-=======
-        "//software/ai/passing:evaluation",
         "//shared/parameter:cpp_configs",
->>>>>>> 93427f7c
         "//software/proto:sensor_msg_cc_proto",
         "//software/proto:ssl_cc_proto",
         "//software/sensor_fusion",
