--- conflicted
+++ resolved
@@ -16,28 +16,20 @@
         case TbotsProto_PowerControl_ChickerControl_kick_speed_m_per_s_tag:
             chicker->setKickSpeedMPerS(
                 control.chicker.chicker_command.kick_speed_m_per_s);
-<<<<<<< HEAD
-            charger->setChargeDoneCallbackOnce(&chicker->kick);
-            if (control.geneva.angle_deg != geneva->getCurrentAngle())
-            {
-                geneva->setAngle(control.geneva.angle_deg, &charger->chargeCapacitors);
-=======
             if (control.geneva_slot != geneva->getCurrentSlot())
             {
                 geneva->setRotationDoneCallbackOnce(&chicker->kick);
                 geneva->setSlot(control.geneva_slot);
->>>>>>> fe7b981a
             }
             else
             {
-                charger->chargeCapacitors();
+                chicker->kick();
             }
             break;
         case TbotsProto_PowerControl_ChickerControl_chip_distance_meters_tag:
             chicker->setChipDistanceMeters(
                 control.chicker.chicker_command.chip_distance_meters);
-            charger->setChargeDoneCallbackOnce(&chicker->chip);
-            charger->chargeCapacitors();
+            chicker->chip();
             break;
         case TbotsProto_PowerControl_ChickerControl_auto_chip_or_kick_tag:
             detachInterrupt(digitalPinToInterrupt(BREAK_BEAM_PIN));
@@ -48,52 +40,28 @@
                     chicker->setKickSpeedMPerS(
                         control.chicker.chicker_command.auto_chip_or_kick
                             .auto_chip_or_kick.autokick_speed_m_per_s);
-<<<<<<< HEAD
-                    charger->setChargeDoneCallbackOnce(&chicker->autokick);
-                    if (control.geneva.angle_deg != geneva->getCurrentAngle())
-                    {
-                        geneva->setAngle(control.geneva.angle_deg,
-                                         &charger->chargeCapacitors);
-=======
                     if (control.geneva_slot != geneva->getCurrentSlot())
                     {
                         geneva->setRotationDoneCallbackOnce(&chicker->autokick);
                         geneva->setSlot(control.geneva_slot);
->>>>>>> fe7b981a
                     }
                     else
                     {
-                        charger->chargeCapacitors();
+                        chicker->autokick();
                     }
                     break;
                 case TbotsProto_AutoChipOrKick_autochip_distance_meters_tag:
                     chicker->setChipDistanceMeters(
                         control.chicker.chicker_command.auto_chip_or_kick
                             .auto_chip_or_kick.autochip_distance_meters);
-                    charger->setChargeDoneCallbackOnce(&chicker->autochip);
-                    charger->chargeCapacitors();
+                    chicker->autochip();
                     break;
                 default:
                     break;
             }
             break;
         default:
-<<<<<<< HEAD
-            switch (control.charge_mode)
-            {
-                case TbotsProto_PowerControl_ChargeMode_CHARGE:
-                    charger->chargeCapacitors();
-                    break;
-                case TbotsProto_PowerControl_ChargeMode_DISCHARGE:
-                    charger->dischargeCapacitors();
-                    break;
-                case TbotsProto_PowerControl_ChargeMode_FLOAT:
-                default:
-                    break;
-            }
-=======
             geneva->setSlot(control.geneva_slot);
->>>>>>> fe7b981a
             break;
     }
 }