#pragma once

#include <array>

<<<<<<< HEAD
=======
#include "pins.h"
#include "proto/geneva_slot.nanopb.h"

>>>>>>> fe7b981a
/**
 * Represents the geneva motor on the power board
 */
class Geneva
{
   public:
    /**
     * Creates a Geneva setting up relevant pins and attaching interrupts
     */
    Geneva();
    /**
     * Returns the current slot of the geneva motor
     *
     * @returns the current slot of the geneva motor
     */
    TbotsProto_Geneva_Slot getCurrentSlot();

    /**
     * Sets the angle of the geneva motor.
     * Also attaches a timer interrupt to asynchronously wait a fixed amount of time
     * (proportional to how much the geneva motor needs to rotate) before running the
     * given isr
     *
     * @param slot slot to set the geneva motor to
     */
<<<<<<< HEAD
    void setAngle(float angle_deg, void (*isr)());
=======
    void setSlot(TbotsProto_Geneva_Slot slot);

    void setRotationDoneCallbackOnce(void (*volatile rotation_done_callback)());
>>>>>>> fe7b981a

    int32_t getEncoderValueA();
    int32_t getEncoderValueB();

   private:
    /**
     * Helper called when the geneva motor is set to the right position
     *
     * @param isr isr to run once geneva motor is in place
     */
    void performWhenDone(void (*isr)());
    static hw_timer_t* timer;
<<<<<<< HEAD
=======
    static TbotsProto_Geneva_Slot homingSlot;
    static TbotsProto_Geneva_Slot current_slot;

    // TODO: Calibration for centering geneva
    static constexpr int CENTERING_VALUE_FROM_LEFT  = 170;
    static constexpr int CENTERING_VALUE_FROM_RIGHT = -130;
    static constexpr int RIGHTING_VALUE_FROM_LEFT   = 0;
    static constexpr int LEFTING_VALUE_FROM_RIGHT   = 0;
    static std::array<int, _TbotsProto_Geneva_Slot_ARRAYSIZE> VALUE_FROM_LEFT;
    static std::array<int, _TbotsProto_Geneva_Slot_ARRAYSIZE> VALUE_FROM_RIGHT;
>>>>>>> fe7b981a
};<|MERGE_RESOLUTION|>--- conflicted
+++ resolved
@@ -2,12 +2,9 @@
 
 #include <array>
 
-<<<<<<< HEAD
-=======
 #include "pins.h"
 #include "proto/geneva_slot.nanopb.h"
 
->>>>>>> fe7b981a
 /**
  * Represents the geneva motor on the power board
  */
@@ -27,33 +24,32 @@
 
     /**
      * Sets the angle of the geneva motor.
-     * Also attaches a timer interrupt to asynchronously wait a fixed amount of time
+     * Also attaches a pulse_timer interrupt to asynchronously wait a fixed amount of time
      * (proportional to how much the geneva motor needs to rotate) before running the
      * given isr
      *
      * @param slot slot to set the geneva motor to
      */
-<<<<<<< HEAD
-    void setAngle(float angle_deg, void (*isr)());
-=======
     void setSlot(TbotsProto_Geneva_Slot slot);
 
     void setRotationDoneCallbackOnce(void (*volatile rotation_done_callback)());
->>>>>>> fe7b981a
 
     int32_t getEncoderValueA();
     int32_t getEncoderValueB();
 
    private:
-    /**
-     * Helper called when the geneva motor is set to the right position
-     *
-     * @param isr isr to run once geneva motor is in place
-     */
-    void performWhenDone(void (*isr)());
+    static void pulseEncoderA();
+    static void pulseEncoderB();
+    static void onTimer();
+    void rotateLeft();
+    void rotateRight();
+    static volatile int dir;
+    static volatile int count_a;
+    static volatile int count_b;
+    static volatile int prev_count_a;
+    static volatile int prev_count_b;
+    static void (*volatile rotation_done_callback)();
     static hw_timer_t* timer;
-<<<<<<< HEAD
-=======
     static TbotsProto_Geneva_Slot homingSlot;
     static TbotsProto_Geneva_Slot current_slot;
 
@@ -64,5 +60,4 @@
     static constexpr int LEFTING_VALUE_FROM_RIGHT   = 0;
     static std::array<int, _TbotsProto_Geneva_Slot_ARRAYSIZE> VALUE_FROM_LEFT;
     static std::array<int, _TbotsProto_Geneva_Slot_ARRAYSIZE> VALUE_FROM_RIGHT;
->>>>>>> fe7b981a
 };