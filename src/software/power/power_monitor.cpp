--- conflicted
+++ resolved
@@ -4,12 +4,8 @@
 
 PowerMonitor::PowerMonitor()
 {
-<<<<<<< HEAD
-    Wire.begin(PM_SDA, PM_SCL);
-=======
     // See https://github.com/espressif/arduino-esp32/issues/6616
     Wire.begin(static_cast<int>(PM_SDA), static_cast<int>(PM_SCL));
->>>>>>> fe7b981a
 
     monitor = std::make_shared<LTC4151>();
     monitor->init(LTC4151::L, LTC4151::L);
