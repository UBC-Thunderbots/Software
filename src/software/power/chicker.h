#pragma once

#include <pins.h>

/**
 * Represents the chicker on the power board
 */
class Chicker
{
   public:
    /**
     * Creates a Chicker setting up relevant pins and attaching interrupts
     */
    Chicker();
    /**
     * Sets the action of the chicker. Arguments can not be passed to isr's so these
     * need to be set before calling kick/chip
     */
    static void kick();
    static void chip();
    /**
     * Attaches an interrupt on the BREAK_BEAM_PIN to kick/chip.
     * kick/chip will only be triggered once
     */
    static void autokick();
    static void autochip();
    /**
     * Get the current status of whether the break beam was tripped or not
     * This is reset before every kick/chip
     *
     * @return whether the break beam has been tripped for the current action
     */
    static bool getBreakBeamTripped();
    /**
     * Sets the kick/chip speed/distance. Arguments can not be passed to isr's so these
     * need to be set before calling kick/chip
     * @param kick_speed_m_per_s/chip_distance_meters speed/distance to kick/chip
     */
    static void setKickSpeedMPerS(float kick_speed_m_per_s);
    static void setChipDistanceMeters(float chip_distance_meters);

   private:
    /**
     * Converts given speed/distance into pulse width duration
     *
     * @param speed_m_per_s/distance_meters speed/distance to convert to pulse width
     * duration
     * @return pulse width duration in microseconds
     */
    static int speedToPulseWidth(float speed_m_per_s);
    static int distanceToPulseWidth(float distance_meters);
    /**
     * Along with stopPulse creates a square wave to drive the chicker
     * @param duration pulse width duration in microseconds
     * @param pin the pin the send the pulse to
     */
    static void oneShotPulse(int duration, int pin);
    /**
     * Isr called when the BREAK_BEAM_PIN is tripped. Performs a kick/chip action if the
     * break beam wasn't previously triggered
     */
    static void autoKickISR();
    static void autoChipISR();
    /**
     * Called on a pulse_timer to bring the CHIPPER/KICKER pin low
     */
    static void stopPulse();
<<<<<<< HEAD
=======

    /**
     * Called on a cooldown_timer to set the on_cooldown variable back to false
     */
    static void offCooldown();

>>>>>>> fe7b981a
    static hw_timer_t* pulse_timer;
    static volatile bool breakbeam_tripped;

    static float kick_speed_m_per_s;
    static float chip_distance_meters;
};<|MERGE_RESOLUTION|>--- conflicted
+++ resolved
@@ -65,17 +65,18 @@
      * Called on a pulse_timer to bring the CHIPPER/KICKER pin low
      */
     static void stopPulse();
-<<<<<<< HEAD
-=======
 
     /**
      * Called on a cooldown_timer to set the on_cooldown variable back to false
      */
     static void offCooldown();
 
->>>>>>> fe7b981a
     static hw_timer_t* pulse_timer;
     static volatile bool breakbeam_tripped;
+
+    static hw_timer_t* cooldown_timer;
+    static volatile bool on_cooldown;
+    static constexpr int COOLDOWN_MICROSECONDS = 3 * MICROSECONDS_IN_SECOND;
 
     static float kick_speed_m_per_s;
     static float chip_distance_meters;
