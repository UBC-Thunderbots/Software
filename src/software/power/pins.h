#pragma once

#include <Arduino.h>

// Geneva
const uint8_t DIR                  = 4;
const uint8_t PWM                  = 15;
const uint8_t GENEVA_ENCODER_A_PIN = 18;
const uint8_t GENEVA_ENCODER_B_PIN = 5;
const uint8_t LEFT_DIR             = 1;
const uint8_t RIGHT_DIR            = -1;

// Chicker
const uint8_t KICKER_PIN  = 32;
const uint8_t CHIPPER_PIN = 33;

// Charger
const uint8_t HV_SENSE      = 36;
const uint8_t FLYBACK_FAULT = 27;
const uint8_t CHRG_DONE     = 26;
const uint8_t CHRG          = 25;

// Break Beam
const int BREAK_BEAM_PIN = 37;

// UART
const uint8_t RXD2 = 19;
const uint8_t TXD2 = 22;

// Power Monitor
const int PM_SDA = 13;
const int PM_SCL = 14;

// Timers
<<<<<<< HEAD
const uint8_t CHICKER_TIMER           = 0;
const uint8_t GENEVA_TIMER            = 1;
const uint8_t CHARGE_TIMER            = 2;
=======
const uint8_t CHICKER_COOLDOWN_TIMER  = 0;
const uint8_t CHICKER_PULSE_TIMER     = 1;
const uint8_t GENEVA_TIMER            = 2;
>>>>>>> fe7b981a
const uint32_t MICROSECONDS_IN_SECOND = 1000000;<|MERGE_RESOLUTION|>--- conflicted
+++ resolved
@@ -21,24 +21,18 @@
 const uint8_t CHRG          = 25;
 
 // Break Beam
-const int BREAK_BEAM_PIN = 37;
+const uint8_t BREAK_BEAM_PIN = 37;
 
 // UART
 const uint8_t RXD2 = 19;
 const uint8_t TXD2 = 22;
 
 // Power Monitor
-const int PM_SDA = 13;
-const int PM_SCL = 14;
+const uint8_t PM_SDA = 13;
+const uint8_t PM_SCL = 14;
 
 // Timers
-<<<<<<< HEAD
-const uint8_t CHICKER_TIMER           = 0;
-const uint8_t GENEVA_TIMER            = 1;
-const uint8_t CHARGE_TIMER            = 2;
-=======
 const uint8_t CHICKER_COOLDOWN_TIMER  = 0;
 const uint8_t CHICKER_PULSE_TIMER     = 1;
 const uint8_t GENEVA_TIMER            = 2;
->>>>>>> fe7b981a
 const uint32_t MICROSECONDS_IN_SECOND = 1000000;