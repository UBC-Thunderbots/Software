--- conflicted
+++ resolved
@@ -1,12 +1,5 @@
 #include "geneva.h"
 
-<<<<<<< HEAD
-hw_timer_t* Geneva::timer = nullptr;
-
-Geneva::Geneva()
-{
-    timer = timerBegin(0, 80, true);
-=======
 hw_timer_t* Geneva::timer                   = nullptr;
 volatile int Geneva::dir                    = 0;
 volatile int Geneva::count_a                = 0;
@@ -92,37 +85,17 @@
 
     prev_count_a = count_a;
     prev_count_b = count_b;
->>>>>>> fe7b981a
 }
 
 TbotsProto_Geneva_Slot Geneva::getCurrentSlot()
 {
-<<<<<<< HEAD
-    // TODO(#2458): convert from EncoderValue to angle
-    return 0;
-=======
     return current_slot;
->>>>>>> fe7b981a
+}
+void Geneva::setRotationDoneCallbackOnce(void (*rotation_done_callback)())
+{
+    Geneva::rotation_done_callback = rotation_done_callback;
 }
 
-<<<<<<< HEAD
-void Geneva::performWhenDone(void (*isr)(void))
-{
-    timerRestart(timer);
-
-    timerAttachInterrupt(timer, isr, true);
-    // TODO(#2458): calculate delay based on start position and end position
-    // TODO(#2458): take max of time to setChargeDoneCallbackOnce once known
-    timerAlarmWrite(timer, 1000000 /* 1s */, false);
-    timerAlarmEnable(timer);
-}
-
-void Geneva::setAngle(float angle_deg, void (*isr)(void))
-{
-    // TODO(#2458): Set angle through encoderValue
-    // TODO(#2458): Set up values for isr (can't add args but can access static members)
-    performWhenDone(isr);
-=======
 int32_t Geneva::getEncoderValueA()
 {
     return count_a;
@@ -186,5 +159,4 @@
             break;
     }
     current_slot = slot;
->>>>>>> fe7b981a
 }