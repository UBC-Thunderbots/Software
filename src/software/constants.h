#pragma once

#include <string>

#include "shared/constants.h"

// How many milliseconds a robot must not be seen in vision before it is
// considered as "gone" and no longer reported.
static constexpr unsigned int ROBOT_DEBOUNCE_DURATION_MILLISECONDS = 200;

// Unix Socket Paths
const std::string TACTIC_OVERRIDE_PATH                   = "/tactic_override";
const std::string PLAY_OVERRIDE_PATH                     = "/play_override";
const std::string WORLD_PATH                             = "/world";
const std::string PRIMITIVE_PATH                         = "/primitive";
const std::string ROBOT_STATUS_PATH                      = "/robot_status";
const std::string DEFENDING_SIDE                         = "/defending_side";
const std::string SSL_WRAPPER_PATH                       = "/ssl_wrapper";
const std::string BLUE_SSL_WRAPPER_PATH                  = "/blue_ssl_wrapper";
const std::string YELLOW_SSL_WRAPPER_PATH                = "/yellow_ssl_wrapper";
const std::string SSL_REFEREE_PATH                       = "/ssl_referee";
const std::string SENSOR_PROTO_PATH                      = "/sensor_proto";
const std::string WORLD_STATE_PATH                       = "/world_state";
const std::string BLUE_ROBOT_STATUS_PATH                 = "/blue_robot_status";
const std::string YELLOW_ROBOT_STATUS_PATH               = "/yellow_robot_status";
const std::string SIMULATION_TICK_PATH                   = "/simulation_tick";
const std::string YELLOW_WORLD_PATH                      = "/yellow_world";
const std::string BLUE_WORLD_PATH                        = "/blue_world";
const std::string YELLOW_HRVO_PATH                       = "/yellow_hrvo";
const std::string BLUE_HRVO_PATH                         = "/blue_hrvo";
const std::string BLUE_PRIMITIVE_SET                     = "/blue_primitive_set";
const std::string YELLOW_PRIMITIVE_SET                   = "/yellow_primitive_set";
const std::string SIMULATOR_STATE_PATH                   = "/simulator_state";
const std::string DYNAMIC_PARAMETER_UPDATE_REQUEST_PATH  = "/dynamic_parameter_request";
const std::string DYNAMIC_PARAMETER_UPDATE_RESPONSE_PATH = "/dynamic_parameter_response";
const std::string WORLD_STATE_RECEIVED_TRIGGER_PATH = "/world_state_received_trigger";

const unsigned UNIX_BUFFER_SIZE = 20000;

static const double BALL_TO_FRONT_OF_ROBOT_DISTANCE_WHEN_DRIBBLING =
    BALL_MAX_RADIUS_METERS -
    2 * BALL_MAX_RADIUS_METERS * MAX_FRACTION_OF_BALL_COVERED_BY_ROBOT;

static const double SPECIAL_INDICATOR_DISTANCE_FOR_BREAKBEAM = 0.01;

// Redis Keys
const std::string ROBOT_ID_REDIS_KEY                = "/robot_id";
const std::string ROBOT_MULTICAST_CHANNEL_REDIS_KEY = "/channel_id";
const std::string ROBOT_NETWORK_INTERFACE_REDIS_KEY = "/network_interface";
<<<<<<< HEAD
=======
const std::string ROBOT_KICK_CONSTANT_REDIS_KEY     = "/kick_constant";
const std::string ROBOT_KICK_EXP_COEFF_REDIS_KEY    = "/kick_coeff";
const std::string ROBOT_CHIP_PULSE_WIDTH_REDIS_KEY  = "/chip_pulse_width";
const std::string ROBOT_CURRENT_DRAW_REDIS_KEY      = "/current_draw";
const std::string ROBOT_BATTERY_VOLTAGE_REDIS_KEY   = "/battery_voltage";
const std::string ROBOT_CAPACITOR_VOLTAGE_REDIS_KEY = "/cap_voltage";
>>>>>>> c280fd5c

const std::string SSL_VISION_ADDRESS          = "224.5.23.2";
static constexpr unsigned int SSL_VISION_PORT = 10020;

const std::string SSL_REFEREE_ADDRESS          = "224.5.23.1";
static constexpr unsigned int SSL_REFEREE_PORT = 10003;<|MERGE_RESOLUTION|>--- conflicted
+++ resolved
@@ -41,21 +41,16 @@
     BALL_MAX_RADIUS_METERS -
     2 * BALL_MAX_RADIUS_METERS * MAX_FRACTION_OF_BALL_COVERED_BY_ROBOT;
 
-static const double SPECIAL_INDICATOR_DISTANCE_FOR_BREAKBEAM = 0.01;
-
 // Redis Keys
 const std::string ROBOT_ID_REDIS_KEY                = "/robot_id";
 const std::string ROBOT_MULTICAST_CHANNEL_REDIS_KEY = "/channel_id";
 const std::string ROBOT_NETWORK_INTERFACE_REDIS_KEY = "/network_interface";
-<<<<<<< HEAD
-=======
 const std::string ROBOT_KICK_CONSTANT_REDIS_KEY     = "/kick_constant";
 const std::string ROBOT_KICK_EXP_COEFF_REDIS_KEY    = "/kick_coeff";
 const std::string ROBOT_CHIP_PULSE_WIDTH_REDIS_KEY  = "/chip_pulse_width";
 const std::string ROBOT_CURRENT_DRAW_REDIS_KEY      = "/current_draw";
 const std::string ROBOT_BATTERY_VOLTAGE_REDIS_KEY   = "/battery_voltage";
 const std::string ROBOT_CAPACITOR_VOLTAGE_REDIS_KEY = "/cap_voltage";
->>>>>>> c280fd5c
 
 const std::string SSL_VISION_ADDRESS          = "224.5.23.2";
 static constexpr unsigned int SSL_VISION_PORT = 10020;
