#pragma once

#include <string>

#include "shared/constants.h"

// How many milliseconds a robot must not be seen in vision before it is
// considered as "gone" and no longer reported.
static constexpr unsigned int ROBOT_DEBOUNCE_DURATION_MILLISECONDS = 200;


static constexpr unsigned int MAX_SIMULATOR_MULTICAST_CHANNELS = 16;

// Networking
// the IPv6 multicast address, only ff02 is important, the rest is random
// see https://en.wikipedia.org/wiki/Solicited-node_multicast_address for why ff02 matters
static const std::string SIMULATOR_MULTICAST_CHANNELS[MAX_SIMULATOR_MULTICAST_CHANNELS] =
    {
        "ff02::c3d0:42d2:cc01", "ff02::c3d0:42d2:cc02", "ff02::c3d0:42d2:cc03",
        "ff02::c3d0:42d2:cc04", "ff02::c3d0:42d2:cc05", "ff02::c3d0:42d2:cc06",
        "ff02::c3d0:42d2:cc07", "ff02::c3d0:42d2:cc08", "ff02::c3d0:42d2:cc09",
        "ff02::c3d0:42d2:cc10", "ff02::c3d0:42d2:cc11", "ff02::c3d0:42d2:cc12",
        "ff02::c3d0:42d2:cc13", "ff02::c3d0:42d2:cc14", "ff02::c3d0:42d2:cc15",
        "ff02::c3d0:42d2:cc16",
};

// Unix Socket Paths
const std::string TACTIC_OVERRIDE_PATH     = "/tactic_override";
const std::string WORLD_PATH               = "/world";
const std::string PRIMITIVE_PATH           = "/primitive";
const std::string ROBOT_STATUS_PATH        = "/robot_status";
const std::string DEFENDING_SIDE           = "/defending_side";
const std::string SSL_WRAPPER_PATH         = "/ssl_wrapper";
const std::string BLUE_SSL_WRAPPER_PATH    = "/blue_ssl_wrapper";
const std::string YELLOW_SSL_WRAPPER_PATH  = "/yellow_ssl_wrapper";
const std::string SSL_REFEREE_PATH         = "/ssl_referee";
const std::string SENSOR_PROTO_PATH        = "/sensor_proto";
const std::string WORLD_STATE_PATH         = "/world_state";
const std::string BLUE_ROBOT_STATUS_PATH   = "/blue_robot_status";
const std::string YELLOW_ROBOT_STATUS_PATH = "/yellow_robot_status";
const std::string SIMULATION_TICK_PATH     = "/simulation_tick";
const std::string YELLOW_WORLD_PATH        = "/yellow_world";
const std::string BLUE_WORLD_PATH          = "/blue_world";
const std::string BLUE_PRIMITIVE_SET       = "/blue_primitive_set";
const std::string YELLOW_PRIMITIVE_SET     = "/yellow_primitive_set";
<<<<<<< HEAD
const std::string SIMULATOR_STATE_PATH     = "/simulator_state_path";

const unsigned UNIX_BUFFER_SIZE = 20000;
=======

static const double BALL_TO_FRONT_OF_ROBOT_DISTANCE_WHEN_DRIBBLING =
    BALL_MAX_RADIUS_METERS -
    2 * BALL_MAX_RADIUS_METERS * MAX_FRACTION_OF_BALL_COVERED_BY_ROBOT;
>>>>>>> 591d3967
<|MERGE_RESOLUTION|>--- conflicted
+++ resolved
@@ -43,13 +43,10 @@
 const std::string BLUE_WORLD_PATH          = "/blue_world";
 const std::string BLUE_PRIMITIVE_SET       = "/blue_primitive_set";
 const std::string YELLOW_PRIMITIVE_SET     = "/yellow_primitive_set";
-<<<<<<< HEAD
 const std::string SIMULATOR_STATE_PATH     = "/simulator_state_path";
 
 const unsigned UNIX_BUFFER_SIZE = 20000;
-=======
 
 static const double BALL_TO_FRONT_OF_ROBOT_DISTANCE_WHEN_DRIBBLING =
     BALL_MAX_RADIUS_METERS -
-    2 * BALL_MAX_RADIUS_METERS * MAX_FRACTION_OF_BALL_COVERED_BY_ROBOT;
->>>>>>> 591d3967
+    2 * BALL_MAX_RADIUS_METERS * MAX_FRACTION_OF_BALL_COVERED_BY_ROBOT;