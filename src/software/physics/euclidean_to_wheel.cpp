#include "euclidean_to_wheel.h"

#include <cmath>

#include "proto/message_translation/tbots_geometry.h"
#include "proto/primitive/primitive_msg_factory.h"
#include "shared/2021_robot_constants.h"
<<<<<<< HEAD
#include "software/logger/logger.h"

EuclideanToWheel::EuclideanToWheel(const RobotConstants_t &robot_constants)
    : robot_radius_m_(robot_constants.robot_radius_m)
{
    // Phi, the angle between the hemisphere line of the robot and the front wheel axles
    // [rads]
    auto p = (M_PI / 2.) - (robot_constants.front_wheel_angle_deg * M_PI / 180.);

    // Theta, the angle between the hemisphere line of the robot and the rear wheel axles
    // [rads]
    auto t = (robot_constants.back_wheel_angle_deg * M_PI / 180.) - (M_PI / 2.);
=======
#include "software/geom/angular_velocity.h"
#include "software/geom/vector.h"

EuclideanToWheel::EuclideanToWheel(const RobotConstants_t& robot_constants)
    : robot_radius_m_(robot_constants.robot_radius_m), robot_constants_(robot_constants)
{
    // Phi, the angle between the hemisphere line of the robot and the front wheel axles
    // [rads]
    auto p = robot_constants_.front_wheel_angle_deg * M_PI / 180.;

    // Theta, the angle between the hemisphere line of the robot and the rear wheel axles
    // [rads]
    auto t = robot_constants_.back_wheel_angle_deg * M_PI / 180.;
>>>>>>> c280fd5c

    // Caching repeated calculations
    auto cos_p = std::cos(p);
    auto cos_t = std::cos(t);
    auto sin_p = std::sin(p);
    auto sin_t = std::sin(t);

    // clang-format off
    euclidean_to_wheel_velocity_D_ <<
        -sin_p,  cos_p, 1,
        -sin_p, -cos_p, 1,
         sin_t, -cos_t, 1,
         sin_t,  cos_t, 1;
    // clang-format on

    // Inverse of euclidean to wheel matrix (D) for converting wheel velocity to euclidean
    // velocity.
    // NOTE: The pseudoinverse given in the paper
    // (http://robocup.mi.fu-berlin.de/buch/omnidrive.pdf pg 17) is incorrect. The inverse
    // was calculated using Wolfram Alpha: https://bit.ly/3A08BJX
    auto i = 1 / (2 * sin_p + 2 * sin_t);

    auto j_denom = 2 * cos_p * cos_p + 2 * cos_t * cos_t;
    auto j1      = cos_p / j_denom;
    auto j2      = cos_t / j_denom;

    auto k_denom = 2 * sin_p + 2 * sin_t;
    auto k1      = sin_t / k_denom;
    auto k2      = sin_p / k_denom;

    // clang-format off
    wheel_to_euclidean_velocity_D_inverse_ <<
        -i,  -i,   i,  i,
        j1, -j1, -j2, j2,
        k1,  k1,  k2, k2;
    // clang-format on
}

WheelSpace_t EuclideanToWheel::getWheelVelocity(EuclideanSpace_t euclidean_velocity) const
{
<<<<<<< HEAD
    // need to multiply the angular velocity by the wheel radius
=======
    // need to multiply the angular velocity by the robot radius to
    // calculate the wheel velocity (robot tangential velocity)
>>>>>>> c280fd5c
    // ref: http://robocup.mi.fu-berlin.de/buch/omnidrive.pdf pg 8
    euclidean_velocity[2] = euclidean_velocity[2] * robot_radius_m_;

    return euclidean_to_wheel_velocity_D_ * euclidean_velocity;
}

EuclideanSpace_t EuclideanToWheel::getEuclideanVelocity(
<<<<<<< HEAD
    const WheelSpace_t &wheel_velocity) const
=======
    const WheelSpace_t& wheel_velocity) const
>>>>>>> c280fd5c
{
    EuclideanSpace_t euclidean_velocity =
        wheel_to_euclidean_velocity_D_inverse_ * wheel_velocity;

<<<<<<< HEAD
    // need to divide the angular velocity by the wheel radius
=======
    // The above multiplication will calculate the tangential robot
    // velocity. This can be divided by the robot radius to calculate
    // the angular velocity
>>>>>>> c280fd5c
    // ref: http://robocup.mi.fu-berlin.de/buch/omnidrive.pdf pg 8
    euclidean_velocity[2] = euclidean_velocity[2] / robot_radius_m_;

    return euclidean_velocity;
<<<<<<< HEAD
=======
}

WheelSpace_t EuclideanToWheel::rampWheelVelocity(
    const WheelSpace_t& current_wheel_velocity, const WheelSpace_t& target_wheel_velocity,
    const double& time_to_ramp)
{
    double allowed_acceleration =
        static_cast<double>(robot_constants_.motor_max_acceleration_m_per_s_2);
    double max_allowable_wheel_velocity =
        static_cast<double>(robot_constants_.robot_max_speed_m_per_s);

    // ramp wheel velocity
    WheelSpace_t ramp_wheel_velocity;

    // calculate max allowable wheel velocity delta using dv = a*t
    auto allowable_delta_wheel_velocity = allowed_acceleration * time_to_ramp;

    // Ramp wheel velocity vector
    // Step 1: Find absolute max velocity delta
    auto delta_target_wheel_velocity = target_wheel_velocity - current_wheel_velocity;
    auto max_delta_target_wheel_velocity =
        delta_target_wheel_velocity.cwiseAbs().maxCoeff();

    // Step 2: Compare max delta velocity against the calculated maximum
    if (max_delta_target_wheel_velocity > allowable_delta_wheel_velocity)
    {
        // Step 3: If larger, scale down to allowable max
        ramp_wheel_velocity =
            (delta_target_wheel_velocity / max_delta_target_wheel_velocity) *
                allowable_delta_wheel_velocity +
            current_wheel_velocity;
    }
    else
    {
        // If smaller, go straight to target
        ramp_wheel_velocity = target_wheel_velocity;
    }

    // find absolute max wheel velocity
    auto max_ramp_wheel_velocity = ramp_wheel_velocity.cwiseAbs().maxCoeff();

    // compare against max wheel velocity
    if (max_ramp_wheel_velocity > max_allowable_wheel_velocity)
    {
        // if larger, scale down to max
        ramp_wheel_velocity = (ramp_wheel_velocity / max_ramp_wheel_velocity) *
                              max_allowable_wheel_velocity;
    }

    return ramp_wheel_velocity;
>>>>>>> c280fd5c
}<|MERGE_RESOLUTION|>--- conflicted
+++ resolved
@@ -5,20 +5,6 @@
 #include "proto/message_translation/tbots_geometry.h"
 #include "proto/primitive/primitive_msg_factory.h"
 #include "shared/2021_robot_constants.h"
-<<<<<<< HEAD
-#include "software/logger/logger.h"
-
-EuclideanToWheel::EuclideanToWheel(const RobotConstants_t &robot_constants)
-    : robot_radius_m_(robot_constants.robot_radius_m)
-{
-    // Phi, the angle between the hemisphere line of the robot and the front wheel axles
-    // [rads]
-    auto p = (M_PI / 2.) - (robot_constants.front_wheel_angle_deg * M_PI / 180.);
-
-    // Theta, the angle between the hemisphere line of the robot and the rear wheel axles
-    // [rads]
-    auto t = (robot_constants.back_wheel_angle_deg * M_PI / 180.) - (M_PI / 2.);
-=======
 #include "software/geom/angular_velocity.h"
 #include "software/geom/vector.h"
 
@@ -32,7 +18,6 @@
     // Theta, the angle between the hemisphere line of the robot and the rear wheel axles
     // [rads]
     auto t = robot_constants_.back_wheel_angle_deg * M_PI / 180.;
->>>>>>> c280fd5c
 
     // Caching repeated calculations
     auto cos_p = std::cos(p);
@@ -73,12 +58,8 @@
 
 WheelSpace_t EuclideanToWheel::getWheelVelocity(EuclideanSpace_t euclidean_velocity) const
 {
-<<<<<<< HEAD
-    // need to multiply the angular velocity by the wheel radius
-=======
     // need to multiply the angular velocity by the robot radius to
     // calculate the wheel velocity (robot tangential velocity)
->>>>>>> c280fd5c
     // ref: http://robocup.mi.fu-berlin.de/buch/omnidrive.pdf pg 8
     euclidean_velocity[2] = euclidean_velocity[2] * robot_radius_m_;
 
@@ -86,28 +67,18 @@
 }
 
 EuclideanSpace_t EuclideanToWheel::getEuclideanVelocity(
-<<<<<<< HEAD
-    const WheelSpace_t &wheel_velocity) const
-=======
     const WheelSpace_t& wheel_velocity) const
->>>>>>> c280fd5c
 {
     EuclideanSpace_t euclidean_velocity =
         wheel_to_euclidean_velocity_D_inverse_ * wheel_velocity;
 
-<<<<<<< HEAD
-    // need to divide the angular velocity by the wheel radius
-=======
     // The above multiplication will calculate the tangential robot
     // velocity. This can be divided by the robot radius to calculate
     // the angular velocity
->>>>>>> c280fd5c
     // ref: http://robocup.mi.fu-berlin.de/buch/omnidrive.pdf pg 8
     euclidean_velocity[2] = euclidean_velocity[2] / robot_radius_m_;
 
     return euclidean_velocity;
-<<<<<<< HEAD
-=======
 }
 
 WheelSpace_t EuclideanToWheel::rampWheelVelocity(
@@ -158,5 +129,4 @@
     }
 
     return ramp_wheel_velocity;
->>>>>>> c280fd5c
 }