#include "software/test_util/test_util.h"

#include "shared/proto/robot_log_msg.nanopb.h"
#include "shared/proto/robot_log_msg.pb.h"
#include "software/geom/algorithms/distance.h"
#include "software/logger/logger.h"

namespace TestUtil
{
    World createBlankTestingWorld()
    {
        Field field        = Field::createSSLDivisionBField();
        Team friendly_team = Team(Duration::fromMilliseconds(1000));
        Team enemy_team    = Team(Duration::fromMilliseconds(1000));
        Ball ball          = Ball(Point(), Vector(), Timestamp::fromSeconds(0));

        World world = World(field, ball, friendly_team, enemy_team);

        return world;
    }

    Team setRobotPositionsHelper(Team team, const std::vector<Point> &robot_positions,
                                 const Timestamp &timestamp)
    {
        std::vector<Robot> robots;
        unsigned int robot_id_index = 0;
        for (const Point &robot_position : robot_positions)
        {
            Robot robot = Robot(robot_id_index, robot_position, Vector(), Angle::zero(),
                                AngularVelocity::zero(), timestamp);
            robots.emplace_back(robot);

            robot_id_index++;
        }

        team.clearAllRobots();
        team.updateRobots(robots);

        return team;
    }

    World setFriendlyRobotPositions(World world, std::vector<Point> robot_positions,
                                    const Timestamp &timestamp)
    {
        Team new_friendly_team =
            setRobotPositionsHelper(world.friendlyTeam(), robot_positions, timestamp);
        world.updateFriendlyTeamState(new_friendly_team);

        return world;
    }

    World setEnemyRobotPositions(World world, std::vector<Point> robot_positions,
                                 const Timestamp &timestamp)
    {
        Team new_enemy_team =
            setRobotPositionsHelper(world.enemyTeam(), robot_positions, timestamp);
        world.updateEnemyTeamState(new_enemy_team);

        return world;
    }

    World setBallPosition(World world, Point ball_position, Timestamp timestamp)
    {
        BallState ball_state(ball_position, world.ball().velocity());
        world.updateBall(Ball(ball_state, timestamp));

        return world;
    }

    World setBallVelocity(World world, Vector ball_velocity, Timestamp timestamp)
    {
        BallState ball_state(world.ball().position(), ball_velocity);
        world.updateBall(Ball(ball_state, timestamp));

        return world;
    }

    Robot createRobotAtPos(const Point &pt)
    {
        static RobotId robot_id_counter = 0;
        return Robot(robot_id_counter++, pt, Vector(), Angle(), AngularVelocity(),
                     Timestamp());
    }

    double secondsSince(std::chrono::time_point<std::chrono::system_clock> start_time)
    {
        return millisecondsSince(start_time) / MILLISECONDS_PER_SECOND;
    }

    double millisecondsSince(
        std::chrono::time_point<std::chrono::system_clock> start_time)
    {
        const auto end_time = std::chrono::system_clock::now();
        return static_cast<double>(std::chrono::duration_cast<std::chrono::nanoseconds>(
                                       end_time - start_time)
                                       .count()) /
               NANOSECONDS_PER_MILLISECOND;
    }

    std::vector<RobotStateWithId> createStationaryRobotStatesWithId(
        const std::vector<Point> &positions, )
    {
        std::vector<RobotStateWithId> states;
        for (RobotId id = 0; id < static_cast<RobotId>(positions.size()); id++)
        {
            states.push_back(RobotStateWithId{
                .id          = id,
                .robot_state = RobotState(positions[id], Vector(0, 0), Angle::zero(),
                                          AngularVelocity::zero())});
        }
        return states;
    }
<<<<<<< HEAD

    //ask about vector<Vector>
    //std::vector<RobotStateWithId> createMovingRobotStatesWithId(
    //    const std::vector<Point> &positions, const std::vector<Vector> &velocity,
    //    const std::vector<Angle> &orientation, const std::vector<AngularVelocity> &angular_velocity))
    //{
    //    std::vector<RobotStateWithId> states;
    //    for (RobotId id = 0; id < static_cast<RobotId>(positions.size()); id++)
    //    {
    //        states.push_back(RobotStateWithId{
    //            .id          = id,
    //            .robot_state = RobotState(positions[id], velocity[id], orientation[id],
    //                                      angular_velocity[id]});
    //    }
    //    return states;
    //}



    void handleTestRobotLog(TbotsProto_RobotLog robot_log)
    {
        LOG(INFO) << "[TEST ROBOT " << robot_log.robot_id << "]["
                  << TbotsProto::LogLevel_Name(
                         static_cast<TbotsProto::LogLevel>(robot_log.log_level))
                  << "]"
                  << "[" << robot_log.file_name << ":" << robot_log.line_number
                  << "]: " << robot_log.log_msg;
    }

=======
>>>>>>> de113f20
};  // namespace TestUtil<|MERGE_RESOLUTION|>--- conflicted
+++ resolved
@@ -98,7 +98,7 @@
     }
 
     std::vector<RobotStateWithId> createStationaryRobotStatesWithId(
-        const std::vector<Point> &positions, )
+        const std::vector<Point> &positions )
     {
         std::vector<RobotStateWithId> states;
         for (RobotId id = 0; id < static_cast<RobotId>(positions.size()); id++)
@@ -110,25 +110,6 @@
         }
         return states;
     }
-<<<<<<< HEAD
-
-    //ask about vector<Vector>
-    //std::vector<RobotStateWithId> createMovingRobotStatesWithId(
-    //    const std::vector<Point> &positions, const std::vector<Vector> &velocity,
-    //    const std::vector<Angle> &orientation, const std::vector<AngularVelocity> &angular_velocity))
-    //{
-    //    std::vector<RobotStateWithId> states;
-    //    for (RobotId id = 0; id < static_cast<RobotId>(positions.size()); id++)
-    //    {
-    //        states.push_back(RobotStateWithId{
-    //            .id          = id,
-    //            .robot_state = RobotState(positions[id], velocity[id], orientation[id],
-    //                                      angular_velocity[id]});
-    //    }
-    //    return states;
-    //}
-
-
 
     void handleTestRobotLog(TbotsProto_RobotLog robot_log)
     {
@@ -140,6 +121,4 @@
                   << "]: " << robot_log.log_msg;
     }
 
-=======
->>>>>>> de113f20
 };  // namespace TestUtil