#include "software/test_util/test_util.h"

#include <iostream>

namespace TestUtil
{
    Field createSSLDivBField()
    {
        // Using the dimensions of a standard Division B SSL field
        // https://robocup-ssl.github.io/ssl-rules/sslrules.html#_field_setup
        Field field = Field(9.0, 6.0, 1.0, 2.0, 0.18, 1.0, 0.3, 0.5);
        return field;
    }

    World createBlankTestingWorld()
    {
        Field field        = createSSLDivBField();
        Team friendly_team = Team(Duration::fromMilliseconds(1000));
        Team enemy_team    = Team(Duration::fromMilliseconds(1000));
        Ball ball          = Ball(Point(), Vector(), Timestamp::fromSeconds(0));

        World world = World(field, ball, friendly_team, enemy_team);

        return world;
    }

    Team setRobotPositionsHelper(Team team, const std::vector<Point> &robot_positions,
                                 const Timestamp &timestamp)
    {
        std::vector<Robot> robots;
        unsigned int robot_id_index = 0;
        for (const Point &robot_position : robot_positions)
        {
            Robot robot = Robot(robot_id_index, robot_position, Vector(), Angle::zero(),
                                AngularVelocity::zero(), timestamp);
            robots.emplace_back(robot);

            robot_id_index++;
        }

        team.clearAllRobots();
        team.updateRobots(robots);

        return team;
    }

    World setFriendlyRobotPositions(World world, std::vector<Point> robot_positions,
                                    const Timestamp &timestamp)
    {
        Team new_friendly_team =
            setRobotPositionsHelper(world.friendlyTeam(), robot_positions, timestamp);
        world.mutableFriendlyTeam().clearAllRobots();
        world.updateFriendlyTeamState(new_friendly_team);

        return world;
    }

    World setEnemyRobotPositions(World world, std::vector<Point> robot_positions,
                                 const Timestamp &timestamp)
    {
        Team new_enemy_team =
            setRobotPositionsHelper(world.enemyTeam(), robot_positions, timestamp);
        world.mutableEnemyTeam().clearAllRobots();
        world.updateEnemyTeamState(new_enemy_team);

        return world;
    }

    World setBallPosition(World world, Point ball_position, Timestamp timestamp)
    {
        TimestampedBallState ballState =
            TimestampedBallState(ball_position, world.ball().velocity(), timestamp);
        world.updateBallStateWithTimestamp(ballState);

        return world;
    }

    World setBallVelocity(World world, Vector ball_velocity, Timestamp timestamp)
    {
        TimestampedBallState ballState =
            TimestampedBallState(world.ball().position(), ball_velocity, timestamp);
        world.updateBallStateWithTimestamp(ballState);

        return world;
    }

    std::vector<RefboxGameState> getAllRefboxGameStates()
    {
        std::vector<RefboxGameState> game_states;
        for (int i = 0; i < static_cast<int>(RefboxGameState::REFBOX_GAME_STATE_COUNT);
             i++)
        {
            game_states.push_back(static_cast<RefboxGameState>(i));
        }
        return game_states;
    }

    Robot createRobotAtPos(const Point &pt)
    {
        static RobotId robot_id_counter = 0;
        return Robot(robot_id_counter++, pt, Vector(), Angle(), AngularVelocity(),
                     Timestamp());
    }

    ::testing::AssertionResult equalWithinTolerance(const Polygon &poly1,
                                                    const Polygon &poly2,
                                                    double tolerance)
    {
        auto ppts1 = poly1.getPoints();
        auto ppts2 = poly2.getPoints();
        if (std::equal(ppts1.begin(), ppts1.end(), ppts2.begin(),
                       [tolerance](const Point &p1, const Point &p2) {
                           return equalWithinTolerance(p1, p2, tolerance);
                       }))
        {
            return ::testing::AssertionSuccess();
        }
        else
        {
            return ::testing::AssertionFailure()
                   << "Polygon 1 was " << poly1 << ", polygon 2 was " << poly2;
        }
    }

    ::testing::AssertionResult equalWithinTolerance(const Circle &c1, const Circle &c2,
                                                    double tolerance)
    {
        if (equalWithinTolerance(c1.getOrigin(), c2.getOrigin(), tolerance) &&
            equalWithinTolerance(c1.getRadius(), c2.getRadius(), tolerance))
        {
            return ::testing::AssertionSuccess();
        }
        else
        {
            return ::testing::AssertionFailure()
                   << "Circle 1 was " << c1 << ", circle 2 was " << c2;
        }
    }

    ::testing::AssertionResult equalWithinTolerance(const Angle &a1, const Angle &a2,
                                                    const Angle &tolerance)
    {
        // subtract a fixed epsilon for error in:
        // - angle subtraction (internal to minDiff)
        // - angle clamping (internal to minDiff)
        // - angle absolute value (internal to minDiff)
        // - the tolerance abs()
        auto difference =
            a1.minDiff(a2) - Angle::fromRadians(GeomConstants::FIXED_EPSILON * 4);
        if (difference < tolerance.abs())
        {
            return ::testing::AssertionSuccess();
        }
        else
        {
            return ::testing::AssertionFailure()
                   << "Angle 1 was " << a1 << ", angle 2 was " << a2;
        }
    }


    ::testing::AssertionResult equalWithinTolerance(const Vector &v1, const Vector &v2,
                                                    double tolerance)
    {
        double distance = (v1 - v2).length();
        if (equalWithinTolerance(distance, 0, tolerance))
        {
            return ::testing::AssertionSuccess();
        }
        else
        {
            return ::testing::AssertionFailure()
                   << "Vector 1 was " << v1 << ", vector 2 was " << v2;
        }
    }

    ::testing::AssertionResult equalWithinTolerance(const Point &pt1, const Point &pt2,
                                                    double tolerance)
    {
        double distance = pt1.distanceFromPoint(pt2);
        if (equalWithinTolerance(distance, 0, tolerance))
        {
            return ::testing::AssertionSuccess();
        }
        else
        {
            return ::testing::AssertionFailure()
                   << "Point 1 was " << pt1 << ", point 2 was " << pt2;
        }
    }

    ::testing::AssertionResult equalWithinTolerance(double val1, double val2,
                                                    double tolerance)
    {
        // subtracting one fixed epsilon to account for the error in fabs and one fixed
        // epsilon to account for the error in subtracting the two vals
        double difference = fabs(val1 - val2) - GeomConstants::FIXED_EPSILON * 2;
        if (difference < tolerance)
        {
            return ::testing::AssertionSuccess();
        }
        else
        {
            return ::testing::AssertionFailure()
                   << "Value 1 was " << val1 << ", value 2 was " << val2;
        }
    }

    ::testing::AssertionResult equalWithinTolerance(const RobotState &state1,
                                                    const RobotState &state2,
                                                    const double linear_tolerance,
                                                    const Angle &angular_tolerance)
    {
        auto position_equality_result =
            equalWithinTolerance(state1.position(), state2.position(), linear_tolerance);
        auto velocity_equality_result =
            equalWithinTolerance(state1.velocity(), state2.velocity(), linear_tolerance);
        auto orientation_equality_result = equalWithinTolerance(
            state1.orientation(), state2.orientation(), angular_tolerance);
        auto angular_velocity_equality_result = equalWithinTolerance(
            state1.angularVelocity(), state2.angularVelocity(), angular_tolerance);

        auto assertion_result = ::testing::AssertionSuccess();

        if (!position_equality_result || !velocity_equality_result ||
            !orientation_equality_result || !angular_velocity_equality_result)
        {
            assertion_result = ::testing::AssertionFailure();

            if (!position_equality_result)
            {
                assertion_result << "The first state's position was " << state1.position()
                                 << ", the second state's position was "
                                 << state2.position();
            }
            if (!velocity_equality_result)
            {
                assertion_result << std::endl
                                 << "The first state's velocity was " << state1.velocity()
                                 << ", the second state's velocity was "
                                 << state2.velocity();
            }
            if (!orientation_equality_result)
            {
                assertion_result
                    << std::endl
                    << "The first state's orientation was " << state1.orientation()
                    << ", the second state's orientation was " << state2.orientation();
            }
            if (!angular_velocity_equality_result)
            {
                assertion_result << std::endl
                                 << "The first state's angular velocity was "
                                 << state1.angularVelocity()
                                 << ", the second state's angular velocity was "
                                 << state2.angularVelocity();
            }
        }

        return assertion_result;
    }

    ::testing::AssertionResult equalWithinTolerance(const RobotStateWithId &state1,
                                                    const RobotStateWithId &state2,
                                                    const double linear_tolerance,
                                                    const Angle &angular_tolerance)
    {
        if (state1.id != state2.id)
        {
            return ::testing::AssertionFailure()
                   << "The first state's id was " << state1.id
                   << ", the second state's id was " << state2.id;
        }
        auto state_equality_result = equalWithinTolerance(
            state1.robot_state, state2.robot_state, linear_tolerance, angular_tolerance);
        if (!state_equality_result)
        {
            return state_equality_result;
        }

        return ::testing::AssertionSuccess();
    }

    ::testing::AssertionResult equalWithinTolerance(const BallState &state1,
                                                    const BallState &state2,
                                                    double tolerance)
    {
        auto position_equality_result =
            equalWithinTolerance(state1.position(), state2.position(), tolerance);
        auto velocity_equality_result =
            equalWithinTolerance(state1.velocity(), state2.velocity(), tolerance);

        auto assertion_result = ::testing::AssertionSuccess();

        if (!position_equality_result || !velocity_equality_result)
        {
            assertion_result = ::testing::AssertionFailure();

            if (!position_equality_result)
            {
                assertion_result << "The first state's position was " << state1.position()
                                 << ", the second state's position was "
                                 << state2.position();
            }
            if (!velocity_equality_result)
            {
                assertion_result << std::endl
                                 << "The first state's velocity was " << state1.velocity()
                                 << ", the second state's velocity was "
                                 << state2.velocity();
            }
        }

        return assertion_result;
    }
<<<<<<< HEAD

    double TestUtil::secondsSince(
        std::chrono::time_point<std::chrono::system_clock> start_time)
    {
        return millisecondsSince(start_time) / MILLISECONDS_PER_SECOND;
    }

    double TestUtil::millisecondsSince(
        std::chrono::time_point<std::chrono::system_clock> start_time)
    {
        const auto end_time = std::chrono::system_clock::now();
        return static_cast<double>(std::chrono::duration_cast<std::chrono::nanoseconds>(
                                       end_time - start_time)
                                       .count()) /
               NANOSECONDS_PER_MILLISECOND;
    }
}  // namespace Test
=======
};  // namespace TestUtil
>>>>>>> ad5bb398
<|MERGE_RESOLUTION|>--- conflicted
+++ resolved
@@ -313,15 +313,13 @@
 
         return assertion_result;
     }
-<<<<<<< HEAD
-
-    double TestUtil::secondsSince(
-        std::chrono::time_point<std::chrono::system_clock> start_time)
+
+    double secondsSince(std::chrono::time_point<std::chrono::system_clock> start_time)
     {
         return millisecondsSince(start_time) / MILLISECONDS_PER_SECOND;
     }
 
-    double TestUtil::millisecondsSince(
+    double millisecondsSince(
         std::chrono::time_point<std::chrono::system_clock> start_time)
     {
         const auto end_time = std::chrono::system_clock::now();
@@ -330,7 +328,4 @@
                                        .count()) /
                NANOSECONDS_PER_MILLISECOND;
     }
-}  // namespace Test
-=======
-};  // namespace TestUtil
->>>>>>> ad5bb398
+};  // namespace TestUtil