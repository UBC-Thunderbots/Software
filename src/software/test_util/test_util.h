#pragma once

#include <gtest/gtest.h>

#include <chrono>

#include "proto/message_translation/tbots_protobuf.h"
#include "proto/primitive.pb.h"
#include "proto/robot_log_msg.nanopb.h"
#include "shared/constants.h"
#include "software/geom/algorithms/almost_equal.h"
#include "software/geom/geom_constants.h"
#include "software/geom/point.h"
#include "software/geom/polygon.h"
#include "software/test_util/equal_within_tolerance.h"
#include "software/world/ball.h"
#include "software/world/field.h"
#include "software/world/team.h"
#include "software/world/world.h"

#define UNUSED(x) (void)(x)

/**
 * Utility functions to our unit test suite, primarily for assisting with test setup (such
 * as creating World or Field objects)
 */
namespace TestUtil
{
    /**
     * Creates a World object with a normal SSL Division B field, default (empty)
     * teams with 1000 milliseconds expiry buffers, and the Ball at the center of the
     * field with no velocity.
     *
     * @param field_type The field type
     *
     * @return a World object initialized with a Division B SSL field, empty teams
     * with 1000 millisecond expiry buffers, and the Ball at the center of the field
     * with no velocity.
     */
    std::shared_ptr<World> createBlankTestingWorld(
        TbotsProto::FieldType field_type = TbotsProto::FieldType::DIV_B);

    /**
     * Creates a blank testing World given a Field.
     *
     * @param field_proto field to use when creating a field
     *
     * @return   a World object initialized with the given field, empty teams with 1000
     * millisecond expiry buffers, and the Ball at the centre of the field with no
     * velocity.
     */
    std::shared_ptr<World> createBlankTestingWorld(TbotsProto::Field field_proto);

    /**
     * Returns a new World object with friendly robots in the positions specified
     * by the vector of Points. Robots will be created with consecutive increasing
     * id's from 0 to robot_positions.size() - 1. Any friendly robots that already
     * existed in the world are removed before the new ones are added.
     *
     * @param world The current world object
     * @param robot_positions The positions to place friendly robots in
     * @return A new world object with friendly robots in the given positions
     */
    void setFriendlyRobotPositions(const std::shared_ptr<World> &world,
                                   std::vector<Point> robot_positions,
                                   const Timestamp &timestamp);

    /**
     * Returns a new World object with enemy robots in the positions specified
     * by the vector of Points. Robots will be created with consecutive increasing
     * id's from 0 to robot_positions.size() - 1. Any enemy robots that already
     * existed in the world are removed before the new ones are added.
     *
     * @param world The current world object
     * @param robot_positions The positions to place enemy robots in
     * @return A new world object with enemy robots in the given positions
     */
    void setEnemyRobotPositions(const std::shared_ptr<World> &world,
                                std::vector<Point> robot_positions,
                                const Timestamp &timestamp);

    /**
     * Returns a new World object with the Ball placed in the new position
     * specified
     *
     * @param world The current world object
     * @param ball_position The new position for the ball
     * @return A new World object with the ball placed in the given position
     */
    void setBallPosition(const std::shared_ptr<World> &world, Point ball_position,
                         Timestamp timestamp);

    /**
     * Returns a new World object with the Ball's velocity set to the new velocity
     *
     * @param world The current world object
     * @param ball_velocity The new velocity for the ball
     * @return A new World object with the ball's velocity set to the new velocity
     */
    void setBallVelocity(const std::shared_ptr<World> &world, Vector ball_velocity,
                         Timestamp timestamp);

    /**
     * Returns a robot at the given position with zero velocity,
     * facing zero radians, with zero rad/s of angular velocity,
     * and an id monotonically increasing at each call of this
     * function
     * @param pt the point
     * @return a robot at the point
     */
    Robot createRobotAtPos(const Point &pt);

    /**
     * Gets the number of milliseconds since the start_time
     *
     * @param start_time time point to calculate time since
     *
     * @return milliseconds since start time
     */
    double millisecondsSince(
        std::chrono::time_point<std::chrono::system_clock> start_time);

    /**
     * Gets the number of seconds since the start_time
     *
     * @param start_time time point to calculate time since
     *
     * @return seconds since start time
     */
    double secondsSince(std::chrono::time_point<std::chrono::system_clock> start_time);

    /**
     * Returns a new team with robots placed at the given positions. Robots in the
     * given team are removed before new ones are placed at the given positions,
     * so pre-existing robots to not persist.
     *
     * @param team The team for which to set robot positions
     * @param robot_positions The positions of the robots
     * @return A new team with robots placed at the given positions
     */
    Team setRobotPositionsHelper(Team team, const std::vector<Point> &robot_positions,
                                 const Timestamp &timestamp);

    /**
     * Creates a list of RobotStateWithId at given positions with 0 velocity, 0 angular
     * velocity and 0 orientation. The id is set as the index in the list of positions.
     *
     * @param positions The positions to create robots at
     */
    std::vector<RobotStateWithId> createStationaryRobotStatesWithId(
        const std::vector<Point> &positions);

    /**
     * Creates a list of RobotStateWithId at given positions with input velocity, 0
     * angular velocity and 0 orientation. The id is set as the index in the list of
     * positions.
     *
     * @param positions The positions to create robots at
     * @param velocity The velocities given to each robot
     */
    std::vector<RobotStateWithId> createMovingRobotStatesWithId(
        const std::vector<Point> &positions, const std::vector<Vector> &velocity);

    /**
     * Create a new GameState and update it with the previous_referee_command
     * followed by the current_referee_command. This is so the GameState can internally
     * be in the correct state for testing.
     *
     * @param current_referee_command The name of the current referee command to set
     * @param previous_referee_command The name of the previous referee command to set
     * @return the new GameState
     */
<<<<<<< HEAD
    GameState createGameStateProto(const RefereeCommand &current_referee_command,
                                   const RefereeCommand &previous_referee_command);

    /** Create Motion Control from destination
     *
     * @param destination
     *
     * @return the motion control with that destination
     */
    TbotsProto::MotionControl createMotionControl(const Point &destination);

=======
    GameState createGameState(const RefereeCommand &current_referee_command,
                              const RefereeCommand &previous_referee_command);
>>>>>>> c6e5fa4b
};  // namespace TestUtil<|MERGE_RESOLUTION|>--- conflicted
+++ resolved
@@ -170,20 +170,6 @@
      * @param previous_referee_command The name of the previous referee command to set
      * @return the new GameState
      */
-<<<<<<< HEAD
     GameState createGameStateProto(const RefereeCommand &current_referee_command,
                                    const RefereeCommand &previous_referee_command);
-
-    /** Create Motion Control from destination
-     *
-     * @param destination
-     *
-     * @return the motion control with that destination
-     */
-    TbotsProto::MotionControl createMotionControl(const Point &destination);
-
-=======
-    GameState createGameState(const RefereeCommand &current_referee_command,
-                              const RefereeCommand &previous_referee_command);
->>>>>>> c6e5fa4b
 };  // namespace TestUtil