#pragma once

#include <gtest/gtest.h>

#include "shared/constants.h"
#include "software/new_geom/geom_constants.h"
#include "software/new_geom/point.h"
#include "software/new_geom/polygon.h"
#include "software/new_geom/util/almost_equal.h"
#include "software/simulation/physics/physics_world.h"
#include "software/world/ball.h"
#include "software/world/field.h"
#include "software/world/team.h"
#include "software/world/world.h"

/**
 * Utility functions to our unit test suite, primarily for assisting with test setup (such
 * as creating World or Field objects)
 */
namespace TestUtil
{
    /**
<<<<<<< HEAD
     * This util class is to provide utility functions to our unit test suite,
     * primarily for assisting with test setup (such as creating World or Field objects)
     */
    class TestUtil
    {
       public:
        /**
         * Creates a field with the standard SSL Division B dimensions
         * @return a field with the standard SSL Division B dimensions
         */
        static Field createSSLDivBField();

        /**
         * Creates a World object with a normal SSL Division B field, default (empty)
         * teams with 1000 milliseconds expiry buffers, and the Ball at the center of the
         * field with no velocity.
         *
         * @return a World object initialized with a Division B SSL field, empty teams
         * with 1000 millisecond expiry buffers, and the Ball at the center of the field
         * with no velocity.
         */
        static World createBlankTestingWorld();

        /**
         * Returns a new World object with friendly robots in the positions specified
         * by the vector of Points. Robots will be created with consecutive increasing
         * id's from 0 to robot_positions.size() - 1. Any friendly robots that already
         * existed in the world are removed before the new ones are added.
         *
         * @param world The current world object
         * @param robot_positions The positions to place friendly robots in
         * @return A new world object with friendly robots in the given positions
         */
        static World setFriendlyRobotPositions(World world,
                                               std::vector<Point> robot_positions,
                                               const Timestamp &timestamp);

        /**
         * Returns a new World object with enemy robots in the positions specified
         * by the vector of Points. Robots will be created with consecutive increasing
         * id's from 0 to robot_positions.size() - 1. Any enemy robots that already
         * existed in the world are removed before the new ones are added.
         *
         * @param world The current world object
         * @param robot_positions The positions to place enemy robots in
         * @return A new world object with enemy robots in the given positions
         */
        static World setEnemyRobotPositions(World world,
                                            std::vector<Point> robot_positions,
                                            const Timestamp &timestamp);

        /**
         * Returns a new World object with the Ball placed in the new position
         * specified
         *
         * @param world The current world object
         * @param ball_position The new position for the ball
         * @return A new World object with the ball placed in the given position
         */
        static World setBallPosition(World world, Point ball_position,
                                     Timestamp timestamp);

        /**
         * Returns a new World object with the Ball's velocity set to the new velocity
         *
         * @param world The current world object
         * @param ball_velocity The new velocity for the ball
         * @return A new World object with the ball's velocity set to the new velocity
         */
        static World setBallVelocity(World world, Vector ball_velocity,
                                     Timestamp timestamp);

        /**
         * Returns a vector containing all Refbox game states except for
         * LAST_ENUM_ITEM_UNUSED
         *
         * @return A vector containing all Refbox game states except for
         * LAST_ENUM_ITEM_UNUSED
         */
        static std::vector<RefboxGameState> getAllRefboxGameStates();

        /**
         * Returns a robot at the given position with zero velocity,
         * facing zero radians, with zero rad/s of angular velocity,
         * and an id monotonically increasing at each call of this
         * function
         * @param pt the point
         * @return a robot at the point
         */
        static Robot createRobotAtPos(const Point &pt);

        /**
         * Checks if two polygons are within tolerance of each other
         * Two polygons are within tolerance of each other if the corresponding points are
         * within tolerance of each other
         *
         * @param poly1, poly2 Polygons to compare
         * @param tolerance tolerance to check equality with, default is
         * METERS_PER_MILLIMETER
         *
         * @return AssertionSuccess if the two polygons are within tolerance of each other
         */
        static ::testing::AssertionResult equalWithinTolerance(
            const Polygon &poly1, const Polygon &poly2,
            double tolerance = METERS_PER_MILLIMETER);

        /**
         * Checks if two circles are within tolerance of each other
         * Two circles are within tolerance of each other if the origins are within
         * tolerance of each other and radius is within tolerance of each other
         *
         * @param c1, c2 Circles to compare
         * @param tolerance tolerance to check equality with, default is
         * METERS_PER_MILLIMETER
         *
         * @return AssertionSuccess if the two circles are within tolerance of each other
         */
        static ::testing::AssertionResult equalWithinTolerance(
            const Circle &c1, const Circle &c2, double tolerance = METERS_PER_MILLIMETER);

        /**
         * Checks if two Angles are within tolerance of each other
         *
         * @param a1, a2 Angles to compare
         * @param tolerance tolerance to check equality with
         *
         * @return AssertionSuccess if the two Angles are within tolerance of each other
         */
        static ::testing::AssertionResult equalWithinTolerance(const Angle &a1,
                                                               const Angle &a2,
                                                               const Angle &tolerance);

        /**
         * Checks if two vectors are within tolerance of each other
         * Two vectors are within tolerance of each other if the respective x and y values
         * are within tolerance of each other
         *
         * @param v1, v2 Vectors to compare
         * @param tolerance tolerance to check equality with, default is
         * METERS_PER_MILLIMETER
         *
         * @return AssertionSuccess if the two points are within tolerance of each other
         */
        static ::testing::AssertionResult equalWithinTolerance(
            const Vector &v1, const Vector &v2, double tolerance = METERS_PER_MILLIMETER);

        /**
         * Checks if two points are within tolerance of each other
         * Two points are within tolerance of each other if the respective x and y values
         * are within tolerance of each other
         *
         * @param pt1, pt2 Points to compare
         * @param tolerance tolerance to check equality with, default is
         * METERS_PER_MILLIMETER
         *
         * @return AssertionSuccess if the two points are within tolerance of each other
         */
        static ::testing::AssertionResult equalWithinTolerance(
            const Point &pt1, const Point &pt2, double tolerance = METERS_PER_MILLIMETER);

        /**
         * Checks if two values are within tolerance of each other
         *
         * @param val1, val2 values to compare
         * @param tolerance tolerance to check equality with, default is
         * METERS_PER_MILLIMETER
         *
         * @return AssertionSuccess if the two values are within tolerance of each other
         */
        static ::testing::AssertionResult equalWithinTolerance(
            double val1, double val2, double tolerance = METERS_PER_MILLIMETER);

        /**
         * Checks if two RobotStates are within tolerance of each other.
         * Two states are within tolerance if each other if their positions and velocities
         * are within tolerance of each other
         *
         * @param state1, state2 states to compare
         * @param tolerance The tolerance to check equality with
         *
         * @return AssertionSuccess if the two values are within tolerance of each other
         */
        static ::testing::AssertionResult equalWithinTolerance(
            const RobotState &state1, const RobotState &state2, double linear_tolerance,
            const Angle &angular_tolerance);

        /**
         * Checks if two RobotStateWithIds are within tolerance of each other.
         * Two states are within tolerance if their states are within tolerance
         * of each other
         *
         * @param state1, state2 states to compare
         * @param linear_tolerance The tolerance to check positions and velocities with
         * @param angular_tolerance The tolerance to check orientations and angular
         * velocities with
         *
         * @return AssertionSuccess if the two values are within tolerance of each other
         */
        static ::testing::AssertionResult equalWithinTolerance(
            const RobotStateWithId &state1, const RobotStateWithId &state2,
            double linear_tolerance, const Angle &angular_tolerance);

        /**
         * Checks if two BallStates are within tolerance of each other.
         * Two states are within tolerance if their states are within tolerance
         * of each other
         *
         * @param state1, state2 states to compare
         * @param linear_tolerance The tolerance to check positions and velocities with
         * @param angular_tolerance The tolerance to check orientations and angular
         * velocities with
         *
         * @return AssertionSuccess if the two values are within tolerance of each other
         */
        static ::testing::AssertionResult equalWithinTolerance(const BallState &state1,
                                                               const BallState &state2,
                                                               double tolerance);

        /**
         * Gets the number of milliseconds since the start_time
         *
         * @param start_time time point to calculate time since
         *
         * @return milliseconds since start time
         */
        static double millisecondsSince(
            std::chrono::time_point<std::chrono::system_clock> start_time);

        /**
         * Gets the number of seconds since the start_time
         *
         * @param start_time time point to calculate time since
         *
         * @return seconds since start time
         */
        static double secondsSince(
            std::chrono::time_point<std::chrono::system_clock> start_time);

       private:
        /**
         * Returns a new team with robots placed at the given positions. Robots in the
         * given team are removed before new ones are placed at the given positions,
         * so pre-existing robots to not persist.
         *
         * @param team The team for which to set robot positions
         * @param robot_positions The positions of the robots
         * @return A new team with robots placed at the given positions
         */
        static Team setRobotPositionsHelper(Team team,
                                            const std::vector<Point> &robot_positions,
                                            const Timestamp &timestamp);
    };
}  // namespace Test
=======
     * Creates a field with the standard SSL Division B dimensions
     * @return a field with the standard SSL Division B dimensions
     */
    Field createSSLDivBField();

    /**
     * Creates a World object with a normal SSL Division B field, default (empty)
     * teams with 1000 milliseconds expiry buffers, and the Ball at the center of the
     * field with no velocity.
     *
     * @return a World object initialized with a Division B SSL field, empty teams
     * with 1000 millisecond expiry buffers, and the Ball at the center of the field
     * with no velocity.
     */
    World createBlankTestingWorld();

    /**
     * Returns a new World object with friendly robots in the positions specified
     * by the vector of Points. Robots will be created with consecutive increasing
     * id's from 0 to robot_positions.size() - 1. Any friendly robots that already
     * existed in the world are removed before the new ones are added.
     *
     * @param world The current world object
     * @param robot_positions The positions to place friendly robots in
     * @return A new world object with friendly robots in the given positions
     */
    World setFriendlyRobotPositions(World world, std::vector<Point> robot_positions,
                                    const Timestamp &timestamp);

    /**
     * Returns a new World object with enemy robots in the positions specified
     * by the vector of Points. Robots will be created with consecutive increasing
     * id's from 0 to robot_positions.size() - 1. Any enemy robots that already
     * existed in the world are removed before the new ones are added.
     *
     * @param world The current world object
     * @param robot_positions The positions to place enemy robots in
     * @return A new world object with enemy robots in the given positions
     */
    World setEnemyRobotPositions(World world, std::vector<Point> robot_positions,
                                 const Timestamp &timestamp);

    /**
     * Returns a new World object with the Ball placed in the new position
     * specified
     *
     * @param world The current world object
     * @param ball_position The new position for the ball
     * @return A new World object with the ball placed in the given position
     */
    World setBallPosition(World world, Point ball_position, Timestamp timestamp);

    /**
     * Returns a new World object with the Ball's velocity set to the new velocity
     *
     * @param world The current world object
     * @param ball_velocity The new velocity for the ball
     * @return A new World object with the ball's velocity set to the new velocity
     */
    World setBallVelocity(World world, Vector ball_velocity, Timestamp timestamp);

    /**
     * Returns a vector containing all Refbox game states except for
     * LAST_ENUM_ITEM_UNUSED
     *
     * @return A vector containing all Refbox game states except for
     * LAST_ENUM_ITEM_UNUSED
     */
    std::vector<RefboxGameState> getAllRefboxGameStates();

    /**
     * Returns a robot at the given position with zero velocity,
     * facing zero radians, with zero rad/s of angular velocity,
     * and an id monotonically increasing at each call of this
     * function
     * @param pt the point
     * @return a robot at the point
     */
    Robot createRobotAtPos(const Point &pt);

    /**
     * Checks if two polygons are within tolerance of each other
     * Two polygons are within tolerance of each other if the corresponding points are
     * within tolerance of each other
     *
     * @param poly1, poly2 Polygons to compare
     * @param tolerance tolerance to check equality with, default is
     * METERS_PER_MILLIMETER
     *
     * @return AssertionSuccess if the two polygons are within tolerance of each other
     */
    ::testing::AssertionResult equalWithinTolerance(
        const Polygon &poly1, const Polygon &poly2,
        double tolerance = METERS_PER_MILLIMETER);

    /**
     * Checks if two circles are within tolerance of each other
     * Two circles are within tolerance of each other if the origins are within
     * tolerance of each other and radius is within tolerance of each other
     *
     * @param c1, c2 Circles to compare
     * @param tolerance tolerance to check equality with, default is
     * METERS_PER_MILLIMETER
     *
     * @return AssertionSuccess if the two circles are within tolerance of each other
     */
    ::testing::AssertionResult equalWithinTolerance(
        const Circle &c1, const Circle &c2, double tolerance = METERS_PER_MILLIMETER);

    /**
     * Checks if two Angles are within tolerance of each other
     *
     * @param a1, a2 Angles to compare
     * @param tolerance tolerance to check equality with
     *
     * @return AssertionSuccess if the two Angles are within tolerance of each other
     */
    ::testing::AssertionResult equalWithinTolerance(const Angle &a1, const Angle &a2,
                                                    const Angle &tolerance);

    /**
     * Checks if two vectors are within tolerance of each other
     * Two vectors are within tolerance of each other if the respective x and y values
     * are within tolerance of each other
     *
     * @param v1, v2 Vectors to compare
     * @param tolerance tolerance to check equality with, default is
     * METERS_PER_MILLIMETER
     *
     * @return AssertionSuccess if the two points are within tolerance of each other
     */
    ::testing::AssertionResult equalWithinTolerance(
        const Vector &v1, const Vector &v2, double tolerance = METERS_PER_MILLIMETER);

    /**
     * Checks if two points are within tolerance of each other
     * Two points are within tolerance of each other if the respective x and y values
     * are within tolerance of each other
     *
     * @param pt1, pt2 Points to compare
     * @param tolerance tolerance to check equality with, default is
     * METERS_PER_MILLIMETER
     *
     * @return AssertionSuccess if the two points are within tolerance of each other
     */
    ::testing::AssertionResult equalWithinTolerance(
        const Point &pt1, const Point &pt2, double tolerance = METERS_PER_MILLIMETER);

    /**
     * Checks if two values are within tolerance of each other
     *
     * @param val1, val2 values to compare
     * @param tolerance tolerance to check equality with, default is
     * METERS_PER_MILLIMETER
     *
     * @return AssertionSuccess if the two values are within tolerance of each other
     */
    ::testing::AssertionResult equalWithinTolerance(
        double val1, double val2, double tolerance = METERS_PER_MILLIMETER);

    /**
     * Checks if two RobotStates are within tolerance of each other.
     * Two states are within tolerance if each other if their positions and velocities
     * are within tolerance of each other
     *
     * @param state1, state2 states to compare
     * @param tolerance The tolerance to check equality with
     *
     * @return AssertionSuccess if the two values are within tolerance of each other
     */
    ::testing::AssertionResult equalWithinTolerance(const RobotState &state1,
                                                    const RobotState &state2,
                                                    double linear_tolerance,
                                                    const Angle &angular_tolerance);

    /**
     * Checks if two RobotStateWithIds are within tolerance of each other.
     * Two states are within tolerance if their states are within tolerance
     * of each other
     *
     * @param state1, state2 states to compare
     * @param linear_tolerance The tolerance to check positions and velocities with
     * @param angular_tolerance The tolerance to check orientations and angular
     * velocities with
     *
     * @return AssertionSuccess if the two values are within tolerance of each other
     */
    ::testing::AssertionResult equalWithinTolerance(const RobotStateWithId &state1,
                                                    const RobotStateWithId &state2,
                                                    double linear_tolerance,
                                                    const Angle &angular_tolerance);

    /**
     * Checks if two BallStates are within tolerance of each other.
     * Two states are within tolerance if their states are within tolerance
     * of each other
     *
     * @param state1, state2 states to compare
     * @param linear_tolerance The tolerance to check positions and velocities with
     * @param angular_tolerance The tolerance to check orientations and angular
     * velocities with
     *
     * @return AssertionSuccess if the two values are within tolerance of each other
     */
    ::testing::AssertionResult equalWithinTolerance(const BallState &state1,
                                                    const BallState &state2,
                                                    double tolerance);

    /**
     * Returns a new team with robots placed at the given positions. Robots in the
     * given team are removed before new ones are placed at the given positions,
     * so pre-existing robots to not persist.
     *
     * @param team The team for which to set robot positions
     * @param robot_positions The positions of the robots
     * @return A new team with robots placed at the given positions
     */
    Team setRobotPositionsHelper(Team team, const std::vector<Point> &robot_positions,
                                 const Timestamp &timestamp);
};  // namespace TestUtil
>>>>>>> ad5bb398
<|MERGE_RESOLUTION|>--- conflicted
+++ resolved
@@ -20,261 +20,6 @@
 namespace TestUtil
 {
     /**
-<<<<<<< HEAD
-     * This util class is to provide utility functions to our unit test suite,
-     * primarily for assisting with test setup (such as creating World or Field objects)
-     */
-    class TestUtil
-    {
-       public:
-        /**
-         * Creates a field with the standard SSL Division B dimensions
-         * @return a field with the standard SSL Division B dimensions
-         */
-        static Field createSSLDivBField();
-
-        /**
-         * Creates a World object with a normal SSL Division B field, default (empty)
-         * teams with 1000 milliseconds expiry buffers, and the Ball at the center of the
-         * field with no velocity.
-         *
-         * @return a World object initialized with a Division B SSL field, empty teams
-         * with 1000 millisecond expiry buffers, and the Ball at the center of the field
-         * with no velocity.
-         */
-        static World createBlankTestingWorld();
-
-        /**
-         * Returns a new World object with friendly robots in the positions specified
-         * by the vector of Points. Robots will be created with consecutive increasing
-         * id's from 0 to robot_positions.size() - 1. Any friendly robots that already
-         * existed in the world are removed before the new ones are added.
-         *
-         * @param world The current world object
-         * @param robot_positions The positions to place friendly robots in
-         * @return A new world object with friendly robots in the given positions
-         */
-        static World setFriendlyRobotPositions(World world,
-                                               std::vector<Point> robot_positions,
-                                               const Timestamp &timestamp);
-
-        /**
-         * Returns a new World object with enemy robots in the positions specified
-         * by the vector of Points. Robots will be created with consecutive increasing
-         * id's from 0 to robot_positions.size() - 1. Any enemy robots that already
-         * existed in the world are removed before the new ones are added.
-         *
-         * @param world The current world object
-         * @param robot_positions The positions to place enemy robots in
-         * @return A new world object with enemy robots in the given positions
-         */
-        static World setEnemyRobotPositions(World world,
-                                            std::vector<Point> robot_positions,
-                                            const Timestamp &timestamp);
-
-        /**
-         * Returns a new World object with the Ball placed in the new position
-         * specified
-         *
-         * @param world The current world object
-         * @param ball_position The new position for the ball
-         * @return A new World object with the ball placed in the given position
-         */
-        static World setBallPosition(World world, Point ball_position,
-                                     Timestamp timestamp);
-
-        /**
-         * Returns a new World object with the Ball's velocity set to the new velocity
-         *
-         * @param world The current world object
-         * @param ball_velocity The new velocity for the ball
-         * @return A new World object with the ball's velocity set to the new velocity
-         */
-        static World setBallVelocity(World world, Vector ball_velocity,
-                                     Timestamp timestamp);
-
-        /**
-         * Returns a vector containing all Refbox game states except for
-         * LAST_ENUM_ITEM_UNUSED
-         *
-         * @return A vector containing all Refbox game states except for
-         * LAST_ENUM_ITEM_UNUSED
-         */
-        static std::vector<RefboxGameState> getAllRefboxGameStates();
-
-        /**
-         * Returns a robot at the given position with zero velocity,
-         * facing zero radians, with zero rad/s of angular velocity,
-         * and an id monotonically increasing at each call of this
-         * function
-         * @param pt the point
-         * @return a robot at the point
-         */
-        static Robot createRobotAtPos(const Point &pt);
-
-        /**
-         * Checks if two polygons are within tolerance of each other
-         * Two polygons are within tolerance of each other if the corresponding points are
-         * within tolerance of each other
-         *
-         * @param poly1, poly2 Polygons to compare
-         * @param tolerance tolerance to check equality with, default is
-         * METERS_PER_MILLIMETER
-         *
-         * @return AssertionSuccess if the two polygons are within tolerance of each other
-         */
-        static ::testing::AssertionResult equalWithinTolerance(
-            const Polygon &poly1, const Polygon &poly2,
-            double tolerance = METERS_PER_MILLIMETER);
-
-        /**
-         * Checks if two circles are within tolerance of each other
-         * Two circles are within tolerance of each other if the origins are within
-         * tolerance of each other and radius is within tolerance of each other
-         *
-         * @param c1, c2 Circles to compare
-         * @param tolerance tolerance to check equality with, default is
-         * METERS_PER_MILLIMETER
-         *
-         * @return AssertionSuccess if the two circles are within tolerance of each other
-         */
-        static ::testing::AssertionResult equalWithinTolerance(
-            const Circle &c1, const Circle &c2, double tolerance = METERS_PER_MILLIMETER);
-
-        /**
-         * Checks if two Angles are within tolerance of each other
-         *
-         * @param a1, a2 Angles to compare
-         * @param tolerance tolerance to check equality with
-         *
-         * @return AssertionSuccess if the two Angles are within tolerance of each other
-         */
-        static ::testing::AssertionResult equalWithinTolerance(const Angle &a1,
-                                                               const Angle &a2,
-                                                               const Angle &tolerance);
-
-        /**
-         * Checks if two vectors are within tolerance of each other
-         * Two vectors are within tolerance of each other if the respective x and y values
-         * are within tolerance of each other
-         *
-         * @param v1, v2 Vectors to compare
-         * @param tolerance tolerance to check equality with, default is
-         * METERS_PER_MILLIMETER
-         *
-         * @return AssertionSuccess if the two points are within tolerance of each other
-         */
-        static ::testing::AssertionResult equalWithinTolerance(
-            const Vector &v1, const Vector &v2, double tolerance = METERS_PER_MILLIMETER);
-
-        /**
-         * Checks if two points are within tolerance of each other
-         * Two points are within tolerance of each other if the respective x and y values
-         * are within tolerance of each other
-         *
-         * @param pt1, pt2 Points to compare
-         * @param tolerance tolerance to check equality with, default is
-         * METERS_PER_MILLIMETER
-         *
-         * @return AssertionSuccess if the two points are within tolerance of each other
-         */
-        static ::testing::AssertionResult equalWithinTolerance(
-            const Point &pt1, const Point &pt2, double tolerance = METERS_PER_MILLIMETER);
-
-        /**
-         * Checks if two values are within tolerance of each other
-         *
-         * @param val1, val2 values to compare
-         * @param tolerance tolerance to check equality with, default is
-         * METERS_PER_MILLIMETER
-         *
-         * @return AssertionSuccess if the two values are within tolerance of each other
-         */
-        static ::testing::AssertionResult equalWithinTolerance(
-            double val1, double val2, double tolerance = METERS_PER_MILLIMETER);
-
-        /**
-         * Checks if two RobotStates are within tolerance of each other.
-         * Two states are within tolerance if each other if their positions and velocities
-         * are within tolerance of each other
-         *
-         * @param state1, state2 states to compare
-         * @param tolerance The tolerance to check equality with
-         *
-         * @return AssertionSuccess if the two values are within tolerance of each other
-         */
-        static ::testing::AssertionResult equalWithinTolerance(
-            const RobotState &state1, const RobotState &state2, double linear_tolerance,
-            const Angle &angular_tolerance);
-
-        /**
-         * Checks if two RobotStateWithIds are within tolerance of each other.
-         * Two states are within tolerance if their states are within tolerance
-         * of each other
-         *
-         * @param state1, state2 states to compare
-         * @param linear_tolerance The tolerance to check positions and velocities with
-         * @param angular_tolerance The tolerance to check orientations and angular
-         * velocities with
-         *
-         * @return AssertionSuccess if the two values are within tolerance of each other
-         */
-        static ::testing::AssertionResult equalWithinTolerance(
-            const RobotStateWithId &state1, const RobotStateWithId &state2,
-            double linear_tolerance, const Angle &angular_tolerance);
-
-        /**
-         * Checks if two BallStates are within tolerance of each other.
-         * Two states are within tolerance if their states are within tolerance
-         * of each other
-         *
-         * @param state1, state2 states to compare
-         * @param linear_tolerance The tolerance to check positions and velocities with
-         * @param angular_tolerance The tolerance to check orientations and angular
-         * velocities with
-         *
-         * @return AssertionSuccess if the two values are within tolerance of each other
-         */
-        static ::testing::AssertionResult equalWithinTolerance(const BallState &state1,
-                                                               const BallState &state2,
-                                                               double tolerance);
-
-        /**
-         * Gets the number of milliseconds since the start_time
-         *
-         * @param start_time time point to calculate time since
-         *
-         * @return milliseconds since start time
-         */
-        static double millisecondsSince(
-            std::chrono::time_point<std::chrono::system_clock> start_time);
-
-        /**
-         * Gets the number of seconds since the start_time
-         *
-         * @param start_time time point to calculate time since
-         *
-         * @return seconds since start time
-         */
-        static double secondsSince(
-            std::chrono::time_point<std::chrono::system_clock> start_time);
-
-       private:
-        /**
-         * Returns a new team with robots placed at the given positions. Robots in the
-         * given team are removed before new ones are placed at the given positions,
-         * so pre-existing robots to not persist.
-         *
-         * @param team The team for which to set robot positions
-         * @param robot_positions The positions of the robots
-         * @return A new team with robots placed at the given positions
-         */
-        static Team setRobotPositionsHelper(Team team,
-                                            const std::vector<Point> &robot_positions,
-                                            const Timestamp &timestamp);
-    };
-}  // namespace Test
-=======
      * Creates a field with the standard SSL Division B dimensions
      * @return a field with the standard SSL Division B dimensions
      */
@@ -484,6 +229,25 @@
                                                     double tolerance);
 
     /**
+     * Gets the number of milliseconds since the start_time
+     *
+     * @param start_time time point to calculate time since
+     *
+     * @return milliseconds since start time
+     */
+    double millisecondsSince(
+        std::chrono::time_point<std::chrono::system_clock> start_time);
+
+    /**
+     * Gets the number of seconds since the start_time
+     *
+     * @param start_time time point to calculate time since
+     *
+     * @return seconds since start time
+     */
+    double secondsSince(std::chrono::time_point<std::chrono::system_clock> start_time);
+
+    /**
      * Returns a new team with robots placed at the given positions. Robots in the
      * given team are removed before new ones are placed at the given positions,
      * so pre-existing robots to not persist.
@@ -494,5 +258,4 @@
      */
     Team setRobotPositionsHelper(Team team, const std::vector<Point> &robot_positions,
                                  const Timestamp &timestamp);
-};  // namespace TestUtil
->>>>>>> ad5bb398
+};  // namespace TestUtil