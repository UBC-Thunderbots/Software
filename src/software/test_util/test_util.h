#pragma once

#include <gtest/gtest.h>

#include <chrono>

#include "proto/message_translation/tbots_protobuf.h"
#include "proto/primitive.pb.h"
#include "proto/robot_log_msg.nanopb.h"
#include "shared/constants.h"
#include "software/geom/algorithms/almost_equal.h"
#include "software/geom/geom_constants.h"
#include "software/geom/point.h"
#include "software/geom/polygon.h"
#include "software/test_util/equal_within_tolerance.h"
#include "software/world/ball.h"
#include "software/world/field.h"
#include "software/world/team.h"
#include "software/world/world.h"

#define TEST_UTIL_CREATE_MOTION_CONTROL_NO_DEST                                          \
    [](const Robot &, const Point &) {                                                   \
        TbotsProto::MotionControl motion_control;                                        \
        *(motion_control.mutable_requested_destination()) = *createPointProto(Point());  \
        return motion_control;                                                           \
    }

<<<<<<< HEAD
#define TEST_UTIL_CREATE_MOTION_CONTROL_WITH_DEST(DESTINATION)                           \
    [](const Robot &, const Point &) {                                                   \
        TbotsProto::MotionControl motion_control;                                        \
        *(motion_control.mutable_requested_destination()) =                              \
            *createPointProto(DESTINATION);                                              \
        return motion_control;                                                           \
    }

=======
>>>>>>> 243b01bd
#define UNUSED(x) (void)(x)

/**
 * Utility functions to our unit test suite, primarily for assisting with test setup (such
 * as creating World or Field objects)
 */
namespace TestUtil
{
    /**
     * Creates a World object with a normal SSL Division B field, default (empty)
     * teams with 1000 milliseconds expiry buffers, and the Ball at the center of the
     * field with no velocity.
     *
     * @param field_type The field type
     *
     * @return a World object initialized with a Division B SSL field, empty teams
     * with 1000 millisecond expiry buffers, and the Ball at the center of the field
     * with no velocity.
     */
    World createBlankTestingWorld(
        TbotsProto::FieldType field_type = TbotsProto::FieldType::DIV_B);

    /**
     * Creates a blank testing World given a Field.
     *
     * @param field_proto field to use when creating a field
     *
     * @return   a World object initialized with the given field, empty teams with 1000
     * millisecond expiry buffers, and the Ball at the centre of the field with no
     * velocity.
     */
    World createBlankTestingWorld(TbotsProto::Field field_proto);

    /**
     * Returns a new World object with friendly robots in the positions specified
     * by the vector of Points. Robots will be created with consecutive increasing
     * id's from 0 to robot_positions.size() - 1. Any friendly robots that already
     * existed in the world are removed before the new ones are added.
     *
     * @param world The current world object
     * @param robot_positions The positions to place friendly robots in
     * @return A new world object with friendly robots in the given positions
     */
    World setFriendlyRobotPositions(World world, std::vector<Point> robot_positions,
                                    const Timestamp &timestamp);

    /**
     * Returns a new World object with enemy robots in the positions specified
     * by the vector of Points. Robots will be created with consecutive increasing
     * id's from 0 to robot_positions.size() - 1. Any enemy robots that already
     * existed in the world are removed before the new ones are added.
     *
     * @param world The current world object
     * @param robot_positions The positions to place enemy robots in
     * @return A new world object with enemy robots in the given positions
     */
    World setEnemyRobotPositions(World world, std::vector<Point> robot_positions,
                                 const Timestamp &timestamp);

    /**
     * Returns a new World object with the Ball placed in the new position
     * specified
     *
     * @param world The current world object
     * @param ball_position The new position for the ball
     * @return A new World object with the ball placed in the given position
     */
    World setBallPosition(World world, Point ball_position, Timestamp timestamp);

    /**
     * Returns a new World object with the Ball's velocity set to the new velocity
     *
     * @param world The current world object
     * @param ball_velocity The new velocity for the ball
     * @return A new World object with the ball's velocity set to the new velocity
     */
    World setBallVelocity(World world, Vector ball_velocity, Timestamp timestamp);

    /**
     * Returns a robot at the given position with zero velocity,
     * facing zero radians, with zero rad/s of angular velocity,
     * and an id monotonically increasing at each call of this
     * function
     * @param pt the point
     * @return a robot at the point
     */
    Robot createRobotAtPos(const Point &pt);

    /**
     * Gets the number of milliseconds since the start_time
     *
     * @param start_time time point to calculate time since
     *
     * @return milliseconds since start time
     */
    double millisecondsSince(
        std::chrono::time_point<std::chrono::system_clock> start_time);

    /**
     * Gets the number of seconds since the start_time
     *
     * @param start_time time point to calculate time since
     *
     * @return seconds since start time
     */
    double secondsSince(std::chrono::time_point<std::chrono::system_clock> start_time);

    /**
     * Returns a new team with robots placed at the given positions. Robots in the
     * given team are removed before new ones are placed at the given positions,
     * so pre-existing robots to not persist.
     *
     * @param team The team for which to set robot positions
     * @param robot_positions The positions of the robots
     * @return A new team with robots placed at the given positions
     */
    Team setRobotPositionsHelper(Team team, const std::vector<Point> &robot_positions,
                                 const Timestamp &timestamp);

    /**
     * Creates a list of RobotStateWithId at given positions with 0 velocity, 0 angular
     * velocity and 0 orientation. The id is set as the index in the list of positions.
     *
     * @param positions The positions to create robots at
     */
    std::vector<RobotStateWithId> createStationaryRobotStatesWithId(
        const std::vector<Point> &positions);

    /**
     * Creates a list of RobotStateWithId at given positions with input velocity, 0
     * angular velocity and 0 orientation. The id is set as the index in the list of
     * positions.
     *
     * @param positions The positions to create robots at
     * @param velocity The velocities given to each robot
     */
    std::vector<RobotStateWithId> createMovingRobotStatesWithId(
        const std::vector<Point> &positions, const std::vector<Vector> &velocity);

    /**
     * Create a new GameState and update it with the previous_referee_command
     * followed by the current_referee_command. This is so the GameState can internally
     * be in the correct state for testing.
     *
     * @param current_referee_command The name of the current referee command to set
     * @param previous_referee_command The name of the previous referee command to set
     * @return the new GameState
     */
    GameState createGameState(const RefereeCommand &current_referee_command,
                              const RefereeCommand &previous_referee_command);

    /** Create Motion Control from destination
     *
     * @param destination
     *
     * @return the motion control with that destination
     */
    TbotsProto::MotionControl createMotionControl(const Point &destination);

};  // namespace TestUtil<|MERGE_RESOLUTION|>--- conflicted
+++ resolved
@@ -25,17 +25,6 @@
         return motion_control;                                                           \
     }
 
-<<<<<<< HEAD
-#define TEST_UTIL_CREATE_MOTION_CONTROL_WITH_DEST(DESTINATION)                           \
-    [](const Robot &, const Point &) {                                                   \
-        TbotsProto::MotionControl motion_control;                                        \
-        *(motion_control.mutable_requested_destination()) =                              \
-            *createPointProto(DESTINATION);                                              \
-        return motion_control;                                                           \
-    }
-
-=======
->>>>>>> 243b01bd
 #define UNUSED(x) (void)(x)
 
 /**
