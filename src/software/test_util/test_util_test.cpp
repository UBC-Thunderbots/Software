--- conflicted
+++ resolved
@@ -277,25 +277,19 @@
     BallState state3(Point(1.11, 2.59), Vector(0.0, -2.06));
     BallState state4(Point(1.01, 2.58), Vector(0.4, -2.58));
 
-<<<<<<< HEAD
-    EXPECT_TRUE(::Test::TestUtil::equalWithinTolerance(state1, state2, 0.02));
-    EXPECT_FALSE(::Test::TestUtil::equalWithinTolerance(state1, state3, 0.1));
-    EXPECT_FALSE(::Test::TestUtil::equalWithinTolerance(state1, state4, 0.5));
-}
-
-TEST(TestUtilsTest, test_seconds_since)
-{
-    const auto start_time = std::chrono::system_clock::now();
-    EXPECT_TRUE(::Test::TestUtil::secondsSince(start_time) > 0);
-}
-
-TEST(TestUtilsTest, test_milliseconds_since)
-{
-    const auto start_time = std::chrono::system_clock::now();
-    EXPECT_TRUE(::Test::TestUtil::millisecondsSince(start_time) > 0);
-=======
     EXPECT_TRUE(::TestUtil::equalWithinTolerance(state1, state2, 0.02));
     EXPECT_FALSE(::TestUtil::equalWithinTolerance(state1, state3, 0.1));
     EXPECT_FALSE(::TestUtil::equalWithinTolerance(state1, state4, 0.5));
->>>>>>> ad5bb398
+}
+
+TEST(TestUtilsTest, test_seconds_since)
+{
+    const auto start_time = std::chrono::system_clock::now();
+    EXPECT_TRUE(::TestUtil::secondsSince(start_time) > 0);
+}
+
+TEST(TestUtilsTest, test_milliseconds_since)
+{
+    const auto start_time = std::chrono::system_clock::now();
+    EXPECT_TRUE(::TestUtil::millisecondsSince(start_time) > 0);
 }