--- conflicted
+++ resolved
@@ -44,26 +44,18 @@
                                                     const Stadium &stadium2,
                                                     double tolerance)
     {
-<<<<<<< HEAD
         if (((equalWithinTolerance(stadium1.segment().getStart(), stadium2.segment().getStart(), tolerance) &&
               equalWithinTolerance(stadium1.segment().getEnd(), stadium2.segment().getEnd(), tolerance)) ||
               (equalWithinTolerance(stadium1.segment().getStart(), stadium2.segment().getEnd(), tolerance) &&
                equalWithinTolerance(stadium1.segment().getEnd(), stadium2.segment().getStart(), tolerance))) &&
               equalWithinTolerance(stadium1.radius(), stadium2.radius(), tolerance))
-=======
-        if (equalWithinTolerance(stadium1.segment().getStart(),
-                                 stadium2.segment().getStart(), tolerance) &&
-            equalWithinTolerance(stadium1.segment().getEnd(), stadium2.segment().getEnd(),
-                                 tolerance) &&
-            equalWithinTolerance(stadium1.radius(), stadium2.radius(), tolerance))
->>>>>>> c1318b4e
-        {
-            return ::testing::AssertionSuccess();
-        }
-        else
-        {
-            return ::testing::AssertionFailure()
-                   << "Stadium 1 was" << stadium1 << ", stadium 2 was " << stadium2;
+        {
+            return ::testing::AssertionSuccess();
+        }
+        else
+        {
+            return ::testing::AssertionFailure()
+                   << "Stadium 1 was"  << stadium1 << ", stadium 2 was " << stadium2;
         }
     }
 
