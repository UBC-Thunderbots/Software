--- conflicted
+++ resolved
@@ -38,15 +38,12 @@
                 use: ['style-loader', 'css-loader'],
             },
             {
-<<<<<<< HEAD
                 test: /\.yaml$/,
                 use: 'js-yaml-loader',
             },
             {
                 test: /\.(png|jpg|gif|svg)$/,
-=======
                 test: /\.(jpe?g|gif|bmp|mp3|mp4|ogg|wav|eot|ttf|woff|woff2|png|svg)$/,
->>>>>>> c3d7b6ce
                 use: [
                     {
                         loader: 'file-loader',
