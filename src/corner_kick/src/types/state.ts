<<<<<<< HEAD
import { IROSParam } from './rosParams';
import { ILayer } from './canvas';
import { IRosoutMessage } from './standardROSMessages';

/*
=======
/***
>>>>>>> 83983070
 * This file specifies the format of the application state
 */

import { ILayer } from './canvas';

/**
 * The application state
 */
export interface IRootState {
    canvas: ICanvasState;
    thunderbots: IThunderbotsState;
    ros: IROSState;
}

/**
 * The state object for Canvas
 */
export interface ICanvasState {
    layers: { [id: number]: ILayer };
    layerOrder: number[];
}

/**
 * The state object for ROS
 */
export interface IROSState {
    status: 'connected' | 'disconnected' | 'error';
    errorMessage: string;
}

<<<<<<< HEAD
/**
 * The messages state
 */
export interface IMessagesState {
    rosout: IRosoutMessage[];
}

/**
 * The ROS settings state
 */
export interface IROSParamState {
    [key: string]: IROSParam;
=======
export interface IThunderbotsState {
    playType: string;
    playName: string;
    tactics: string[];
>>>>>>> 83983070
}<|MERGE_RESOLUTION|>--- conflicted
+++ resolved
@@ -1,59 +1,44 @@
-<<<<<<< HEAD
-import { IROSParam } from './rosParams';
-import { ILayer } from './canvas';
-import { IRosoutMessage } from './standardROSMessages';
-
-/*
-=======
 /***
->>>>>>> 83983070
  * This file specifies the format of the application state
  */
 
 import { ILayer } from './canvas';
+import { IROSParam } from './rosParams';
 
 /**
  * The application state
  */
 export interface IRootState {
-    canvas: ICanvasState;
-    thunderbots: IThunderbotsState;
-    ros: IROSState;
+  canvas: ICanvasState;
+  thunderbots: IThunderbotsState;
+  ros: IROSState;
 }
 
 /**
  * The state object for Canvas
  */
 export interface ICanvasState {
-    layers: { [id: number]: ILayer };
-    layerOrder: number[];
+  layers: { [id: number]: ILayer };
+  layerOrder: number[];
 }
 
 /**
  * The state object for ROS
  */
 export interface IROSState {
-    status: 'connected' | 'disconnected' | 'error';
-    errorMessage: string;
+  status: 'connected' | 'disconnected' | 'error';
+  errorMessage: string;
 }
 
-<<<<<<< HEAD
-/**
- * The messages state
- */
-export interface IMessagesState {
-    rosout: IRosoutMessage[];
+export interface IThunderbotsState {
+  playType: string;
+  playName: string;
+  tactics: string[];
 }
 
 /**
  * The ROS settings state
  */
 export interface IROSParamState {
-    [key: string]: IROSParam;
-=======
-export interface IThunderbotsState {
-    playType: string;
-    playName: string;
-    tactics: string[];
->>>>>>> 83983070
+  [key: string]: IROSParam;
 }