<<<<<<< HEAD
import { ILayer } from './visualizer';
=======
import { IRosoutMessage } from './standardROSMessages';
>>>>>>> a917e024

/*
 * This file specifies the format of the application state
 */

/**
 * The application state
 */
export interface IRootState {
    ros: IROSState;
}

/**
 * The state object for ROS
 */
export interface IROSState {
    status: 'connected' | 'disconnected' | 'error';
    errorMessage: string;
    nodes: string[];
    topics: string[];
    services: string[];
    params: string[];
}

/**
<<<<<<< HEAD
 * The state object for the visualizer
 */
export interface IVisualizerState {
    layerOrder: string[];
    layers: { [K: string]: ILayer };
=======
 * The messages state
 */
export interface IMessagesState {
    messages: IRosoutMessage[];
>>>>>>> a917e024
}<|MERGE_RESOLUTION|>--- conflicted
+++ resolved
@@ -1,8 +1,5 @@
-<<<<<<< HEAD
+import { IRosoutMessage } from './standardROSMessages';
 import { ILayer } from './visualizer';
-=======
-import { IRosoutMessage } from './standardROSMessages';
->>>>>>> a917e024
 
 /*
  * This file specifies the format of the application state
@@ -28,16 +25,16 @@
 }
 
 /**
-<<<<<<< HEAD
  * The state object for the visualizer
  */
 export interface IVisualizerState {
     layerOrder: string[];
     layers: { [K: string]: ILayer };
-=======
+}
+
+/*
  * The messages state
  */
 export interface IMessagesState {
     messages: IRosoutMessage[];
->>>>>>> a917e024
 }