/*
 * This file merges all types in the types folder for easy import
 */

export { Color } from './primitives';
export { IThemeProvider } from './theme';
export { IRosoutMessage, RosoutLevel } from './standardROSMessages';
export { ShapeType, ISpritesheet, IFrame, IShape } from './spritesheet';
export { IRootState, IROSState, IMessagesState } from './state';
<<<<<<< HEAD
export { ILayer, ILayerMessage, IShape } from './canvas';
=======
export { ILayer, ILayerMessage } from './visualizer';
>>>>>>> 650111a7
<|MERGE_RESOLUTION|>--- conflicted
+++ resolved
@@ -7,8 +7,4 @@
 export { IRosoutMessage, RosoutLevel } from './standardROSMessages';
 export { ShapeType, ISpritesheet, IFrame, IShape } from './spritesheet';
 export { IRootState, IROSState, IMessagesState } from './state';
-<<<<<<< HEAD
-export { ILayer, ILayerMessage, IShape } from './canvas';
-=======
-export { ILayer, ILayerMessage } from './visualizer';
->>>>>>> 650111a7
+export { ILayer, ILayerMessage, ISprite } from './canvas';