/***
 * This file merges all types in the types folder for easy import
 */

export { Color } from './primitives';
export { IThemeProvider } from './theme';
export { ShapeType, ISpritesheet, IFrame, IShape } from './spritesheet';
<<<<<<< HEAD
export {
    ICanvasState,
    IRootState,
    IROSState,
    IMessagesState,
    IROSParamState,
} from './state';
export { ILayer, ILayerMessage, ISprite } from './canvas';
=======
export { ICanvasState, IRootState, IROSState, IThunderbotsState } from './state';
export { ILayer, ILayerMessage, ISprite } from './canvas';
export { IPlayInfoMessage } from './thunderbotsROSMessages';
>>>>>>> 83983070
<|MERGE_RESOLUTION|>--- conflicted
+++ resolved
@@ -5,17 +5,12 @@
 export { Color } from './primitives';
 export { IThemeProvider } from './theme';
 export { ShapeType, ISpritesheet, IFrame, IShape } from './spritesheet';
-<<<<<<< HEAD
 export {
-    ICanvasState,
-    IRootState,
-    IROSState,
-    IMessagesState,
-    IROSParamState,
+  ICanvasState,
+  IRootState,
+  IROSState,
+  IThunderbotsState,
+  IROSParamState,
 } from './state';
 export { ILayer, ILayerMessage, ISprite } from './canvas';
-=======
-export { ICanvasState, IRootState, IROSState, IThunderbotsState } from './state';
-export { ILayer, ILayerMessage, ISprite } from './canvas';
-export { IPlayInfoMessage } from './thunderbotsROSMessages';
->>>>>>> 83983070
+export { IPlayInfoMessage } from './thunderbotsROSMessages';