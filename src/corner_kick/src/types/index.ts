/*
 * This file merges all types in the types folder for easy import
 */

export { Color } from './primitives';
export { IThemeProvider } from './theme';
export { IRosoutMessage, RosoutLevel } from './standardROSMessages';
export { ShapeType, ISpritesheet, IFrame, IShape } from './spritesheet';
<<<<<<< HEAD
export { IRootState, IROSState, IMessagesState } from './state';
export { ILayer, ILayerMessage } from './visualizer';
=======
export { ICanvasState, IRootState, IROSState, IMessagesState } from './state';
export { ILayer, ISprite } from './canvas';
>>>>>>> c5012cec
<|MERGE_RESOLUTION|>--- conflicted
+++ resolved
@@ -6,10 +6,5 @@
 export { IThemeProvider } from './theme';
 export { IRosoutMessage, RosoutLevel } from './standardROSMessages';
 export { ShapeType, ISpritesheet, IFrame, IShape } from './spritesheet';
-<<<<<<< HEAD
-export { IRootState, IROSState, IMessagesState } from './state';
-export { ILayer, ILayerMessage } from './visualizer';
-=======
 export { ICanvasState, IRootState, IROSState, IMessagesState } from './state';
-export { ILayer, ISprite } from './canvas';
->>>>>>> c5012cec
+export { ILayer, ISprite } from './canvas';