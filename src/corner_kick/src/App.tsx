--- conflicted
+++ resolved
@@ -5,12 +5,8 @@
 import * as React from 'react';
 import { Provider } from 'react-redux';
 
-<<<<<<< HEAD
 import * as ROS from 'SRC/utils/ros';
-import { Portal, PortalLocation } from './components/Portal';
-import { Logger } from './containers/Logger';
-=======
->>>>>>> 83983070
+
 import { Visualizer } from './pages/Visualizer';
 import { createStore } from './store';
 import { Theme } from './style/Theme';
@@ -27,14 +23,8 @@
     <Provider store={store}>
         <Theme>
             <Visualizer />
-<<<<<<< HEAD
-            <Portal portalLocation={PortalLocation.CONSOLE}>
-                <button onClick={startRunAi}>Start run_ai</button>
-                <button onClick={stopRunAi}>Stop run_ai</button>
-                <Logger />
-            </Portal>
-=======
->>>>>>> 83983070
+            <button onClick={startRunAi}>Start run_ai</button>
+            <button onClick={stopRunAi}>Stop run_ai</button>
         </Theme>
     </Provider>
 );
