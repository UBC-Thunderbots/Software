--- conflicted
+++ resolved
@@ -23,28 +23,20 @@
 export const App = () => (
     <Provider store={store}>
         <Theme>
-<<<<<<< HEAD
-            <Portal portalLocation={PortalLocation.SIDEBAR}>
-                <button onClick={dispatchBtnAction}>Set Value</button>
-                <button onClick={testROS}>Test ROS</button>
-            </Portal>
-            <Portal portalLocation={PortalLocation.MAIN}>This is main</Portal>
-=======
             <Visualizer />
->>>>>>> c3d7b6ce
             <Portal portalLocation={PortalLocation.CONSOLE}>
+                <button onClick={startRunAi}>Start run_ai</button>
+                <button onClick={stopRunAi}>Stop run_ai</button>
                 <Logger />
             </Portal>
         </Theme>
     </Provider>
 );
 
-/* Testing the action changing state */
-function dispatchBtnAction() {
-    store.dispatch(actions.rosParameters.setRunAI(true));
-}
-
-function testROS() {
+/**
+ * Start run_ai
+ */
+function startRunAi() {
     ROS.sendRequestToService(
         '/ai_control/set_parameters',
         'dynamic_reconfigure/Reconfigure',
@@ -54,5 +46,21 @@
             },
         },
     );
-    console.log('Pressed testROS');
+    store.dispatch(actions.rosParameters.setRunAI(true));
+}
+
+/**
+ * Stop run_ai
+ */
+function stopRunAi() {
+    ROS.sendRequestToService(
+        '/ai_control/set_parameters',
+        'dynamic_reconfigure/Reconfigure',
+        {
+            config: {
+                bools: [{ name: 'run_ai', value: false }],
+            },
+        },
+    );
+    store.dispatch(actions.rosParameters.setRunAI(false));
 }