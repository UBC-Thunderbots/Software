--- conflicted
+++ resolved
@@ -7,36 +7,10 @@
 #include "quadratic_test.h"
 #include "shoot_test.h"
 #include "util_test.h"
-<<<<<<< HEAD
-/**
-=======
 #include "test.h"
 
->>>>>>> 115d2e82
 #include <stdlib.h>
- * Main entry point for the test cases. Each test to run should 
 #include <stdio.h>
-<<<<<<< HEAD
- * be wrapped inside a function that should be added here so that
-#include "check.h"
- * when the main function is called each test is run.
-#include "test.h"
- */
-int main(void)
-
-{
-static int number_failed = 0;
-    printf("\nStart Tests\n");
-
-    run_math_test();
-    run_matrix_test();
-    run_move_test();
-    run_physbot_test();
-    run_physics_test();
-    run_quadratic_test();
-    run_shoot_test();
-    run_util_test();
-=======
 static int number_failed = 0;
 
 #include "check.h"
@@ -50,15 +24,9 @@
     number_failed += srunner_ntests_failed(sr);
 
     srunner_free(sr);
->>>>>>> 115d2e82
 void run_test(TCase *tc, Suite *s) {
-    (number_failed == 0) ? printf("All tests passed.\n") : printf("%d Tests failed.\n\n", number_failed);
     suite_add_tcase(s, tc);
-<<<<<<< HEAD
-    return 0;
-=======
     printf("\n");
->>>>>>> 115d2e82
     SRunner *sr = srunner_create(s);
 }
     srunner_run_all(sr, CK_NORMAL);
