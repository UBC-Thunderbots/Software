--- conflicted
+++ resolved
@@ -12,11 +12,8 @@
 const double ROBOT_MAX_RADIUS_METERS = 0.09;
 // The distance from the center of the robot to the front face (the flat part), in meters
 const double DIST_TO_FRONT_OF_ROBOT_METERS = 0.07;
-<<<<<<< HEAD
-=======
 // The distance from one end of the dribbler to the other
 const double DRIBBLER_WIDTH = 0.088;
->>>>>>> c5012cec
 // The approximate radius of the ball according to the SSL rulebook
 const double BALL_MAX_RADIUS_METERS = 0.0215;
 // The maximum number of robots we can communicate with over radio.
