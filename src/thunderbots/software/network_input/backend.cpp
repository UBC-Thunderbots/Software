z #include "network_input/backend.h"

#include "proto/messages_robocup_ssl_detection.pb.h"
#include "proto/messages_robocup_ssl_geometry.pb.h"
#include "shared/constants.h"
#include "util/constants.h"

<<<<<<< HEAD
    Backend::Backend()
    : ball_filter(), friendly_team_filter(), enemy_team_filter()
=======
// We can initialize the field_state with all zeroes here because this state will never
// be accessed by an external observer to this class. the getFieldData must be called to
// get any field data which will update the state with the given protobuf data
Backend::Backend()
    : field_state(0, 0, 0, 0, 0, 0, 0),
      ball_state(Point(), Vector(), Timestamp::fromSeconds(0)),
      friendly_team_state(Duration::fromMilliseconds(
          Util::Constants::ROBOT_DEBOUNCE_DURATION_MILLISECONDS)),
      enemy_team_state(Duration::fromMilliseconds(
          Util::Constants::ROBOT_DEBOUNCE_DURATION_MILLISECONDS)),
      ball_filter(),
      friendly_team_filter(),
      enemy_team_filter()
>>>>>>> b1b89ce7
{
}

Field Backend::getFieldData(const SSL_GeometryData &geometry_packet)
{
    if (geometry_packet.has_field())
    {
        SSL_GeometryFieldSize field_data = geometry_packet.field();
        Field field                      = createFieldFromPacketGeometry(field_data);

        field_state = field;
    }

    return field_state;
}

Field Backend::createFieldFromPacketGeometry(
    const SSL_GeometryFieldSize &packet_geometry) const
{
    // We can't guarantee the order that any geometry elements are passed to us in, so
    // We map the name of each line/arc to the actual object so we can refer to them
    // consistantly
    std::map<std::string, SSL_FieldCicularArc> ssl_circular_arcs;
    std::map<std::string, SSL_FieldLineSegment> ssl_field_lines;

    // Circular arcs
    //
    // Arc names:
    // CenterCircle
    for (int i = 0; i < packet_geometry.field_arcs_size(); i++)
    {
        const SSL_FieldCicularArc &arc = packet_geometry.field_arcs(i);
        std::string arc_name           = arc.name();
        ssl_circular_arcs[arc_name]    = arc;
    }

    // Field Lines
    //
    // Line names:
    // TopTouchLine
    // BottomTouchLine
    // LeftGoalLine
    // RightGoalLine
    // HalfwayLine
    // CenterLine
    // LeftPenaltyStretch
    // RightPenaltyStretch
    // RightGoalTopLine
    // RightGoalBottomLine
    // RightGoalDepthLine
    // LeftGoalTopLine
    // LeftGoalBottomLine
    // LeftGoalDepthLine
    // LeftFieldLeftPenaltyStretch
    // LeftFieldRightPenaltyStretch
    // RightFieldLeftPenaltyStretch
    // RightFieldRightPenaltyStretch
    for (int i = 0; i < packet_geometry.field_lines_size(); i++)
    {
        const SSL_FieldLineSegment &line = packet_geometry.field_lines(i);
        std::string line_name            = line.name();
        ssl_field_lines[line_name]       = line;
    }

    thunderbots_msgs::Field field_msg;

    // Extract the data we care about and convert all units to meters
    double field_length   = packet_geometry.field_length() * METERS_PER_MILLIMETER;
    double field_width    = packet_geometry.field_width() * METERS_PER_MILLIMETER;
    double goal_width     = packet_geometry.goalwidth() * METERS_PER_MILLIMETER;
    double boundary_width = packet_geometry.boundary_width() * METERS_PER_MILLIMETER;
    double center_circle_radius =
        ssl_circular_arcs["CenterCircle"].radius() * METERS_PER_MILLIMETER;

    // We arbitraily use the left side here since the left and right sides are identical
    Point defense_length_p1 =
        Point(ssl_field_lines["LeftFieldLeftPenaltyStretch"].p1().x(),
              ssl_field_lines["LeftFieldLeftPenaltyStretch"].p1().y());
    Point defense_length_p2 =
        Point(ssl_field_lines["LeftFieldLeftPenaltyStretch"].p2().x(),
              ssl_field_lines["LeftFieldLeftPenaltyStretch"].p2().y());
    double defense_length =
        (defense_length_p2 - defense_length_p1).len() * METERS_PER_MILLIMETER;

    // We arbitraily use the left side here since the left and right sides are identical
    Point defense_width_p1 = Point(ssl_field_lines["LeftPenaltyStretch"].p1().x(),
                                   ssl_field_lines["LeftPenaltyStretch"].p1().y());
    Point defense_width_p2 = Point(ssl_field_lines["LeftPenaltyStretch"].p2().x(),
                                   ssl_field_lines["LeftPenaltyStretch"].p2().y());
    double defense_width =
        (defense_width_p1 - defense_width_p2).len() * METERS_PER_MILLIMETER;

    Field field = Field(field_length, field_width, defense_length, defense_width,
                        goal_width, boundary_width, center_circle_radius);
    return field;
}

Ball Backend::getFilteredBallData(const std::vector<SSL_DetectionFrame> &detections)
{
    auto ball_detections = std::vector<SSLBallDetection>();

    for (const auto &detection : detections)
    {
        for (const SSL_DetectionBall &ball : detection.balls())
        {
            // Convert all data to meters and radians
            SSLBallDetection ball_detection;
            ball_detection.position =
                Point(ball.x() * METERS_PER_MILLIMETER, ball.y() * METERS_PER_MILLIMETER);
            ball_detection.confidence = ball.confidence();
            ball_detection.timestamp  = Timestamp::fromSeconds(detection.t_capture());
            ball_detections.push_back(ball_detection);
        }
    }

    Ball updated_ball_state = ball_filter.getFilteredData(ball_state, ball_detections);
    ball_state              = updated_ball_state;

    return ball_state;
}

Team Backend::getFilteredFriendlyTeamData(std::vector<SSL_DetectionFrame> detections)
{
    auto friendly_robot_detections = std::vector<SSLRobotDetection>();

    // Collect all the visible robots from all camera frames
    for (const auto &detection : detections)
    {
        auto ssl_robots = detection.robots_yellow();
        if (Util::Constants::FRIENDLY_TEAM_COLOUR == BLUE)
        {
            ssl_robots = detection.robots_blue();
        }

        for (const auto &friendly_robot_detection : ssl_robots)
        {
            SSLRobotDetection robot_detection;

            robot_detection.id = friendly_robot_detection.robot_id();
            robot_detection.position =
                Point(friendly_robot_detection.x() * METERS_PER_MILLIMETER,
                      friendly_robot_detection.y() * METERS_PER_MILLIMETER);
            robot_detection.orientation =
                Angle::ofRadians(friendly_robot_detection.orientation());
            robot_detection.confidence = friendly_robot_detection.confidence();
            robot_detection.timestamp  = Timestamp::fromSeconds(detection.t_capture());

            friendly_robot_detections.push_back(robot_detection);
        }
    }

    Team updated_team_state = friendly_team_filter.getFilteredData(
        friendly_team_state, friendly_robot_detections);
    friendly_team_state = updated_team_state;

    return friendly_team_state;
}

Team Backend::getFilteredEnemyTeamData(const std::vector<SSL_DetectionFrame> &detections)
{
    auto enemy_robot_detections = std::vector<SSLRobotDetection>();

    // Collect all the visible robots from all camera frames
    for (const auto &detection : detections)
    {
        auto ssl_robots = detection.robots_blue();
        if (Util::Constants::FRIENDLY_TEAM_COLOUR == BLUE)
        {
            ssl_robots = detection.robots_yellow();
        }

        for (const auto &enemy_robot_detection : ssl_robots)
        {
            SSLRobotDetection robot_detection;

            robot_detection.id = enemy_robot_detection.robot_id();
            robot_detection.position =
                Point(enemy_robot_detection.x() * METERS_PER_MILLIMETER,
                      enemy_robot_detection.y() * METERS_PER_MILLIMETER);
            robot_detection.orientation =
                Angle::ofRadians(enemy_robot_detection.orientation());
            robot_detection.confidence = enemy_robot_detection.confidence();
            robot_detection.timestamp  = Timestamp::fromSeconds(detection.t_capture());

            enemy_robot_detections.push_back(robot_detection);
        }
    }

    Team updated_team_state =
        enemy_team_filter.getFilteredData(enemy_team_state, enemy_robot_detections);
    enemy_team_state = updated_team_state;

    return enemy_team_state;
}

std::optional<thunderbots_msgs::RefboxData> Backend::getRefboxDataMsg(
    const Referee &packet)
{
    thunderbots_msgs::RefboxData refbox_data;
    refbox_data.command.command = getTeamCommand(packet.command());
    setOurFieldSide(packet.blue_team_on_positive_half());
    auto designated_position = refboxGlobalToLocalPoint(packet.designated_position());
    refbox_data.ball_placement_point.x = designated_position.x();
    refbox_data.ball_placement_point.y = designated_position.y();
    refbox_data.packet_timestamp       = packet.packet_timestamp();
    refbox_data.command_timestamp      = packet.command_timestamp();

    thunderbots_msgs::RefboxTeamInfo blue   = getTeamInfo(packet.blue());
    thunderbots_msgs::RefboxTeamInfo yellow = getTeamInfo(packet.yellow());

    if (Util::Constants::FRIENDLY_TEAM_COLOUR == TeamColour::BLUE)
    {
        refbox_data.us   = blue;
        refbox_data.them = yellow;
    }
    else
    {
        refbox_data.us   = yellow;
        refbox_data.them = blue;
    }

    return std::make_optional<thunderbots_msgs::RefboxData>(refbox_data);
}

// this maps a protobuf Referee_Command enum to its ROS message equivalent
// this map is used when we are on the blue team
const static std::unordered_map<Referee::Command, int> blue_team_command_map = {
    {Referee_Command_HALT, thunderbots_msgs::RefboxCommand::HALT},
    {Referee_Command_STOP, thunderbots_msgs::RefboxCommand::STOP},
    {Referee_Command_NORMAL_START, thunderbots_msgs::RefboxCommand::NORMAL_START},
    {Referee_Command_FORCE_START, thunderbots_msgs::RefboxCommand::FORCE_START},
    {Referee_Command_PREPARE_KICKOFF_BLUE,
     thunderbots_msgs::RefboxCommand::PREPARE_KICKOFF_US},
    {Referee_Command_PREPARE_KICKOFF_YELLOW,
     thunderbots_msgs::RefboxCommand::PREPARE_KICKOFF_THEM},
    {Referee_Command_PREPARE_PENALTY_BLUE,
     thunderbots_msgs::RefboxCommand::PREPARE_PENALTY_US},
    {Referee_Command_PREPARE_PENALTY_YELLOW,
     thunderbots_msgs::RefboxCommand::PREPARE_PENALTY_THEM},
    {Referee_Command_DIRECT_FREE_BLUE, thunderbots_msgs::RefboxCommand::DIRECT_FREE_US},
    {Referee_Command_DIRECT_FREE_YELLOW,
     thunderbots_msgs::RefboxCommand::DIRECT_FREE_THEM},
    {Referee_Command_INDIRECT_FREE_BLUE,
     thunderbots_msgs::RefboxCommand::INDIRECT_FREE_US},
    {Referee_Command_INDIRECT_FREE_YELLOW,
     thunderbots_msgs::RefboxCommand::INDIRECT_FREE_THEM},
    {Referee_Command_TIMEOUT_BLUE, thunderbots_msgs::RefboxCommand::TIMEOUT_US},
    {Referee_Command_TIMEOUT_YELLOW, thunderbots_msgs::RefboxCommand::TIMEOUT_THEM},
    {Referee_Command_GOAL_BLUE, thunderbots_msgs::RefboxCommand::GOAL_US},
    {Referee_Command_GOAL_YELLOW, thunderbots_msgs::RefboxCommand::GOAL_THEM},
    {Referee_Command_BALL_PLACEMENT_BLUE,
     thunderbots_msgs::RefboxCommand::BALL_PLACEMENT_US},
    {Referee_Command_BALL_PLACEMENT_YELLOW,
     thunderbots_msgs::RefboxCommand::BALL_PLACEMENT_THEM}};

// this maps a protobuf Referee_Command enum to its ROS message equivalent
// this map is used when we are on the yellow team
const static std::unordered_map<Referee::Command, int> yellow_team_command_map = {
    {Referee_Command_HALT, thunderbots_msgs::RefboxCommand::HALT},
    {Referee_Command_STOP, thunderbots_msgs::RefboxCommand::STOP},
    {Referee_Command_NORMAL_START, thunderbots_msgs::RefboxCommand::NORMAL_START},
    {Referee_Command_FORCE_START, thunderbots_msgs::RefboxCommand::FORCE_START},
    {Referee_Command_PREPARE_KICKOFF_BLUE,
     thunderbots_msgs::RefboxCommand::PREPARE_KICKOFF_THEM},
    {Referee_Command_PREPARE_KICKOFF_YELLOW,
     thunderbots_msgs::RefboxCommand::PREPARE_KICKOFF_US},
    {Referee_Command_PREPARE_PENALTY_BLUE,
     thunderbots_msgs::RefboxCommand::PREPARE_PENALTY_THEM},
    {Referee_Command_PREPARE_PENALTY_YELLOW,
     thunderbots_msgs::RefboxCommand::PREPARE_PENALTY_US},
    {Referee_Command_DIRECT_FREE_BLUE, thunderbots_msgs::RefboxCommand::DIRECT_FREE_THEM},
    {Referee_Command_DIRECT_FREE_YELLOW, thunderbots_msgs::RefboxCommand::DIRECT_FREE_US},
    {Referee_Command_INDIRECT_FREE_BLUE,
     thunderbots_msgs::RefboxCommand::INDIRECT_FREE_THEM},
    {Referee_Command_INDIRECT_FREE_YELLOW,
     thunderbots_msgs::RefboxCommand::INDIRECT_FREE_US},
    {Referee_Command_TIMEOUT_BLUE, thunderbots_msgs::RefboxCommand::TIMEOUT_THEM},
    {Referee_Command_TIMEOUT_YELLOW, thunderbots_msgs::RefboxCommand::TIMEOUT_US},
    {Referee_Command_GOAL_BLUE, thunderbots_msgs::RefboxCommand::GOAL_THEM},
    {Referee_Command_GOAL_YELLOW, thunderbots_msgs::RefboxCommand::GOAL_US},
    {Referee_Command_BALL_PLACEMENT_BLUE,
     thunderbots_msgs::RefboxCommand::BALL_PLACEMENT_THEM},
    {Referee_Command_BALL_PLACEMENT_YELLOW,
     thunderbots_msgs::RefboxCommand::BALL_PLACEMENT_US}};

int32_t Backend::getTeamCommand(const Referee::Command &command)
{
    auto our_team_colour = Util::Constants::FRIENDLY_TEAM_COLOUR;
    if (our_team_colour == TeamColour::BLUE)
    {
        return blue_team_command_map.at(command);
    }
    else
    {
        return yellow_team_command_map.at(command);
    }
}

Point Backend::refboxGlobalToLocalPoint(const Referee::Point &point)
{
    if (our_field_side == FieldSide::WEST)
    {
        return Point(-point.x(), -point.y());
    }
    else
    {
        return Point(point.x(), point.y());
    }
}

void Backend::setOurFieldSide(bool blue_team_on_positive_half)
{
    if (blue_team_on_positive_half)
    {
        if (Util::Constants::FRIENDLY_TEAM_COLOUR == TeamColour::BLUE)
        {
            our_field_side = FieldSide::WEST;
        }
        else
        {
            our_field_side = FieldSide::EAST;
        }
    }
    else
    {
        if (Util::Constants::FRIENDLY_TEAM_COLOUR == TeamColour::BLUE)
        {
            our_field_side = FieldSide::EAST;
        }
        else
        {
            our_field_side = FieldSide::WEST;
        }
    }
}

thunderbots_msgs::RefboxTeamInfo Backend::getTeamInfo(const Referee::TeamInfo &team_info)
{
    thunderbots_msgs::RefboxTeamInfo refbox_team_info;
    refbox_team_info.team_name = team_info.name();
    refbox_team_info.score     = team_info.score();
    refbox_team_info.red_cards = team_info.red_cards();
    for (auto card_time : team_info.yellow_card_times())
    {
        refbox_team_info.yellow_card_times.push_back(card_time);
    }
    refbox_team_info.timeouts     = team_info.timeouts();
    refbox_team_info.timeout_time = team_info.timeout_time();
    refbox_team_info.goalie       = team_info.goalkeeper();
    return refbox_team_info;
}<|MERGE_RESOLUTION|>--- conflicted
+++ resolved
@@ -1,14 +1,10 @@
-z #include "network_input/backend.h"
+#include "network_input/backend.h"
 
 #include "proto/messages_robocup_ssl_detection.pb.h"
 #include "proto/messages_robocup_ssl_geometry.pb.h"
 #include "shared/constants.h"
 #include "util/constants.h"
 
-<<<<<<< HEAD
-    Backend::Backend()
-    : ball_filter(), friendly_team_filter(), enemy_team_filter()
-=======
 // We can initialize the field_state with all zeroes here because this state will never
 // be accessed by an external observer to this class. the getFieldData must be called to
 // get any field data which will update the state with the given protobuf data
@@ -22,7 +18,6 @@
       ball_filter(),
       friendly_team_filter(),
       enemy_team_filter()
->>>>>>> b1b89ce7
 {
 }
 
