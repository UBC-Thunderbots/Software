--- conflicted
+++ resolved
@@ -30,7 +30,7 @@
         Util::Constants::NETWORK_INPUT_ENEMY_TEAM_TOPIC, 1);
 
     // Initialize the logger
-    Util::Logger::LoggerSingleton::initializeLogger();
+    Util::Logger::LoggerSingleton::initializeLogger(node_handle);
 
     // Set up our connection over udp to receive camera packets
     // NOTE: We do this before initializing the ROS node so that if it
@@ -54,27 +54,6 @@
     // Init our backend class
     Backend backend = Backend();
 
-<<<<<<< HEAD
-    // Init ROS node
-    ros::init(argc, argv, "network_input");
-    ros::NodeHandle node_handle;
-
-    // Create publishers
-    ros::Publisher ball_publisher = node_handle.advertise<thunderbots_msgs::Ball>(
-        Util::Constants::NETWORK_INPUT_BALL_TOPIC, 1);
-    ros::Publisher field_publisher = node_handle.advertise<thunderbots_msgs::Field>(
-        Util::Constants::NETWORK_INPUT_FIELD_TOPIC, 1);
-    ros::Publisher friendly_team_publisher =
-        node_handle.advertise<thunderbots_msgs::Team>(
-            Util::Constants::NETWORK_INPUT_FRIENDLY_TEAM_TOPIC, 1);
-    ros::Publisher enemy_team_publisher = node_handle.advertise<thunderbots_msgs::Team>(
-        Util::Constants::NETWORK_INPUT_ENEMY_TEAM_TOPIC, 1);
-
-    // Initialize the logger
-    Util::Logger::LoggerSingleton::initializeLogger(node_handle);
-
-=======
->>>>>>> ecf8692b
     // Main loop
     while (ros::ok())
     {
