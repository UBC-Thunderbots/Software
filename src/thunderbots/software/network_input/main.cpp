#include <network_input/networking/ssl_gamecontroller_client.h>
#include <ros/ros.h>

#include <boost/exception/diagnostic_information.hpp>

#include "geom/point.h"
#include "network_input/backend.h"
#include "network_input/networking/ssl_vision_client.h"
#include "thunderbots_msgs/Ball.h"
#include "thunderbots_msgs/Field.h"
#include "thunderbots_msgs/Team.h"
#include "util/constants.h"
#include "util/logger/init.h"
#include "util/timestamp.h"

int main(int argc, char** argv)
{
    // Init ROS node
    ros::init(argc, argv, "network_input");
    ros::NodeHandle node_handle;

    // Create publishers
    // We give the publishers queue sizes equal to the number of cameras being used with
    // the SSL Vision system. This is to be able to buffer data from each camera if we are
    // receiving data faster than we can publish. This way the buffered data will contain
    // data for the entire field (something from each camera) and we don't lose any
    // information
    ros::Publisher ball_publisher = node_handle.advertise<thunderbots_msgs::Ball>(
        Util::Constants::NETWORK_INPUT_BALL_TOPIC,
        Util::Constants::NUMBER_OF_SSL_VISION_CAMERAS);
    ros::Publisher field_publisher = node_handle.advertise<thunderbots_msgs::Field>(
        Util::Constants::NETWORK_INPUT_FIELD_TOPIC,
        Util::Constants::NUMBER_OF_SSL_VISION_CAMERAS);
    ros::Publisher friendly_team_publisher =
        node_handle.advertise<thunderbots_msgs::Team>(
            Util::Constants::NETWORK_INPUT_FRIENDLY_TEAM_TOPIC,
            Util::Constants::NUMBER_OF_SSL_VISION_CAMERAS);
    ros::Publisher enemy_team_publisher = node_handle.advertise<thunderbots_msgs::Team>(
<<<<<<< HEAD
        Util::Constants::NETWORK_INPUT_ENEMY_TEAM_TOPIC, 1);
    ros::Publisher gamecontroller_publisher =
        node_handle.advertise<thunderbots_msgs::RefboxData>(
            Util::Constants::NETWORK_INPUT_GAMECONTROLLER_TOPIC, 1);
=======
        Util::Constants::NETWORK_INPUT_ENEMY_TEAM_TOPIC,
        Util::Constants::NUMBER_OF_SSL_VISION_CAMERAS);
>>>>>>> b3beff57

    // Initialize the logger
    Util::Logger::LoggerSingleton::initializeLogger(node_handle);

    // Set up our connection over udp to receive camera packets
    // NOTE: We do this before initializing the ROS node so that if it
    // fails because there is another instance of this node running
    // and connected to the port we want, we don't kill that other node.
    std::unique_ptr<SSLVisionClient> ssl_vision_client;
    try
    {
        ssl_vision_client = std::make_unique<SSLVisionClient>(
            Util::Constants::SSL_VISION_MULTICAST_ADDRESS,
            Util::Constants::SSL_VISION_MULTICAST_PORT);
    }
    catch (const boost::exception& ex)
    {
        std::cerr << "An error occured while setting up the SSL Vision Client:"
                  << std::endl
                  << boost::diagnostic_information(ex) << std::endl;
        return EXIT_FAILURE;
    }

    std::unique_ptr<SSLGameControllerClient> ssl_gamecontroller_client;
    try
    {
        ssl_gamecontroller_client = std::make_unique<SSLGameControllerClient>(
            Util::Constants::SSL_GAMECONTROLLER_MULTICAST_ADDRESS,
            Util::Constants::SSL_GAMECONTROLLER_MULTICAST_PORT);
    }
    catch (const boost::exception& ex)
    {
        std::cerr << "An error occured while setting up the SSL Game Controller Client:"
                  << std::endl
                  << boost::diagnostic_information(ex) << std::endl;
        return EXIT_FAILURE;
    }

    // Init our backend class
    Backend backend = Backend();

    // Main loop
    while (ros::ok())
    {
        auto ssl_vision_packet_queue = ssl_vision_client->getVisionPacketQueue();
        while (!ssl_vision_packet_queue.empty())
        {
            auto ssl_vision_packet = ssl_vision_packet_queue.front();
            ssl_vision_packet_queue.pop();

            std::optional<thunderbots_msgs::Field> field_msg =
                backend.getFieldMsg(ssl_vision_packet);
            if (field_msg)
            {
                field_publisher.publish(*field_msg);
            }

            std::optional<thunderbots_msgs::Ball> ball_msg =
                backend.getFilteredBallMsg(ssl_vision_packet);
            if (ball_msg)
            {
                ball_publisher.publish(*ball_msg);
            }

            std::optional<thunderbots_msgs::Team> friendly_team_msg =
                backend.getFilteredFriendlyTeamMsg(ssl_vision_packet);
            if (friendly_team_msg)
            {
                friendly_team_publisher.publish(*friendly_team_msg);
            }

            std::optional<thunderbots_msgs::Team> enemy_team_msg =
                backend.getFilteredEnemyTeamMsg(ssl_vision_packet);
            if (enemy_team_msg)
            {
                enemy_team_publisher.publish(*enemy_team_msg);
            }
        }

        auto gamecontroller_packet_ptr =
            ssl_gamecontroller_client->getGameControllerPacket();

        if (gamecontroller_packet_ptr)
        {
            auto gamecontroller_data_msg =
                backend.getRefboxDataMsg(*gamecontroller_packet_ptr);
            if (gamecontroller_data_msg)
            {
                gamecontroller_publisher.publish(*gamecontroller_data_msg);
            }
        }

        // We spin once here so any callbacks in this node can run (if we ever add them)
        ros::spinOnce();
    }

    return 0;
}<|MERGE_RESOLUTION|>--- conflicted
+++ resolved
@@ -1,10 +1,10 @@
-#include <network_input/networking/ssl_gamecontroller_client.h>
 #include <ros/ros.h>
 
 #include <boost/exception/diagnostic_information.hpp>
 
 #include "geom/point.h"
 #include "network_input/backend.h"
+#include "network_input/networking/ssl_gamecontroller_client.h"
 #include "network_input/networking/ssl_vision_client.h"
 #include "thunderbots_msgs/Ball.h"
 #include "thunderbots_msgs/Field.h"
@@ -36,15 +36,11 @@
             Util::Constants::NETWORK_INPUT_FRIENDLY_TEAM_TOPIC,
             Util::Constants::NUMBER_OF_SSL_VISION_CAMERAS);
     ros::Publisher enemy_team_publisher = node_handle.advertise<thunderbots_msgs::Team>(
-<<<<<<< HEAD
-        Util::Constants::NETWORK_INPUT_ENEMY_TEAM_TOPIC, 1);
+        Util::Constants::NETWORK_INPUT_ENEMY_TEAM_TOPIC,
+        Util::Constants::NUMBER_OF_SSL_VISION_CAMERAS);
     ros::Publisher gamecontroller_publisher =
         node_handle.advertise<thunderbots_msgs::RefboxData>(
             Util::Constants::NETWORK_INPUT_GAMECONTROLLER_TOPIC, 1);
-=======
-        Util::Constants::NETWORK_INPUT_ENEMY_TEAM_TOPIC,
-        Util::Constants::NUMBER_OF_SSL_VISION_CAMERAS);
->>>>>>> b3beff57
 
     // Initialize the logger
     Util::Logger::LoggerSingleton::initializeLogger(node_handle);
