--- conflicted
+++ resolved
@@ -79,7 +79,6 @@
     double current_time;
 
     // TODO: Implement this
-<<<<<<< HEAD
     // https://github.com/UBC-Thunderbots/Software/issues/99
     for (auto& prim : primitives)
     {
@@ -100,10 +99,5 @@
                                          robot_velocities.first, robot_velocities.second);
     }
 
-=======
-    // https://github.com/UBC-Thunderbots/Software/issues/21
-    grSim_Packet grsim_packet = createGrSimPacket(
-        0, YELLOW, Point(0.5, -0.1), Angle::ofRadians(-0.8), 4.0, true, false);
->>>>>>> 5f6bf6e6
     sendGrSimPacket(grsim_packet);
 }