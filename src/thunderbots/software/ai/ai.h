#pragma once

#include "ai/hl/hl.h"
#include "ai/navigator/navigator.h"
#include "ai/primitive/primitive.h"
#include "ai/world/world.h"
<<<<<<< HEAD
#include "thunderbots_msgs/Field.h"
#include "thunderbots_msgs/Team.h"
#include "util/time/timestamp.h"
=======
>>>>>>> b20161dc

/**
 * This class wraps all our AI logic and decision making to help separate our
 * logic from ROS communication as much as possible.
 */
class AI final
{
   public:
    /**
     * Creates a new AI
     */
    explicit AI();

    /**
     * Calculates the Primitives that should be run by our Robots given the current
     * state of the world.
     *
     * @param world The state of the World with which to make the decisions
     *
     * @return the Primitives that should be run by our Robots given the current state
     * of the world.
     */
    std::vector<std::unique_ptr<Primitive>> getPrimitives(const World& world) const;

   private:
    std::unique_ptr<HL> high_level;
    std::unique_ptr<Navigator> navigator;
};<|MERGE_RESOLUTION|>--- conflicted
+++ resolved
@@ -4,12 +4,9 @@
 #include "ai/navigator/navigator.h"
 #include "ai/primitive/primitive.h"
 #include "ai/world/world.h"
-<<<<<<< HEAD
 #include "thunderbots_msgs/Field.h"
 #include "thunderbots_msgs/Team.h"
 #include "util/time/timestamp.h"
-=======
->>>>>>> b20161dc
 
 /**
  * This class wraps all our AI logic and decision making to help separate our
