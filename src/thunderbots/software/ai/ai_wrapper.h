--- conflicted
+++ resolved
@@ -30,15 +30,6 @@
      */
     void runAIAndSendPrimitives();
 
-<<<<<<< HEAD
-    /**
-     * Publish the requisite ROS messages to draw the current state of the world
-     */
-    void drawWorld();
-    void drawAI();
-
-=======
->>>>>>> 47a740ee
     AI ai;
     World most_recent_world;
 };