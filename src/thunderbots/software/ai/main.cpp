#include <ros/ros.h>

#include "ai/ai.h"
#include "thunderbots_msgs/Ball.h"
#include "thunderbots_msgs/Field.h"
#include "thunderbots_msgs/Primitive.h"
#include "thunderbots_msgs/PrimitiveArray.h"
#include "thunderbots_msgs/Team.h"
#include "util/constants.h"
#include "util/logger/init.h"
#include "util/parameter/dynamic_parameters.h"
#include "util/ros_messages.h"
#include "util/timestamp.h"

// Member variables we need to maintain state
// They are kept in an anonymous namespace so they are not accessible outside this
// file and are not created as global static variables.
namespace
{
    // Initialize our AI, which is the main object that maintains state
    AI ai = AI(
        World(Field(0, 0, 0, 0, 0, 0, 0), Ball(Point(), Vector()),
              Team(std::chrono::milliseconds(
                  Util::DynamicParameters::robot_expiry_buffer_milliseconds.value())),
              Team(std::chrono::milliseconds(
                  Util::DynamicParameters::robot_expiry_buffer_milliseconds.value()))));
}  // namespace

// Callbacks to update the state of the world
void fieldUpdateCallback(const thunderbots_msgs::Field::ConstPtr &msg)
{
    thunderbots_msgs::Field field_msg = *msg;

    Field field = Util::ROSMessages::createFieldFromROSMessage(field_msg);

    ai.updateWorldFieldState(field);
}

void ballUpdateCallback(const thunderbots_msgs::Ball::ConstPtr &msg)
{
    thunderbots_msgs::Ball ball_msg = *msg;

    Ball ball = Util::ROSMessages::createBallFromROSMessage(ball_msg);

    ai.updateWorldBallState(ball);
}

void friendlyTeamUpdateCallback(const thunderbots_msgs::Team::ConstPtr &msg)
{
    thunderbots_msgs::Team friendly_team_msg = *msg;

    Team friendly_team = Util::ROSMessages::createTeamFromROSMessage(friendly_team_msg);

    ai.updateWorldFriendlyTeamState(friendly_team);
}

void enemyTeamUpdateCallback(const thunderbots_msgs::Team::ConstPtr &msg)
{
    thunderbots_msgs::Team enemy_team_msg = *msg;

    Team enemy_team = Util::ROSMessages::createTeamFromROSMessage(enemy_team_msg);

    ai.updateWorldEnemyTeamState(enemy_team);
}

int main(int argc, char **argv)
{
    // Init ROS node
    ros::init(argc, argv, "ai_logic");
    ros::NodeHandle node_handle;

    // Create publishers
    ros::Publisher primitive_publisher =
        node_handle.advertise<thunderbots_msgs::PrimitiveArray>(
            Util::Constants::AI_PRIMITIVES_TOPIC, 1);

    // Create subscribers
    ros::Subscriber field_sub = node_handle.subscribe(
        Util::Constants::NETWORK_INPUT_FIELD_TOPIC, 1, fieldUpdateCallback);
    ros::Subscriber ball_sub = node_handle.subscribe(
        Util::Constants::NETWORK_INPUT_BALL_TOPIC, 1, ballUpdateCallback);
    ros::Subscriber friendly_team_sub =
        node_handle.subscribe(Util::Constants::NETWORK_INPUT_FRIENDLY_TEAM_TOPIC, 1,
                              friendlyTeamUpdateCallback);
    ros::Subscriber enemy_team_sub = node_handle.subscribe(
        Util::Constants::NETWORK_INPUT_ENEMY_TEAM_TOPIC, 1, enemyTeamUpdateCallback);

    // Initialize the logger
    Util::Logger::LoggerSingleton::initializeLogger(node_handle);

    // Main loop
    while (ros::ok())
    {
        // Spin once to let all necessary callbacks run
        // These callbacks will update the AI's world state
        ros::spinOnce();
        try
        {
<<<<<<< HEAD
        // Get the Primitives the Robots should run from the AI
        // We pass a timestamp with the current time (the time we initiate the call)
        // to let the AI update its predictors so that decisions are always made with the
        // most up to date predicted data (eg. future Robot or Ball position), even if
        // some time has passed since the AI's state was last updated.
        AITimestamp timestamp = Timestamp::getTimestampNow();
        std::vector<std::unique_ptr<Primitive>> assignedPrimitives =
            ai.getPrimitives(timestamp);

        // Put these Primitives into a message and publish it
        thunderbots_msgs::PrimitiveArray primitive_array_message;
        for (auto const &prim : assignedPrimitives)
=======
            // Get the Primitives the Robots should run from the AI
            // We pass a timestamp with the current time (the time we initiate the call)
            // to let the AI update its predictors so that decisions are always made with
            // the most up to date predicted data (eg. future Robot or Ball position),
            // even if some time has passed since the AI's state was last updated.
            AITimestamp timestamp = Timestamp::getTimestampNow();
            std::vector<std::unique_ptr<Primitive>> assignedPrimitives =
                ai.getPrimitives(timestamp);

            // Put these Primitives into a message and publish it
            thunderbots_msgs::PrimitiveArray primitive_array_message;
            for (auto const &prim : assignedPrimitives)
            {
                thunderbots_msgs::Primitive msg = prim->createMsg();
                primitive_array_message.primitives.emplace_back(msg);
                LOG(INFO) << msg << std::endl;
            }
            primitive_publisher.publish(primitive_array_message);
        }
        catch (const std::invalid_argument &e)
>>>>>>> 02caab56
        {
            std::cout << e.what() << std::endl;
        }
<<<<<<< HEAD
        primitive_publisher.publish(primitive_array_message);
        }
        catch (const std::invalid_argument& e)
        {
            std::cout<< e.what()<< std::endl;
        }
        
=======
>>>>>>> 02caab56
    }

    return 0;
}<|MERGE_RESOLUTION|>--- conflicted
+++ resolved
@@ -96,20 +96,6 @@
         ros::spinOnce();
         try
         {
-<<<<<<< HEAD
-        // Get the Primitives the Robots should run from the AI
-        // We pass a timestamp with the current time (the time we initiate the call)
-        // to let the AI update its predictors so that decisions are always made with the
-        // most up to date predicted data (eg. future Robot or Ball position), even if
-        // some time has passed since the AI's state was last updated.
-        AITimestamp timestamp = Timestamp::getTimestampNow();
-        std::vector<std::unique_ptr<Primitive>> assignedPrimitives =
-            ai.getPrimitives(timestamp);
-
-        // Put these Primitives into a message and publish it
-        thunderbots_msgs::PrimitiveArray primitive_array_message;
-        for (auto const &prim : assignedPrimitives)
-=======
             // Get the Primitives the Robots should run from the AI
             // We pass a timestamp with the current time (the time we initiate the call)
             // to let the AI update its predictors so that decisions are always made with
@@ -130,20 +116,9 @@
             primitive_publisher.publish(primitive_array_message);
         }
         catch (const std::invalid_argument &e)
->>>>>>> 02caab56
         {
             std::cout << e.what() << std::endl;
         }
-<<<<<<< HEAD
-        primitive_publisher.publish(primitive_array_message);
-        }
-        catch (const std::invalid_argument& e)
-        {
-            std::cout<< e.what()<< std::endl;
-        }
-        
-=======
->>>>>>> 02caab56
     }
 
     return 0;
