--- conflicted
+++ resolved
@@ -31,18 +31,7 @@
 void worldUpdateCallback(const thunderbots_msgs::World::ConstPtr &msg)
 {
     thunderbots_msgs::World world_msg = *msg;
-<<<<<<< HEAD
     World new_world          = Util::ROSMessages::createWorldFromROSMessage(world_msg);
-    new_world.mutableBall()  = new_world.ball();
-    new_world.mutableField() = new_world.field();
-    new_world.mutableEnemyTeam()    = new_world.enemyTeam();
-    new_world.mutableFriendlyTeam() = new_world.friendlyTeam();
-    world.updateTimestamp(new_world.getMostRecentTimestamp());
-    RefboxGameState new_game_state =
-        Util::ROSMessages::createGameStateFromROSMessage(world_msg.refbox_data.command);
-    world.updateRefboxGameState(new_game_state);
-=======
-    World new_world = Util::ROSMessages::createWorldFromROSMessage(world_msg);
     // During RoboCup 2019, we saw weird cases where vision frames wold randomly appear
     // mirrored. This filter checks if our goalie appears in the enemy defense area to
     // detect mirroring, and ignores the data if mirroring is detected
@@ -53,12 +42,13 @@
     if (Util::DynamicParameters::AI::vision_flipping_filter_enabled.value() &&
         friendly_goalie_in_enemy_defense_area)
     {
-        world.updateBallState(new_world.ball());
-        world.updateFieldGeometry(new_world.field());
-        world.updateEnemyTeamState(new_world.enemyTeam());
-        world.updateFriendlyTeamState(new_world.friendlyTeam());
-        RefboxGameState new_game_state = Util::ROSMessages::createGameStateFromROSMessage(
-            world_msg.refbox_data.command);
+        new_world.mutableBall()  = new_world.ball();
+        new_world.mutableField() = new_world.field();
+        new_world.mutableEnemyTeam()    = new_world.enemyTeam();
+        new_world.mutableFriendlyTeam() = new_world.friendlyTeam();
+        world.updateTimestamp(new_world.getMostRecentTimestamp());
+        RefboxGameState new_game_state =
+            Util::ROSMessages::createGameStateFromROSMessage(world_msg.refbox_data.command);
         world.updateRefboxGameState(new_game_state);
         world.updateTimestamp(new_world.getMostRecentTimestamp());
         world.mutableFriendlyTeam().removeExpiredRobots(world.getMostRecentTimestamp());
@@ -69,7 +59,6 @@
         LOG(WARNING)
             << "We probably got a mirrored frame from network_input, ignoring it";
     }
->>>>>>> ae99919b
 
     if (Util::DynamicParameters::AI::run_ai.value())
     {
