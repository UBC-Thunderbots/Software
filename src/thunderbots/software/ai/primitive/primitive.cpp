#include "ai/primitive/primitive.h"

#include <exception>

<<<<<<< HEAD
#include "ai/primitive/catch_primitive.h"
#include "ai/primitive/chip_primitive.h"
#include "ai/primitive/direct_velocity_primitive.h"
#include "ai/primitive/kick_primitive.h"
#include "ai/primitive/move_primitive.h"
#include "ai/primitive/pivot_primitive.h"
#include "ai/primitive/stop_primitive.h"

=======
>>>>>>> 03d34a76
thunderbots_msgs::Primitive Primitive::createMsg() const
{
    thunderbots_msgs::Primitive primitive_msg;

    primitive_msg.primitive_name = getPrimitiveName();
    primitive_msg.robot_id       = getRobotId();
    primitive_msg.parameters     = getParameters();
    // Boolean arrays can't be directly assigned, so we need
    // to use a loop
    for (auto data : getExtraBits())
    {
        primitive_msg.extra_bits.emplace_back(data);
    }

    return primitive_msg;
}

<<<<<<< HEAD
std::unique_ptr<Primitive> Primitive::createPrimitive(
    const thunderbots_msgs::Primitive& primitive_msg)
{
    std::unique_ptr<Primitive> prim_ptr;

    if (primitive_msg.primitive_name == MovePrimitive::PRIMITIVE_NAME)
    {
        prim_ptr = std::make_unique<MovePrimitive>(primitive_msg);
    }
    else if (primitive_msg.primitive_name == CatchPrimitive::PRIMITIVE_NAME)
    {
        prim_ptr = std::make_unique<CatchPrimitive>(primitive_msg);
    }
    else if (primitive_msg.primitive_name == ChipPrimitive::PRIMITIVE_NAME)
    {
        prim_ptr = std::make_unique<ChipPrimitive>(primitive_msg);
    }
    else if (primitive_msg.primitive_name == DirectVelocityPrimitive::PRIMITIVE_NAME)
    {
        prim_ptr = std::make_unique<DirectVelocityPrimitive>(primitive_msg);
    }
    else if (primitive_msg.primitive_name == KickPrimitive::PRIMITIVE_NAME)
    {
        prim_ptr = std::make_unique<KickPrimitive>(primitive_msg);
    }
    else if (primitive_msg.primitive_name == PivotPrimitive::PRIMITIVE_NAME)
    {
        prim_ptr = std::make_unique<PivotPrimitive>(primitive_msg);
    }
    else if (primitive_msg.primitive_name == StopPrimitive::PRIMITIVE_NAME)
    {
        prim_ptr = std::make_unique<StopPrimitive>(primitive_msg);
    }
    else
    {
        throw std::invalid_argument("Error: Unknown Primitive (" +
                                    primitive_msg.primitive_name + ") ");
    }

    return prim_ptr;
}

=======
>>>>>>> 03d34a76
void Primitive::validatePrimitiveMessage(const thunderbots_msgs::Primitive& prim_msg,
                                         std::string prim_name) const
{
    if (prim_msg.primitive_name != prim_name)
    {
        throw std::invalid_argument("Primitive given (" + prim_msg.primitive_name +
                                    ") does not match expected name" + prim_name);
    }
}<|MERGE_RESOLUTION|>--- conflicted
+++ resolved
@@ -2,17 +2,6 @@
 
 #include <exception>
 
-<<<<<<< HEAD
-#include "ai/primitive/catch_primitive.h"
-#include "ai/primitive/chip_primitive.h"
-#include "ai/primitive/direct_velocity_primitive.h"
-#include "ai/primitive/kick_primitive.h"
-#include "ai/primitive/move_primitive.h"
-#include "ai/primitive/pivot_primitive.h"
-#include "ai/primitive/stop_primitive.h"
-
-=======
->>>>>>> 03d34a76
 thunderbots_msgs::Primitive Primitive::createMsg() const
 {
     thunderbots_msgs::Primitive primitive_msg;
@@ -30,51 +19,6 @@
     return primitive_msg;
 }
 
-<<<<<<< HEAD
-std::unique_ptr<Primitive> Primitive::createPrimitive(
-    const thunderbots_msgs::Primitive& primitive_msg)
-{
-    std::unique_ptr<Primitive> prim_ptr;
-
-    if (primitive_msg.primitive_name == MovePrimitive::PRIMITIVE_NAME)
-    {
-        prim_ptr = std::make_unique<MovePrimitive>(primitive_msg);
-    }
-    else if (primitive_msg.primitive_name == CatchPrimitive::PRIMITIVE_NAME)
-    {
-        prim_ptr = std::make_unique<CatchPrimitive>(primitive_msg);
-    }
-    else if (primitive_msg.primitive_name == ChipPrimitive::PRIMITIVE_NAME)
-    {
-        prim_ptr = std::make_unique<ChipPrimitive>(primitive_msg);
-    }
-    else if (primitive_msg.primitive_name == DirectVelocityPrimitive::PRIMITIVE_NAME)
-    {
-        prim_ptr = std::make_unique<DirectVelocityPrimitive>(primitive_msg);
-    }
-    else if (primitive_msg.primitive_name == KickPrimitive::PRIMITIVE_NAME)
-    {
-        prim_ptr = std::make_unique<KickPrimitive>(primitive_msg);
-    }
-    else if (primitive_msg.primitive_name == PivotPrimitive::PRIMITIVE_NAME)
-    {
-        prim_ptr = std::make_unique<PivotPrimitive>(primitive_msg);
-    }
-    else if (primitive_msg.primitive_name == StopPrimitive::PRIMITIVE_NAME)
-    {
-        prim_ptr = std::make_unique<StopPrimitive>(primitive_msg);
-    }
-    else
-    {
-        throw std::invalid_argument("Error: Unknown Primitive (" +
-                                    primitive_msg.primitive_name + ") ");
-    }
-
-    return prim_ptr;
-}
-
-=======
->>>>>>> 03d34a76
 void Primitive::validatePrimitiveMessage(const thunderbots_msgs::Primitive& prim_msg,
                                          std::string prim_name) const
 {
