--- conflicted
+++ resolved
@@ -35,7 +35,6 @@
     {
         prim_ptr = std::make_unique<MovePrimitive>(primitive_msg);
     }
-<<<<<<< HEAD
     else if (primitive_msg.primitive_name == MoveSpinPrimitive::PRIMITIVE_NAME)//MoveSpinPrimitive::PRIMITIVE_NAME)
     {
         prim_ptr = std::make_unique<MoveSpinPrimitive>(primitive_msg);
@@ -43,7 +42,7 @@
     else if (primitive_msg.primitive_name == DirectWheelsPrimitive::PRIMITIVE_NAME)
     {
         prim_ptr = std::make_unique<DirectWheelsPrimitive>(primitive_msg);
-=======
+    }
     else if (primitive_msg.primitive_name == CatchPrimitive::PRIMITIVE_NAME)
     {
         prim_ptr = std::make_unique<CatchPrimitive>(primitive_msg);
@@ -59,7 +58,6 @@
     else if (primitive_msg.primitive_name == KickPrimitive::PRIMITIVE_NAME)
     {
         prim_ptr = std::make_unique<KickPrimitive>(primitive_msg);
->>>>>>> 9244ee08
     }
     else
     {
