--- conflicted
+++ resolved
@@ -3,6 +3,7 @@
 #include <exception>
 
 thunderbots_msgs::Primitive Primitive::createMsg() const
+{
     thunderbots_msgs::Primitive primitive_msg;
 
     primitive_msg.primitive_name = getPrimitiveName();
@@ -18,74 +19,12 @@
     return primitive_msg;
 }
 
-<<<<<<< HEAD
-std::unique_ptr<Primitive> Primitive::createPrimitive(
-    const thunderbots_msgs::Primitive& primitive_msg)
-{
-    std::unique_ptr<Primitive> prim_ptr;
-
-    if (primitive_msg.primitive_name == MovePrimitive::PRIMITIVE_NAME)
-    { 
-        prim_ptr = std::make_unique<MovePrimitive>(primitive_msg);
-    }
-    else if (primitive_msg.primitive_name == MoveSpinPrimitive::PRIMITIVE_NAME)
-    {
-        prim_ptr = std::make_unique<MoveSpinPrimitive>(primitive_msg);
-    }
-    else if (primitive_msg.primitive_name == DirectWheelsPrimitive::PRIMITIVE_NAME)
-    {
-        prim_ptr = std::make_unique<DirectWheelsPrimitive>(primitive_msg);
-    }
-    else if (primitive_msg.primitive_name == CatchPrimitive::PRIMITIVE_NAME)
-    {
-        prim_ptr = std::make_unique<CatchPrimitive>(primitive_msg);
-    }
-    else if (primitive_msg.primitive_name == ChipPrimitive::PRIMITIVE_NAME)
-    {
-        prim_ptr = std::make_unique<ChipPrimitive>(primitive_msg);
-    }
-    else if (primitive_msg.primitive_name == DirectVelocityPrimitive::PRIMITIVE_NAME)
-    {
-        prim_ptr = std::make_unique<DirectVelocityPrimitive>(primitive_msg);
-    }
-    else if (primitive_msg.primitive_name == KickPrimitive::PRIMITIVE_NAME)
-    {
-        prim_ptr = std::make_unique<KickPrimitive>(primitive_msg);
-    }
-    else if (primitive_msg.primitive_name == PivotPrimitive::PRIMITIVE_NAME)
-    {
-        prim_ptr = std::make_unique<PivotPrimitive>(primitive_msg);
-    }
-    else if (primitive_msg.primitive_name == StopPrimitive::PRIMITIVE_NAME)
-    {
-        prim_ptr = std::make_unique<StopPrimitive>(primitive_msg);
-    }
-    else
-    {
-<<<<<<< HEAD
-        throw std::invalid_argument("Error: Unknown Primitive (" + primitive_msg.primitive_name + ") ");
-=======
-        throw std::invalid_argument("Error: Unknown Primitive (" +
-                                    primitive_msg.primitive_name + ") ");
->>>>>>> 02caab567bd108dc95226d495103476411087fbe
-    }
-
-    return prim_ptr;
-}
-
-=======
->>>>>>> cb0688db
 void Primitive::validatePrimitiveMessage(const thunderbots_msgs::Primitive& prim_msg,
                                          std::string prim_name) const
 {
     if (prim_msg.primitive_name != prim_name)
-<<<<<<< HEAD
-    {   
-        throw std::invalid_argument("Primitive given (" + prim_msg.primitive_name + ") does not match expected name" + prim_name);  
-=======
     {
         throw std::invalid_argument("Primitive given (" + prim_msg.primitive_name +
                                     ") does not match expected name" + prim_name);
->>>>>>> 02caab567bd108dc95226d495103476411087fbe
     }
 }