/**
 * This file includes the definition of the MovePrimitive class and it's member functions
 * and data
 */

#pragma once

#include "ai/primitive/primitive.h"
#include "geom/angle.h"
#include "geom/point.h"

class MovePrimitive : public Primitive
{
   public:
    static const std::string PRIMITIVE_NAME;
    /**
     * Creates a new Move Primitive
     * Moves the robot in a straight line between its current position and the given
     * destination.
     *
     * @param robot_id The id of the Robot to run this Primitive
     * @param dest The final destination of the movement
     * @param final_angle The final orientation the robot should have at the end
     * of the movement
     * @param final_speed The final speed the Robot should have when it reaches
     * its destination at the end of the movement
     */
    explicit MovePrimitive(unsigned int robot_id, const Point &dest,
                           const Angle &final_angle, double final_speed);

    /**
     * Creates a new Move Primitive from a Primitive message
     *
     * @param primtiive_msg The message from which to create the Move Primitive
     */
    explicit MovePrimitive(const thunderbots_msgs::Primitive &primitive_msg);
    /**
     * Gets the primitive name
     *
     * @return The name of the primitive as a string
     */
    std::string getPrimitiveName() const;

    /**
     * Gets the robot ID
     *
     * @return The robot ID as an unsigned integer
     */
    unsigned int getRobotId() const override;
    /**
     * gets the robot's destination
     *
     * @return The robots destination as a Point(X,Y)
     */
    Point getDestination() const;

    /**
     * Gets the robot's destination orientation
     *
     * @return The robots final orientation as an Angle
     */
    Angle getFinalAngle() const;

    /**
     * Gets the robot's final speed in m/s
     *
     * @return The robots speed in m/s
     */
    double getFinalSpeed() const;

    /**
<<<<<<< HEAD
     * Gets the parameter array of the primitive
     *
     * @return The parameter array of the primitive as a vector<double>
     */
    std::vector<double> getParameterArray() const override;

    /**
     * gets the extra bit array of the primitive
     *
     * @return The extra bit array as a vector<bool>
     */
    std::vector<bool> getExtraBitArray() const override;
=======
     * Returns the generic vector of parameters for this Primitive
     *
     * @return A vector of the form {dest.x(), dest.y(), final_angle.toRadians(),
     *                               final_speed}
     */
    std::vector<double> getParameters() const override;

    /**
     * This primitive has no extra bits
     *
     * @return an empty vector
     */
    std::vector<bool> getExtraBits() const override;
>>>>>>> 0d3ddcfe

   private:
    unsigned int robot_id;
    Point dest;
    Angle final_angle;
    double final_speed;
};<|MERGE_RESOLUTION|>--- conflicted
+++ resolved
@@ -69,20 +69,6 @@
     double getFinalSpeed() const;
 
     /**
-<<<<<<< HEAD
-     * Gets the parameter array of the primitive
-     *
-     * @return The parameter array of the primitive as a vector<double>
-     */
-    std::vector<double> getParameterArray() const override;
-
-    /**
-     * gets the extra bit array of the primitive
-     *
-     * @return The extra bit array as a vector<bool>
-     */
-    std::vector<bool> getExtraBitArray() const override;
-=======
      * Returns the generic vector of parameters for this Primitive
      *
      * @return A vector of the form {dest.x(), dest.y(), final_angle.toRadians(),
@@ -96,7 +82,6 @@
      * @return an empty vector
      */
     std::vector<bool> getExtraBits() const override;
->>>>>>> 0d3ddcfe
 
    private:
     unsigned int robot_id;
