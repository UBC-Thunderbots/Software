#pragma once

#include "geom/angle.h"
#include "geom/point.h"

/**
 * Defines an SSL robot
 */
class Robot
{
   public:
    /**
     * Creates a new robot given a pattern id
     *
     * @param id The id of the robot to create
     */
    explicit Robot(unsigned int id);

    /**
     * Creates a new robot given robot data
     *
     * @param id The id of the robot to create
     * @param position the new position of the robot. Coordinates are in metres.
     * @param velocity the new velocity of the robot, in metres / second.
     * @param orientation the new orientation of the robot, in Radians.
     * @param angular_velocity the new angular velocity of the robot, in Radians
     * per second
     */
    explicit Robot(unsigned int id, const Point& position, const Vector& velocity,
                   const Angle& orientation, const AngularVelocity& angular_velocity);

    /**
     * Updates the state of the robot.
     *
     * @param new_position the new position of the robot. Coordinates are in metres.
     * @param new_velocity the new velocity of the robot, in metres / second.
     * @param new_orientation the new orientation of the robot, in Radians.
     * @param new_angular_velocity the new angular velocity of the robot, in Radians
     * per second
     */
    void update(const Point& new_position, const Vector& new_velocity,
                const Angle& new_orientation,
                const AngularVelocity& new_angular_velocity);

    /**
     * Updates the robot with new data, updating the current state as well as the
     * predictive model
     *
     * @param new_robot_data A robot containing new robot data
     */
    void update(const Robot& new_robot_data);

    /**
     * Returns the id of the robot
     *
     * @return the id of the robot
     */
    unsigned int id() const;

    /**
     * Returns the current position of the robot
     *
     * @return the current position of the robot
     */
    Point position() const;

    /**
     * Returns the estimated position of the robot at a future time, relative to the
     * current time
     *
     * @param time_delta The relative amount of time in the future (in seconds) at which
     * to predict the robot's position. For example, a value of 1.5 would return the
     * estimated position of the robot 1.5s in the future.
     *
     * @return the estimated position of the robot at a future time.
     * Coordinates are in metres.
     */
    Point estimatePositionAtFutureTime(double time_delta = 0.0) const;

    /**
     * Returns the current velocity of the robot
     *
     * @return the current velocity of the robot
     */
    Vector velocity() const;

    /**
     * Returns the estimated velocity of the robot at a future time, relative to the
     * current time
     *
     * @param time_delta The relative amount of time in the future (in seconds) at which
     * to predict the robot's velocity. For example, a value of 1.5 would return the
     * estimated velocity of the robot 1.5s in the future.
     *
     * @return the estimated velocity of the robot at a future time.
     * Coordinates are in metres.
     */
    Vector estimateVelocityAtFutureTime(double time_delta = 0.0) const;

    /**
     * Returns the current orientation of the robot
     *
     * @return the current orientation of the robot
     */
    Angle orientation() const;

    /**
     * Returns the estimated orientation of the robot at a future time, relative to the
     * current time
     *
     * @param time_delta The relative amount of time in the future (in seconds) at which
     * to predict the robot's orientation. For example, a value of 1.5 would return the
     * estimated orientation of the robot 1.5s in the future.
     *
     * @return the estimated orientation of the robot at a future time.
     * Coordinates are in metres.
     */
    Angle estimateOrientationAtFutureTime(double time_delta = 0.0) const;

    /**
     * Returns the current angular velocity of the robot
     *
     * @return the current angular velocity of the robot
     */
    AngularVelocity angularVelocity() const;

    /**
     * Returns the estimated angular velocity of the robot at a future time, relative to
     * the current time
     *
     * @param time_delta The relative amount of time in the future (in seconds) at which
     * to predict the robot's angular velocity. For example, a value of 1.5 would return
     * the estimated angular velocity of the robot 1.5s in the future.
     *
     * @return the estimated angular velocity of the robot at a future time.
     * Coordinates are in metres.
     */
    AngularVelocity estimateAngularVelocityAtFutureTime(double time_delta = 0.0) const;

    /**
     * Defines the equality operator for a Robot. Robots are equal if their IDs and
     * all other parameters (position, orientation, etc) are equal
     *
     * @param other The robot to compare against for equality
     * @return True if the other robot is equal to this robot, and false otherwise
     */
    bool operator==(const Robot& other) const;

    /**
     * Defines the inequality operator for a Robot.
     *
     * @param other The robot to compare against for inequality
     * @return True if the other robot is not equal to this robots, and false otherwise
     */
<<<<<<< HEAD
    AngularVelocity angularVelocity(double time_delta = 0.0) const;
	
=======
    bool operator!=(const Robot& other) const;

>>>>>>> cb0849ca
   private:
    // The id of this robot
    const unsigned int id_;
    // The current position of the robot, with coordinates in metres
    Point position_;
    // The current velocity of the robot, in metres per second
    Vector velocity_;
    // The current orientation of the robot, in radians
    Angle orientation_;
    // The current angular velocity of the robot, in radians per second
    AngularVelocity angularVelocity_;
};<|MERGE_RESOLUTION|>--- conflicted
+++ resolved
@@ -152,13 +152,9 @@
      * @param other The robot to compare against for inequality
      * @return True if the other robot is not equal to this robots, and false otherwise
      */
-<<<<<<< HEAD
-    AngularVelocity angularVelocity(double time_delta = 0.0) const;
 	
-=======
     bool operator!=(const Robot& other) const;
 
->>>>>>> cb0849ca
    private:
     // The id of this robot
     const unsigned int id_;
