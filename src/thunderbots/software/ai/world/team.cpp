--- conflicted
+++ resolved
@@ -67,11 +67,7 @@
             throw std::invalid_argument(
                 "Error: tried to remove a robot at a negative time");
         }
-<<<<<<< HEAD
-        if ((timestamp - it->second.lastUpdateTimestamp()) > robot_expiry_buffer_duration)
-=======
         if (time_diff > robot_expiry_buffer_duration)
->>>>>>> 7f38c3de
         {
             it = team_robots.erase(it);
         }
