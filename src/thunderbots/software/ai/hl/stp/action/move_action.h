--- conflicted
+++ resolved
@@ -45,12 +45,7 @@
         double final_speed, bool enable_dribbler = false, bool enable_autokick = false);
 
    private:
-<<<<<<< HEAD
-    std::unique_ptr<Intent> calculateNextIntent(
-        IntentCoroutine::push_type& yield) override;
-=======
     void calculateNextIntent(IntentCoroutine::push_type& yield) override;
->>>>>>> 30483c47
 
     // Action parameters
     Point destination;
