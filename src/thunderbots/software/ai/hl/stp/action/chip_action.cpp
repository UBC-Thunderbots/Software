#include "ai/hl/stp/action/chip_action.h"

#include "ai/intent/chip_intent.h"
#include "ai/intent/move_intent.h"
#include "geom/polygon.h"
#include "geom/util.h"
#include "shared/constants.h"

ChipAction::ChipAction() : Action() {}

std::unique_ptr<Intent> ChipAction::updateStateAndGetNextIntent(
    const Robot& robot, Point chip_origin, Point chip_target, double chip_distance_meters)
{
    return updateStateAndGetNextIntent(robot, chip_origin,
                                       (chip_target - chip_origin).orientation(),
                                       chip_distance_meters);
}

std::unique_ptr<Intent> ChipAction::updateStateAndGetNextIntent(
    const Robot& robot, Point chip_origin, Angle chip_direction,
    double chip_distance_meters)
{
    // Update the parameters stored by this Action
    this->robot                = robot;
    this->chip_origin          = chip_origin;
    this->chip_direction       = chip_direction;
    this->chip_distance_meters = chip_distance_meters;

    return getNextIntent();
}

<<<<<<< HEAD
std::unique_ptr<Intent> ChipAction::calculateNextIntent(
    IntentCoroutine::push_type& yield)
=======
void ChipAction::calculateNextIntent(IntentCoroutine::push_type& yield)
>>>>>>> 30483c47
{
    // How large the triangle is that defines the region where the robot is
    // behind the ball and ready to chip.
    // We want to keep the region small enough that we won't use the ChipIntent from too
    // far away (since the ChipIntent doesn't avoid obstacles and we risk colliding
    // with something), but large enough we can reasonably get in the region and chip the
    // ball successfully.
    // This value is 'X' in the ASCII art below
    double size_of_region_behind_ball = 6 * ROBOT_MAX_RADIUS_METERS;

    // ASCII art showing the region behind the ball
    // Diagram not to scale
    //
    //                             X
    //                      v-------------v
    //
    //                   >  B-------------C
    //                   |   \           /
    //                   |    \         /
    //                   |     \       /       <- Region considered "behind ball"
    //                 X |      \     /
    //                   |       \   /
    //                   |        \ /
    //                   >         A       <
    //                                     |
    //                                     | DIST_TO_FRONT_OF_ROBOT / 2
    //                                     |
    //                             O       |
    //             ball ->        O O      <
    //                             O
    //
    //                             |
    //                             V
    //                     direction of chip

    do
    {
        // A vector in the direction opposite the chip (behind the ball)
        Vector behind_ball =
            Vector::createFromAngle(this->chip_direction + Angle::half());


        // The points below make up the triangle that defines the region we treat as
        // "behind the ball". They correspond to the vertices labeled 'A', 'B', and 'C'
        // in the ASCII diagram

        // We make the region close enough to the ball so that the robot will still be
        // inside it when taking the chip.
        Point behind_ball_vertex_A =
            chip_origin + behind_ball.norm(DIST_TO_FRONT_OF_ROBOT_METERS * 0.5);
        Point behind_ball_vertex_B =
            behind_ball_vertex_A + behind_ball.norm(size_of_region_behind_ball) +
            behind_ball.perp().norm(size_of_region_behind_ball / 2);
        Point behind_ball_vertex_C =
            behind_ball_vertex_A + behind_ball.norm(size_of_region_behind_ball) -
            behind_ball.perp().norm(size_of_region_behind_ball / 2);

        Polygon behind_ball_region =
            Polygon({behind_ball_vertex_A, behind_ball_vertex_B, behind_ball_vertex_C});

        bool robot_behind_ball = behind_ball_region.containsPoint(robot->position());
        // The point in the middle of the region behind the ball
        Point point_behind_ball =
            chip_origin + behind_ball.norm(DIST_TO_FRONT_OF_ROBOT_METERS * 0.5 +
                                           size_of_region_behind_ball / 2);

        // If we're not in position to chip, move into position
        if (!robot_behind_ball)
        {
            yield(std::make_unique<MoveIntent>(robot->id(), point_behind_ball,
                                               chip_direction, 0.0, 0));
        }
        else
        {
            yield(std::make_unique<ChipIntent>(robot->id(), chip_origin, chip_direction,
                                               chip_distance_meters, 0));
        }
    } while (true);
}<|MERGE_RESOLUTION|>--- conflicted
+++ resolved
@@ -29,12 +29,7 @@
     return getNextIntent();
 }
 
-<<<<<<< HEAD
-std::unique_ptr<Intent> ChipAction::calculateNextIntent(
-    IntentCoroutine::push_type& yield)
-=======
 void ChipAction::calculateNextIntent(IntentCoroutine::push_type& yield)
->>>>>>> 30483c47
 {
     // How large the triangle is that defines the region where the robot is
     // behind the ball and ready to chip.
