#pragma once

#include "ai/hl/stp/action/action.h"
#include "geom/angle.h"
#include "geom/point.h"

/**
 * The PivotAction makes the robot pivot from the given pivot point to the given
 * angle with the given radius
 */
class PivotAction : public Action
{
   public:
    /**
     * Creates a new PivotAction
     */
    explicit PivotAction();

    /**
     * Returns the next Intent this PivotAction wants to run, given the parameters.
     *
     * @param robot the robot that should perform the pivot
     * @param pivot_point the point around which the robot pivots
     * @param final_angle the absolute, not relative, final angle
     * @param pivot_radius the radius to maintain while pivoting
     *
     * @return A unique pointer to the Intent the PivotAction wants to run. If the
     * PivotAction is done, returns an empty/null pointer
     */
    std::unique_ptr<Intent> updateStateAndGetNextIntent(const Robot& robot,
                                                        Point pivot_point,
                                                        Angle final_angle,
                                                        double pivot_radius);

   private:
<<<<<<< HEAD
    std::unique_ptr<Intent> calculateNextIntent(
        IntentCoroutine::push_type& yield) override;
=======
    void calculateNextIntent(IntentCoroutine::push_type& yield) override;
>>>>>>> 30483c47

    // Action parameters
    Point pivot_point;
    Angle final_angle;
    double pivot_radius;
};<|MERGE_RESOLUTION|>--- conflicted
+++ resolved
@@ -33,12 +33,7 @@
                                                         double pivot_radius);
 
    private:
-<<<<<<< HEAD
-    std::unique_ptr<Intent> calculateNextIntent(
-        IntentCoroutine::push_type& yield) override;
-=======
     void calculateNextIntent(IntentCoroutine::push_type& yield) override;
->>>>>>> 30483c47
 
     // Action parameters
     Point pivot_point;
