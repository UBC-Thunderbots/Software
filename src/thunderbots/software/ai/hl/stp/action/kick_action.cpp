--- conflicted
+++ resolved
@@ -33,12 +33,7 @@
     return getNextIntent();
 }
 
-<<<<<<< HEAD
-std::unique_ptr<Intent> KickAction::calculateNextIntent(
-    IntentCoroutine::push_type &yield)
-=======
 void KickAction::calculateNextIntent(IntentCoroutine::push_type &yield)
->>>>>>> 30483c47
 {
     // How large the triangle is that defines the region where the robot is
     // behind the ball and ready to kick.
