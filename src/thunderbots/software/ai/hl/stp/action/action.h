--- conflicted
+++ resolved
@@ -76,12 +76,7 @@
      *
      * @param yield The coroutine push_type for the Action
      */
-<<<<<<< HEAD
-    std::unique_ptr<Intent> calculateNextIntentWrapper(
-        IntentCoroutine::push_type &yield);
-=======
     void calculateNextIntentWrapper(IntentCoroutine::push_type &yield);
->>>>>>> 30483c47
 
     /**
      * Calculates the next Intent for the Action. If the Action is done
@@ -94,10 +89,5 @@
      *
      * @param yield The coroutine push_type for the Action
      */
-<<<<<<< HEAD
-    virtual std::unique_ptr<Intent> calculateNextIntent(
-        IntentCoroutine::push_type &yield) = 0;
-=======
     virtual void calculateNextIntent(IntentCoroutine::push_type &yield) = 0;
->>>>>>> 30483c47
 };