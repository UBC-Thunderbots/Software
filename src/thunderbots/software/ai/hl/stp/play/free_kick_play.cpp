--- conflicted
+++ resolved
@@ -54,10 +54,6 @@
      *    two defenders continue to defend
      */
 
-<<<<<<< HEAD
-    // Figure out if we're taking the kick from the +y or -y corner
-    bool kick_from_pos_corner = world.ball().position().y() > 0;
-=======
     // Have two robots cherry-pick on the +y and -y sides of the field
     auto cherry_pick_tactic_pos_y = std::make_shared<CherryPickTactic>(
         world, Rectangle(world.field().centerPoint(), world.field().enemyCornerPos()));
@@ -83,7 +79,6 @@
 
     // This tactic will move a robot into position to initially take the free-kick
     auto align_to_ball_tactic = std::make_shared<MoveTactic>();
->>>>>>> fd22cb09
 
     // Start a PassGenerator that will continuously optimize passes into roughly
     // the enemy half of the field
