#include "ai/hl/stp/tactic/tactic.h"

#include "util/logger/init.h"

Tactic::Tactic(bool loop_forever, RobotCapabilityFlags capability_reqs_)
    : intent_sequence(boost::bind(&Tactic::calculateNextIntentWrapper, this, _1)),
      done_(false),
      loop_forever(loop_forever),
      capability_reqs(capability_reqs_)
{
}

bool Tactic::done() const
{
    return done_;
}

std::optional<Robot> Tactic::getAssignedRobot() const
{
    return robot;
}

void Tactic::updateRobot(const Robot& robot)
{
    this->robot = robot;
}

std::unique_ptr<Intent> Tactic::getNextIntent(const std::optional<World>& world_opt)
{
    std::unique_ptr<Intent> next_intent = nullptr;
    if (!robot)
    {
        LOG(WARNING) << "Requesting the next Intent for a Tactic without a Robot assigned"
                     << std::endl;
    }
    else
    {
        // We call the getNextIntentHelper before checking if we should loop forever
        // so we can catch the tactic right when it's done. Since we do not want to return
        // any nullptrs while a tactic is looping forever, we need to perform this
        // check after running the logic and immediately restarting.
        next_intent = getNextIntentHelper();
        if (done_ && loop_forever)
        {
            // Re-start the intent sequence by re-creating it
            intent_sequence = IntentCoroutine::pull_type(
                boost::bind(&Tactic::calculateNextIntentWrapper, this, _1));
            next_intent = getNextIntentHelper();
        }
    }

    if (next_intent != nullptr){
        // Figure out where this intent should and should not move to, based on the
        // world state, whitelisted avoid areas, and blacklisted avoid areas
        std::vector<AvoidArea> avoid_areas;
        if (world_opt)
        {
            avoid_areas = getAreasToAvoid(*world_opt);
        }
        avoid_areas.insert(avoid_areas.end(), blacklisted_avoid_areas.begin(), blacklisted_avoid_areas.end());

        next_intent->setAreasToAvoid(avoid_areas);
    }

    return next_intent;
}

void Tactic::calculateNextIntentWrapper(IntentCoroutine::push_type& yield)
{
    // Yield a null pointer the very first time the function is called. This value will
    // never be seen/used by the rest of the system.
    yield(std::unique_ptr<Intent>{});

    // Anytime after the first function call, the calculateNextIntent function will be
    // used to perform the real logic. The calculateNextIntent function will yield its
    // values to the top of the coroutine stack, where they will be retrieved by
    // getNextIntent, so we do not need to yield or return the result of this function
    calculateNextIntent(yield);
}

std::unique_ptr<Intent> Tactic::getNextIntentHelper()
{
    std::unique_ptr<Intent> next_intent = nullptr;
    // Check the coroutine status to see if it has any more work to do.
    if (intent_sequence)
    {
        // Run the coroutine. This will call the bound calculateNextIntent function
        intent_sequence();

        // Check if the coroutine is still valid before getting the result. This makes
        // sure we don't try get the result after "running out the bottom" of the
        // coroutine function
        if (intent_sequence)
        {
            // Extract the result from the coroutine. This will be whatever value was
            // yielded by the calculateNextIntent function
            next_intent = intent_sequence.get();
        }
    }

    // The Tactic is considered done once the next_intent becomes a nullptr. This could
    // either be because it was returned by the calculateNextIntent function, or because
    // the intent_sequence coroutine is done and has no more work to do.
    done_ = !static_cast<bool>(next_intent);

    return next_intent;
}

<<<<<<< HEAD
void Tactic::addWhitelistedAvoidArea(AvoidArea area)
{
    whitelisted_avoid_areas.emplace_back(area);
}

void Tactic::addBlacklistedAvoidArea(AvoidArea area) {
    // Only add this area to our list if it's not already present
    if (std::find(blacklisted_avoid_areas.begin(), blacklisted_avoid_areas.end(), area) == blacklisted_avoid_areas.end()){
        blacklisted_avoid_areas.emplace_back(area);
    }
}

void Tactic::removeBlacklistedAvoidArea(AvoidArea area) {
    blacklisted_avoid_areas.erase(std::remove(blacklisted_avoid_areas.begin(), blacklisted_avoid_areas.end(), area), blacklisted_avoid_areas.end());
}

std::vector<AvoidArea> Tactic::getAreasToAvoid(const World& world)
{
    std::vector<AvoidArea> areas_to_avoid;

    // Checks if the given area is in the whitelist and adds it to
    // the list to return if not
    auto addAreaIfNotInWhitelist = [&](AvoidArea area) {
        if (std::find(whitelisted_avoid_areas.begin(), whitelisted_avoid_areas.end(),
                      area) == whitelisted_avoid_areas.end())
        {
            areas_to_avoid.emplace_back(area);
        }
    };

    if (world.gameState().isPenalty())
    {
        if (world.gameState().isOurPenalty())
        {
            addAreaIfNotInWhitelist(AvoidArea::ENEMY_HALF);
        }
        else
        {
            // Is their penalty
            addAreaIfNotInWhitelist(AvoidArea::FRIENDLY_HALF);
        }
    }
    else
    {
        if (world.gameState().stayAwayFromBall())
        {
            addAreaIfNotInWhitelist(AvoidArea::HALF_METER_AROUND_BALL);
        }

        bool is_our_kick_setup = (world.gameState().isOurDirectFree() ||
                                  world.gameState().isOurIndirectFree()) &&
                                 world.gameState().isSetupState();
        if (world.gameState().isStopped() || is_our_kick_setup)
        {
            addAreaIfNotInWhitelist(AvoidArea::INFLATED_ENEMY_DEFENSE_AREA);
        }
        else
        {
            addAreaIfNotInWhitelist(AvoidArea::ENEMY_DEFENSE_AREA);
        }

        addAreaIfNotInWhitelist(AvoidArea::FRIENDLY_DEFENSE_AREA);
    }

    return areas_to_avoid;
=======
const RobotCapabilityFlags &Tactic::robotCapabilityRequirements() const
{
    return capability_reqs;
}

RobotCapabilityFlags &Tactic::mutableRobotCapabilityRequirements()
{
    return capability_reqs;
>>>>>>> a495a780
}<|MERGE_RESOLUTION|>--- conflicted
+++ resolved
@@ -20,7 +20,7 @@
     return robot;
 }
 
-void Tactic::updateRobot(const Robot& robot)
+void Tactic::updateRobot(const Robot &robot)
 {
     this->robot = robot;
 }
@@ -65,7 +65,7 @@
     return next_intent;
 }
 
-void Tactic::calculateNextIntentWrapper(IntentCoroutine::push_type& yield)
+void Tactic::calculateNextIntentWrapper(IntentCoroutine::push_type &yield)
 {
     // Yield a null pointer the very first time the function is called. This value will
     // never be seen/used by the rest of the system.
@@ -106,7 +106,17 @@
     return next_intent;
 }
 
-<<<<<<< HEAD
+const RobotCapabilityFlags &Tactic::robotCapabilityRequirements() const
+{
+    return capability_reqs;
+}
+
+RobotCapabilityFlags &Tactic::mutableRobotCapabilityRequirements()
+{
+    return capability_reqs;
+}
+
+
 void Tactic::addWhitelistedAvoidArea(AvoidArea area)
 {
     whitelisted_avoid_areas.emplace_back(area);
@@ -172,14 +182,4 @@
     }
 
     return areas_to_avoid;
-=======
-const RobotCapabilityFlags &Tactic::robotCapabilityRequirements() const
-{
-    return capability_reqs;
-}
-
-RobotCapabilityFlags &Tactic::mutableRobotCapabilityRequirements()
-{
-    return capability_reqs;
->>>>>>> a495a780
 }