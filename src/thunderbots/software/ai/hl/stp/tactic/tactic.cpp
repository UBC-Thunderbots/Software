--- conflicted
+++ resolved
@@ -34,15 +34,10 @@
     }
     else
     {
-<<<<<<< HEAD
-        // Re-start the intent sequence
-        intent_sequence = IntentCoroutine::pull_type(boost::bind(&Tactic::calculateNextIntentWrapper, this, _1));
-=======
         // We call the getNextIntentHelper before checking if we should loop forever
         // so we can catch the tactic right when it's done. Since we do not want to return
         // any nullptrs while a tactic is looping forever, we need to perform this
         // check after running the logic and immediately restarting.
->>>>>>> 30483c47
         next_intent = getNextIntentHelper();
         if (done_ && loop_forever)
         {
@@ -56,46 +51,21 @@
     return next_intent;
 }
 
-<<<<<<< HEAD
-std::unique_ptr<Intent> Tactic::calculateNextIntentWrapper(
-    IntentCoroutine::push_type &yield)
-=======
 void Tactic::calculateNextIntentWrapper(IntentCoroutine::push_type &yield)
->>>>>>> 30483c47
 {
     // Yield a null pointer the very first time the function is called. This value will
     // never be seen/used by the rest of the system.
     yield(std::unique_ptr<Intent>{});
 
     // Anytime after the first function call, the calculateNextIntent function will be
-<<<<<<< HEAD
-    // used to perform the real logic. Note that we need to "yield" up at each level of
-    // of the coroutine
-    yield(calculateNextIntent(yield));
-=======
     // used to perform the real logic. The calculateNextIntent function will yield its
     // values to the top of the coroutine stack, where they will be retrieved by
     // getNextIntent, so we do not need to yield or return the result of this function
     calculateNextIntent(yield);
->>>>>>> 30483c47
 }
 
 std::unique_ptr<Intent> Tactic::getNextIntentHelper()
 {
-<<<<<<< HEAD
-    std::unique_ptr<Intent> next_intent = {};
-    // Check if the coroutine "iterator" has any more work to do. Only run the coroutine
-    // if there is work to be done otherwise the coroutine library will fail on an assert.
-    if (intent_sequence)
-    {
-        // Get the result of running the coroutine, which is the next Intent the Tactic
-        // wants to run
-        next_intent = intent_sequence.get();
-
-        // Continue to run the coroutine (basically setting up for the next time this
-        // function is called)
-        intent_sequence();
-=======
     std::unique_ptr<Intent> next_intent = nullptr;
     // Run the coroutine and check its status to see if it has any more work to do.
     if (intent_sequence())
@@ -103,7 +73,6 @@
         // Extract the result from the coroutine. This will be whatever value was
         // yielded by the calculateNextIntent function
         next_intent = intent_sequence.get();
->>>>>>> 30483c47
     }
 
     // The Tactic is considered done once the next_intent becomes a nullptr. This could
