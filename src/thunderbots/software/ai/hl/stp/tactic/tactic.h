#pragma once

#include <boost/coroutine2/all.hpp>
#include <optional>

#include "ai/hl/stp/action/action.h"
#include "ai/intent/intent.h"
#include "ai/world/world.h"

/**
 * In the STP framework, a Tactic represents a role or objective for a single robot. For
 * example, being the goalie, shooting on the opposing goal, moving to receive a pass,
 * or acting as a defender. Tactics are where most of the complicated logic takes place,
 * and they tend to rely a lot on our Evaluation functions. Ultimately, Tactics will
 * return the next Intent that the Robot assigned to this Tactic should run in order
 * to work towards its objective.
 *
 * HOW THIS CLASS IS USED:
 * Plays will construct and return the Tactics they want to be running. Every time a play
 * is run, it will update the parameters of each tactic with the updateParams(...)
 * function (see the concrete implementations of this class for examples). This is done
 * every time in order for the Tactics to have the most up to date information when they
 * calculate the next Intent they want to run (for example if we were following a moving
 * robot, we need to constantly update our destination).
 *
 * The calulateRobotCost() and getNextIntent() functions will be called after the params
 * are updated. Params must be updated first so that these functions can make the correct
 * decisions.
 *
 * See the Play and PlayExecutor classes for more details on how Tactics are used
 */
class Tactic
{
   public:
    /**
     * Creates a new Tactic. The Tactic will initially have no Robot assigned to it.
     *
     * @param loop_forever Whether or not this Tactic should never complete. If true, the
     * tactic will be restarted every time it completes and will never report done
     */
    explicit Tactic(bool loop_forever, RobotCapabilityFlags capability_reqs_ = {});

    /**
     * Returns true if the Tactic is done and false otherwise. If the Tactic is supposed
     * to loop forever, this function will always return false.
     *
     * @return true if the Tactic is done and false otherwise
     */
    bool done() const;

    /**
     * Returns the Robot assigned to this Tactic
     *
     * @return an std::optional containing the Robot assigned to this Tactic if one has
     * been assigned, otherwise returns std::nullopt
     */
    std::optional<Robot> getAssignedRobot() const;

    /**
     * Updates the robot assigned to this Tactic
     *
     * @param robot The updated state of the Robot that should be performing
     * this Tactic
     */
    void updateRobot(const Robot &robot);

    /**
     * robot hardware capability requirements of the tactic.
     */
    const RobotCapabilityFlags &robotCapabilityRequirements() const;

    /**
     * Mutable robot hardware capability requirements of the tactic.
     */
    RobotCapabilityFlags &mutableRobotCapabilityRequirements();


    /**
     * Calculates the cost of assigning the given robot to this Tactic. The returned cost
     * value must be in the range [0, 1], with smaller values indicating a higher
     * preference for the robot.
     *
     * For example, a tactic that wanted a robot to shoot the ball would return lower
     * costs for robots closer to the ball than for robots far from the ball.
     *
     * @param robot The Robot to calculate the cost for
     * @param world The state of the world used to perform the cost calculation
     *
     * @return A cost value in the range [0, 1] indicating the cost of assigning the given
     * robot to this Tactic. Lower cost values indicate more preferred robots.
     */
    virtual double calculateRobotCost(const Robot &robot, const World &world) = 0;

    /**
     * Runs the coroutine and get the next Intent to run from the calculateNextIntent
     * function. If the Tactic is not done, the next Intent is returned. If the Tactic
     * is done, a nullptr is returned.
     *
     * @param world_opt The current world, defaults to std::nullopt
     *
     * @return A unique pointer to the next Intent that should be run for the Tactic.
     * If the Tactic is done, a nullptr is returned.
     */
    std::unique_ptr<Intent> getNextIntent(const std::optional<World>& world_opt = std::nullopt);

    /**
     * Returns the name of the Tactic
     *
     * @return the name of the Tactic
     */
    virtual std::string getName() const = 0;

    /**
     * Add an area to the list of areas this tactic should always be allowed to move
     *
     * If this area conflicts with the areas the tactic is not allowed to move due
     * to game state, this will take precedence
     */
    void addWhitelistedAvoidArea(AvoidArea area);

    /**
     * Add an extra area that this intents yielded by this tactic should avoid moving into
     *
     * This will override any areas put in the whitelist
     *
     * @param area The area to add the blacklist of areas to avoid
     */
    void addBlacklistedAvoidArea(AvoidArea area);

    /**
     * Remove an extra area that this intents yielded by this tactic should avoid moving into
     *
     * If the area was not previously added, does nothing
     *
     * @param area The area to remove from the blacklist of areas to avoid
     */
    void removeBlacklistedAvoidArea(AvoidArea area);

    virtual ~Tactic() = default;

   protected:
    // The robot performing this Tactic
    std::optional<Robot> robot;

   private:
    /**
     * A wrapper function for the calculateNextIntent function.
     *
     * This function exists because when the coroutine (intent_sequence) is first
     * constructed the coroutine is called/entered. This would normally cause the
     * calculateNextIntent to be run once and potentially return incorrect results
     * due to default constructed values.
     *
     * This wrapper function will yield a null pointer the first time it's called and
     * otherwise use the calculateNextIntent function. This first "null" value will never
     * be seen/used by the rest of the system since this will be during construction,
     * and the coroutine will be called again with valid parameters before any values are
     * returned. This effectively "shields" the logic from any errors caused by default
     * values during construction.
     *
     * This function yields a unique pointer to the next Intent that should be run for the
     * Tactic. If the Tactic is done, an empty/null unique pointer is returned. The very
     * first time this function is called, a null pointer will be returned (this does not
     * signify the Tactic is done). This yield happens in place of a return.
     *
     * @param yield The coroutine push_type for the Tactic
     */
    void calculateNextIntentWrapper(IntentCoroutine::push_type &yield);

    /**
     * Calculates the next Intent for the Tactic. If the Tactic is done
     * (ie. it has achieved its objective and has no more Intents to return),
     * a nullptr is returned.
     *
     * This function yields a unique pointer to the next Intent that should be run for the
     * Tactic. If the Tactic is done, a nullptr is returned. This yield happens in place
     * of a return
     *
     * @param yield The coroutine push_type for the Tactic
     */
    virtual void calculateNextIntent(IntentCoroutine::push_type &yield) = 0;

    /**
     * Get all the areas that this tactic should not be allowed to move into based on
     * world state and the current whitelist for this tactic
     *
     * @param world The current state of the world
     *
     * @return a vector of areas this tactic should avoid
     */
    std::vector<AvoidArea> getAreasToAvoid(const World& world);

    /**
     * A helper function that runs the intent_sequence coroutine and returns the result
     * of the coroutine. The done_ member variable is also updated to reflect whether
     * or not the Tactic is done. If the Tactic is done, a nullptr is returned.
     *
     * @return the next Intent this Tactic wants to run. If the Tactic is done, a nullptr
     * is returned
     */
    std::unique_ptr<Intent> getNextIntentHelper();

    // The coroutine that sequentially returns the Intents the Tactic wants to run
    IntentCoroutine::pull_type intent_sequence;

    // Whether or not this Tactic is done
    bool done_;

    // Whether or not this tactic should loop forever by restarting each time it is done
    bool loop_forever;

<<<<<<< HEAD
    // These are areas that the intents yielded by this tactic should be permitted
    // to move in, even if they would normally be in this game state. These are used
    // when one Tactic, such as GoalieTactic, is permitted in an area of the field
    // that the rest of the robots are not (in the case of the goalie, the friendly
    // defense area)
    std::vector<AvoidArea> whitelisted_avoid_areas;

    // These are areas that will be added to all intents yielded by this function,
    // regardless of whitelisted areas or game state
    std::vector<AvoidArea> blacklisted_avoid_areas;
=======
    // robot capability requirements
    RobotCapabilityFlags capability_reqs;
>>>>>>> a495a780
};<|MERGE_RESOLUTION|>--- conflicted
+++ resolved
@@ -209,7 +209,6 @@
     // Whether or not this tactic should loop forever by restarting each time it is done
     bool loop_forever;
 
-<<<<<<< HEAD
     // These are areas that the intents yielded by this tactic should be permitted
     // to move in, even if they would normally be in this game state. These are used
     // when one Tactic, such as GoalieTactic, is permitted in an area of the field
@@ -220,8 +219,7 @@
     // These are areas that will be added to all intents yielded by this function,
     // regardless of whitelisted areas or game state
     std::vector<AvoidArea> blacklisted_avoid_areas;
-=======
+
     // robot capability requirements
     RobotCapabilityFlags capability_reqs;
->>>>>>> a495a780
 };