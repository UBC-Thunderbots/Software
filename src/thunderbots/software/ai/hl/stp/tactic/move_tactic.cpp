--- conflicted
+++ resolved
@@ -27,12 +27,7 @@
     return std::clamp<double>(cost, 0, 1);
 }
 
-<<<<<<< HEAD
-std::unique_ptr<Intent> MoveTactic::calculateNextIntent(
-    IntentCoroutine::push_type &yield)
-=======
 void MoveTactic::calculateNextIntent(IntentCoroutine::push_type &yield)
->>>>>>> 30483c47
 {
     MoveAction move_action = MoveAction();
     do
