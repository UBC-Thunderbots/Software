--- conflicted
+++ resolved
@@ -61,14 +61,9 @@
 
     Vector velocity_cushion_vector =
         (end - start)
-<<<<<<< HEAD
             .norm((initial_speed + ROBOT_MAX_SPEED_METERS_PER_SECOND) / 4 *
-                  length_scaling + 2 * ROBOT_MAX_RADIUS_METERS * width_scaling);
-=======
-            .norm((initial_speed + ROBOT_MAX_SPEED_METERS_PER_SECOND) / 2 *
                       length_scaling +
                   2 * ROBOT_MAX_RADIUS_METERS * width_scaling);
->>>>>>> 03434b68
 
     Vector velocity_direction_norm_radius = velocity_cushion_vector.norm(radius_cushion);
 
