#include "RobotObstacle.h"

#include "shared/constants.h"

using namespace Util::DynamicParameters::Navigator;

RobotObstacle::RobotObstacle(const Robot& robot, double avoid_dist)
{
<<<<<<< HEAD
    boundary = Circle(robot.position(), avoid_dist + ROBOT_MAX_RADIUS);
    velocity = Segment(
        robot.position(),
        robot.position() + robot.velocity() * collision_avoid_velocity_scale.value());
=======
    boundary = Circle(robot.position(), avoid_dist + ROBOT_MAX_RADIUS_METERS);
    velocity =
        Seg(robot.position(),
            robot.position() + robot.velocity() * collision_avoid_velocity_scale.value());
>>>>>>> 983ea8c4
}

double RobotObstacle::getViolationDistance(const Point& point)
{
    // Check if distance between p and center of boundary is less than the radius;
    // if so then we have a violation.
    double dist1 = (point - boundary.origin).len();
    return std::max(0.0, boundary.radius - dist1);
}

Point RobotObstacle::getNearestValidPoint(const Point& point)
{
    if (getViolationDistance(point) > 0.0)
    {
        return boundary.origin + (point - boundary.origin).norm(boundary.radius);
    }
    return point;
}

bool RobotObstacle::willCollide(const Robot& robot)
{
    RobotObstacle other = RobotObstacle(robot, default_avoid_dist.value());
    return dist(velocity, other.velocity) < default_avoid_dist.value();
}

std::vector<RobotObstacle> generate_friendly_obstacles(const Team& friendly_team,
                                                       double avoid_dist)
{
    std::vector<RobotObstacle> obst;
    for (Robot r : friendly_team.getAllRobots())
    {
        obst.push_back(RobotObstacle(r, avoid_dist));
    }

    return obst;
}

std::vector<RobotObstacle> generate_enemy_obstacles(const Team& enemy_team,
                                                    double avoid_dist)
{
    // No difference in implementation for now.
    return generate_friendly_obstacles(enemy_team, avoid_dist);
}<|MERGE_RESOLUTION|>--- conflicted
+++ resolved
@@ -6,17 +6,10 @@
 
 RobotObstacle::RobotObstacle(const Robot& robot, double avoid_dist)
 {
-<<<<<<< HEAD
-    boundary = Circle(robot.position(), avoid_dist + ROBOT_MAX_RADIUS);
-    velocity = Segment(
-        robot.position(),
-        robot.position() + robot.velocity() * collision_avoid_velocity_scale.value());
-=======
     boundary = Circle(robot.position(), avoid_dist + ROBOT_MAX_RADIUS_METERS);
     velocity =
-        Seg(robot.position(),
+        Segment(robot.position(),
             robot.position() + robot.velocity() * collision_avoid_velocity_scale.value());
->>>>>>> 983ea8c4
 }
 
 double RobotObstacle::getViolationDistance(const Point& point)
