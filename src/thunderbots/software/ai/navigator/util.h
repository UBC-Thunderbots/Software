--- conflicted
+++ resolved
@@ -21,7 +21,6 @@
                                                const Point &p3, double final_speed);
 
 /**
-<<<<<<< HEAD
  * Takes a vector of points that represents a path and converts them to a vector of move
  * primitives
  *
@@ -30,8 +29,8 @@
  * @return a vector of move primitives converted from a vector of points
  */
 std::vector<MovePrimitive> convertToMovePrimitives(unsigned int robot_id,
-                                                   const std::vector<Point> &points);
-=======
+                                                   const std::vector<Point> &points, bool enable_dribbler, bool enable_autokick);
+/**
  * Calculates how much a point is trespassing in another point's space.
  *
  * Returns the distance that the point has trespassed within the given threshold of the
@@ -43,5 +42,4 @@
  * @return Distance p1 has trespassed if it is within trespass_threshold. Returns 0
  * otherwise.
  */
-double getPointTrespass(const Point &p1, const Point &p2, double trespass_threshold);
->>>>>>> c3d7b6ce
+double getPointTrespass(const Point &p1, const Point &p2, double trespass_threshold);