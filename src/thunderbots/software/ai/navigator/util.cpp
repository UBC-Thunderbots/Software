--- conflicted
+++ resolved
@@ -9,22 +9,38 @@
     return final_speed * (p2 - p1).norm().project((p3 - p2).norm()).len();
 }
 
-<<<<<<< HEAD
 std::vector<MovePrimitive> convertToMovePrimitives(unsigned int robot_id,
-                                                   const std::vector<Point> &points)
+                                                   const std::vector<Point> &points, bool enable_dribbler, bool enable_autokick)
 {
     std::vector<MovePrimitive> movePrimitives;
     movePrimitives.reserve(points.size());
 
-    for (const Point &point : points)
+    for (int index = 0; index < points.size(); index++)
     {
+        const Point &point = points.at(index);
+
+        double final_speed = 0;
+        if (index < points.size() - 2)
+        {
+            const Point &next_point = points.at(index + 1);
+            const Point &next_next_point = points.at(index + 2);
+
+            final_speed = calculateTransitionSpeedBetweenSegments(point, next_point, next_next_point, 0);
+        }
+
         MovePrimitive movePrimitive =
-            MovePrimitive(robot_id, point, point.orientation(), 0, false, false);
+                MovePrimitive(robot_id, point, point.orientation(), final_speed, enable_dribbler, enable_autokick);
         movePrimitives.emplace_back(movePrimitive);
     }
 
+    for (const Point &point : points)
+    {
+
+    }
+
     return movePrimitives;
-=======
+}
+
 double getPointTrespass(const Point &p1, const Point &p2, double trespass_threshold)
 {
     double dist_trespass = trespass_threshold - (p1 - p2).len();
@@ -35,5 +51,4 @@
     }
 
     return dist_trespass;
->>>>>>> c3d7b6ce
 }