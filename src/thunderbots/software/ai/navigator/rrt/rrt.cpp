--- conflicted
+++ resolved
@@ -42,12 +42,8 @@
         }
         else
         {
-<<<<<<< HEAD
-             throw std::invalid_argument("Error: Unrecognized Intent (" + intent->getIntentName() + ") given to navigator");
-=======
             throw std::invalid_argument("Error: Unrecognized Intent (" +
                                         intent->getIntentName() + ") given to navigator");
->>>>>>> 02caab56
         }
     }
 
