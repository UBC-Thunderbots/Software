#include "ai/navigator/path_planning_navigator/path_planning_navigator.h"

#include <g3log/g3log.hpp>
#include <g3log/loglevels.hpp>

#include "ai/navigator/util.h"
#include "util/canvas_messenger/canvas_messenger.h"

<<<<<<< HEAD
// visitors
=======
std::vector<std::unique_ptr<Primitive>> PathPlanningNavigator::getAssignedPrimitives(
    const World &world, const std::vector<Obstacle> &additional_obstacles,
    const std::vector<std::unique_ptr<Intent>> &assignedIntents)
{
    this->world                = world;
    this->current_robot        = std::nullopt;
    this->additional_obstacles = additional_obstacles;

    auto assigned_primitives = std::vector<std::unique_ptr<Primitive>>();
    for (const auto &intent : assignedIntents)
    {
        intent->accept(*this);
        if (this->current_robot)
        {
            this->additional_obstacles.emplace_back(
                Obstacle::createVelocityObstacleWithScalingParams(
                    this->current_robot->position(), this->current_destination,
                    this->current_robot->velocity().len(), 1.2, .04));
            this->current_robot = std::nullopt;
        }
        assigned_primitives.emplace_back(std::move(current_primitive));
    }
    Util::CanvasMessenger::getInstance()->publishAndClearLayer(
        Util::CanvasMessenger::Layer::NAVIGATOR);
    return assigned_primitives;
}

std::vector<std::unique_ptr<Primitive>> PathPlanningNavigator::getAssignedPrimitives(
    const World &world, const std::vector<std::unique_ptr<Intent>> &assignedIntents)
{
    this->world                = world;
    this->current_robot        = std::nullopt;
    this->additional_obstacles = {};

    auto assigned_primitives = std::vector<std::unique_ptr<Primitive>>();
    for (const auto &intent : assignedIntents)
    {
        intent->accept(*this);
        if (this->current_robot)
        {
            this->additional_obstacles.emplace_back(
                Obstacle::createVelocityObstacleWithScalingParams(
                    this->current_robot->position(), this->current_destination,
                    this->current_robot->velocity().len(), 1.2, .04));
            this->current_robot = std::nullopt;
        }
        assigned_primitives.emplace_back(std::move(current_primitive));
    }

    return assigned_primitives;
}

>>>>>>> 2952f1fc
void PathPlanningNavigator::visit(const CatchIntent &catch_intent)
{
    auto p            = std::make_unique<CatchPrimitive>(catch_intent);
    current_primitive = std::move(p);
}

void PathPlanningNavigator::visit(const ChipIntent &chip_intent)
{
    auto p            = std::make_unique<ChipPrimitive>(chip_intent);
    current_primitive = std::move(p);
}

void PathPlanningNavigator::visit(const DirectVelocityIntent &direct_velocity_intent)
{
    auto p            = std::make_unique<DirectVelocityPrimitive>(direct_velocity_intent);
    current_primitive = std::move(p);
}

void PathPlanningNavigator::visit(const DirectWheelsIntent &direct_wheels_intent)
{
    auto p            = std::make_unique<DirectWheelsPrimitive>(direct_wheels_intent);
    current_primitive = std::move(p);
}

void PathPlanningNavigator::visit(const DribbleIntent &dribble_intent)
{
    auto p            = std::make_unique<DribblePrimitive>(dribble_intent);
    current_primitive = std::move(p);
}

void PathPlanningNavigator::visit(const KickIntent &kick_intent)
{
    auto p            = std::make_unique<KickPrimitive>(kick_intent);
    current_primitive = std::move(p);
}

void PathPlanningNavigator::visit(const MoveIntent &move_intent)
{
<<<<<<< HEAD
    Point start =
        this->world.friendlyTeam().getRobotById(move_intent.getRobotId())->position();
    Point dest = move_intent.getDestination();

    std::vector<Obstacle> obstacles =
        getCurrentObstacles(move_intent.getAreasToAvoid(), move_intent.getRobotId());
=======
    auto p      = std::make_unique<MovePrimitive>(move_intent);
    Point start = this->world.friendlyTeam().getRobotById(p->getRobotId())->position();
    Point dest  = p->getDestination();

    std::vector<Obstacle> obstacles;
    // Avoid obstacles specific to this MoveIntent
    for (auto area : move_intent.getAreasToAvoid())
    {
        auto obstacle_opt = obstacleFromAvoidArea(area);
        if (obstacle_opt)
        {
            obstacles.emplace_back(*obstacle_opt);
            // draw the avoid area
            drawObstacle(*obstacle_opt, Util::CanvasMessenger::AVOID_AREA_COLOR);
        }
    }

    for (auto &robot : world.enemyTeam().getAllRobots())
    {
        //@todo consider using velocity obstacles: Obstacle o =
        // Obstacle::createRobotObstacleWithScalingParams(robot, 1.2, 0);
        Obstacle o = Obstacle::createCircularRobotObstacle(robot, 1.2);
        obstacles.push_back(o);
        drawObstacle(o, Util::CanvasMessenger::ENEMY_TEAM_COLOR);
    }

    for (auto &robot : world.friendlyTeam().getAllRobots())
    {
        if (robot.id() == move_intent.getRobotId())
        {
            // store current robot
            this->current_robot = robot;
            // skip current robot
            continue;
        }
        Obstacle o = Obstacle::createCircularRobotObstacle(robot, 1.2);
        obstacles.push_back(o);
        drawObstacle(o, Util::CanvasMessenger::FRIENDLY_TEAM_COLOR);
    }
>>>>>>> 2952f1fc

    // TODO: should we be using velocity scaling here?
    obstacles.push_back(Obstacle::createBallObstacle(world.ball(), 0.06, 0));

    auto path_planner =
        std::make_unique<ThetaStarPathPlanner>(this->world.field(), obstacles);

    auto path_points = path_planner->findPath(start, dest);

    if (path_points)
    {
        if ((*path_points).size() > 2)
        {
            current_destination = (*path_points)[1];
            auto move           = std::make_unique<MovePrimitive>(
                move_intent.getRobotId(), current_destination,
                move_intent.getFinalAngle(),
                calculateTransitionSpeedBetweenSegments(
                    (*path_points)[0], (*path_points)[1], (*path_points)[2], 0),
                move_intent.isDribblerEnabled(), move_intent.getAutoKickType());
            current_primitive = std::move(move);
            Util::CanvasMessenger::getInstance()->drawRobotPath(*path_points);
            return;
        }
        if ((*path_points).size() == 2)
        {
            current_destination = (*path_points)[1];
            auto move           = std::make_unique<MovePrimitive>(
                move_intent.getRobotId(), current_destination,
                move_intent.getFinalAngle(), 0, move_intent.isDribblerEnabled(),
                move_intent.getAutoKickType());
            current_primitive = std::move(move);
            Util::CanvasMessenger::getInstance()->drawRobotPath(*path_points);
            return;
        }
    }
    auto stop         = std::make_unique<StopPrimitive>(move_intent.getRobotId(), false);
    current_primitive = std::move(stop);
}

void PathPlanningNavigator::visit(const MoveSpinIntent &move_spin_intent)
{
    auto p            = std::make_unique<MoveSpinPrimitive>(move_spin_intent);
    current_primitive = std::move(p);
}

void PathPlanningNavigator::visit(const PivotIntent &pivot_intent)
{
    auto p            = std::make_unique<PivotPrimitive>(pivot_intent);
    current_primitive = std::move(p);
}

void PathPlanningNavigator::visit(const StopIntent &stop_intent)
{
    auto p            = std::make_unique<StopPrimitive>(stop_intent);
    current_primitive = std::move(p);
}

// helpers
std::optional<Obstacle> PathPlanningNavigator::obstacleFromAvoidArea(AvoidArea avoid_area)
{
    Rectangle rectangle({0, 0}, {0, 0});
    switch (avoid_area)
    {
        case AvoidArea::FRIENDLY_DEFENSE_AREA:
            // We extend the friendly defense area back by several meters to prevent
            // robots going around the back of the goal
            rectangle =
                Rectangle(world.field().friendlyDefenseArea().neCorner(),
                          Point(-10, world.field().friendlyDefenseArea().seCorner().y()));
            rectangle.expand(OBSTACLE_INFLATION_DIST);
            return Obstacle(rectangle);
        case AvoidArea::ENEMY_DEFENSE_AREA:
            // We extend the enemy defense area back by several meters to prevent
            // robots going around the back of the goal
            rectangle =
                Rectangle(world.field().enemyDefenseArea().nwCorner(),
                          Point(10, world.field().enemyDefenseArea().swCorner().y()));
            rectangle.expand(OBSTACLE_INFLATION_DIST);
            return Obstacle(rectangle);
        case AvoidArea::INFLATED_ENEMY_DEFENSE_AREA:
            rectangle = world.field().enemyDefenseArea();
            rectangle.expand(OBSTACLE_INFLATION_DIST + 0.2);
            return Obstacle(rectangle);
        case AvoidArea::CENTER_CIRCLE:
            return Obstacle::createCircleObstacle(
                world.field().centerPoint(), world.field().centreCircleRadius(), 1.2);
        case AvoidArea::HALF_METER_AROUND_BALL:
            return Obstacle::createCircleObstacle(world.ball().position(), 0.5, 1.2);
        case AvoidArea::ENEMY_HALF:
            rectangle =
                Rectangle({0, world.field().width() / 2}, world.field().enemyCornerNeg());
            rectangle.expand(OBSTACLE_INFLATION_DIST);
            return Obstacle(rectangle);
        case AvoidArea::FRIENDLY_HALF:
            rectangle = Rectangle({0, world.field().width() / 2},
                                  world.field().friendlyCornerNeg());
            rectangle.expand(OBSTACLE_INFLATION_DIST);
            return Obstacle(rectangle);
        default:
            LOG(WARNING) << "Could not convert AvoidArea " << (int)avoid_area
                         << " to obstacle";
    }

    return std::nullopt;
}

<<<<<<< HEAD

std::vector<std::unique_ptr<Primitive>> PathPlanningNavigator::getAssignedPrimitives(
    const World &world, const std::vector<std::unique_ptr<Intent>> &assignedIntents)
{
    this->world              = world;
    this->current_robot      = std::nullopt;
    this->velocity_obstacles = {};

    auto assigned_primitives = std::vector<std::unique_ptr<Primitive>>();
    for (const auto &intent : assignedIntents)
    {
        intent->accept(*this);
        if (this->current_robot)
        {
            this->velocity_obstacles.emplace_back(
                Obstacle::createVelocityObstacleWithScalingParams(
                    this->current_robot->position(), this->current_destination,
                    this->current_robot->velocity().len(), 1.2, .04));
            this->current_robot = std::nullopt;
        }
        assigned_primitives.emplace_back(std::move(current_primitive));
    }

    return assigned_primitives;
}

std::vector<Obstacle> PathPlanningNavigator::getCurrentObstacles(
    const std::vector<AvoidArea> &avoid_areas, int robot_id)
{
    std::vector<Obstacle> obstacles;

    // Avoid obstacles specific to this MoveIntent
    for (auto area : avoid_areas)
    {
        auto obstacle_opt = obstacleFromAvoidArea(area);
        if (obstacle_opt)
        {
            obstacles.emplace_back(*obstacle_opt);
        }
    }

    for (auto &robot : world.enemyTeam().getAllRobots())
    {
        //@todo consider using velocity obstacles: Obstacle o =
        // Obstacle::createRobotObstacleWithScalingParams(robot, 1.2, 0);
        Obstacle o =
            Obstacle::createCircularRobotObstacle(robot, ROBOT_OBSTACLE_INFLATION_FACTOR);
        obstacles.push_back(o);
    }

    for (auto &robot : world.friendlyTeam().getAllRobots())
    {
        if (robot.id() == robot_id)
        {
            // store current robot
            this->current_robot = robot;
            // skip current robot
            continue;
        }
        Obstacle o =
            Obstacle::createCircularRobotObstacle(robot, ROBOT_OBSTACLE_INFLATION_FACTOR);
        obstacles.push_back(o);
    }

    return obstacles;
=======
void PathPlanningNavigator::drawObstacle(const Obstacle &obstacle,
                                         const Util::CanvasMessenger::Color &color)
{
    if (obstacle.getBoundaryPolygon())
    {
        Util::CanvasMessenger::getInstance()->drawPolygonOutline(
            Util::CanvasMessenger::Layer::NAVIGATOR, *obstacle.getBoundaryPolygon(),
            0.025, color);
    }
    else if (obstacle.getBoundaryCircle())
    {
        Util::CanvasMessenger::getInstance()->drawPolygonOutline(
            Util::CanvasMessenger::Layer::NAVIGATOR,
            circleToPolygon(*obstacle.getBoundaryCircle(), 12), 0.025, color);
    }
>>>>>>> 2952f1fc
}<|MERGE_RESOLUTION|>--- conflicted
+++ resolved
@@ -6,62 +6,7 @@
 #include "ai/navigator/util.h"
 #include "util/canvas_messenger/canvas_messenger.h"
 
-<<<<<<< HEAD
 // visitors
-=======
-std::vector<std::unique_ptr<Primitive>> PathPlanningNavigator::getAssignedPrimitives(
-    const World &world, const std::vector<Obstacle> &additional_obstacles,
-    const std::vector<std::unique_ptr<Intent>> &assignedIntents)
-{
-    this->world                = world;
-    this->current_robot        = std::nullopt;
-    this->additional_obstacles = additional_obstacles;
-
-    auto assigned_primitives = std::vector<std::unique_ptr<Primitive>>();
-    for (const auto &intent : assignedIntents)
-    {
-        intent->accept(*this);
-        if (this->current_robot)
-        {
-            this->additional_obstacles.emplace_back(
-                Obstacle::createVelocityObstacleWithScalingParams(
-                    this->current_robot->position(), this->current_destination,
-                    this->current_robot->velocity().len(), 1.2, .04));
-            this->current_robot = std::nullopt;
-        }
-        assigned_primitives.emplace_back(std::move(current_primitive));
-    }
-    Util::CanvasMessenger::getInstance()->publishAndClearLayer(
-        Util::CanvasMessenger::Layer::NAVIGATOR);
-    return assigned_primitives;
-}
-
-std::vector<std::unique_ptr<Primitive>> PathPlanningNavigator::getAssignedPrimitives(
-    const World &world, const std::vector<std::unique_ptr<Intent>> &assignedIntents)
-{
-    this->world                = world;
-    this->current_robot        = std::nullopt;
-    this->additional_obstacles = {};
-
-    auto assigned_primitives = std::vector<std::unique_ptr<Primitive>>();
-    for (const auto &intent : assignedIntents)
-    {
-        intent->accept(*this);
-        if (this->current_robot)
-        {
-            this->additional_obstacles.emplace_back(
-                Obstacle::createVelocityObstacleWithScalingParams(
-                    this->current_robot->position(), this->current_destination,
-                    this->current_robot->velocity().len(), 1.2, .04));
-            this->current_robot = std::nullopt;
-        }
-        assigned_primitives.emplace_back(std::move(current_primitive));
-    }
-
-    return assigned_primitives;
-}
-
->>>>>>> 2952f1fc
 void PathPlanningNavigator::visit(const CatchIntent &catch_intent)
 {
     auto p            = std::make_unique<CatchPrimitive>(catch_intent);
@@ -100,54 +45,12 @@
 
 void PathPlanningNavigator::visit(const MoveIntent &move_intent)
 {
-<<<<<<< HEAD
     Point start =
         this->world.friendlyTeam().getRobotById(move_intent.getRobotId())->position();
     Point dest = move_intent.getDestination();
 
     std::vector<Obstacle> obstacles =
         getCurrentObstacles(move_intent.getAreasToAvoid(), move_intent.getRobotId());
-=======
-    auto p      = std::make_unique<MovePrimitive>(move_intent);
-    Point start = this->world.friendlyTeam().getRobotById(p->getRobotId())->position();
-    Point dest  = p->getDestination();
-
-    std::vector<Obstacle> obstacles;
-    // Avoid obstacles specific to this MoveIntent
-    for (auto area : move_intent.getAreasToAvoid())
-    {
-        auto obstacle_opt = obstacleFromAvoidArea(area);
-        if (obstacle_opt)
-        {
-            obstacles.emplace_back(*obstacle_opt);
-            // draw the avoid area
-            drawObstacle(*obstacle_opt, Util::CanvasMessenger::AVOID_AREA_COLOR);
-        }
-    }
-
-    for (auto &robot : world.enemyTeam().getAllRobots())
-    {
-        //@todo consider using velocity obstacles: Obstacle o =
-        // Obstacle::createRobotObstacleWithScalingParams(robot, 1.2, 0);
-        Obstacle o = Obstacle::createCircularRobotObstacle(robot, 1.2);
-        obstacles.push_back(o);
-        drawObstacle(o, Util::CanvasMessenger::ENEMY_TEAM_COLOR);
-    }
-
-    for (auto &robot : world.friendlyTeam().getAllRobots())
-    {
-        if (robot.id() == move_intent.getRobotId())
-        {
-            // store current robot
-            this->current_robot = robot;
-            // skip current robot
-            continue;
-        }
-        Obstacle o = Obstacle::createCircularRobotObstacle(robot, 1.2);
-        obstacles.push_back(o);
-        drawObstacle(o, Util::CanvasMessenger::FRIENDLY_TEAM_COLOR);
-    }
->>>>>>> 2952f1fc
 
     // TODO: should we be using velocity scaling here?
     obstacles.push_back(Obstacle::createBallObstacle(world.ball(), 0.06, 0));
@@ -255,8 +158,6 @@
     return std::nullopt;
 }
 
-<<<<<<< HEAD
-
 std::vector<std::unique_ptr<Primitive>> PathPlanningNavigator::getAssignedPrimitives(
     const World &world, const std::vector<std::unique_ptr<Intent>> &assignedIntents)
 {
@@ -279,6 +180,9 @@
         assigned_primitives.emplace_back(std::move(current_primitive));
     }
 
+    Util::CanvasMessenger::getInstance()->publishAndClearLayer(
+        Util::CanvasMessenger::Layer::NAVIGATOR);
+
     return assigned_primitives;
 }
 
@@ -294,6 +198,8 @@
         if (obstacle_opt)
         {
             obstacles.emplace_back(*obstacle_opt);
+            // draw the avoid area
+            drawObstacle(*obstacle_opt, Util::CanvasMessenger::AVOID_AREA_COLOR);
         }
     }
 
@@ -304,6 +210,7 @@
         Obstacle o =
             Obstacle::createCircularRobotObstacle(robot, ROBOT_OBSTACLE_INFLATION_FACTOR);
         obstacles.push_back(o);
+        drawObstacle(o, Util::CanvasMessenger::ENEMY_TEAM_COLOR);
     }
 
     for (auto &robot : world.friendlyTeam().getAllRobots())
@@ -318,10 +225,12 @@
         Obstacle o =
             Obstacle::createCircularRobotObstacle(robot, ROBOT_OBSTACLE_INFLATION_FACTOR);
         obstacles.push_back(o);
+        drawObstacle(o, Util::CanvasMessenger::FRIENDLY_TEAM_COLOR);
     }
 
     return obstacles;
-=======
+}
+
 void PathPlanningNavigator::drawObstacle(const Obstacle &obstacle,
                                          const Util::CanvasMessenger::Color &color)
 {
@@ -337,5 +246,4 @@
             Util::CanvasMessenger::Layer::NAVIGATOR,
             circleToPolygon(*obstacle.getBoundaryCircle(), 12), 0.025, color);
     }
->>>>>>> 2952f1fc
 }