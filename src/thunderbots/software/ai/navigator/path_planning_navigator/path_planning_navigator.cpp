--- conflicted
+++ resolved
@@ -71,13 +71,8 @@
                     (*path_points)[0], (*path_points)[1], (*path_points)[2],
                     ROBOT_MAX_SPEED_METERS_PER_SECOND *
                         Util::DynamicParameters::Navigator::transition_speed_factor
-<<<<<<< HEAD
                             .value()),
                 move_intent.isDribblerEnabled(), move_intent.isSlowEnabled(), move_intent.getAutoKickType());
-=======
-                            .value() * getCloseToEnemyObstacleFactor((*path_points)[1])),
-                move_intent.isDribblerEnabled(), move_intent.getAutoKickType());
->>>>>>> edaa778d
             current_primitive = std::move(move);
             Util::CanvasMessenger::getInstance()->drawRobotPath(*path_points);
             return;
@@ -256,7 +251,7 @@
                                          const Util::CanvasMessenger::Color &color)
 {
     if (obstacle.getBoundaryPolygon())
-    {
+{
         Util::CanvasMessenger::getInstance()->drawPolygonOutline(
             Util::CanvasMessenger::Layer::NAVIGATOR, *obstacle.getBoundaryPolygon(),
             0.025, color);
