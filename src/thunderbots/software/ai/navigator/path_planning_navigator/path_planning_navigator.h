#pragma once

#include <util/canvas_messenger/canvas_messenger.h>

#include "ai/intent/intent.h"
#include "ai/intent/visitor/intent_visitor.h"
#include "ai/navigator/navigator.h"
#include "ai/navigator/obstacle/obstacle.h"
#include "ai/navigator/path_planner/straight_line_path_planner.h"
#include "ai/navigator/path_planner/theta_star_path_planner.h"
#include "ai/navigator/path_planning_navigator/path_planning_navigator.h"
#include "ai/primitive/primitive.h"

/**
 * This PathPlanningNavigator is a simple navigator that will convert the given Intents
 * into their respective Primitives, without doing any intelligent navigation. It is meant
 * to provide an example of how to implement a navigator and act as a starting point for
 * future navigators to build off of.
 */
class PathPlanningNavigator : public Navigator, public IntentVisitor
{
   public:
<<<<<<< HEAD
    explicit PathPlanningNavigator()
        : OBSTACLE_INFLATION_DIST(1.3 * ROBOT_MAX_RADIUS_METERS){
=======
    explicit PathPlanningNavigator(){
>>>>>>> fb8949c3

    };

    std::vector<std::unique_ptr<Primitive>> getAssignedPrimitives(
        const World &world,
        const std::vector<std::unique_ptr<Intent>> &assignedIntents) override;

    /**
     * Visits a CatchIntent to perform an operation.
     *
     * @param catch_intent The CatchIntent to visit
     */
    void visit(const CatchIntent &catch_intent) override;

    /**
     * Visits a ChipIntent to perform an operation.
     *
     * @param chip_intent The ChipIntent to visit
     */
    void visit(const ChipIntent &chip_intent) override;

    /**
     * Visits a DirectVelocityIntent to perform an operation.
     *
     * @param direct_velocity_intent The DirectVelocityIntent to visit
     */
    void visit(const DirectVelocityIntent &direct_velocity_intent) override;

    /**
     * Visits a DirectWheelsIntent to perform an operation.
     *
     * @param direct_wheels_intent The DirectWheelsIntent to visit
     */
    void visit(const DirectWheelsIntent &direct_wheels_intent) override;

    /**
     * Visits a DribbleIntent to perform an operation.
     *
     * @param dribble The DribbleIntent to visit
     */
    void visit(const DribbleIntent &dribble_intent) override;

    /**
     * Visits a KickIntent to perform an operation.
     *
     * @param kick_intent The KickIntent to visit
     */
    void visit(const KickIntent &kick_intent) override;

    /**
     * Visits a MoveIntent to perform an operation.
     *
     * @param move_intent The MoveIntent to visit
     */
    void visit(const MoveIntent &move_intent) override;

    /**
     * Visits a MoveSpinIntent to perform an operation.
     *
     * @param move_spin_intent The MoveSpinIntent to visit
     */
    void visit(const MoveSpinIntent &move_spin_intent) override;

    /**
     * Visits a PivotIntent to perform an operation.
     *
     * @param pivot_intent The PivotIntent to visit
     */
    void visit(const PivotIntent &pivot_intent) override;

    /**
     * Visits a StopIntent to perform an operation.
     *
     * @param stop_intent The StopIntent to visit
     */
    void visit(const StopIntent &stop_intent) override;

   private:
    /**
     * Create an obstacle for the given avoid area, with a buffer such that the edge
     * of the robot does not protrude into the area
     *
     * @param avoid_area The area to convert into an obstacle
     *
     * @return A obstacle representing the given area
     */
    std::optional<Obstacle> obstacleFromAvoidArea(AvoidArea avoid_area);

    void drawObstacle(const Obstacle &obstacle,
                      const Util::CanvasMessenger::Color &color);

    // How much to inflate obstacles by to prevent robot collision
<<<<<<< HEAD
    const double OBSTACLE_INFLATION_DIST;

    // How much to inflate obstacles by to prevent robot collision
    static constexpr double ROBOT_OBSTACLE_INFLATION_FACTOR = 1.3;
=======
    const double OBSTACLE_INFLATION_DIST = 1.5 * ROBOT_MAX_RADIUS_METERS;
>>>>>>> fb8949c3

    // This navigators knowledge / state of the world
    World world;

    // The current Primitive the navigator has created from an Intent.
    // This variable is set by each `visit` function
    std::unique_ptr<Primitive> current_primitive;

    // The current Robot the navigator has navigated for from an Intent.
    // This variable is set by each `visit` function
    std::optional<Robot> current_robot;

    // The current destination the navigator has navigated to from an Intent.
    // This variable is set by each `visit` function
    Point current_destination;

    std::vector<Obstacle> velocity_obstacles;

    std::vector<Obstacle> getCurrentObstacles(const std::vector<AvoidArea> &avoid_areas,
                                              int robot_id);
};<|MERGE_RESOLUTION|>--- conflicted
+++ resolved
@@ -20,12 +20,7 @@
 class PathPlanningNavigator : public Navigator, public IntentVisitor
 {
    public:
-<<<<<<< HEAD
-    explicit PathPlanningNavigator()
-        : OBSTACLE_INFLATION_DIST(1.3 * ROBOT_MAX_RADIUS_METERS){
-=======
     explicit PathPlanningNavigator(){
->>>>>>> fb8949c3
 
     };
 
@@ -118,14 +113,8 @@
                       const Util::CanvasMessenger::Color &color);
 
     // How much to inflate obstacles by to prevent robot collision
-<<<<<<< HEAD
-    const double OBSTACLE_INFLATION_DIST;
-
-    // How much to inflate obstacles by to prevent robot collision
     static constexpr double ROBOT_OBSTACLE_INFLATION_FACTOR = 1.3;
-=======
-    const double OBSTACLE_INFLATION_DIST = 1.5 * ROBOT_MAX_RADIUS_METERS;
->>>>>>> fb8949c3
+    const double OBSTACLE_INFLATION_DIST = 1.3 * ROBOT_MAX_RADIUS_METERS;
 
     // This navigators knowledge / state of the world
     World world;
