--- conflicted
+++ resolved
@@ -1,12 +1,6 @@
 #include "software/ai/ai_wrapper.h"
 
 #include <boost/bind.hpp>
-
-<<<<<<< HEAD
-#include "software/gui/drawing/navigator.h"
-#include "software/util/canvas_messenger/canvas_messenger.h"
-=======
->>>>>>> 47a740ee
 #include "software/util/parameter/dynamic_parameters.h"
 
 void AIWrapper::onValueReceived(World world)
@@ -31,23 +25,4 @@
         Subject<ConstPrimitiveVectorPtr>::sendValueToObservers(new_primitives_ptr);
     }
     drawAI();
-}
-<<<<<<< HEAD
-
-void AIWrapper::drawWorld()
-{
-    std::shared_ptr<Util::CanvasMessenger> canvas_messenger =
-        Util::CanvasMessenger::getInstance();
-    canvas_messenger->drawWorld(most_recent_world);
-}
-
-void AIWrapper::drawAI()
-{
-    if (ai.getNavigator())
-    {
-        auto draw_function = drawNavigator(ai.getNavigator());
-        Subject<AIDrawFunction>::sendValueToObservers(draw_function);
-    }
-}
-=======
->>>>>>> 47a740ee
+}