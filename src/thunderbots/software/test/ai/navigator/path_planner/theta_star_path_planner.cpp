--- conflicted
+++ resolved
@@ -66,7 +66,6 @@
 
 
     auto path_points = planner->findPath(start, dest);
-<<<<<<< HEAD
 
     // We expect to find a path
     ASSERT_TRUE(path_points);
@@ -81,22 +80,6 @@
 
     // Make sure the path does not go through any obstacles
     checkPathDoesNotIntersectObstacle(*path_points, obstacles);
-=======
-    EXPECT_TRUE(path_points != std::nullopt);
-    if (path_points != std::nullopt)
-    {
-        EXPECT_EQ(start, (*path_points)[0]);
-        EXPECT_EQ(dest, (*path_points)[(*path_points).size() - 1]);
-        //        printf("\nThe Path is ");
-        //        for (Point p : *path_points)
-        //        {
-        //            {
-        //                printf("-> (%lf,%lf) ", p.x(), p.y());
-        //            }
-        //        }
-        //        printf("\n");
-    }
->>>>>>> 54a3aae5
 }
 
 TEST(TestThetaStarPathPlanner, test_theta_star_path_planner_blocked_dest)
