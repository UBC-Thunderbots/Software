--- conflicted
+++ resolved
@@ -236,7 +236,6 @@
     // This test can be used to guage performance, and profiled to find areas for
     // improvement
     std::vector<std::vector<Obstacle>> obstacle_sets = {
-<<<<<<< HEAD
             {
                 Obstacle::createCircleObstacle({0,0}, ROBOT_MAX_RADIUS_METERS, 1),
                 Obstacle::createCircleObstacle({0,0.5}, ROBOT_MAX_RADIUS_METERS, 1),
@@ -258,28 +257,6 @@
                 Obstacle::createCircleObstacle({0.5,1.5}, ROBOT_MAX_RADIUS_METERS, 1),
             }
     };
-=======
-        {
-            Obstacle({0, 0}, ROBOT_MAX_RADIUS_METERS, 16),
-            Obstacle({0, 0.5}, ROBOT_MAX_RADIUS_METERS, 16),
-            Obstacle({0, 1.0}, ROBOT_MAX_RADIUS_METERS, 16),
-            Obstacle({0, 1.5}, ROBOT_MAX_RADIUS_METERS, 16),
-        },
-        {
-            Obstacle({0, 0}, ROBOT_MAX_RADIUS_METERS, 16),
-            Obstacle({0, 0.5}, ROBOT_MAX_RADIUS_METERS, 16),
-            Obstacle({0, 1.0}, ROBOT_MAX_RADIUS_METERS, 16),
-            Obstacle({0, 1.5}, ROBOT_MAX_RADIUS_METERS, 16),
-            Obstacle({-0.5, 0}, ROBOT_MAX_RADIUS_METERS, 16),
-            Obstacle({-0.5, 0.5}, ROBOT_MAX_RADIUS_METERS, 16),
-            Obstacle({-0.5, 1.0}, ROBOT_MAX_RADIUS_METERS, 16),
-            Obstacle({-0.5, 1.5}, ROBOT_MAX_RADIUS_METERS, 16),
-            Obstacle({0.5, 0}, ROBOT_MAX_RADIUS_METERS, 16),
-            Obstacle({0.5, 0.5}, ROBOT_MAX_RADIUS_METERS, 16),
-            Obstacle({0.5, 1.0}, ROBOT_MAX_RADIUS_METERS, 16),
-            Obstacle({0.5, 1.5}, ROBOT_MAX_RADIUS_METERS, 16),
-        }};
->>>>>>> 3022c8eb
     Field field = ::Test::TestUtil::createSSLDivBField();
 
     int num_iterations = 10;
