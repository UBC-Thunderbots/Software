#include "test/ai/hl/stp/test_tactics/move_test_tactic.h"

#include <algorithm>

#include "ai/intent/move_intent.h"

MoveTestTactic::MoveTestTactic(bool loop_forever) : Tactic(loop_forever) {}

std::string MoveTestTactic::getName() const
{
    return "Move Test Tactic";
}

void MoveTestTactic::updateParams(Point destination)
{
    // Update the parameters stored by this Tactic
    this->destination = destination;
}

double MoveTestTactic::calculateRobotCost(const Robot &robot, const World &world)
{
    // Prefer robots closer to the destination
    // We normalize with a constant factor so test results to not change based on any
    // changes to World
    double cost = (robot.position() - destination).len() / 10.0;
    return std::clamp<double>(cost, 0, 1);
}

<<<<<<< HEAD
std::unique_ptr<Intent> MoveTestTactic::calculateNextIntent(
    IntentCoroutine::push_type &yield)
=======
void MoveTestTactic::calculateNextIntent(IntentCoroutine::push_type &yield)
>>>>>>> 30483c47
{
    do
    {
        yield(std::make_unique<MoveIntent>(this->robot->id(), this->destination,
                                           Angle::zero(), 0.0, 0));
    } while ((this->robot->position() - this->destination).len() > 0.01);
}<|MERGE_RESOLUTION|>--- conflicted
+++ resolved
@@ -26,12 +26,7 @@
     return std::clamp<double>(cost, 0, 1);
 }
 
-<<<<<<< HEAD
-std::unique_ptr<Intent> MoveTestTactic::calculateNextIntent(
-    IntentCoroutine::push_type &yield)
-=======
 void MoveTestTactic::calculateNextIntent(IntentCoroutine::push_type &yield)
->>>>>>> 30483c47
 {
     do
     {
