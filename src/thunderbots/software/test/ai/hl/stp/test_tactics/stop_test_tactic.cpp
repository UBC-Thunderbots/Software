--- conflicted
+++ resolved
@@ -19,12 +19,7 @@
     return 0.5;
 }
 
-<<<<<<< HEAD
-std::unique_ptr<Intent> StopTestTactic::calculateNextIntent(
-    IntentCoroutine::push_type &yield)
-=======
 void StopTestTactic::calculateNextIntent(IntentCoroutine::push_type &yield)
->>>>>>> 30483c47
 {
     do
     {
