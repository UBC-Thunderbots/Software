/**
 * This file contains the unit tests for the PivotPrimitive class
 */

#include "ai/primitive/pivot_primitive.h"

#include <gtest/gtest.h>
#include <string.h>

TEST(PivotPrimTest, primitive_name_test)
{
    PivotPrimitive pivot_prim = PivotPrimitive(0, Point(), Angle(), Angle(), false);

    EXPECT_EQ("Pivot Primitive", pivot_prim.getPrimitiveName());
}

TEST(PivotPrimTest, get_robot_id_test)
{
    unsigned int robot_id = 4U;

    PivotPrimitive pivot_prim = PivotPrimitive(4, Point(), Angle(), Angle(), false);

    EXPECT_EQ(robot_id, pivot_prim.getRobotId());
}

<<<<<<< HEAD
=======
TEST(PivotPrimTest, parameter_array_test)
{
    const unsigned int robot_id = 6U;
    const Point pivot_point     = Point(-1, 2);
    const Angle final_angle     = Angle::ofRadians(1.5);
    const Angle pivot_speed     = Angle::ofRadians(1.0);

    PivotPrimitive pivot_prim =
        PivotPrimitive(robot_id, pivot_point, final_angle, pivot_speed, true);

    std::vector<double> param_array = pivot_prim.getParameters();

    EXPECT_DOUBLE_EQ(pivot_point.x(), param_array[0]);
    EXPECT_DOUBLE_EQ(pivot_point.y(), param_array[1]);
    EXPECT_DOUBLE_EQ(final_angle.toRadians(), param_array[2]);
    EXPECT_DOUBLE_EQ(pivot_speed.toRadians(), param_array[3]);
}

>>>>>>> 2bf204d0
TEST(PivotPrimTest, get_pivot_point_test)
{
    Point pivot_point = Point(-4, 3);

    PivotPrimitive pivot_prim = PivotPrimitive(0, pivot_point, Angle(), Angle(), false);

    EXPECT_EQ(pivot_point, pivot_prim.getPivotPoint());
}

TEST(PivotPrimTest, get_final_angle_test)
{
    Angle final_angle = Angle::ofRadians(1.51);

    PivotPrimitive pivot_prim = PivotPrimitive(0, Point(), final_angle, Angle(), false);

    EXPECT_EQ(final_angle, pivot_prim.getFinalAngle());
}

TEST(PivotPrimTest, get_pivot_speed_test)
{
    Angle pivot_speed = Angle::ofRadians(1.2);

    PivotPrimitive pivot_prim = PivotPrimitive(0, Point(), Angle(), pivot_speed, true);

    EXPECT_DOUBLE_EQ(pivot_speed.toRadians(), pivot_prim.getPivotSpeed().toRadians());
}

<<<<<<< HEAD
=======
TEST(PivotPrimTest, get_extra_bit_array_dribbler_off_test)
{
    PivotPrimitive pivot_prim = PivotPrimitive(0, Point(), Angle(), Angle(), false);

    std::vector<bool> extra_bit_array = pivot_prim.getExtraBits();

    EXPECT_EQ(extra_bit_array, std::vector<bool>{false});
}

TEST(PivotPrimTest, get_extra_bit_array_dribbler_on_test)
{
    PivotPrimitive pivot_prim = PivotPrimitive(0, Point(), Angle(), Angle(), true);

    std::vector<bool> extra_bit_array = pivot_prim.getExtraBits();

    EXPECT_EQ(extra_bit_array, std::vector<bool>{true});
}

>>>>>>> 2bf204d0
TEST(PivotPrimTest, test_equality_operator_primitives_equal)
{
    PivotPrimitive pivot_prim       = PivotPrimitive(0, Point(), Angle(), Angle(), true);
    PivotPrimitive pivot_prim_other = PivotPrimitive(0, Point(), Angle(), Angle(), true);

    EXPECT_EQ(pivot_prim, pivot_prim_other);
}

TEST(PivotPrimTest, test_inequality_operator_with_mismatched_robot_id)
{
    PivotPrimitive pivot_prim       = PivotPrimitive(0, Point(), Angle(), Angle(), true);
    PivotPrimitive pivot_prim_other = PivotPrimitive(8, Point(), Angle(), Angle(), true);

    EXPECT_NE(pivot_prim, pivot_prim_other);
}

TEST(PivotPrimTest, test_inequality_operator_with_mismatched_pivot_point)
{
    PivotPrimitive pivot_prim = PivotPrimitive(0, Point(), Angle(), Angle(), true);
    PivotPrimitive pivot_prim_other =
        PivotPrimitive(0, Point(1, 1), Angle(), Angle(), true);

    EXPECT_NE(pivot_prim, pivot_prim_other);
}

TEST(PivotPrimTest, test_inequality_operator_with_mismatched_final_angle)
{
    PivotPrimitive pivot_prim = PivotPrimitive(0, Point(), Angle(), Angle(), true);
    PivotPrimitive pivot_prim_other =
        PivotPrimitive(0, Point(), Angle::threeQuarter(), Angle(), true);

    EXPECT_NE(pivot_prim, pivot_prim_other);
}

TEST(PivotPrimTest, test_inequality_operator_with_mismatched_pivot_speed)
{
    PivotPrimitive pivot_prim = PivotPrimitive(0, Point(), Angle(), Angle(), true);
    PivotPrimitive pivot_prim_other =
        PivotPrimitive(0, Point(), Angle(), Angle::threeQuarter(), true);

    EXPECT_NE(pivot_prim, pivot_prim_other);
}<|MERGE_RESOLUTION|>--- conflicted
+++ resolved
@@ -23,27 +23,6 @@
     EXPECT_EQ(robot_id, pivot_prim.getRobotId());
 }
 
-<<<<<<< HEAD
-=======
-TEST(PivotPrimTest, parameter_array_test)
-{
-    const unsigned int robot_id = 6U;
-    const Point pivot_point     = Point(-1, 2);
-    const Angle final_angle     = Angle::ofRadians(1.5);
-    const Angle pivot_speed     = Angle::ofRadians(1.0);
-
-    PivotPrimitive pivot_prim =
-        PivotPrimitive(robot_id, pivot_point, final_angle, pivot_speed, true);
-
-    std::vector<double> param_array = pivot_prim.getParameters();
-
-    EXPECT_DOUBLE_EQ(pivot_point.x(), param_array[0]);
-    EXPECT_DOUBLE_EQ(pivot_point.y(), param_array[1]);
-    EXPECT_DOUBLE_EQ(final_angle.toRadians(), param_array[2]);
-    EXPECT_DOUBLE_EQ(pivot_speed.toRadians(), param_array[3]);
-}
-
->>>>>>> 2bf204d0
 TEST(PivotPrimTest, get_pivot_point_test)
 {
     Point pivot_point = Point(-4, 3);
@@ -71,27 +50,6 @@
     EXPECT_DOUBLE_EQ(pivot_speed.toRadians(), pivot_prim.getPivotSpeed().toRadians());
 }
 
-<<<<<<< HEAD
-=======
-TEST(PivotPrimTest, get_extra_bit_array_dribbler_off_test)
-{
-    PivotPrimitive pivot_prim = PivotPrimitive(0, Point(), Angle(), Angle(), false);
-
-    std::vector<bool> extra_bit_array = pivot_prim.getExtraBits();
-
-    EXPECT_EQ(extra_bit_array, std::vector<bool>{false});
-}
-
-TEST(PivotPrimTest, get_extra_bit_array_dribbler_on_test)
-{
-    PivotPrimitive pivot_prim = PivotPrimitive(0, Point(), Angle(), Angle(), true);
-
-    std::vector<bool> extra_bit_array = pivot_prim.getExtraBits();
-
-    EXPECT_EQ(extra_bit_array, std::vector<bool>{true});
-}
-
->>>>>>> 2bf204d0
 TEST(PivotPrimTest, test_equality_operator_primitives_equal)
 {
     PivotPrimitive pivot_prim       = PivotPrimitive(0, Point(), Angle(), Angle(), true);
