--- conflicted
+++ resolved
@@ -9,11 +9,8 @@
 #include "ai/primitive/catch_primitive.h"
 #include "ai/primitive/chip_primitive.h"
 #include "ai/primitive/direct_velocity_primitive.h"
-<<<<<<< HEAD
 #include "ai/primitive/directwheels_primitive.h"
-=======
 #include "ai/primitive/kick_primitive.h"
->>>>>>> 0d3ddcfe
 #include "ai/primitive/move_primitive.h"
 #include "ai/primitive/movespin_primitive.h"
 
@@ -77,7 +74,6 @@
     EXPECT_EQ(new_prim->getExtraBits(), std::vector<bool>());
 }
 
-<<<<<<< HEAD
 TEST(PrimitiveTest, creat_MoveSpinPrimitive_from_message_test)
 {
     const Point destination     = Point(-1, 4);
@@ -91,14 +87,14 @@
 
     MoveSpinPrimitive new_prim = MoveSpinPrimitive(prim_message);
 
-    std::vector<double> parameters = new_prim.getParameterArray();
+    std::vector<double> parameters = new_prim.getParameters();
 
     EXPECT_EQ("MoveSpin Primitive", new_prim.getPrimitiveName());
     EXPECT_EQ(robot_id, new_prim.getRobotId());
     EXPECT_DOUBLE_EQ(destination.x(), parameters[0]);
     EXPECT_DOUBLE_EQ(destination.y(), parameters[1]);
     EXPECT_DOUBLE_EQ(angular_vel.toRadians(), parameters[2]);
-    EXPECT_EQ(movespin_prim.getExtraBitArray(), std::vector<bool>());
+    EXPECT_EQ(movespin_prim.getExtraBits(), std::vector<bool>());
 }
 
 TEST(PrimitiveTest, creat_DirectWheelsPrimitive_from_message_test)
@@ -117,7 +113,7 @@
 
     DirectWheelsPrimitive new_prim = DirectWheelsPrimitive(prim_message);
 
-    std::vector<double> parameters = new_prim.getParameterArray();
+    std::vector<double> parameters = new_prim.getParameters();
 
     EXPECT_EQ("DirectWheels Primitive", new_prim.getPrimitiveName());
     EXPECT_EQ(robot_id, new_prim.getRobotId());
@@ -126,11 +122,9 @@
     EXPECT_DOUBLE_EQ(wheel2_power, parameters[2]);
     EXPECT_DOUBLE_EQ(wheel3_power, parameters[3]);
     EXPECT_DOUBLE_EQ(dribbler_rpm, parameters[4]);
-    EXPECT_EQ(directwheels_prim.getExtraBitArray(), std::vector<bool>());
-}
-
-TEST(PrimitiveTest, creat_DirectVelocityPrimitive_from_message_test)
-=======
+    EXPECT_EQ(directwheels_prim.getExtraBits(), std::vector<bool>());
+}
+
 // Test that we can correctly translate a ChipPrimitive like:
 // `Primitive` -> `ROS Message` -> `Primitive` and get back the same primitive we
 // started with
@@ -193,7 +187,6 @@
 
 TEST(PrimitiveTest,
      convert_DirectVelocityPrimitive_to_message_and_back_to_DirectVelocityPrimitive)
->>>>>>> 0d3ddcfe
 {
     const unsigned int robot_id                  = 1U;
     const double x_velocity                      = 2.78;
