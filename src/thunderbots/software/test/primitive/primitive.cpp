--- conflicted
+++ resolved
@@ -9,11 +9,8 @@
 #include "ai/primitive/catch_primitive.h"
 #include "ai/primitive/chip_primitive.h"
 #include "ai/primitive/direct_velocity_primitive.h"
-<<<<<<< HEAD
 #include "ai/primitive/directwheels_primitive.h"
-=======
 #include "ai/primitive/kick_primitive.h"
->>>>>>> 0d3ddcfe
 #include "ai/primitive/move_primitive.h"
 #include "ai/primitive/movespin_primitive.h"
 
@@ -77,7 +74,6 @@
     EXPECT_EQ(new_prim->getExtraBits(), std::vector<bool>());
 }
 
-<<<<<<< HEAD
 TEST(PrimitiveTest, creat_MoveSpinPrimitive_from_message_test)
 {
     const Point destination     = Point(-1, 4);
@@ -130,7 +126,7 @@
 }
 
 TEST(PrimitiveTest, creat_DirectVelocityPrimitive_from_message_test)
-=======
+  
 // Test that we can correctly translate a ChipPrimitive like:
 // `Primitive` -> `ROS Message` -> `Primitive` and get back the same primitive we
 // started with
@@ -193,7 +189,6 @@
 
 TEST(PrimitiveTest,
      convert_DirectVelocityPrimitive_to_message_and_back_to_DirectVelocityPrimitive)
->>>>>>> 0d3ddcfe
 {
     const unsigned int robot_id                  = 1U;
     const double x_velocity                      = 2.78;
