--- conflicted
+++ resolved
@@ -1051,8 +1051,6 @@
     EXPECT_EQ(intersection2.value(), segment.getEnd());
 }
 
-<<<<<<< HEAD
-=======
 // Check the case where both rays intersect the segment only once (forming an intersection
 // segment within the segment)
 TEST(GeomUtilTest, test_segment_intersect_with_existing_segment)
@@ -1311,7 +1309,6 @@
     EXPECT_EQ(0, calcBinaryTrespassScore(rectangle, Point(-4, 5)));
 }
 
->>>>>>> 812388d3
 int main(int argc, char **argv)
 {
     std::cout << argv[0] << std::endl;
