#include <boost/program_options.hpp>
#include <g3log/g3log.hpp>

#include <iostream>
#include <numeric>

<<<<<<< HEAD
#include "ai/ai_wrapper.h"
#include "backend/backend_factory.h"
#include "backend/grsim_backend.h"
#include "backend/radio_backend.h"
#include "gui/visualizer_wrapper.h"
#include "util/canvas_messenger/canvas_messenger.h"
#include "util/constants.h"
#include "util/logger/init.h"
#include "util/parameter/dynamic_parameter_utils.h"
=======
#include "software/ai/ai_wrapper.h"
#include "software/backend/backend_factory.h"
#include "software/backend/grsim_backend.h"
#include "software/backend/radio_backend.h"
#include "software/util/canvas_messenger/canvas_messenger.h"
#include "software/util/constants.h"
#include "software/util/logger/init.h"
>>>>>>> 1fa5ac1e

using namespace boost::program_options;
// Member variables we need to maintain state
// They are kept in an anonymous namespace so they are not accessible outside this
// file and are not created as global static variables.
namespace
{
    std::shared_ptr<AIWrapper> ai;
    std::shared_ptr<Backend> backend;
<<<<<<< HEAD
    std::shared_ptr<VisualizerWrapper> visualizer;

    std::shared_ptr<ros::NodeHandle> node_handle;
=======
>>>>>>> 1fa5ac1e
}  // namespace

// clang-format off
std::string BANNER =
"        ,/                                                                                                                     ,/   \n"
"      ,'/         _    _ ____   _____   _______ _    _ _    _ _   _ _____  ______ _____  ____   ____ _______ _____           ,'/    \n"
"    ,' /         | |  | |  _ \\ / ____| |__   __| |  | | |  | | \\ | |  __ \\|  ____|  __ \\|  _ \\ / __ \\__   __/ ____|        ,' /     \n"
"  ,'  /_____,    | |  | | |_) | |         | |  | |__| | |  | |  \\| | |  | | |__  | |__) | |_) | |  | | | | | (___        ,'  /_____,\n"
".'____    ,'     | |  | |  _ <+ |         | |  |  __  | |  | | . ` | |  | |  __| |  _  /|  _ <+ |  | | | |  \\___ \\     .'____    ,' \n"
"     /  ,'       | |__| | |_) | |____     | |  | |  | | |__| | |\\  | |__| | |____| | \\ \\| |_) | |__| | | |  ____) |         /  ,'   \n"
"    / ,'          \\____/|____/ \\_____|    |_|  |_|  |_|\\____/|_| \\_|_____/|______|_|  \\_\\____/ \\____/  |_| |_____/         / ,'     \n"
"   /,'                                                                                                                    /,'       \n"
"  /'                                                                                                                     /'          \n";
// clang-format on

void setBackendFromString(std::string backend_name)
{
    BackendFactory backend_factory;
    try
    {
        backend = backend_factory.createBackend(backend_name);
    }
    catch (const std::invalid_argument &e)
    {
        LOG(FATAL) << e.what();
    }
}

/**
 * Parses Arguments and Indicates If The Program Should Continue
 *
 * @param argc
 * @param argv
 *
 * @return True if the program should continue, false otherwise
 */
bool parseCommandLineArgs(int argc, char **argv)
{
    // Build one string with all the backend_names
    std::vector<std::string> backend_names = BackendFactory().getRegisteredBackendNames();
    std::string all_backend_names =
        std::accumulate(std::begin(backend_names), std::end(backend_names), std::string(),
                        [](std::string &ss, std::string &s) { return ss + s + ", "; });
    std::string backend_help_str =
        "The backend that you would like to use, one of: " + all_backend_names;

    try
    {
        options_description desc{"Options"};
        desc.add_options()("help,h", "Help screen")(
            "backend", value<std::string>()->notifier(setBackendFromString)->required(),
            backend_help_str.c_str());

        variables_map vm;
        store(parse_command_line(argc, argv, desc), vm);

        // We only process notifications if "help" was not given, which allows us to
        // avoid issues where required arguments are not required if "help" is given
        if (vm.count("help"))
        {
            std::cout << BANNER << std::endl << desc << std::endl;
            return false;
        }
        else
        {
            notify(vm);
        }
    }
    catch (const error &ex)
    {
        std::cerr << ex.what() << '\n';
    }

    return true;
}

/**
 * Connects all the observers together
 */
void connectObservers()
{
    backend->Subject<World>::registerObserver(ai);
    backend->Subject<World>::registerObserver(visualizer);
    ai->registerObserver(backend);
}

int main(int argc, char **argv)
{
    Util::Logger::LoggerSingleton::initializeLogger();

<<<<<<< HEAD
    node_handle = initRos(argc, argv);
    Util::CanvasMessenger::getInstance()->initializePublisher(*node_handle);

    ai = std::make_shared<AIWrapper>(*node_handle);
    visualizer = std::make_shared<VisualizerWrapper>(argc, argv);
=======
    ai = std::make_shared<AIWrapper>();
>>>>>>> 1fa5ac1e

    if (parseCommandLineArgs(argc, argv))
    {
        connectObservers();

<<<<<<< HEAD
        auto update_subscribers =
            Util::DynamicParameters::initUpdateSubscriptions(*node_handle);

        // Services any ROS calls in a separate thread "behind the scenes". Does not
        // return until the node is shutdown
        // http://wiki.ros.org/roscpp/Overview/Callbacks%20and%20Spinning
        ros::spin();

        // TODO: Shut down the AI when the Visualizer is shut down
=======
        // This blocks forever without using the CPU
        std::promise<void>().get_future().wait();
>>>>>>> 1fa5ac1e
    }

    return 0;
}<|MERGE_RESOLUTION|>--- conflicted
+++ resolved
@@ -4,17 +4,6 @@
 #include <iostream>
 #include <numeric>
 
-<<<<<<< HEAD
-#include "ai/ai_wrapper.h"
-#include "backend/backend_factory.h"
-#include "backend/grsim_backend.h"
-#include "backend/radio_backend.h"
-#include "gui/visualizer_wrapper.h"
-#include "util/canvas_messenger/canvas_messenger.h"
-#include "util/constants.h"
-#include "util/logger/init.h"
-#include "util/parameter/dynamic_parameter_utils.h"
-=======
 #include "software/ai/ai_wrapper.h"
 #include "software/backend/backend_factory.h"
 #include "software/backend/grsim_backend.h"
@@ -22,7 +11,6 @@
 #include "software/util/canvas_messenger/canvas_messenger.h"
 #include "software/util/constants.h"
 #include "software/util/logger/init.h"
->>>>>>> 1fa5ac1e
 
 using namespace boost::program_options;
 // Member variables we need to maintain state
@@ -32,12 +20,7 @@
 {
     std::shared_ptr<AIWrapper> ai;
     std::shared_ptr<Backend> backend;
-<<<<<<< HEAD
-    std::shared_ptr<VisualizerWrapper> visualizer;
-
-    std::shared_ptr<ros::NodeHandle> node_handle;
-=======
->>>>>>> 1fa5ac1e
+//    std::shared_ptr<VisualizerWrapper> visualizer;
 }  // namespace
 
 // clang-format off
@@ -120,7 +103,7 @@
 void connectObservers()
 {
     backend->Subject<World>::registerObserver(ai);
-    backend->Subject<World>::registerObserver(visualizer);
+//    backend->Subject<World>::registerObserver(visualizer);
     ai->registerObserver(backend);
 }
 
@@ -128,34 +111,15 @@
 {
     Util::Logger::LoggerSingleton::initializeLogger();
 
-<<<<<<< HEAD
-    node_handle = initRos(argc, argv);
-    Util::CanvasMessenger::getInstance()->initializePublisher(*node_handle);
-
-    ai = std::make_shared<AIWrapper>(*node_handle);
-    visualizer = std::make_shared<VisualizerWrapper>(argc, argv);
-=======
+//    visualizer = std::make_shared<VisualizerWrapper>(argc, argv);
     ai = std::make_shared<AIWrapper>();
->>>>>>> 1fa5ac1e
 
     if (parseCommandLineArgs(argc, argv))
     {
         connectObservers();
 
-<<<<<<< HEAD
-        auto update_subscribers =
-            Util::DynamicParameters::initUpdateSubscriptions(*node_handle);
-
-        // Services any ROS calls in a separate thread "behind the scenes". Does not
-        // return until the node is shutdown
-        // http://wiki.ros.org/roscpp/Overview/Callbacks%20and%20Spinning
-        ros::spin();
-
-        // TODO: Shut down the AI when the Visualizer is shut down
-=======
         // This blocks forever without using the CPU
         std::promise<void>().get_future().wait();
->>>>>>> 1fa5ac1e
     }
 
     return 0;
