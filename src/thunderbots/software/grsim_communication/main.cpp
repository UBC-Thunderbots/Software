--- conflicted
+++ resolved
@@ -24,18 +24,8 @@
     // The current state of the world
     World world;
 
-<<<<<<< HEAD
-    // The refresh rate to send primtives to the grsim backend
-    const int SEND_PRIMTIVES_REFRESH_RATE_HZ = 100;
-
     // Cached primtive array
     std::vector<std::unique_ptr<Primitive>> primitives;
-
-    // Lock to access primtive array
-=======
-    // Cached primtive array
-    std::vector<std::unique_ptr<Primitive>> primitives;
->>>>>>> 8608e296
     std::mutex update_primitives_vector_mutex;
 
 }  // namespace
@@ -52,16 +42,6 @@
         primitives.emplace_back(AI::Primitive::createPrimitiveFromROSMessage(prim_msg));
     }
     update_primitives_vector_mutex.unlock();
-<<<<<<< HEAD
-}
-
-void sendPrimtivesToGrsimBackend(const ros::TimerEvent& unused)
-{
-    update_primitives_vector_mutex.lock();
-    grsim_backend.sendPrimitives(primitives, world.friendlyTeam(), world.ball());
-    update_primitives_vector_mutex.unlock();
-=======
->>>>>>> 8608e296
 }
 
 void worldUpdateCallback(const thunderbots_msgs::World::ConstPtr& msg)
@@ -94,9 +74,6 @@
     auto update_subscribers =
         Util::DynamicParameters::initUpdateSubscriptions(node_handle);
 
-    ros::Timer timer = node_handle.createTimer(
-        ros::Duration(1 / SEND_PRIMTIVES_REFRESH_RATE_HZ), sendPrimtivesToGrsimBackend);
-
     // Services any ROS calls in a separate thread "behind the scenes". Does not return
     // until the node is shutdown
     // http://wiki.ros.org/roscpp/Overview/Callbacks%20and%20Spinning
