--- conflicted
+++ resolved
@@ -1,17 +1,32 @@
 #pragma once
 
-#include <iostream>
-#include <map>
+#include <ros/ros.h>
+
 #include <memory>
 #include <mutex>
 #include <string>
-#include <vector>
+
+// messages for dynamic_reconfigure
+#include <dynamic_reconfigure/BoolParameter.h>
+#include <dynamic_reconfigure/DoubleParameter.h>
+#include <dynamic_reconfigure/IntParameter.h>
+#include <dynamic_reconfigure/StrParameter.h>
+
+// message that contains arrays of the xmlrpc types for reconf
+#include <dynamic_reconfigure/Config.h>
+
+// message for the reconfigure srv, takes a config msg
+#include <dynamic_reconfigure/Reconfigure.h>
+#include <dynamic_reconfigure/config_tools.h>
+
 /**
  * This class defines a dynamic parameter, meaning the parameter
- * value can be changed during runtime.
+ * value can be changed during runtime. Although the class is templated, it is only meant
+ * to support the types also supported by the ROS Parameter Server.
  *
- * In our codebase, we currently support bool, int32_t, double, and strings
+ * See http://wiki.ros.org/Parameter%20Server for the list of types
  *
+ * In our codebase, we support bool, int32_t, double, and strings
  * */
 
 template <class T>
@@ -22,7 +37,8 @@
      * Constructs a new Parameter
      *
      * @param parameter_name The name of the parameter used by dynamic_reconfigure
-     * @param parameter_namespace The namespace of the parameter used to sort parameters
+     * @param parameter_namespace The namespace of the parameter used by
+     * dynamic_reconfigure
      * @param default_value The default value for this parameter
      */
     explicit Parameter<T>(const std::string& parameter_name,
@@ -36,36 +52,24 @@
     }
 
     /**
+     * Returns the global path in the ROS parameter server where this parameter is stored
+     *
+     * @return the global path in the ROS parameter sever where this parameter is stored
+     */
+    const std::string getROSParameterPath() const
+    {
+        return "/" + this->namespace_ + "/" + name();
+    }
+
+    /**
      * Returns the value of this parameter
      *
      * @return the value of this parameter
      */
     T value()
     {
-<<<<<<< HEAD
-        // get the value from the parameter in the registry
-        if (Parameter<T>::getMutableRegistry().count(this->name_))
-        {
-            auto& param_in_registry = Parameter<T>::getMutableRegistry().at(this->name_);
-
-            std::scoped_lock lock(*(param_in_registry.first));
-            auto value = param_in_registry.second->value_;
-
-            return value;
-        }
-
-        // TODO https://github.com/UBC-Thunderbots/Software/issues/738
-        // fix this on ROS removal to throw an exception, ideally we do not
-        // want to return a value here as params that aren't in the registry are not
-        // threadsafe
-        else
-        {
-            return this->value_;
-        }
-=======
         std::scoped_lock lock(this->value_mutex_);
         return this->value_;
->>>>>>> b36ea13f
     }
 
     /**
@@ -96,8 +100,6 @@
     }
 
     /**
-<<<<<<< HEAD
-=======
      * Checks if the parameter currently exists in the ros parameter server
      *
      * @return true if the parameter exists, false otherwise
@@ -143,7 +145,6 @@
     }
 
     /**
->>>>>>> b36ea13f
      * Returns a reference to the Parameter registry. The registry is a list of
      * pointers to all the existing Parameters.
      *
@@ -152,6 +153,17 @@
     static const std::vector<Parameter<T>*>& getRegistry()
     {
         return Parameter<T>::getMutableRegistry();
+    }
+
+    /**
+     * Returns a reference to the config msg. The config msg contains
+     * all the current configurations
+     *
+     * @return An immutable reference to the Config msg
+     */
+    static const dynamic_reconfigure::Config& getConfigMsg()
+    {
+        return Parameter<T>::getMutableConfigMsg();
     }
 
     /**
@@ -159,22 +171,14 @@
      * into the registry, the pointer may not be accessed by the caller after this
      * function has been called.
      *
+     * Also registers params to the static configuration msg used to
+     * set parameters
+     *
      * @param parameter A unique pointer to the Parameter to add. This pointer may not
      * be accessed by the caller after this function has been called.
      */
     static void registerParameter(Parameter<T>* parameter)
     {
-<<<<<<< HEAD
-        // load the param name before hand, as the pointer will have moved at the
-        // time of inserting the mutex param pair into the map.
-        auto parameter_name = parameter->name();
-
-        Parameter<T>::getMutableRegistry().insert(std::make_pair(
-            parameter_name,
-            std::make_pair(std::make_unique<std::mutex>(), std::move(parameter))));
-    }
-
-=======
         try
         {
             dynamic_reconfigure::ConfigTools::appendParameter(
@@ -219,7 +223,6 @@
         }
     }
 
->>>>>>> b36ea13f
    private:
     /**
      * Returns a mutable reference to the Parameter registry. This is the same as the
@@ -248,8 +251,6 @@
 
     // Store the namespace of the parameter
     std::string namespace_;
-<<<<<<< HEAD
-=======
 
     // A list of functions to call when a new parameter value is set
     std::vector<std::function<void(T)>> callback_functions;
@@ -266,5 +267,4 @@
         static dynamic_reconfigure::Config config;
         return config;
     }
->>>>>>> b36ea13f
 };