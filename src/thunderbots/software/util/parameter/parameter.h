--- conflicted
+++ resolved
@@ -79,26 +79,8 @@
      */
     void setValue(const T new_value)
     {
-<<<<<<< HEAD
-        // get the value from the parameter in the registry
-        if (Parameter<T>::getMutableRegistry().count(this->name_))
-        {
-            auto& param_in_registry = Parameter<T>::getMutableRegistry().at(this->name_);
-            std::scoped_lock lock(*(param_in_registry.first));
-            param_in_registry.second->value_ = new_value;
-        }
-
-        // TODO https://github.com/UBC-Thunderbots/Software/issues/738
-        // want to store a value here as params that aren't in the registry are not
-        // threadsafe
-        else
-        {
-            this->value_ = new_value;
-        }
-=======
         std::scoped_lock lock(this->value_mutex_);
         this->value_ = new_value;
->>>>>>> b348f4f8
     }
 
     /**
