--- conflicted
+++ resolved
@@ -38,7 +38,6 @@
     {
         namespace Passing
         {
-<<<<<<< HEAD
             // Default avoid distance around robots.
             Parameter<double> default_avoid_dist("default_avoid_dist", 0.15);
 
@@ -80,7 +79,6 @@
         }  // namespace Indirect_Chip_Evaluation
     }      // namespace DynamicParameters
 }  // namespace Util
-=======
             Parameter<double> static_field_position_quality_x_offset(
                 "static_field_position_quality_x_offset", 0.3);
             Parameter<double> static_field_position_quality_y_offset(
@@ -91,5 +89,4 @@
     }      // namespace AI
 
 
-}  // namespace Util::DynamicParameters
->>>>>>> ca529347
+}  // namespace Util::DynamicParameters