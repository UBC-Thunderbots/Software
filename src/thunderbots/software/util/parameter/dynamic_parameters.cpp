#include "util/parameter/dynamic_parameters.h"

#include "shared/constants.h"

namespace Util::DynamicParameters
{
    void updateAllParametersFromROSParameterServer()
    {
        Parameter<bool>::updateAllParametersFromROSParameterServer();
        Parameter<int32_t>::updateAllParametersFromROSParameterServer();
        Parameter<double>::updateAllParametersFromROSParameterServer();
        Parameter<std::string>::updateAllParametersFromROSParameterServer();
    }

    void updateAllParametersFromConfigMsg(
        const dynamic_reconfigure::Config::ConstPtr& updates)
    {
        Parameter<bool>::updateAllParametersFromConfigMsg(updates);
        Parameter<int32_t>::updateAllParametersFromConfigMsg(updates);
        Parameter<double>::updateAllParametersFromConfigMsg(updates);
        Parameter<std::string>::updateAllParametersFromConfigMsg(updates);
    }

    Parameter<int32_t> robot_expiry_buffer_milliseconds(
        "robot_expiry_buffer_milliseconds", 1000);

    namespace Navigator
    {
        // Default avoid distance around robots.
        Parameter<double> default_avoid_dist("default_avoid_dist", 0.15);

        // Scaling factor for collision avoidance.
        // TODO this is arbitrary for now; could be determined as part of
        // #23: https://github.com/UBC-Thunderbots/Software/issues/23
        Parameter<double> collision_avoid_velocity_scale("collision_avoid_velocity_scale",
                                                         2.0);
    }  // namespace Navigator

    namespace Indirect_Chip_Evaluation
    {
        // Adjusts how far between ball and target the robot will chip
        Parameter<double> chip_target_fraction("chip_target_fraction", 5.0 / 10.0);

        // Maximum fraction of distance between chipper and target the first bounce
        // should be, so ball is rolling when it reaches the target
        Parameter<double> chip_power_bounce_threshold("chip_power_bounce_threshold",
                                                      7.5 / 10.0);

        // Maximum power the robot can chip the ball at without malfunctions
        Parameter<double> max_chip_power("max_chip_power", 8.0);

        // Closest distance to edge of field that the robot could chip and chase to
        Parameter<double> chip_target_area_inset("chip_target_area_inset", 0.3);

        // Minimum area of chip target triangle
        Parameter<double> min_chip_tri_area("min_chip_tri_area", 0.5);

        // Minimum edge length of chip target triangle
        Parameter<double> min_chip_tri_edge_len("min_chip_tri_edge_len", 0.8);

        // Minimum angle in degrees between chip triangle edges
        Parameter<double> min_chip_tri_edge_angle("min_chip_tri_edge_angle", 20);

        // Percentage of distance to center of triangle to return as target
        Parameter<double> chip_cherry_power_downscale("chip_cherry_power_downscale",
                                                      0.85);
    }  // namespace Indirect_Chip_Evaluation

    namespace AI
    {
        namespace Passing
        {
            Parameter<double> static_field_position_quality_x_offset(
                "static_field_position_quality_x_offset", 0.3);
            Parameter<double> static_field_position_quality_y_offset(
                "static_field_position_quality_y_offset", 0.3);
            Parameter<double> static_field_position_quality_friendly_goal_distance_weight(
                "static_field_position_quality_friendly_goal_distance_weight", 0.3);
            Parameter<int32_t> num_passes_to_optimize("num_passes_to_optimize", 50);
            Parameter<int32_t> num_passes_to_keep_after_pruning(
                "num_passes_to_keep_after_pruning", 10);
            Parameter<int32_t> number_of_gradient_descent_steps_per_iter(
                "number_of_gradient_descent_steps_per_iter", 20);
            Parameter<double> pass_equality_max_position_difference_meters(
                "pass_equality_max_position_difference_meters", 0.1);
            Parameter<double> pass_equality_max_start_time_difference_seconds(
                "pass_equality_max_start_time_difference_seconds", 0.5);
            Parameter<double> pass_equality_max_speed_difference_meters_per_second(
                "pass_equality_max_speed_difference_meters_per_second", 0.3);
        }  // namespace Passing
    }      // namespace AI
<<<<<<< HEAD
    
=======

    namespace XBoxControllerDemo
    {
        Parameter<int32_t> robot_id("xbox_demo_robot_ID", 0);
        Parameter<double> kick_speed_meters_per_second(
            "xbox_demo_kick_speed_meters_per_second", BALL_MAX_SPEED_METERS_PER_SECOND);
        Parameter<double> chip_distance_meters("xbox_demo_chip_distance_meters", 1.0);
        Parameter<double> dribbler_rpm("xbox_demo_dribbler_rpm", 1000.0);
        Parameter<double> linear_sensitivity("xbox_demo_linear_sensitivity", 1.0);
        Parameter<double> angular_sensitivity("xbox_demo_angular_sensitivity", 1.0);
    }  // namespace XBoxControllerDemo

>>>>>>> b20161dc
}  // namespace Util::DynamicParameters<|MERGE_RESOLUTION|>--- conflicted
+++ resolved
@@ -89,9 +89,6 @@
                 "pass_equality_max_speed_difference_meters_per_second", 0.3);
         }  // namespace Passing
     }      // namespace AI
-<<<<<<< HEAD
-    
-=======
 
     namespace XBoxControllerDemo
     {
@@ -104,5 +101,4 @@
         Parameter<double> angular_sensitivity("xbox_demo_angular_sensitivity", 1.0);
     }  // namespace XBoxControllerDemo
 
->>>>>>> b20161dc
 }  // namespace Util::DynamicParameters