--- conflicted
+++ resolved
@@ -23,13 +23,9 @@
         - "Defense Play"
         - "KickoffEnemy Play"
         - "KickoffFriendly Play"
-<<<<<<< HEAD
         - "Penalty Kick Play"
-    description: >- 
-=======
         - "ShootOrChip Play"
     description: >-
->>>>>>> 56c05c40
         Specifies the ai play that should be in use
   refbox:
     override_refbox_play:
