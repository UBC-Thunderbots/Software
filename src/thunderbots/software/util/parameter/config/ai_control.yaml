AI:
  run_ai:
    type: "bool"
    default: true
    description: >-
        Selecting will allow HL and Navigator to run, unselecting will
        stop new decisions from being made, but the robots will finish
        the last commands they were given. DO NOT USE in place of the e-stop.
  override_ai_play:
    type: "bool"
    default: false
    description: >-
        Overrides the current play with the play
        specified by current_play parameter
  current_ai_play:
    type: "string"
    default: "Example Play"
    options:
        - "Example Play"
        - "Stop Play"
<<<<<<< HEAD
        - "Defense Play"
    description: >-
=======
        - "KickoffEnemy Play"
    description: >- 
>>>>>>> 70a88838
        Specifies the ai play that should be in use
  refbox:
    override_refbox_play:
      type: "bool"
      default: false
      description: >-
          Overrides the current refbox play with the play
          specified by current_play parameter
    current_refbox_play:
      type: "string"
      default: "Halt"
      description: >- 
          Specifies the refbox play that should be in use
    override_refbox_defending_side:
      type: "bool"
      default: true
      description: >-
          Overrides the defending side provided by refbox, 
          with defending_positive_side parameter
    defending_positive_side:
      type: "bool"
      default: false
      description: >-
          Positive if selected, Negative if unselected
    override_refbox_friendly_team_color:
      type: "bool"
      default: false
      description: >-
          Overrides the team color provided by refbox, 
          with friendly_color_yellow parameter
    friendly_color_yellow:
      type: "bool"
      default: false
      description: >-
          Yellow if selected, Blue if unselected
<|MERGE_RESOLUTION|>--- conflicted
+++ resolved
@@ -18,13 +18,9 @@
     options:
         - "Example Play"
         - "Stop Play"
-<<<<<<< HEAD
         - "Defense Play"
+        - "KickoffEnemy Play"
     description: >-
-=======
-        - "KickoffEnemy Play"
-    description: >- 
->>>>>>> 70a88838
         Specifies the ai play that should be in use
   refbox:
     override_refbox_play:
