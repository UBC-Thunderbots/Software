--- conflicted
+++ resolved
@@ -18,12 +18,9 @@
     options:
         - "Example Play"
         - "Stop Play"
-<<<<<<< HEAD
         - "Corner Kick Play"
-=======
         - "KickoffEnemy Play"
->>>>>>> bfdf4627
-    description: >- 
+    description: >-
         Specifies the ai play that should be in use
   refbox:
     override_refbox_play:
