--- conflicted
+++ resolved
@@ -24,11 +24,8 @@
         - "Defense Play"
         - "KickoffEnemy Play"
         - "KickoffFriendly Play"
-<<<<<<< HEAD
         - "Enemy Freekick Play"
-=======
         - "Penalty Kick Play"
->>>>>>> 8608e296
         - "ShootOrChip Play"
     description: >-
         Specifies the ai play that should be in use
