AI:
  run_ai:
    type: "bool"
    default: true
    description: >-
        Selecting will allow HL and Navigator to run, unselecting will
        stop new decisions from being made, but the robots will finish
        the last commands they were given. DO NOT USE in place of the e-stop.
  override_ai_play:
    type: "bool"
    default: false
    description: >-
        Overrides the current play with the play
        specified by current_play parameter
  current_ai_play:
    type: "string"
    default: "Example Play"
    options:
        - "Example Play"
        - "Stop Play"
        - "Corner Kick Play"
        - "Defense Play"
        - "KickoffEnemy Play"
<<<<<<< HEAD
        - "KickoffFriendly Play"
    description: >- 
=======
    description: >-
>>>>>>> 0699bb18
        Specifies the ai play that should be in use
  refbox:
    override_refbox_play:
      type: "bool"
      default: false
      description: >-
          Overrides the current refbox play with the play
          specified by current_play parameter
    current_refbox_play:
      type: "string"
      default: "Halt"
      description: >- 
          Specifies the refbox play that should be in use
    override_refbox_defending_side:
      type: "bool"
      default: true
      description: >-
          Overrides the defending side provided by refbox, 
          with defending_positive_side parameter
    defending_positive_side:
      type: "bool"
      default: true
      description: >-
          Positive if selected, Negative if unselected
    override_refbox_friendly_team_color:
      type: "bool"
      default: false
      description: >-
          Overrides the team color provided by refbox, 
          with friendly_color_yellow parameter
    friendly_color_yellow:
      type: "bool"
      default: false
      description: >-
          Yellow if selected, Blue if unselected
<|MERGE_RESOLUTION|>--- conflicted
+++ resolved
@@ -21,12 +21,8 @@
         - "Corner Kick Play"
         - "Defense Play"
         - "KickoffEnemy Play"
-<<<<<<< HEAD
         - "KickoffFriendly Play"
     description: >- 
-=======
-    description: >-
->>>>>>> 0699bb18
         Specifies the ai play that should be in use
   refbox:
     override_refbox_play:
