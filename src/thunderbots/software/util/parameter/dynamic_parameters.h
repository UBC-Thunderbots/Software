#pragma once
#include "util/parameter/parameter.h"
namespace Util
{
    /**
     * This namespace contains all of our dynamically adjustable Parameters, providing
     * a centralized way to access them. See the comment in the parameter.h file for
     * a list of valid Parameter types.
     */
    namespace DynamicParameters
    {
        /**
         * Updates all known parameters with the latest values from the ROS Parameter
         * Server
         */
        void updateAllParametersFromROSParameterServer();

        /**
         * Updates all known parameters with the latest values from config lists
         * in the dynamic_reconfigure::Config msgs
         *
         */
        void updateAllParametersFromConfigMsg(
            const dynamic_reconfigure::Config::ConstPtr&);
        // How long in milliseconds a Robot must not appear in vision before it is removed
        // from the AI
        extern Parameter<int32_t> robot_expiry_buffer_milliseconds;

        namespace Navigator
        {
            extern Parameter<double> default_avoid_dist;
            extern Parameter<double> collision_avoid_velocity_scale;
        }  // namespace Navigator

        namespace AI
        {
            namespace Passing
            {
                // The offset from the sides of the field to place the rectangular
                // sigmoid we use to determine what areas to pass to
                extern Parameter<double> static_field_position_quality_x_offset;
                extern Parameter<double> static_field_position_quality_y_offset;

                // The weight that being close to the goal will have on the static
                // position quality. Lower, more negative weights result in the distance
                // to the goal having less of an effect.
                extern Parameter<double>
                    static_field_position_quality_friendly_goal_distance_weight;

                // This controls how heavily we weight a robot being near the pass
                // receiver when calculating enemy risk to a pass
                extern Parameter<double> enemy_proximity_importance;

                // The minimum open angle formed by the two enemy goal posts and the
                // pass reception position that we think will likely result in a good
                // shooting opportunity. Note that we may take shots below this in some
                // cases, it's more of a weight then a cutoff.
                extern Parameter<double> ideal_min_shoot_angle_degrees;

                // The minimum angle that we have to rotate after receiving a pass to
                // shoot that we think would likely result in a goal. Note that we may
                // try to take shots that require us to rotate more then this, it's
                // more of a weight then a cutoff
                extern Parameter<double> ideal_min_rotation_to_shoot_degrees;

                // Minimum time into the future at which the pass should occur. This is
                // to ensure we have enough time to setup a robot to actually perform
                // the pass. This is in seconds
                extern Parameter<double> min_time_offset_for_pass_seconds;

                // The minimum/maximum pass speed (in m/s)
                extern Parameter<double> min_pass_speed_m_per_s;
                extern Parameter<double> max_pass_speed_m_per_s;

                // The number of passes to try to optimize at any given time
                extern Parameter<int32_t> num_passes_to_optimize;

                // The number of passes to keep after pruning
                extern Parameter<int32_t> num_passes_to_keep_after_pruning;

                // The number of steps of gradient descent to perform in each iteration
                extern Parameter<int32_t> number_of_gradient_descent_steps_per_iter;

                // The maximum allowed difference between the reciever and passer points
                // of two passes for which they are considered equal
                extern Parameter<double> pass_equality_max_position_difference_meters;

                // The maximum allowed difference between the start times of two passes
                // for which they are considered equal
                extern Parameter<double> pass_equality_max_start_time_difference_seconds;

                // The maximum allowed difference between the speeds of two passes for
                // which they are considered equal
                extern Parameter<double>
                    pass_equality_max_speed_difference_meters_per_second;

            }  // namespace Passing
        }      // namespace AI
<<<<<<< HEAD
    }          // namespace DynamicParameters
=======


        namespace XBoxControllerDemo
        {
            extern Parameter<int32_t> robot_id;
            extern Parameter<double> kick_speed_meters_per_second;
            extern Parameter<double> chip_distance_meters;
            extern Parameter<double> dribbler_rpm;
            extern Parameter<double> linear_sensitivity;
            extern Parameter<double> angular_sensitivity;
        }  // namespace XBoxControllerDemo
    }      // namespace DynamicParameters
>>>>>>> b1f92693
}  // namespace Util<|MERGE_RESOLUTION|>--- conflicted
+++ resolved
@@ -96,10 +96,6 @@
 
             }  // namespace Passing
         }      // namespace AI
-<<<<<<< HEAD
-    }          // namespace DynamicParameters
-=======
-
 
         namespace XBoxControllerDemo
         {
@@ -111,5 +107,4 @@
             extern Parameter<double> angular_sensitivity;
         }  // namespace XBoxControllerDemo
     }      // namespace DynamicParameters
->>>>>>> b1f92693
 }  // namespace Util