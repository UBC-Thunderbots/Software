--- conflicted
+++ resolved
@@ -71,9 +71,7 @@
 
             }  // namespace Passing
         }      // namespace AI
-<<<<<<< HEAD
-    }          // namespace DynamicParameters
-=======
+
 
         namespace XBoxControllerDemo
         {
@@ -85,5 +83,4 @@
             extern Parameter<double> angular_sensitivity;
         }  // namespace XBoxControllerDemo
     }      // namespace DynamicParameters
->>>>>>> b20161dc
 }  // namespace Util