--- conflicted
+++ resolved
@@ -35,13 +35,11 @@
         // There are 4 cameras for SSL Division B
         static const unsigned int NUMBER_OF_SSL_VISION_CAMERAS = 4;
 
-<<<<<<< HEAD
         // Visualizer messenger message publishing frequency
         static const unsigned int DESIRED_VISUALIZER_MESSAGE_FREQ = 60;
-=======
+
         // How many milliseconds a robot must not be seen in vision before it is
         // considered as "gone" and no longer reported.
         static const unsigned int ROBOT_DEBOUNCE_DURATION_MILLISECONDS = 200;
->>>>>>> 392cd39d
     }  // namespace Constants
 }  // namespace Util