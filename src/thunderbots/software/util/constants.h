--- conflicted
+++ resolved
@@ -28,11 +28,7 @@
 
         // Networking and vision
         static const std::string SSL_VISION_DEFAULT_MULTICAST_ADDRESS = "224.5.23.2";
-<<<<<<< HEAD
-        static const unsigned short SSL_VISION_MULTICAST_PORT = 10006;
-=======
         static const unsigned short SSL_VISION_MULTICAST_PORT         = 10020;
->>>>>>> 5241dfd7
 
         // GrSim networking and communication
         // TODO: BETTER NAMES
