#pragma once

#include <string>

#include "../ai/world/team.h"

namespace Util
{
    namespace Constants
    {
        // Constants for ROS nodes, message, and topics
        static const std::string NETWORK_INPUT_BALL_TOPIC  = "backend/ball";
        static const std::string NETWORK_INPUT_FIELD_TOPIC = "backend/field";
        static const std::string NETWORK_INPUT_FRIENDLY_TEAM_TOPIC =
            "backend/friendly_team";
        static const std::string NETWORK_INPUT_ENEMY_TEAM_TOPIC = "backend/enemy_team";
<<<<<<< HEAD
        static const std::string NETWORK_INPUT_GAMECONTROLLER_TOPIC =
            "backend/gamecontroller";
        static const std::string AI_PRIMITIVES_TOPIC = "backend/primitives";
=======
        static const std::string AI_PRIMITIVES_TOPIC            = "backend/primitives";
        static const std::string ROBOT_STATUS_TOPIC             = "log/robot_status";
>>>>>>> b3beff57

        // TODO: Make this a tuneable parameter
        static const TeamColour FRIENDLY_TEAM_COLOUR = YELLOW;

        // Networking and vision
        static const std::string SSL_VISION_MULTICAST_ADDRESS = "224.5.23.2";
        static const unsigned short SSL_VISION_MULTICAST_PORT = 10020;

<<<<<<< HEAD
        // Refbox address
        static const std::string SSL_GAMECONTROLLER_MULTICAST_ADDRESS = "224.5.23.1";
        static const unsigned short SSL_GAMECONTROLLER_MULTICAST_PORT = 10003;
=======
        // There are 4 cameras for SSL Division B
        static const unsigned int NUMBER_OF_SSL_VISION_CAMERAS = 4;
>>>>>>> b3beff57
    }  // namespace Constants
}  // namespace Util<|MERGE_RESOLUTION|>--- conflicted
+++ resolved
@@ -14,14 +14,10 @@
         static const std::string NETWORK_INPUT_FRIENDLY_TEAM_TOPIC =
             "backend/friendly_team";
         static const std::string NETWORK_INPUT_ENEMY_TEAM_TOPIC = "backend/enemy_team";
-<<<<<<< HEAD
         static const std::string NETWORK_INPUT_GAMECONTROLLER_TOPIC =
             "backend/gamecontroller";
         static const std::string AI_PRIMITIVES_TOPIC = "backend/primitives";
-=======
-        static const std::string AI_PRIMITIVES_TOPIC            = "backend/primitives";
-        static const std::string ROBOT_STATUS_TOPIC             = "log/robot_status";
->>>>>>> b3beff57
+        static const std::string ROBOT_STATUS_TOPIC  = "log/robot_status";
 
         // TODO: Make this a tuneable parameter
         static const TeamColour FRIENDLY_TEAM_COLOUR = YELLOW;
@@ -30,13 +26,11 @@
         static const std::string SSL_VISION_MULTICAST_ADDRESS = "224.5.23.2";
         static const unsigned short SSL_VISION_MULTICAST_PORT = 10020;
 
-<<<<<<< HEAD
         // Refbox address
         static const std::string SSL_GAMECONTROLLER_MULTICAST_ADDRESS = "224.5.23.1";
         static const unsigned short SSL_GAMECONTROLLER_MULTICAST_PORT = 10003;
-=======
+
         // There are 4 cameras for SSL Division B
         static const unsigned int NUMBER_OF_SSL_VISION_CAMERAS = 4;
->>>>>>> b3beff57
     }  // namespace Constants
 }  // namespace Util