--- conflicted
+++ resolved
@@ -20,11 +20,7 @@
 #include "geom/point.h"
 #include "thunderbots_msgs/DrawLayer.h"
 #include "thunderbots_msgs/DrawShape.h"
-<<<<<<< HEAD
-=======
-#include "thunderbots_msgs/Point2D.h"
 #include "util/constants.h"
->>>>>>> f0b47648
 
 
 // Forward declaration
@@ -39,11 +35,7 @@
     using LayerMsg    = thunderbots_msgs::DrawLayer;
     using LayerMsgMap = std::map<std::string, LayerMsg>;
     using ShapeMsg    = thunderbots_msgs::DrawShape;
-<<<<<<< HEAD
-=======
     using time_point  = std::chrono::time_point<std::chrono::system_clock>;
-    using Point2D     = thunderbots_msgs::Point2D;
->>>>>>> f0b47648
 
     class VisualizerMessenger
     {
