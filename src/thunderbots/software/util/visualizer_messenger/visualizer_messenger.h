/**
 * The Visualizer messenger is a singleton object that receives draw calls
 * to draw shapes such as ellipse and rectangle.
 *
 * The messenger constructs and queues the shapes into shape messages and layer
 * messages to be sent via ROS visualizer topics (VISUALIZER_DRAW_LAYER_TOPIC)
 *
 * Lasted edited by Muchen He on 2019-01-30
 */

#pragma once

#include <ros/ros.h>

#include <chrono>
#include <map>
#include <memory>
#include <string>

#include "thunderbots_msgs/DrawLayer.h"
#include "thunderbots_msgs/DrawShape.h"
#include "thunderbots_msgs/Point2D.h"


// Forward declaration
namespace ros
{
    class NodeHandle;
    class Publisher;
}  // namespace ros

namespace Util
{
    using LayerMsg    = thunderbots_msgs::DrawLayer;
    using LayerMsgMap = std::map<std::string, LayerMsg>;
    using ShapeMsg    = thunderbots_msgs::DrawShape;
<<<<<<< HEAD
    using time_point  = std::chrono::time_point<std::chrono::system_clock>;
=======
    using Point2D     = thunderbots_msgs::Point2D;
>>>>>>> 738a6387

    class VisualizerMessenger
    {
       public:
        /**
         * DrawStyle is a struct that packs the appearance properties that goes into a
         * shape message The default constructor contains the default value of the draw
         * style
         */
        typedef struct DrawStyle
        {
            // Struct constructor
            DrawStyle() : fill("white"), stroke("black"), stroke_weight(1) {}

            std::string fill;
            std::string stroke;
            uint8_t stroke_weight;
        } DrawStyle;

        /**
         * DrawTransform is a struct that packs the transform properties that goes into a
         * shape message The default constructor contains the default value of the
         * transformation
         */
        typedef struct DrawTransform
        {
            DrawTransform() : rotation(0.0), scale(1.0) {}

            double rotation;
            double scale;
        } DrawTransform;

       public:
        /**
         * Getter of the singleton object.
         *
         * @return A shared pointer of the static instance
         */
        static std::shared_ptr<VisualizerMessenger> getInstance();

        /**
         * Initialize publisher for the visualizer
         *
         * @param node_handle: The ROS node handle to create the message publisher
         */
        void initializePublisher(ros::NodeHandle node_handle);

        /**
         * Get a constant reference of the map of existing layers
         *
         * @return Constant reference of the layer message map
         */
        const LayerMsgMap& getLayerMap() const;

        /**
         * Update call to the visualizer class
         *
         * Uses ROS publishers to publish layer messeges stored in the member layers map
         * and then clear the shapes in the layers in the member layers map
         */
        void publishAndClearLayers();

        /**
         * Clears the content (shape vector) in the layer message upon method call
         */
        void clearLayers();

        // Drawing methods
        /**
         * Request a message to draw a ellipse shape. The origin is the center of the
         * circle.
         *
         * @param layer: The layer name this shape is being drawn to
         * @param cx: Ellipse's center X
         * @param cy: Ellipse's center Y
         * @param r1: Ellipse's horizontal radius
         * @param r2: Ellipse's vertical radius
         * @param draw_style: the drawing style of the shape
         * @param draw_transform: the transformation of the shape
         */
        void drawEllipse(const std::string& layer, double cx, double cy, double r1,
                         double r2, DrawStyle draw_style = DrawStyle(),
                         DrawTransform draw_transform = DrawTransform());

        /**
         * Request a message to draw a rectangle shape. The rectangle has origin on the
         * upper left corner, this is also the point specified in the parameter.
         *
         * @param layer: The layer name this shape is being drawn to
         * @param x: Rectangle's starting point X
         * @param y: Rectangle's starting point Y
         * @param w: Rectangle width
         * @param h: Rectangle height
         * @param draw_style: the drawing style of the shape
         * @param draw_transform: the transformation of the shape
         */
        void drawRect(const std::string& layer, double x, double y, double w, double h,
                      DrawStyle draw_style         = DrawStyle(),
                      DrawTransform draw_transform = DrawTransform());

        /**
         * Request a message to draw a polygon shape. The origin is the
         * first vertex passed in.
         *
         * @param layer: The layer name this shape is being drawn to
         * @param vertices: A vector of Point2Ds that specifies x and y of vertices
         * @param draw_style: the drawing style of the shape
         * @param draw_transform: the transformation of the shape
         */
        void drawPoly(const std::string& layer, std::vector<Point2D>& vertices,
                      DrawStyle draw_style         = DrawStyle(),
                      DrawTransform draw_transform = DrawTransform());

        /**
         * Request a message to draw an arc. The origin is the center point
         *
         * @param layer: The layer name this shape is being drawn to
         * @param cx: Arc's center point X
         * @param cy: Arc's center point Y
         * @param radius: Arc's radius
         * @param theta_start: The starting angle of the arc in rad (where 0 is pointed to
         * +X horizontal heading, and PI/2 is south)
         * @param theta_end: The ending angle of the arc in rad
         * @param draw_style: the drawing style of the shape
         * @param draw_transform: the transformation of the shape
         */
        void drawArc(const std::string& layer, double cx, double cy, double radius,
                     double theta_start, double theta_end,
                     DrawStyle draw_style         = DrawStyle(),
                     DrawTransform draw_transform = DrawTransform());

        /**
         * Request a message to draw a line. The origin is the first point
         *
         * @param layer: The layer name this shape is being drawn to
         * @param x1: Starting point X
         * @param y1: Starting point Y
         * @param x2: Ending point X
         * @param y2: Ending point Y
         * @param draw_style: the drawing style of the shape
         * @param draw_transform: the transformation of the shape
         */
        void drawLine(const std::string& layer, double x1, double y1, double x2,
                      double y2, DrawStyle draw_style = DrawStyle(),
                      DrawTransform draw_transform = DrawTransform());

       private:
        /**
         * Constructor; initializes an empty layers map then populates it
         */
        explicit VisualizerMessenger()
            : layers_name_to_msg_map(), publisher(), time_last_published()
        {
            buildLayers();
        }

        /**
         * Populates the layers map with some pre-defined layers
         */
        void buildLayers();

        /**
         * Helper function for the shape draw methods that copies the attributes in
         * DrawStyle struct into the actual shape message
         *
         * @param shape_msg: Reference to the shape message
         * @param style: The DrawStyle to be extracted
         */
        void applyDrawStyleToMsg(ShapeMsg& shape_msg, DrawStyle& style);

        /**
         * Helper function for the shape draw methods that copies the attributes in
         * DrawTransform struct into the actual shape message
         *
         * @param shape_msg: Reference to the shape message
         * @param transform: The DrawTransform struct to be extracted
         */
        void applyDrawTransformToMsg(ShapeMsg& shape_msg, DrawTransform& transform);

        /**
         * Helper function that checks if the layer exists,
         * and push the shape message to the corresponding layer's shape vector.
         *
         * @param layer: The name of the layer to push to
         * @param shape: The shape message
         */
        void addShapeToLayer(const std::string& layer, ShapeMsg& shape);

       private:
        // string to LayerMsg map
        LayerMsgMap layers_name_to_msg_map;
        ros::Publisher publisher;

        // 15 fps
        const uint DESIRED_FREQUENCY = 15;

        // Period in nanoseconds
        const double DESIRED_PERIOD_NS = 1.0e9 / DESIRED_FREQUENCY;

        // Time point
        time_point time_last_published;
    };

}  // namespace Util<|MERGE_RESOLUTION|>--- conflicted
+++ resolved
@@ -34,11 +34,8 @@
     using LayerMsg    = thunderbots_msgs::DrawLayer;
     using LayerMsgMap = std::map<std::string, LayerMsg>;
     using ShapeMsg    = thunderbots_msgs::DrawShape;
-<<<<<<< HEAD
     using time_point  = std::chrono::time_point<std::chrono::system_clock>;
-=======
     using Point2D     = thunderbots_msgs::Point2D;
->>>>>>> 738a6387
 
     class VisualizerMessenger
     {
