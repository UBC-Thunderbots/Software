--- conflicted
+++ resolved
@@ -20,10 +20,7 @@
 #include "thunderbots_msgs/DrawLayer.h"
 #include "thunderbots_msgs/DrawShape.h"
 #include "thunderbots_msgs/Point2D.h"
-<<<<<<< HEAD
-=======
 #include "util/constants.h"
->>>>>>> 464406b5
 
 
 // Forward declaration
@@ -38,10 +35,7 @@
     using LayerMsg    = thunderbots_msgs::DrawLayer;
     using LayerMsgMap = std::map<std::string, LayerMsg>;
     using ShapeMsg    = thunderbots_msgs::DrawShape;
-<<<<<<< HEAD
-=======
     using time_point  = std::chrono::time_point<std::chrono::system_clock>;
->>>>>>> 464406b5
     using Point2D     = thunderbots_msgs::Point2D;
 
     class VisualizerMessenger
