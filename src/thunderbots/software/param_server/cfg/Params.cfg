--- conflicted
+++ resolved
@@ -43,7 +43,6 @@
 # add more navigator parameters here
 
 #######################################################################
-<<<<<<< HEAD
 #                         EVALUATION FUNCTIONS                        #
 #######################################################################
 
@@ -58,7 +57,6 @@
 indirect_chip_params.add("min_chip_tri_edge_len", double_t, 0, "Minimum edge length of chip target triangle", 0.8, 0.0, 100.0)
 indirect_chip_params.add("min_chip_tri_edge_angle", double_t, 0, "Minimum angle in degrees between chip triangle edges", 20, 0.0, 180)
 indirect_chip_params.add("chip_cherry_power_downscale", double_t, 0, "Closest distance to edge of field that the robot could chip and chase to", 0.85, 0.0, 100.0)
-=======
 #                              PASSING                                #
 #######################################################################
 
@@ -66,7 +64,6 @@
 navigator_params.add("static_field_position_quality_x_offset", double_t, 0, "", 0.3, 0, 1)
 navigator_params.add("static_field_position_quality_y_offset", double_t, 0, "", 0.3, 0, 1)
 navigator_params.add("static_field_position_quality_friendly_goal_distance_weight", double_t, 0, "", 0.3, 0, 1)
->>>>>>> ca529347
 
 #######################################################################
 #                              EXAMPLES                               #
