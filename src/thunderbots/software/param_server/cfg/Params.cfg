--- conflicted
+++ resolved
@@ -47,18 +47,12 @@
 #######################################################################
 
 navigator_params = gen.add_group("Passing")
-<<<<<<< HEAD
-navigator_params.add("static_position_quality_x_offset", double_t, 0, "", 0.3, 0, 1)
-navigator_params.add("static_position_quality_y_offset", double_t, 0, "", 0.3, 0, 1)
-navigator_params.add("static_position_quality_friendly_goal_distance_weight", double_t, 0, "", 0.3, 0, 1)
+navigator_params.add("static_field_position_quality_x_offset", double_t, 0, "", 0.3, 0, 1)
+navigator_params.add("static_field_position_quality_y_offset", double_t, 0, "", 0.3, 0, 1)
+navigator_params.add("static_field_position_quality_friendly_goal_distance_weight", double_t, 0, "", 0.3, 0, 1)
 navigator_params.add("num_passes_to_optimize", int32_t, 0, "", 50, 0, 1000)
 navigator_params.add("num_passes_to_keep_after_pruning", int32_t, 0, "", 10, 0, 1000)
 navigator_params.add("number_of_gradient_descent_steps_per_iter", int32_t, 0, "", 20, 0, 1000)
-=======
-navigator_params.add("static_field_position_quality_x_offset", double_t, 0, "", 0.3, 0, 1)
-navigator_params.add("static_field_position_quality_y_offset", double_t, 0, "", 0.3, 0, 1)
-navigator_params.add("static_field_position_quality_friendly_goal_distance_weight", double_t, 0, "", 0.3, 0, 1)
->>>>>>> ca529347
 
 #######################################################################
 #                              EXAMPLES                               #
