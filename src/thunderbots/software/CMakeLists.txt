# This project name must match the name of the package defined in package.xml
project(thunderbots)

# Build in "Release" (with lots of compiler optimizations) by default
if(NOT CMAKE_BUILD_TYPE AND NOT CMAKE_CONFIGURATION_TYPES)
    set_property(CACHE CMAKE_BUILD_TYPE PROPERTY VALUE "Release")
endif()

# For external editor code completion (Visual Studio Code, Vim, etc.)
set(CMAKE_EXPORT_COMPILE_COMMANDS ON)

####################
## Compiler Flags ##
####################

### Set cmake standard to c++ 17 ###
set(CMAKE_CXX_STANDARD 17)

### Set compiler flags for all code ###
add_definitions(-Wno-deprecated) # Don't warn about including "old" headers
add_definitions(-fno-common) # Do not allow multiple definitions of the same global variable
add_definitions(-Werror) # Treat warnings as errors, so they don't build up

### Set compiler flags only for cpp code. These flags do not work for C files ###
# Warn if parent classes do not define a virtual destructor
# See https://www.quantstart.com/articles/C-Virtual-Destructors-How-to-Avoid-Memory-Leaks
set(CMAKE_CXX_FLAGS "${CMAKE_CXX_FLAGS} -Wnon-virtual-dtor")


#############################################
## Find and include pacakges and libraries ##
#############################################

# Call our CMake file to include and build protobuf
include("${CMAKE_CURRENT_SOURCE_DIR}/proto/build_proto.cmake")

# Create a list of files from the shared folder
file(GLOB SHARED_UTIL_SRC LIST_DIRECTORIES false CONFIGURE_DEPENDS
        ${CMAKE_CURRENT_SOURCE_DIR}/../shared/*.cpp
        ${CMAKE_CURRENT_SOURCE_DIR}/../shared/*.c
        ${CMAKE_CURRENT_SOURCE_DIR}/../shared/*.h
        )

# Find the g3log library, the logger we use for our AI
# See: https://github.com/KjellKod/g3log
SET(G3_LIBRARY_PATH "/usr/local/include")
message("g3log lib path: ${G3_LIBRARY_PATH}")
find_library(G3LOG g3logger PATHS ${G3_LIBRARY_PATH})
if(NOT G3LOG OR NOT EXISTS "${G3LOG}")
    message(FATAL_ERROR "G3LOG library not found")
endif()
message("g3log path: ${G3LOG}")

## Find catkin macros and libraries
find_package(catkin REQUIRED COMPONENTS
        roscpp
        std_msgs
        message_generation
        thunderbots_msgs
        dynamic_reconfigure
        )

## Specify the configuration file for dynamic_reconfigure pkg
generate_dynamic_reconfigure_options(
    ${CMAKE_CURRENT_SOURCE_DIR}/param_server/cfg/Params.cfg
)

catkin_package(
        INCLUDE_DIRS
        LIBRARIES thunderbots
        CATKIN_DEPENDS roscpp std_msgs dynamic_reconfigure
        DEPENDS message_runtime
        )

###########
## Build ##
###########

# Specify additional locations of header files
include_directories(SYSTEM
	${catkin_INCLUDE_DIRS}
	)

include_directories(
        ${catkin_INCLUDE_DIRS}
        ${PROTOBUF_INCLUDE_DIRS}
        ${CMAKE_CURRENT_SOURCE_DIR}
        ${CMAKE_CURRENT_SOURCE_DIR}/..
        )

# Find all the generated protobuf source files
file(GLOB PROTO_SRCS "${CMAKE_CURRENT_SOURCE_DIR}/proto/*.pb.cc")

file(GLOB_RECURSE NETWORK_INPUT_SRC LIST_DIRECTORIES false CONFIGURE_DEPENDS
        ${CMAKE_CURRENT_SOURCE_DIR}/network_input/*.cpp
        ${CMAKE_CURRENT_SOURCE_DIR}/network_input/*.h
        ${CMAKE_CURRENT_SOURCE_DIR}/geom/*.cpp
        ${CMAKE_CURRENT_SOURCE_DIR}/geom/*.h
        ${CMAKE_CURRENT_SOURCE_DIR}/ai/world/*.cpp
        ${CMAKE_CURRENT_SOURCE_DIR}/ai/world/*.h
        ${CMAKE_CURRENT_SOURCE_DIR}/util/*.h
        ${CMAKE_CURRENT_SOURCE_DIR}/util/*.cpp
        )
add_executable (network_input
        ${PROTO_SRCS}
        ${NETWORK_INPUT_SRC}
        ${SHARED_UTIL_SRC}
        )
# Depend on exported targets (other packages) so that the messages in our thunderbots_msgs package are built first.
# This way the message headers are always generated before they are used in compilation here.
add_dependencies(network_input ${catkin_EXPORTED_TARGETS})
target_link_libraries(network_input
        ${catkin_LIBRARIES}
        ${PROTOBUF_LIBRARIES}
        ${G3LOG}
        )

file(GLOB_RECURSE AI_LOGIC_SRC LIST_DIRECTORIES false CONFIGURE_DEPENDS
        ${CMAKE_CURRENT_SOURCE_DIR}/ai/*.cpp
        ${CMAKE_CURRENT_SOURCE_DIR}/ai/*.h
        ${CMAKE_CURRENT_SOURCE_DIR}/geom/*.cpp
        ${CMAKE_CURRENT_SOURCE_DIR}/geom/*.h
        ${CMAKE_CURRENT_SOURCE_DIR}/util/*.h
        ${CMAKE_CURRENT_SOURCE_DIR}/util/*.cpp
        )
add_executable (ai_logic
        ${AI_LOGIC_SRC}
        ${SHARED_UTIL_SRC}
        )
# Depend on exported targets (other packages) so that the messages in our thunderbots_msgs package are built first.
# This way the message headers are always generated before they are used in compilation here.
add_dependencies(ai_logic ${catkin_EXPORTED_TARGETS})
target_link_libraries(ai_logic ${catkin_LIBRARIES}
        ${G3LOG}
        )

file(GLOB_RECURSE GRSIM_COMMUNICATION_SRC LIST_DIRECTORIES false CONFIGURE_DEPENDS
        ${CMAKE_CURRENT_SOURCE_DIR}/grsim_communication/*.cpp
        ${CMAKE_CURRENT_SOURCE_DIR}/grsim_communication/*.h
        ${CMAKE_CURRENT_SOURCE_DIR}/ai/primitive/*.cpp
        ${CMAKE_CURRENT_SOURCE_DIR}/ai/primitive/*.h
        ${CMAKE_CURRENT_SOURCE_DIR}/ai/world/*.cpp
        ${CMAKE_CURRENT_SOURCE_DIR}/ai/world/*.h
        ${CMAKE_CURRENT_SOURCE_DIR}/geom/*.cpp
        ${CMAKE_CURRENT_SOURCE_DIR}/geom/*.h
        ${CMAKE_CURRENT_SOURCE_DIR}/util/*.h
        ${CMAKE_CURRENT_SOURCE_DIR}/util/*.cpp
        )
add_executable (grsim_communication
        ${PROTO_SRCS}
        ${GRSIM_COMMUNICATION_SRC}
        ${SHARED_UTIL_SRC}
        )
# Depend on exported targets (other packages) so that the messages in our thunderbots_msgs package are built first.
# This way the message headers are always generated before they are used in compilation here.
add_dependencies(grsim_communication ${catkin_EXPORTED_TARGETS})
target_link_libraries(grsim_communication ${catkin_LIBRARIES}
        ${PROTOBUF_LIBRARIES}
        ${G3LOG}
        )
<<<<<<< HEAD
=======

file(GLOB_RECURSE RADIO_COMMUNICATION_SRC LIST_DIRECTORIES false CONFIGURE_DEPENDS
        ${CMAKE_CURRENT_SOURCE_DIR}/radio_communication/*.cpp
        ${CMAKE_CURRENT_SOURCE_DIR}/radio_communication/*.h
        ${CMAKE_CURRENT_SOURCE_DIR}/ai/primitive/*.cpp
        ${CMAKE_CURRENT_SOURCE_DIR}/ai/primitive/*.h
        ${CMAKE_CURRENT_SOURCE_DIR}/ai/world/*.cpp
        ${CMAKE_CURRENT_SOURCE_DIR}/ai/world/*.h
        ${CMAKE_CURRENT_SOURCE_DIR}/util/*.h
        ${CMAKE_CURRENT_SOURCE_DIR}/util/*.cpp
        )
add_executable (radio_communication
        ${RADIO_COMMUNICATION_SRC}
        ${SHARED_UTIL_SRC}
        )
# Depend on exported targets (other packages) so that the messages in our thunderbots_msgs package are built first.
# This way the message headers are always generated before they are used in compilation here.
add_dependencies(radio_communication ${catkin_EXPORTED_TARGETS})
target_link_libraries(radio_communication ${catkin_LIBRARIES}
        ${G3LOG}
        )

>>>>>>> 82111a6e
file(GLOB_RECURSE PARAM_SERVER_SRC LIST_DIRECTORIES false CONFIGURE_DEPENDS
        ${CMAKE_CURRENT_SOURCE_DIR}/param_server/*.h
        ${CMAKE_CURRENT_SOURCE_DIR}/param_server/*.cpp
        ${CMAKE_CURRENT_SOURCE_DIR}/util/parameter/*.h
        ${CMAKE_CURRENT_SOURCE_DIR}/util/parameter/*.cpp
        )
add_executable (parameters
        ${PROTO_SRCS}
        ${PARAM_SERVER_SRC}
        ${SHARED_UTIL_SRC}
        )
# Depend on exported targets (other packages) so that the messages in our thunderbots_msgs package are built first.
# This way the message headers are always generated before they are used in compilation here.
add_dependencies(parameters thunderbots_gencfg ${catkin_EXPORTED_TARGETS})
target_link_libraries(parameters  ${catkin_LIBRARIES}
        ${PROTOBUF_LIBRARIES}
        )

#############
## Testing ##
#############

###### IMPORTANT #####
# DO NOT USE GLOBBING FOR TEST EXECUTABLES. SPECIFY EACH SOURCE FILE.
# This is to make sure we know exactly what files/interfaces are being tested and that we are not accidentally
# picking up other files that may affect test behaviour. Unit tests should not need too many files to be specified
# and we want to make sure the minimum set of files required for the test are being used.

##### Unit Tests #####

## Add gtest based cpp test target and link libraries
if (CATKIN_ENABLE_TESTING)
    #gtest
    catkin_add_gtest(geom_angle_test
            test/geom/angle.cpp
            geom/angle.h
            )
    target_link_libraries(geom_angle_test ${catkin_LIBRARIES})

    catkin_add_gtest(geom_point_test
            test/geom/point.cpp
            geom/point.h
            )
    target_link_libraries(geom_point_test ${catkin_LIBRARIES})

    catkin_add_gtest(field_test
            test/world/field.cpp
            ai/world/field.cpp
            )
    target_link_libraries(field_test ${catkin_LIBRARIES})

    catkin_add_gtest(grsim_backend_test
            ${PROTO_SRCS}
            test/grsim_backend/grsim_backend.cpp
            grsim_communication/motion_controller.cpp
            ai/primitive/move_primitive.cpp
            ai/primitive/direct_velocity_primitive.cpp
            ai/primitive/primitive.cpp
            ai/primitive/catch_primitive.cpp
            ai/primitive/chip_primitive.cpp
            ai/primitive/kick_primitive.cpp
            ai/primitive/move_primitive.cpp
            ai/primitive/pivot_primitive.cpp
            ai/world/robot.cpp
            ai/world/team.cpp
            grsim_communication/grsim_backend.cpp
            grsim_communication/grsim_backend.h
            grsim_communication/grsim_backend.cpp
            )
    target_link_libraries(grsim_backend_test ${catkin_LIBRARIES}
            ${PROTOBUF_LIBRARIES}
            )

    catkin_add_gtest(geom_util_test
            test/geom/util.cpp
            geom/util.cpp
            geom/util.h
            geom/point.h
            geom/angle.h
            geom/shapes.h)

    target_link_libraries(geom_util_test ${catkin_LIBRARIES})

    catkin_add_gtest(shared_util_test
            ../shared/test/util.cpp
            ../shared/util.c
            ../shared/util.h)

    target_link_libraries(shared_util_test ${catkin_LIBRARIES})

    catkin_add_gtest(ball_test
            test/world/ball.cpp
            ai/world/ball.cpp
            geom/point.h
            geom/angle.h)

    target_link_libraries(ball_test ${catkin_LIBRARIES})

    catkin_add_gtest(robot_test
            test/world/robot.cpp
            ai/world/robot.cpp
            geom/point.h
            geom/angle.h)

    target_link_libraries(robot_test ${catkin_LIBRARIES})

    catkin_add_gtest(team_test
            test/world/team.cpp
            ai/world/team.cpp
            ai/world/robot.cpp
            geom/point.h
            geom/angle.h)

    target_link_libraries(team_test ${catkin_LIBRARIES})

    catkin_add_gtest(ros_message_util_test
            test/util/ros_messages.cpp
            util/ros_messages.cpp
            ai/world/ball.cpp
            ai/world/robot.cpp
            ai/world/field.cpp
            ai/world/team.cpp
            geom/point.h
            geom/angle.h)

    target_link_libraries(ros_message_util_test ${catkin_LIBRARIES})

    catkin_add_gtest(motion_controller_test
            test/grsim_backend/motion_controller.cpp
            grsim_communication/motion_controller.cpp
            ai/world/robot.cpp
            geom/point.h
            geom/angle.h)

    target_link_libraries(motion_controller_test ${catkin_LIBRARIES})

    catkin_add_gtest(world_test
            test/world/world.cpp
            test/test_util/test_util.cpp
            ai/world/world.cpp
            ai/world/ball.cpp
            ai/world/field.cpp
            ai/world/robot.cpp
            ai/world/team.cpp
            ai/world/game_state.cpp)

    target_link_libraries(world_test ${catkin_LIBRARIES})

    catkin_add_gtest(test_util_test
            test/test_util/test_util_test.cpp
            test/test_util/test_util.cpp
            ai/world/world.cpp
            ai/world/ball.cpp
            ai/world/field.cpp
            ai/world/robot.cpp
            ai/world/team.cpp
            ai/world/game_state.cpp
            )

    target_link_libraries(test_util_test ${catkin_LIBRARIES})

<<<<<<< HEAD
=======
    catkin_add_gtest(game_state_test
            test/world/game_state.cpp
            ai/world/game_state.cpp
            test/test_util/test_util.cpp
            ai/world/world.cpp
            ai/world/ball.cpp
            ai/world/field.cpp
            ai/world/robot.cpp
            ai/world/team.cpp
            ai/world/game_state.cpp
            util/refbox_constants.cpp)

    target_link_libraries(game_state_test ${catkin_LIBRARIES})

>>>>>>> 82111a6e

    catkin_add_gtest(primitive_test
            test/primitive/primitive.cpp
            ai/primitive/catch_primitive.cpp
            ai/primitive/chip_primitive.cpp
            ai/primitive/direct_velocity_primitive.cpp
            ai/primitive/kick_primitive.cpp
            ai/primitive/kick_primitive.cpp
            ai/primitive/move_primitive.cpp
            ai/primitive/pivot_primitive.cpp
            ai/primitive/primitive.cpp
            )

    target_link_libraries(primitive_test ${catkin_LIBRARIES})

    catkin_add_gtest(move_primitive_test
            test/primitive/move_primitive.cpp
            ai/primitive/catch_primitive.cpp
            ai/primitive/chip_primitive.cpp
            ai/primitive/direct_velocity_primitive.cpp
            ai/primitive/kick_primitive.cpp
            ai/primitive/move_primitive.cpp
            ai/primitive/pivot_primitive.cpp
            ai/primitive/primitive.cpp
            )

    target_link_libraries(move_primitive_test ${catkin_LIBRARIES})

    catkin_add_gtest(pivot_primitive_test
            test/primitive/pivot_primitive.cpp
            ai/primitive/catch_primitive.cpp
            ai/primitive/chip_primitive.cpp
            ai/primitive/direct_velocity_primitive.cpp
            ai/primitive/kick_primitive.cpp
            ai/primitive/move_primitive.cpp
            ai/primitive/pivot_primitive.cpp
            ai/primitive/primitive.cpp
            )

    target_link_libraries(pivot_primitive_test ${catkin_LIBRARIES})

    catkin_add_gtest(chip_primitive_test
            test/primitive/chip_primitive.cpp
            ai/primitive/catch_primitive.cpp
            ai/primitive/chip_primitive.cpp
            ai/primitive/direct_velocity_primitive.cpp
            ai/primitive/kick_primitive.cpp
            ai/primitive/move_primitive.cpp
            ai/primitive/pivot_primitive.cpp
            ai/primitive/primitive.cpp
            )

    target_link_libraries(chip_primitive_test ${catkin_LIBRARIES})

    catkin_add_gtest(kick_primitive_test
            test/primitive/kick_primitive.cpp
            ai/primitive/catch_primitive.cpp
            ai/primitive/chip_primitive.cpp
            ai/primitive/direct_velocity_primitive.cpp
            ai/primitive/kick_primitive.cpp
            ai/primitive/move_primitive.cpp
            ai/primitive/pivot_primitive.cpp
            ai/primitive/primitive.cpp
            )

    target_link_libraries(kick_primitive_test ${catkin_LIBRARIES})

    catkin_add_gtest(direct_velocity_primitive_test
            test/primitive/direct_velocity_primitive.cpp
            ai/primitive/catch_primitive.cpp
            ai/primitive/chip_primitive.cpp
            ai/primitive/direct_velocity_primitive.cpp
            ai/primitive/kick_primitive.cpp
            ai/primitive/pivot_primitive.cpp
            ai/primitive/move_primitive.cpp
            ai/primitive/primitive.cpp
            )

    target_link_libraries(direct_velocity_primitive_test ${catkin_LIBRARIES})

    catkin_add_gtest(catch_primitive_test
            test/primitive/catch_primitive.cpp
            ai/primitive/catch_primitive.cpp
            ai/primitive/chip_primitive.cpp
            ai/primitive/direct_velocity_primitive.cpp
            ai/primitive/kick_primitive.cpp
            ai/primitive/pivot_primitive.cpp
            ai/primitive/move_primitive.cpp
            ai/primitive/primitive.cpp
            )

    target_link_libraries(catch_primitive_test ${catkin_LIBRARIES})

endif()

##### ROSTests / Integration Tests #####

if (CATKIN_ENABLE_TESTING)
    find_package(rostest REQUIRED)

    # The test node that verifies the logger is working correctly
    add_rostest_gtest(logger_test test/util/logger_test.test
            util/logger/custom_g3log_sinks.h
            util/logger/init.h
            test/util/logger_test.cpp
            )
    target_link_libraries(logger_test ${catkin_LIBRARIES}
            ${G3LOG})

    # The test node that verifies the rostest utils are working correctly
    add_rostest_gtest(rostest_util_test test/test_util/rostest_util_test.test
            test/test_util/rostest_util_test.cpp
            )
    target_link_libraries(rostest_util_test ${catkin_LIBRARIES})

     # The test node that verifies the dynamic_parameters are working
    add_rostest_gtest(dynamic_parameters_test test/util/rostest_dynamic_parameters.test
            test/util/test_dynamic_parameters.cpp
            util/parameter/dynamic_parameters.cpp
            )
    target_link_libraries(dynamic_parameters_test ${catkin_LIBRARIES})

endif()<|MERGE_RESOLUTION|>--- conflicted
+++ resolved
@@ -158,8 +158,6 @@
         ${PROTOBUF_LIBRARIES}
         ${G3LOG}
         )
-<<<<<<< HEAD
-=======
 
 file(GLOB_RECURSE RADIO_COMMUNICATION_SRC LIST_DIRECTORIES false CONFIGURE_DEPENDS
         ${CMAKE_CURRENT_SOURCE_DIR}/radio_communication/*.cpp
@@ -182,7 +180,6 @@
         ${G3LOG}
         )
 
->>>>>>> 82111a6e
 file(GLOB_RECURSE PARAM_SERVER_SRC LIST_DIRECTORIES false CONFIGURE_DEPENDS
         ${CMAKE_CURRENT_SOURCE_DIR}/param_server/*.h
         ${CMAKE_CURRENT_SOURCE_DIR}/param_server/*.cpp
@@ -344,8 +341,6 @@
 
     target_link_libraries(test_util_test ${catkin_LIBRARIES})
 
-<<<<<<< HEAD
-=======
     catkin_add_gtest(game_state_test
             test/world/game_state.cpp
             ai/world/game_state.cpp
@@ -360,7 +355,6 @@
 
     target_link_libraries(game_state_test ${catkin_LIBRARIES})
 
->>>>>>> 82111a6e
 
     catkin_add_gtest(primitive_test
             test/primitive/primitive.cpp
