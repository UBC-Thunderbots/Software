# This project name must match the name of the package defined in package.xml
project(thunderbots)

# Build in "Release" (with lots of compiler optimizations) by default
if(NOT CMAKE_BUILD_TYPE AND NOT CMAKE_CONFIGURATION_TYPES)
    set_property(CACHE CMAKE_BUILD_TYPE PROPERTY VALUE "Release")
endif()

# For external editor code completion (Visual Studio Code, Vim, etc.)
set(CMAKE_EXPORT_COMPILE_COMMANDS ON)

# Use PkgConfig to find some packages using pkg_check_modules
find_package(PkgConfig REQUIRED)
include(FindPkgConfig)

####################
## Compiler Flags ##
####################

### Set cmake standard to c++ 17 ###
set(CMAKE_CXX_STANDARD 17)

### Set compiler flags for all code ###
add_definitions(-Wno-deprecated) # Don't warn about including "old" headers
add_definitions(-fno-common) # Do not allow multiple definitions of the same global variable
add_definitions(-Werror) # Treat warnings as errors, so they don't build up

### Set compiler flags only for cpp code. These flags do not work for C files ###
# Warn if parent classes do not define a virtual destructor
# See https://www.quantstart.com/articles/C-Virtual-Destructors-How-to-Avoid-Memory-Leaks
set(CMAKE_CXX_FLAGS "${CMAKE_CXX_FLAGS} -Wnon-virtual-dtor")


#############################################
## Find and include pacakges and libraries ##
#############################################

# Call our CMake file to include and build protobuf
include("${CMAKE_CURRENT_SOURCE_DIR}/proto/build_proto.cmake")

# Create a list of files from the shared folder
file(GLOB SHARED_UTIL_SRC LIST_DIRECTORIES false CONFIGURE_DEPENDS
        ${CMAKE_CURRENT_SOURCE_DIR}/../shared/*.cpp
        ${CMAKE_CURRENT_SOURCE_DIR}/../shared/*.c
        ${CMAKE_CURRENT_SOURCE_DIR}/../shared/*.h
        )

# Find the g3log library, the logger we use for our AI
# See: https://github.com/KjellKod/g3log
SET(G3_LIBRARY_PATH "/usr/local/include")
message("g3log lib path: ${G3_LIBRARY_PATH}")
find_library(G3LOG g3logger PATHS ${G3_LIBRARY_PATH})
if(NOT G3LOG OR NOT EXISTS "${G3LOG}")
    message(FATAL_ERROR "G3LOG library not found")
endif()
message("g3log path: ${G3LOG}")

# Find boost components
find_package(Boost REQUIRED COMPONENTS
        coroutine
        )

## Find catkin macros and libraries
find_package(catkin REQUIRED COMPONENTS
        roscpp
        std_msgs
        message_generation
        thunderbots_msgs
        dynamic_reconfigure
        )

## Specify the configuration file for dynamic_reconfigure pkg
generate_dynamic_reconfigure_options(
    ${CMAKE_CURRENT_SOURCE_DIR}/param_server/cfg/Params.cfg
)

catkin_package(
        INCLUDE_DIRS
        LIBRARIES thunderbots
        CATKIN_DEPENDS roscpp std_msgs dynamic_reconfigure
        DEPENDS message_runtime
        )

###########
## Build ##
###########

# Specify additional locations of header files
include_directories(SYSTEM
	${catkin_INCLUDE_DIRS}
	)

include_directories(
        ${catkin_INCLUDE_DIRS}
        ${PROTOBUF_INCLUDE_DIRS}
        ${Boost_INCLUDE_DIRS}
        ${CMAKE_CURRENT_SOURCE_DIR}
        ${CMAKE_CURRENT_SOURCE_DIR}/..
        )

# Find all the generated protobuf source files
file(GLOB PROTO_SRCS "${CMAKE_CURRENT_SOURCE_DIR}/proto/*.pb.cc")

file(GLOB_RECURSE NETWORK_INPUT_SRC LIST_DIRECTORIES false CONFIGURE_DEPENDS
        ${CMAKE_CURRENT_SOURCE_DIR}/network_input/*.cpp
        ${CMAKE_CURRENT_SOURCE_DIR}/network_input/*.h
        ${CMAKE_CURRENT_SOURCE_DIR}/geom/*.cpp
        ${CMAKE_CURRENT_SOURCE_DIR}/geom/*.h
        ${CMAKE_CURRENT_SOURCE_DIR}/ai/world/*.cpp
        ${CMAKE_CURRENT_SOURCE_DIR}/ai/world/*.h
        ${CMAKE_CURRENT_SOURCE_DIR}/util/*.h
        ${CMAKE_CURRENT_SOURCE_DIR}/util/*.cpp
        )
add_executable (network_input
        ${PROTO_SRCS}
        ${NETWORK_INPUT_SRC}
        ${SHARED_UTIL_SRC}
        )
# Depend on exported targets (other packages) so that the messages in our thunderbots_msgs package are built first.
# This way the message headers are always generated before they are used in compilation here.
add_dependencies(network_input ${catkin_EXPORTED_TARGETS})
target_link_libraries(network_input
        ${catkin_LIBRARIES}
        ${PROTOBUF_LIBRARIES}
        ${G3LOG}
        )

file(GLOB_RECURSE AI_LOGIC_SRC LIST_DIRECTORIES false CONFIGURE_DEPENDS
        ${CMAKE_CURRENT_SOURCE_DIR}/ai/*.cpp
        ${CMAKE_CURRENT_SOURCE_DIR}/ai/*.h
        ${CMAKE_CURRENT_SOURCE_DIR}/geom/*.cpp
        ${CMAKE_CURRENT_SOURCE_DIR}/geom/*.h
        ${CMAKE_CURRENT_SOURCE_DIR}/util/*.h
        ${CMAKE_CURRENT_SOURCE_DIR}/util/*.cpp
        )
add_executable (ai_logic
        ${AI_LOGIC_SRC}
        ${SHARED_UTIL_SRC}
        )
# Depend on exported targets (other packages) so that the messages in our thunderbots_msgs package are built first.
# This way the message headers are always generated before they are used in compilation here.
add_dependencies(ai_logic ${catkin_EXPORTED_TARGETS})
target_link_libraries(ai_logic ${catkin_LIBRARIES}
        ${Boost_LIBRARIES}
        ${G3LOG}
        )

file(GLOB_RECURSE GRSIM_COMMUNICATION_SRC LIST_DIRECTORIES false CONFIGURE_DEPENDS
        ${CMAKE_CURRENT_SOURCE_DIR}/grsim_communication/*.cpp
        ${CMAKE_CURRENT_SOURCE_DIR}/grsim_communication/*.h
        ${CMAKE_CURRENT_SOURCE_DIR}/ai/primitive/*.cpp
        ${CMAKE_CURRENT_SOURCE_DIR}/ai/primitive/*.h
        ${CMAKE_CURRENT_SOURCE_DIR}/ai/world/*.cpp
        ${CMAKE_CURRENT_SOURCE_DIR}/ai/world/*.h
        ${CMAKE_CURRENT_SOURCE_DIR}/geom/*.cpp
        ${CMAKE_CURRENT_SOURCE_DIR}/geom/*.h
        ${CMAKE_CURRENT_SOURCE_DIR}/util/*.h
        ${CMAKE_CURRENT_SOURCE_DIR}/util/*.cpp
        )
add_executable (grsim_communication
        ${PROTO_SRCS}
        ${GRSIM_COMMUNICATION_SRC}
        ${SHARED_UTIL_SRC}
        )

# Depend on exported targets (other packages) so that the messages in our thunderbots_msgs package are built first.
# This way the message headers are always generated before they are used in compilation here.
add_dependencies(grsim_communication ${catkin_EXPORTED_TARGETS})
target_link_libraries(grsim_communication ${catkin_LIBRARIES}
        ${PROTOBUF_LIBRARIES}
        ${G3LOG}
        )

file(GLOB_RECURSE RADIO_COMMUNICATION_SRC LIST_DIRECTORIES false CONFIGURE_DEPENDS
        ${CMAKE_CURRENT_SOURCE_DIR}/radio_communication/*.cpp
        ${CMAKE_CURRENT_SOURCE_DIR}/radio_communication/*.h
        ${CMAKE_CURRENT_SOURCE_DIR}/ai/primitive/*.cpp
        ${CMAKE_CURRENT_SOURCE_DIR}/ai/primitive/*.h
        ${CMAKE_CURRENT_SOURCE_DIR}/ai/world/*.cpp
        ${CMAKE_CURRENT_SOURCE_DIR}/ai/world/*.h
        ${CMAKE_CURRENT_SOURCE_DIR}/util/*.h
        ${CMAKE_CURRENT_SOURCE_DIR}/util/*.cpp
        )
add_executable (radio_communication
        ${RADIO_COMMUNICATION_SRC}
        ${SHARED_UTIL_SRC}
        )
# Depend on exported targets (other packages) so that the messages in our thunderbots_msgs package are built first.
# This way the message headers are always generated before they are used in compilation here.
add_dependencies(radio_communication ${catkin_EXPORTED_TARGETS})

##### LIBUSB #####
pkg_search_module("LIBUSB_1" REQUIRED "libusb-1.0")
include_directories(SYSTEM "${LIBUSB_1_INCLUDE_DIRS}")
link_directories("${LIBUSB_1_LIBRARY_DIRS}")
add_definitions("${LIBUSB_1_DEFINITIONS}")

##### SIGC++  ######
pkg_search_module("SIGC" REQUIRED "sigc++-2.0")
include_directories(SYSTEM "${SIGC_INCLUDE_DIRS}")
link_directories("${SIGC_LIBRARY_DIRS}")

target_link_libraries(radio_communication ${catkin_LIBRARIES}
        ${G3LOG}
        ${LIBUSB_1_LIBRARIES}
        ${SIGC_LIBRARIES}
        )

file(GLOB_RECURSE PARAM_SERVER_SRC LIST_DIRECTORIES false CONFIGURE_DEPENDS
        ${CMAKE_CURRENT_SOURCE_DIR}/param_server/*.h
        ${CMAKE_CURRENT_SOURCE_DIR}/param_server/*.cpp
        ${CMAKE_CURRENT_SOURCE_DIR}/util/parameter/*.h
        ${CMAKE_CURRENT_SOURCE_DIR}/util/parameter/*.cpp
        )
add_executable (parameters
        ${PROTO_SRCS}
        ${PARAM_SERVER_SRC}
        ${SHARED_UTIL_SRC}
        )
# Depend on exported targets (other packages) so that the messages in our thunderbots_msgs package are built first.
# This way the message headers are always generated before they are used in compilation here.
add_dependencies(parameters thunderbots_gencfg ${catkin_EXPORTED_TARGETS})
target_link_libraries(parameters  ${catkin_LIBRARIES}
        ${PROTOBUF_LIBRARIES}
        )

#############
## Testing ##
#############

###### IMPORTANT #####
# DO NOT USE GLOBBING FOR TEST EXECUTABLES. SPECIFY EACH SOURCE FILE.
# This is to make sure we know exactly what files/interfaces are being tested and that we are not accidentally
# picking up other files that may affect test behaviour. Unit tests should not need too many files to be specified
# and we want to make sure the minimum set of files required for the test are being used.

##### Unit Tests #####

## Add gtest based cpp test target and link libraries
if (CATKIN_ENABLE_TESTING)
    #gtest
    catkin_add_gtest(geom_angle_test
            test/geom/angle.cpp
            geom/angle.h
            )
    target_link_libraries(geom_angle_test ${catkin_LIBRARIES})

    catkin_add_gtest(geom_point_test
            test/geom/point.cpp
            geom/point.h
            )
    target_link_libraries(geom_point_test ${catkin_LIBRARIES})

    catkin_add_gtest(field_test
            test/world/field.cpp
            ai/world/field.cpp
            util/parameter/dynamic_parameters.cpp
            )
    target_link_libraries(field_test ${catkin_LIBRARIES})

    catkin_add_gtest(grsim_backend_test
            ${PROTO_SRCS}
            test/grsim_backend/grsim_backend.cpp
            grsim_communication/motion_controller/motion_controller.cpp
            ai/primitive/dribble_primitive.cpp
            ai/primitive/catch_primitive.cpp
            ai/primitive/chip_primitive.cpp
            ai/primitive/direct_wheels_primitive.cpp
            ai/primitive/direct_velocity_primitive.cpp
            ai/primitive/kick_primitive.cpp
            ai/primitive/pivot_primitive.cpp
            ai/primitive/move_primitive.cpp
            ai/primitive/dribble_primitive.cpp
            ai/primitive/movespin_primitive.cpp
            ai/primitive/stop_primitive.cpp
            ai/primitive/primitive.cpp
            ai/world/robot.cpp
            ai/world/team.cpp
            ai/world/ball.cpp
            grsim_communication/grsim_backend.cpp
            grsim_communication/grsim_backend.h
            grsim_communication/grsim_backend.cpp
            grsim_communication/visitor/grsim_command_primitive_visitor.cpp
            util/timestamp.cpp
            )
    target_link_libraries(grsim_backend_test ${catkin_LIBRARIES}
            ${PROTOBUF_LIBRARIES}
            ${G3LOG}
            )

    catkin_add_gtest(geom_util_test
            test/geom/util.cpp
            geom/util.cpp
            geom/util.h
            geom/point.h
            geom/angle.h
            geom/segment.h
            geom/ray.h
            geom/circle.h
            geom/line.h)

    target_link_libraries(geom_util_test ${catkin_LIBRARIES})

    catkin_add_gtest(shared_util_test
            ../shared/test/util.cpp
            ../shared/util.c
            ../shared/util.h)

    target_link_libraries(shared_util_test ${catkin_LIBRARIES})

    catkin_add_gtest(ball_test
            test/world/ball.cpp
            ai/world/ball.cpp
            util/timestamp.cpp
            geom/point.h
            geom/angle.h)

    target_link_libraries(ball_test ${catkin_LIBRARIES})

    catkin_add_gtest(robot_test
            test/world/robot.cpp
            ai/world/robot.cpp
            util/timestamp.cpp
            geom/point.h
            geom/angle.h)

    target_link_libraries(robot_test ${catkin_LIBRARIES})

    catkin_add_gtest(team_test
            test/world/team.cpp
            ai/world/team.cpp
            ai/world/robot.cpp
            util/timestamp.cpp
            geom/point.h
            geom/angle.h)

    target_link_libraries(team_test ${catkin_LIBRARIES})

    catkin_add_gtest(ros_message_util_test
            test/util/ros_messages.cpp
            util/ros_messages.cpp
            ai/world/ball.cpp
            ai/world/robot.cpp
            ai/world/field.cpp
            ai/world/team.cpp
            util/timestamp.cpp
            geom/point.h
            geom/angle.h)

    target_link_libraries(ros_message_util_test ${catkin_LIBRARIES})

    catkin_add_gtest(motion_controller_test
            test/grsim_backend/motion_controller.cpp
            grsim_communication/motion_controller/motion_controller.cpp
            ai/world/robot.cpp
            geom/point.h
            geom/angle.h
            util/timestamp.cpp)

    target_link_libraries(motion_controller_test ${catkin_LIBRARIES})

    catkin_add_gtest(world_test
            test/world/world.cpp
            test/test_util/test_util.cpp
            ai/world/world.cpp
            ai/world/ball.cpp
            ai/world/field.cpp
            ai/world/robot.cpp
            ai/world/team.cpp
            ai/world/game_state.cpp
            util/timestamp.cpp
            util/parameter/dynamic_parameters.cpp
            )

    target_link_libraries(world_test ${catkin_LIBRARIES})

    catkin_add_gtest(test_util_test
            test/test_util/test_util_test.cpp
            test/test_util/test_util.cpp
            ai/world/world.cpp
            ai/world/ball.cpp
            ai/world/field.cpp
            ai/world/robot.cpp
            ai/world/team.cpp
            ai/world/game_state.cpp
            util/timestamp.cpp
            util/parameter/dynamic_parameters.cpp
            )

    target_link_libraries(test_util_test ${catkin_LIBRARIES})

    catkin_add_gtest(game_state_test
            test/world/game_state.cpp
            ai/world/game_state.cpp
            test/test_util/test_util.cpp
            ai/world/world.cpp
            ai/world/ball.cpp
            ai/world/field.cpp
            ai/world/robot.cpp
            ai/world/team.cpp
            ai/world/game_state.cpp
            util/refbox_constants.cpp
            util/timestamp.cpp
            util/parameter/dynamic_parameters.cpp
            )

    target_link_libraries(game_state_test ${catkin_LIBRARIES})

    catkin_add_gtest(grsim_movespin_primitive_test
            test/grsim_command_primitive_visitor/movespin_primitive.cpp
            grsim_communication/visitor/grsim_command_primitive_visitor.cpp
            util/ros_messages.cpp
            ai/world/ball.cpp
            test/test_util/test_util.cpp
            grsim_communication/motion_controller/motion_controller.cpp
            ai/primitive/dribble_primitive.cpp
            ai/primitive/catch_primitive.cpp
            ai/primitive/chip_primitive.cpp
            ai/primitive/direct_wheels_primitive.cpp
            ai/primitive/direct_velocity_primitive.cpp
            ai/primitive/kick_primitive.cpp
            ai/primitive/pivot_primitive.cpp
            ai/primitive/move_primitive.cpp
            ai/primitive/dribble_primitive.cpp
            ai/primitive/movespin_primitive.cpp
            ai/primitive/stop_primitive.cpp
            ai/primitive/direct_wheels_primitive.cpp
            ai/primitive/primitive.cpp
            geom/point.h
            ai/world/world.cpp
            ai/world/field.cpp
            ai/world/robot.cpp
            ai/world/team.cpp
            ai/world/game_state.cpp
            geom/angle.h
            util/logger/custom_g3log_sinks.h
            util/logger/init.h
            util/timestamp.cpp
            util/parameter/dynamic_parameters.cpp
            )
    target_link_libraries(grsim_movespin_primitive_test ${catkin_LIBRARIES}
            ${G3LOG})

    catkin_add_gtest(primitive_test
            test/primitive/primitive.cpp
            ai/primitive/primitive.cpp
            ai/primitive/move_primitive.cpp
            util/logger/custom_g3log_sinks.h
            util/logger/init.h
            )

    target_link_libraries(primitive_test ${catkin_LIBRARIES}
            ${G3LOG})

    catkin_add_gtest(move_primitive_test
            test/primitive/move_primitive.cpp
            ai/primitive/primitive.cpp
            ai/primitive/move_primitive.cpp
            util/logger/custom_g3log_sinks.h
            util/logger/init.h
            )

    target_link_libraries(move_primitive_test ${catkin_LIBRARIES}
            ${G3LOG})

    catkin_add_gtest(movespin_primitive_test
            test/primitive/movespin_primitive.cpp
            ai/primitive/primitive.cpp
            ai/primitive/movespin_primitive.cpp
            util/logger/custom_g3log_sinks.h
            util/logger/init.h
            )

    target_link_libraries(movespin_primitive_test ${catkin_LIBRARIES}
            ${G3LOG})

    catkin_add_gtest(direct_wheels_primitive_test
            test/primitive/direct_wheels_primitive.cpp
            ai/primitive/primitive.cpp
            ai/primitive/direct_wheels_primitive.cpp
            util/logger/custom_g3log_sinks.h
            util/logger/init.h
            )

    target_link_libraries(direct_wheels_primitive_test ${catkin_LIBRARIES}
            ${G3LOG})

    catkin_add_gtest(pivot_primitive_test
            test/primitive/pivot_primitive.cpp
            ai/primitive/primitive.cpp
            ai/primitive/pivot_primitive.cpp
            util/logger/custom_g3log_sinks.h
            util/logger/init.h
            )

    target_link_libraries(pivot_primitive_test ${catkin_LIBRARIES}
            ${G3LOG})

    catkin_add_gtest(chip_primitive_test
            test/primitive/chip_primitive.cpp
            ai/primitive/primitive.cpp
            ai/primitive/chip_primitive.cpp
            util/logger/custom_g3log_sinks.h
            util/logger/init.h
            )

    target_link_libraries(chip_primitive_test ${catkin_LIBRARIES}
            ${G3LOG})

    catkin_add_gtest(kick_primitive_test
            test/primitive/kick_primitive.cpp
            ai/primitive/primitive.cpp
            ai/primitive/kick_primitive.cpp
            util/logger/custom_g3log_sinks.h
            util/logger/init.h
            )

    target_link_libraries(kick_primitive_test ${catkin_LIBRARIES}
            ${G3LOG})

    catkin_add_gtest(direct_velocity_primitive_test
            test/primitive/direct_velocity_primitive.cpp
            ai/primitive/primitive.cpp
            ai/primitive/direct_velocity_primitive.cpp
            util/logger/custom_g3log_sinks.h
            util/logger/init.h
            )

    target_link_libraries(direct_velocity_primitive_test ${catkin_LIBRARIES}
            ${G3LOG})

    catkin_add_gtest(catch_primitive_test
            test/primitive/catch_primitive.cpp
            ai/primitive/primitive.cpp
            ai/primitive/catch_primitive.cpp
            util/logger/custom_g3log_sinks.h
            util/logger/init.h
            )

    target_link_libraries(catch_primitive_test ${catkin_LIBRARIES}
            ${G3LOG})

    catkin_add_gtest(stop_primitive_test
            test/primitive/stop_primitive.cpp
            ai/primitive/stop_primitive.cpp
            ai/primitive/primitive.cpp
            util/logger/custom_g3log_sinks.h
            util/logger/init.h
            )

    target_link_libraries(stop_primitive_test ${catkin_LIBRARIES}
            ${G3LOG})

    catkin_add_gtest(dribble_primitive_test
            test/primitive/dribble_primitive.cpp
            ai/primitive/dribble_primitive.cpp
            ai/primitive/primitive.cpp
            util/logger/custom_g3log_sinks.h
            util/logger/init.h
            )

    target_link_libraries(dribble_primitive_test ${catkin_LIBRARIES}
            ${G3LOG})

    catkin_add_gtest(primitive_factory_test
            test/primitive/primitive_factory.cpp
            ai/primitive/primitive_factory.cpp
            ai/primitive/dribble_primitive.cpp
            ai/primitive/catch_primitive.cpp
            ai/primitive/chip_primitive.cpp
            ai/primitive/direct_wheels_primitive.cpp
            ai/primitive/direct_velocity_primitive.cpp
            ai/primitive/kick_primitive.cpp
            ai/primitive/pivot_primitive.cpp
            ai/primitive/move_primitive.cpp
            ai/primitive/dribble_primitive.cpp
            ai/primitive/movespin_primitive.cpp
            ai/primitive/stop_primitive.cpp
            ai/primitive/primitive.cpp
            )

    target_link_libraries(primitive_factory_test ${catkin_LIBRARIES}
            ${G3LOG})


    catkin_add_gtest(grsim_catch_primitive_test
            grsim_communication/visitor/grsim_command_primitive_visitor.cpp
            test/grsim_command_primitive_visitor/catch_primitive.cpp
            util/ros_messages.cpp
            ai/world/ball.cpp
            test/test_util/test_util.cpp
            grsim_communication/motion_controller/motion_controller.cpp
            ai/primitive/dribble_primitive.cpp
            ai/primitive/catch_primitive.cpp
            ai/primitive/chip_primitive.cpp
            ai/primitive/direct_wheels_primitive.cpp
            ai/primitive/direct_velocity_primitive.cpp
            ai/primitive/kick_primitive.cpp
            ai/primitive/pivot_primitive.cpp
            ai/primitive/move_primitive.cpp
            ai/primitive/dribble_primitive.cpp
            ai/primitive/movespin_primitive.cpp
            ai/primitive/stop_primitive.cpp
            ai/primitive/direct_wheels_primitive.cpp
            ai/primitive/primitive.cpp
            geom/point.h
            ai/world/world.cpp
            ai/world/field.cpp
            ai/world/robot.cpp
            ai/world/team.cpp
            ai/world/game_state.cpp
            geom/angle.h
            util/logger/custom_g3log_sinks.h
            util/logger/init.h
            util/timestamp.cpp
            util/parameter/dynamic_parameters.cpp
    )

    target_link_libraries(grsim_catch_primitive_test ${catkin_LIBRARIES}
            ${G3LOG})

    catkin_add_gtest(mrf_primitive_visitor_test
            test/radio_communication/visitor/mrf_primitive_visitor.cpp
            radio_communication/visitor/mrf_primitive_visitor.cpp
            ai/primitive/catch_primitive.cpp
            ai/primitive/chip_primitive.cpp
            ai/primitive/direct_velocity_primitive.cpp
            ai/primitive/dribble_primitive.cpp
            ai/primitive/kick_primitive.cpp
            ai/primitive/pivot_primitive.cpp
            ai/primitive/move_primitive.cpp
            ai/primitive/movespin_primitive.cpp
            ai/primitive/stop_primitive.cpp
            ai/primitive/direct_wheels_primitive.cpp
            ai/primitive/primitive.cpp
            )
    target_link_libraries(mrf_primitive_visitor_test ${catkin_LIBRARIES}
            ${G3LOG})

    catkin_add_gtest(timestamp_test
            test/util/timestamp.cpp
            util/timestamp.cpp
            )

    target_link_libraries(timestamp_test ${catkin_LIBRARIES})

    catkin_add_gtest(deflect_off_enemy_target_test
            test/evaluation/deflect_off_enemy_target.cpp
            ai/hl/stp/evaluation/deflect_off_enemy_target.cpp
            ai/hl/stp/evaluation/deflect_off_enemy_target.h
            geom/util.cpp
            util/timestamp.cpp
            ai/world/ball.cpp
            ai/world/field.cpp
            ai/world/game_state.cpp
            ai/world/robot.cpp
            ai/world/team.cpp
            ai/world/world.cpp
            test/test_util/test_util.cpp
            util/parameter/dynamic_parameters.cpp
            )

    target_link_libraries(deflect_off_enemy_target_test ${catkin_LIBRARIES})

    catkin_add_gtest(evaluation_robot_orientation_within_angle_threshold_of_target_test
            test/evaluation/robot.cpp
            ai/hl/stp/evaluation/robot.cpp
            util/parameter/dynamic_parameters.cpp
            )

    target_link_libraries(evaluation_robot_orientation_within_angle_threshold_of_target_test ${catkin_LIBRARIES})

    catkin_add_gtest(evaluation_nearest_friendly_robot_test
    test/evaluation/team.cpp
    ai/hl/stp/evaluation/team.cpp
    ai/world/team.cpp
    ai/world/robot.cpp
    util/timestamp.cpp
    geom/point.h
    geom/angle.h
    )
    target_link_libraries(evaluation_nearest_friendly_robot_test ${catkin_LIBRARIES})

    catkin_add_gtest(move_action_test
            test/action/move_action.cpp
            ai/hl/stp/action/action.cpp
            ai/hl/stp/action/move_action.cpp
            ai/primitive/primitive.cpp
            ai/primitive/move_primitive.cpp
            ai/intent/move_intent.cpp
            ai/intent/intent.cpp
            ai/world/robot.cpp
            util/logger/custom_g3log_sinks.h
            util/logger/init.h
            util/timestamp.cpp
            )
    target_link_libraries(move_action_test
            ${catkin_LIBRARIES}
            ${G3LOG}
            ${Boost_LIBRARIES})

    catkin_add_gtest(move_tactic_test
            test/tactic/move_tactic.cpp
            test/test_util/test_util.cpp
            ai/hl/stp/tactic/move_tactic.cpp
            ai/hl/stp/tactic/tactic.cpp
            ai/hl/stp/action/move_action.cpp
            ai/hl/stp/action/action.cpp
            ai/primitive/primitive.cpp
            ai/primitive/move_primitive.cpp
            ai/intent/move_intent.cpp
            ai/intent/intent.cpp
            ai/world/robot.cpp
            ai/world/ball.cpp
            ai/world/field.cpp
            ai/world/team.cpp
            ai/world/game_state.cpp
            ai/world/world.cpp
            util/logger/custom_g3log_sinks.h
            util/logger/init.h
            util/timestamp.cpp
            util/parameter/dynamic_parameters.cpp
            )
    target_link_libraries(move_tactic_test
            ${catkin_LIBRARIES}
            ${G3LOG}
            ${Boost_LIBRARIES})

<<<<<<< HEAD
    catkin_add_gtest(gradient_descent_optimizer_test
            test/util/gradient_descent_optimizer.cpp
            )

=======
    catkin_add_gtest(catch_intent_test
            test/intent/catch_intent.cpp
            ai/intent/intent.cpp
            ai/intent/catch_intent.cpp
            ai/primitive/catch_primitive.cpp
            ai/primitive/primitive.cpp
            )
    target_link_libraries(catch_intent_test
            ${G3LOG}
            ${catkin_LIBRARIES})

    catkin_add_gtest(chip_intent_test
            test/intent/chip_intent.cpp
            ai/intent/intent.cpp
            ai/intent/chip_intent.cpp
            ai/primitive/chip_primitive.cpp
            ai/primitive/primitive.cpp
            )
    target_link_libraries(chip_intent_test
            ${G3LOG}
            ${catkin_LIBRARIES})

    catkin_add_gtest(direct_velocity_intent_test
            test/intent/direct_velocity_intent.cpp
            ai/intent/intent.cpp
            ai/intent/direct_velocity_intent.cpp
            ai/primitive/direct_velocity_primitive.cpp
            ai/primitive/primitive.cpp
            )
    target_link_libraries(direct_velocity_intent_test
            ${G3LOG}
            ${catkin_LIBRARIES})

    catkin_add_gtest(direct_wheels_intent_test
            test/intent/direct_wheels_intent.cpp
            ai/intent/intent.cpp
            ai/intent/direct_wheels_intent.cpp
            ai/primitive/direct_wheels_primitive.cpp
            ai/primitive/primitive.cpp
            )
    target_link_libraries(direct_wheels_intent_test
            ${catkin_LIBRARIES}
            ${G3LOG}
            )

    catkin_add_gtest(dribble_intent_test
            test/intent/dribble_intent.cpp
            ai/intent/intent.cpp
            ai/intent/dribble_intent.cpp
            ai/primitive/dribble_primitive.cpp
            ai/primitive/primitive.cpp
            )
    target_link_libraries(dribble_intent_test
            ${G3LOG}
            ${catkin_LIBRARIES})

    catkin_add_gtest(kick_intent_test
            test/intent/kick_intent.cpp
            ai/intent/intent.cpp
            ai/intent/kick_intent.cpp
            ai/primitive/kick_primitive.cpp
            ai/primitive/primitive.cpp
            )
    target_link_libraries(kick_intent_test
            ${G3LOG}
            ${catkin_LIBRARIES})

    catkin_add_gtest(move_intent_test
            test/intent/move_intent.cpp
            ai/intent/intent.cpp
            ai/intent/move_intent.cpp
            ai/primitive/move_primitive.cpp
            ai/primitive/primitive.cpp
            )
    target_link_libraries(move_intent_test
            ${G3LOG}
            ${catkin_LIBRARIES})

    catkin_add_gtest(movespin_intent_test
            test/intent/movespin_intent.cpp
            ai/intent/intent.cpp
            ai/intent/movespin_intent.cpp
            ai/primitive/movespin_primitive.cpp
            ai/primitive/primitive.cpp
            )
    target_link_libraries(movespin_intent_test
            ${G3LOG}
            ${catkin_LIBRARIES})

    catkin_add_gtest(pivot_intent_test
            test/intent/pivot_intent.cpp
            ai/intent/intent.cpp
            ai/intent/pivot_intent.cpp
            ai/primitive/pivot_primitive.cpp
            ai/primitive/primitive.cpp
            )
    target_link_libraries(pivot_intent_test
            ${G3LOG}
            ${catkin_LIBRARIES})

    catkin_add_gtest(stop_intent_test
            test/intent/stop_intent.cpp
            ai/intent/intent.cpp
            ai/intent/stop_intent.cpp
            ai/primitive/stop_primitive.cpp
            ai/primitive/primitive.cpp
            )
    target_link_libraries(stop_intent_test
            ${G3LOG}
            ${catkin_LIBRARIES})

    catkin_add_gtest(intent_test
            test/intent/intent.cpp
            ai/intent/intent.cpp
            ai/intent/move_intent.cpp
            ai/primitive/move_primitive.cpp
            ai/primitive/primitive.cpp
            )
    target_link_libraries(intent_test
            ${G3LOG}
            ${catkin_LIBRARIES})
>>>>>>> 17f99639
endif()

##### ROSTests / Integration Tests #####

if (CATKIN_ENABLE_TESTING)
    find_package(rostest REQUIRED)

    # The test node that verifies the logger is working correctly
    add_rostest_gtest(logger_test test/util/logger_test.test
            util/logger/custom_g3log_sinks.h
            util/logger/init.h
            test/util/logger_test.cpp
            util/timestamp.cpp
            )
    target_link_libraries(logger_test ${catkin_LIBRARIES}
            ${G3LOG})

    # The test node that verifies the rostest utils are working correctly
    add_rostest_gtest(rostest_util_test test/test_util/rostest_util_test.test
            test/test_util/rostest_util_test.cpp
            util/timestamp.cpp
            )
    target_link_libraries(rostest_util_test ${catkin_LIBRARIES})

     # The test node that verifies the dynamic_parameters are working
    add_rostest_gtest(dynamic_parameters_test test/util/rostest_dynamic_parameters.test
            test/util/test_dynamic_parameters.cpp
            util/parameter/dynamic_parameters.cpp
            )
    target_link_libraries(dynamic_parameters_test ${catkin_LIBRARIES})

     # The test node that verifies the dynamic_parameters exist in the parameter server
    add_rostest_gtest(check_parameter_existance_test test/util/rostest_parameter_exists.test
            test/util/test_parameter_exists.cpp
            util/parameter/dynamic_parameters.cpp
            )
    target_link_libraries(check_parameter_existance_test ${catkin_LIBRARIES})

endif()<|MERGE_RESOLUTION|>--- conflicted
+++ resolved
@@ -726,134 +726,132 @@
             ${G3LOG}
             ${Boost_LIBRARIES})
 
-<<<<<<< HEAD
+    catkin_add_gtest(catch_intent_test
+            test/intent/catch_intent.cpp
+            ai/intent/intent.cpp
+            ai/intent/catch_intent.cpp
+            ai/primitive/catch_primitive.cpp
+            ai/primitive/primitive.cpp
+            )
+    target_link_libraries(catch_intent_test
+            ${G3LOG}
+            ${catkin_LIBRARIES})
+
+    catkin_add_gtest(chip_intent_test
+            test/intent/chip_intent.cpp
+            ai/intent/intent.cpp
+            ai/intent/chip_intent.cpp
+            ai/primitive/chip_primitive.cpp
+            ai/primitive/primitive.cpp
+            )
+    target_link_libraries(chip_intent_test
+            ${G3LOG}
+            ${catkin_LIBRARIES})
+
+    catkin_add_gtest(direct_velocity_intent_test
+            test/intent/direct_velocity_intent.cpp
+            ai/intent/intent.cpp
+            ai/intent/direct_velocity_intent.cpp
+            ai/primitive/direct_velocity_primitive.cpp
+            ai/primitive/primitive.cpp
+            )
+    target_link_libraries(direct_velocity_intent_test
+            ${G3LOG}
+            ${catkin_LIBRARIES})
+
+    catkin_add_gtest(direct_wheels_intent_test
+            test/intent/direct_wheels_intent.cpp
+            ai/intent/intent.cpp
+            ai/intent/direct_wheels_intent.cpp
+            ai/primitive/direct_wheels_primitive.cpp
+            ai/primitive/primitive.cpp
+            )
+    target_link_libraries(direct_wheels_intent_test
+            ${catkin_LIBRARIES}
+            ${G3LOG}
+            )
+
+    catkin_add_gtest(dribble_intent_test
+            test/intent/dribble_intent.cpp
+            ai/intent/intent.cpp
+            ai/intent/dribble_intent.cpp
+            ai/primitive/dribble_primitive.cpp
+            ai/primitive/primitive.cpp
+            )
+    target_link_libraries(dribble_intent_test
+            ${G3LOG}
+            ${catkin_LIBRARIES})
+
+    catkin_add_gtest(kick_intent_test
+            test/intent/kick_intent.cpp
+            ai/intent/intent.cpp
+            ai/intent/kick_intent.cpp
+            ai/primitive/kick_primitive.cpp
+            ai/primitive/primitive.cpp
+            )
+    target_link_libraries(kick_intent_test
+            ${G3LOG}
+            ${catkin_LIBRARIES})
+
+    catkin_add_gtest(move_intent_test
+            test/intent/move_intent.cpp
+            ai/intent/intent.cpp
+            ai/intent/move_intent.cpp
+            ai/primitive/move_primitive.cpp
+            ai/primitive/primitive.cpp
+            )
+    target_link_libraries(move_intent_test
+            ${G3LOG}
+            ${catkin_LIBRARIES})
+
+    catkin_add_gtest(movespin_intent_test
+            test/intent/movespin_intent.cpp
+            ai/intent/intent.cpp
+            ai/intent/movespin_intent.cpp
+            ai/primitive/movespin_primitive.cpp
+            ai/primitive/primitive.cpp
+            )
+    target_link_libraries(movespin_intent_test
+            ${G3LOG}
+            ${catkin_LIBRARIES})
+
+    catkin_add_gtest(pivot_intent_test
+            test/intent/pivot_intent.cpp
+            ai/intent/intent.cpp
+            ai/intent/pivot_intent.cpp
+            ai/primitive/pivot_primitive.cpp
+            ai/primitive/primitive.cpp
+            )
+    target_link_libraries(pivot_intent_test
+            ${G3LOG}
+            ${catkin_LIBRARIES})
+
+    catkin_add_gtest(stop_intent_test
+            test/intent/stop_intent.cpp
+            ai/intent/intent.cpp
+            ai/intent/stop_intent.cpp
+            ai/primitive/stop_primitive.cpp
+            ai/primitive/primitive.cpp
+            )
+    target_link_libraries(stop_intent_test
+            ${G3LOG}
+            ${catkin_LIBRARIES})
+
+    catkin_add_gtest(intent_test
+            test/intent/intent.cpp
+            ai/intent/intent.cpp
+            ai/intent/move_intent.cpp
+            ai/primitive/move_primitive.cpp
+            ai/primitive/primitive.cpp
+            )
+    target_link_libraries(intent_test
+            ${G3LOG}
+            ${catkin_LIBRARIES})
+
     catkin_add_gtest(gradient_descent_optimizer_test
             test/util/gradient_descent_optimizer.cpp
             )
 
-=======
-    catkin_add_gtest(catch_intent_test
-            test/intent/catch_intent.cpp
-            ai/intent/intent.cpp
-            ai/intent/catch_intent.cpp
-            ai/primitive/catch_primitive.cpp
-            ai/primitive/primitive.cpp
-            )
-    target_link_libraries(catch_intent_test
-            ${G3LOG}
-            ${catkin_LIBRARIES})
-
-    catkin_add_gtest(chip_intent_test
-            test/intent/chip_intent.cpp
-            ai/intent/intent.cpp
-            ai/intent/chip_intent.cpp
-            ai/primitive/chip_primitive.cpp
-            ai/primitive/primitive.cpp
-            )
-    target_link_libraries(chip_intent_test
-            ${G3LOG}
-            ${catkin_LIBRARIES})
-
-    catkin_add_gtest(direct_velocity_intent_test
-            test/intent/direct_velocity_intent.cpp
-            ai/intent/intent.cpp
-            ai/intent/direct_velocity_intent.cpp
-            ai/primitive/direct_velocity_primitive.cpp
-            ai/primitive/primitive.cpp
-            )
-    target_link_libraries(direct_velocity_intent_test
-            ${G3LOG}
-            ${catkin_LIBRARIES})
-
-    catkin_add_gtest(direct_wheels_intent_test
-            test/intent/direct_wheels_intent.cpp
-            ai/intent/intent.cpp
-            ai/intent/direct_wheels_intent.cpp
-            ai/primitive/direct_wheels_primitive.cpp
-            ai/primitive/primitive.cpp
-            )
-    target_link_libraries(direct_wheels_intent_test
-            ${catkin_LIBRARIES}
-            ${G3LOG}
-            )
-
-    catkin_add_gtest(dribble_intent_test
-            test/intent/dribble_intent.cpp
-            ai/intent/intent.cpp
-            ai/intent/dribble_intent.cpp
-            ai/primitive/dribble_primitive.cpp
-            ai/primitive/primitive.cpp
-            )
-    target_link_libraries(dribble_intent_test
-            ${G3LOG}
-            ${catkin_LIBRARIES})
-
-    catkin_add_gtest(kick_intent_test
-            test/intent/kick_intent.cpp
-            ai/intent/intent.cpp
-            ai/intent/kick_intent.cpp
-            ai/primitive/kick_primitive.cpp
-            ai/primitive/primitive.cpp
-            )
-    target_link_libraries(kick_intent_test
-            ${G3LOG}
-            ${catkin_LIBRARIES})
-
-    catkin_add_gtest(move_intent_test
-            test/intent/move_intent.cpp
-            ai/intent/intent.cpp
-            ai/intent/move_intent.cpp
-            ai/primitive/move_primitive.cpp
-            ai/primitive/primitive.cpp
-            )
-    target_link_libraries(move_intent_test
-            ${G3LOG}
-            ${catkin_LIBRARIES})
-
-    catkin_add_gtest(movespin_intent_test
-            test/intent/movespin_intent.cpp
-            ai/intent/intent.cpp
-            ai/intent/movespin_intent.cpp
-            ai/primitive/movespin_primitive.cpp
-            ai/primitive/primitive.cpp
-            )
-    target_link_libraries(movespin_intent_test
-            ${G3LOG}
-            ${catkin_LIBRARIES})
-
-    catkin_add_gtest(pivot_intent_test
-            test/intent/pivot_intent.cpp
-            ai/intent/intent.cpp
-            ai/intent/pivot_intent.cpp
-            ai/primitive/pivot_primitive.cpp
-            ai/primitive/primitive.cpp
-            )
-    target_link_libraries(pivot_intent_test
-            ${G3LOG}
-            ${catkin_LIBRARIES})
-
-    catkin_add_gtest(stop_intent_test
-            test/intent/stop_intent.cpp
-            ai/intent/intent.cpp
-            ai/intent/stop_intent.cpp
-            ai/primitive/stop_primitive.cpp
-            ai/primitive/primitive.cpp
-            )
-    target_link_libraries(stop_intent_test
-            ${G3LOG}
-            ${catkin_LIBRARIES})
-
-    catkin_add_gtest(intent_test
-            test/intent/intent.cpp
-            ai/intent/intent.cpp
-            ai/intent/move_intent.cpp
-            ai/primitive/move_primitive.cpp
-            ai/primitive/primitive.cpp
-            )
-    target_link_libraries(intent_test
-            ${G3LOG}
-            ${catkin_LIBRARIES})
->>>>>>> 17f99639
 endif()
 
 ##### ROSTests / Integration Tests #####
