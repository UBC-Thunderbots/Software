--- conflicted
+++ resolved
@@ -186,26 +186,21 @@
     catkin_add_gtest(grsim_backend_test
             ${PROTO_SRCS}
             test/grsim_backend/grsim_backend.cpp
-<<<<<<< HEAD
-            backend_output/grsim/grsim_backend.cpp
-            backend_output/grsim/grsim_backend.h
-            backend_output/backend.h
-            backend_output/grsim/motion_controller.cpp
-            ai/primitive/move_primitive.cpp
-            ai/primitive/direct_velocity_primitive.cpp
-            ai/primitive/primitive.cpp
-            ai/primitive/catch_primitive.cpp
-            ai/primitive/chip_primitive.cpp
-            ai/primitive/kick_primitive.cpp
-            ai/primitive/move_primitive.cpp
-            ai/world/robot.cpp
-            ai/world/team.cpp)
-=======
+            robot_communication/grsim/motion_controller.cpp
+            ai/primitive/move_primitive.cpp
+            ai/primitive/direct_velocity_primitive.cpp
+            ai/primitive/primitive.cpp
+            ai/primitive/catch_primitive.cpp
+            ai/primitive/chip_primitive.cpp
+            ai/primitive/kick_primitive.cpp
+            ai/primitive/move_primitive.cpp
+            ai/primitive/pivot_primitive.cpp
+            ai/world/robot.cpp
+            ai/world/team.cpp
             robot_communication/grsim/grsim_backend.cpp
             robot_communication/grsim/grsim_backend.h
             robot_communication/backend.h
             )
->>>>>>> e3ead382
     target_link_libraries(grsim_backend_test ${catkin_LIBRARIES}
             ${PROTOBUF_LIBRARIES}
             )
@@ -266,7 +261,7 @@
 
     catkin_add_gtest(motion_controller_test
             test/grsim_backend/motion_controller.cpp
-            backend_output/grsim/motion_controller.cpp
+            robot_communication/grsim/motion_controller.cpp
             ai/world/robot.cpp
             geom/point.h
             geom/angle.h)
