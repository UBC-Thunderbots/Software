--- conflicted
+++ resolved
@@ -470,24 +470,12 @@
             ${G3LOG})
 
     catkin_add_gtest(time_test
-<<<<<<< HEAD
-            test/util/time/main.cpp
-            test/util/time/timestamp.cpp
-            test/util/time/time.cpp
-            test/util/time/duration.cpp
-            util/time/time.cpp
-            util/time/duration.cpp
-            util/time/time.cpp
-            util/time/timestamp.cpp
-            util/time/time.cpp
-=======
             test/util/time/duration.cpp
             test/util/time/main.cpp
             test/util/time/timestamp.cpp
             util/time/duration.cpp
             util/time/time.cpp
             util/time/timestamp.cpp
->>>>>>> 7f38c3de
             )
     target_link_libraries(time_test ${catkin_LIBRARIES})
 
@@ -553,6 +541,7 @@
             ai/world/world.cpp
             test/ai/hl/stp/tactic/main.cpp
             test/ai/hl/stp/tactic/move_tactic.cpp
+            test/ai/hl/stp/tactic/tactic.cpp
             test/test_util/test_util.cpp
             util/logger/custom_g3log_sinks.h
             util/logger/init.h
@@ -703,15 +692,9 @@
             test/ai/navigator/placeholder_navigator/placeholder_navigator.cpp
             test/test_util/test_util.cpp
             util/parameter/dynamic_parameters.cpp
-<<<<<<< HEAD
-            util/time/timestamp.cpp
-            util/time/time.cpp
-            util/time/duration.cpp
-=======
-            util/time/duration.cpp
-            util/time/time.cpp
-            util/time/timestamp.cpp
->>>>>>> 7f38c3de
+            util/time/duration.cpp
+            util/time/time.cpp
+            util/time/timestamp.cpp
             )
     target_link_libraries(navigator_test
             ${catkin_LIBRARIES}
