--- conflicted
+++ resolved
@@ -310,15 +310,7 @@
             ai/world/robot.cpp
             ai/world/team.cpp
             ai/world/world.cpp
-<<<<<<< HEAD
-            ai/world/game_state.cpp
-            util/time/duration.cpp
-            util/time/time.cpp
-            util/time/timestamp.cpp
-            util/parameter/dynamic_parameters.cpp
-=======
             geom/angle.h
->>>>>>> fc21c508
             geom/point.h
             test/util/ros_messages.cpp
             util/parameter/dynamic_parameters.cpp
