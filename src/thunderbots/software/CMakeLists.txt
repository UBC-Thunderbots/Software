--- conflicted
+++ resolved
@@ -250,23 +250,15 @@
 
     catkin_add_gtest(primitive_test
             test/primitive/primitive.cpp
-<<<<<<< HEAD
-            ai/primitive/primitive.cpp
-
-=======
->>>>>>> 0d3ddcfe
-            ai/primitive/catch_primitive.cpp
-            ai/primitive/chip_primitive.cpp
-            ai/primitive/direct_velocity_primitive.cpp
-            ai/primitive/kick_primitive.cpp
-            ai/primitive/kick_primitive.cpp
-            ai/primitive/move_primitive.cpp
-<<<<<<< HEAD
-            ai/primitive/movespin_primitive.cpp
-            ai/primitive/directwheels_primitive.cpp
-=======
-            ai/primitive/primitive.cpp
->>>>>>> 0d3ddcfe
+            ai/primitive/primitive.cpp
+            ai/primitive/catch_primitive.cpp
+            ai/primitive/chip_primitive.cpp
+            ai/primitive/direct_velocity_primitive.cpp
+            ai/primitive/kick_primitive.cpp
+            ai/primitive/kick_primitive.cpp
+            ai/primitive/move_primitive.cpp
+            ai/primitive/movespin_primitive.cpp
+            ai/primitive/directwheels_primitive.cpp
             )
 
     target_link_libraries(primitive_test ${catkin_LIBRARIES})
