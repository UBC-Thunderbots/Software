--- conflicted
+++ resolved
@@ -250,13 +250,9 @@
 
     catkin_add_gtest(primitive_test
             test/primitive/primitive.cpp
-<<<<<<< HEAD
-            ai/primitive/move_primitive.cpp
-            ai/primitive/movespin_primitive.cpp
-            ai/primitive/directwheels_primitive.cpp
-=======
-            ai/primitive/primitive.h
->>>>>>> 9244ee08
+            ai/primitive/move_primitive.cpp
+            ai/primitive/movespin_primitive.cpp
+            ai/primitive/directwheels_primitive.cpp
             ai/primitive/primitive.cpp
 
             ai/primitive/catch_primitive.cpp
@@ -278,18 +274,12 @@
             ai/primitive/direct_velocity_primitive.cpp
             ai/primitive/kick_primitive.cpp
             ai/primitive/primitive.cpp
-<<<<<<< HEAD
-            ai/primitive/move_primitive.h
-
-            ai/primitive/movespin_primitive.cpp
-            ai/primitive/directwheels_primitive.cpp
-=======
->>>>>>> 9244ee08
+            ai/primitive/movespin_primitive.cpp
+            ai/primitive/directwheels_primitive.cpp
             )
 
     target_link_libraries(move_primitive_test ${catkin_LIBRARIES})
 
-<<<<<<< HEAD
     catkin_add_gtest(movespin_primitive_test
             test/primitive/movespin_primitive.cpp
             ai/primitive/movespin_primitive.cpp
@@ -298,6 +288,10 @@
 
             ai/primitive/move_primitive.cpp
             ai/primitive/directwheels_primitive.cpp
+            ai/primitive/chip_primitive.cpp
+            ai/primitive/catch_primitive.cpp
+            ai/primitive/direct_velocity_primitive.cpp
+            ai/primitive/kick_primitive.cpp
             )
 
     target_link_libraries(movespin_primitive_test ${catkin_LIBRARIES})
@@ -310,10 +304,14 @@
 
             ai/primitive/move_primitive.cpp
             ai/primitive/movespin_primitive.cpp
+            ai/primitive/catch_primitive.cpp
+            ai/primitive/chip_primitive.cpp
+            ai/primitive/direct_velocity_primitive.cpp
+            ai/primitive/kick_primitive.cpp
             )
 
     target_link_libraries(directwheels_primitive_test ${catkin_LIBRARIES})
-=======
+
     catkin_add_gtest(chip_primitive_test
             test/primitive/chip_primitive.cpp
             ai/primitive/chip_primitive.h
@@ -323,6 +321,8 @@
             ai/primitive/direct_velocity_primitive.cpp
             ai/primitive/kick_primitive.cpp
             ai/primitive/move_primitive.cpp
+            ai/primitive/movespin_primitive.cpp
+            ai/primitive/directwheels_primitive.cpp
             ai/primitive/primitive.cpp
             )
 
@@ -337,6 +337,8 @@
             ai/primitive/chip_primitive.cpp
             ai/primitive/direct_velocity_primitive.cpp
             ai/primitive/move_primitive.cpp
+            ai/primitive/movespin_primitive.cpp
+            ai/primitive/directwheels_primitive.cpp
             ai/primitive/primitive.cpp
             )
 
@@ -351,6 +353,8 @@
             ai/primitive/chip_primitive.cpp
             ai/primitive/kick_primitive.cpp
             ai/primitive/move_primitive.cpp
+            ai/primitive/movespin_primitive.cpp
+            ai/primitive/directwheels_primitive.cpp
             ai/primitive/primitive.cpp
             )
 
@@ -365,11 +369,12 @@
             ai/primitive/direct_velocity_primitive.cpp
             ai/primitive/kick_primitive.cpp
             ai/primitive/move_primitive.cpp
+            ai/primitive/movespin_primitive.cpp
+            ai/primitive/directwheels_primitive.cpp
             ai/primitive/primitive.cpp
             )
 
     target_link_libraries(catch_primitive_test ${catkin_LIBRARIES})
 
->>>>>>> 9244ee08
 
 endif()