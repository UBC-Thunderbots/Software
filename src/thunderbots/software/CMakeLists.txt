# This project name must match the name of the package defined in package.xml
project(thunderbots)

cmake_minimum_required(VERSION 3.10)

# Build in "Release" (with lots of compiler optimizations) by default
if(NOT CMAKE_BUILD_TYPE AND NOT CMAKE_CONFIGURATION_TYPES)
    set_property(CACHE CMAKE_BUILD_TYPE PROPERTY VALUE "Release")
endif()

# For external editor code completion (Visual Studio Code, Vim, etc.)
set(CMAKE_EXPORT_COMPILE_COMMANDS ON)

# Use PkgConfig to find some packages using pkg_check_modules
find_package(PkgConfig REQUIRED)
include(FindPkgConfig)

####################
## Compiler Flags ##
####################

### Set cmake standard to c++ 17 ###
set(CMAKE_CXX_STANDARD 17)

### Set compiler flags for all code ###
add_definitions(-Wno-deprecated) # Don't warn about including "old" headers
add_definitions(-fno-common) # Do not allow multiple definitions of the same global variable
add_definitions(-Werror) # Treat warnings as errors, so they don't build up

### Set compiler flags only for cpp code. These flags do not work for C files ###
# Warn if parent classes do not define a virtual destructor
# See https://www.quantstart.com/articles/C-Virtual-Destructors-How-to-Avoid-Memory-Leaks
set(CMAKE_CXX_FLAGS "${CMAKE_CXX_FLAGS} -Wnon-virtual-dtor")


#############################################
## Find and include packages and libraries ##
#############################################

# Call our CMake file to include and build protobuf
include("${CMAKE_CURRENT_SOURCE_DIR}/proto/build_proto.cmake")

# Create a list of files from the shared folder
file(GLOB SHARED_UTIL_SRC LIST_DIRECTORIES false CONFIGURE_DEPENDS
        ${CMAKE_CURRENT_SOURCE_DIR}/../shared/*.cpp
        ${CMAKE_CURRENT_SOURCE_DIR}/../shared/*.c
        ${CMAKE_CURRENT_SOURCE_DIR}/../shared/*.h
        )

# Find the g3log library, the logger we use for our AI
# See: https://github.com/KjellKod/g3log
SET(G3_LIBRARY_PATH "/usr/local/include")
message("g3log lib path: ${G3_LIBRARY_PATH}")
find_library(G3LOG g3logger PATHS ${G3_LIBRARY_PATH})
if(NOT G3LOG OR NOT EXISTS "${G3LOG}")
    message(FATAL_ERROR "G3LOG library not found")
endif()
message("g3log path: ${G3LOG}")

# Find boost components
find_package(Boost REQUIRED COMPONENTS
        coroutine
        )

## Find catkin macros and libraries
find_package(catkin REQUIRED COMPONENTS
        roscpp
        std_msgs
        message_generation
        thunderbots_msgs
        dynamic_reconfigure
        )

## Specify the configuration file for dynamic_reconfigure pkg
generate_dynamic_reconfigure_options(
    ${CMAKE_CURRENT_SOURCE_DIR}/param_server/cfg/Params.cfg
)

catkin_package(
        INCLUDE_DIRS
        LIBRARIES thunderbots
        CATKIN_DEPENDS roscpp std_msgs dynamic_reconfigure
        DEPENDS message_runtime
        )

###########
## Build ##
###########

# Specify additional locations of header files
include_directories(SYSTEM
	${catkin_INCLUDE_DIRS}
	)

include_directories(
        ${catkin_INCLUDE_DIRS}
        ${PROTOBUF_INCLUDE_DIRS}
        ${Boost_INCLUDE_DIRS}
        ${CMAKE_CURRENT_SOURCE_DIR}
        ${CMAKE_CURRENT_SOURCE_DIR}/..
        )

# Find all the generated protobuf source files
file(GLOB PROTO_SRCS "${CMAKE_CURRENT_SOURCE_DIR}/proto/*.pb.cc")

file(GLOB_RECURSE NETWORK_INPUT_SRC LIST_DIRECTORIES false CONFIGURE_DEPENDS
        ${CMAKE_CURRENT_SOURCE_DIR}/network_input/*.cpp
        ${CMAKE_CURRENT_SOURCE_DIR}/network_input/*.h
        ${CMAKE_CURRENT_SOURCE_DIR}/geom/*.cpp
        ${CMAKE_CURRENT_SOURCE_DIR}/geom/*.h
        ${CMAKE_CURRENT_SOURCE_DIR}/ai/world/*.cpp
        ${CMAKE_CURRENT_SOURCE_DIR}/ai/world/*.h
        ${CMAKE_CURRENT_SOURCE_DIR}/util/*.h
        ${CMAKE_CURRENT_SOURCE_DIR}/util/*.cpp
        )
add_executable (network_input
        ${PROTO_SRCS}
        ${NETWORK_INPUT_SRC}
        ${SHARED_UTIL_SRC}
        )
# Depend on exported targets (other packages) so that the messages in our thunderbots_msgs package are built first.
# This way the message headers are always generated before they are used in compilation here.
add_dependencies(network_input ${catkin_EXPORTED_TARGETS})
target_link_libraries(network_input
        ${catkin_LIBRARIES}
        ${PROTOBUF_LIBRARIES}
        ${G3LOG}
        )

file(GLOB_RECURSE AI_LOGIC_SRC LIST_DIRECTORIES false CONFIGURE_DEPENDS
        ${CMAKE_CURRENT_SOURCE_DIR}/ai/*.cpp
        ${CMAKE_CURRENT_SOURCE_DIR}/ai/*.h
        ${CMAKE_CURRENT_SOURCE_DIR}/geom/*.cpp
        ${CMAKE_CURRENT_SOURCE_DIR}/geom/*.h
        ${CMAKE_CURRENT_SOURCE_DIR}/util/*.h
        ${CMAKE_CURRENT_SOURCE_DIR}/util/*.cpp
        )
add_executable (ai_logic
        ${AI_LOGIC_SRC}
        ${SHARED_UTIL_SRC}
        )
# Depend on exported targets (other packages) so that the messages in our thunderbots_msgs package are built first.
# This way the message headers are always generated before they are used in compilation here.
add_dependencies(ai_logic ${catkin_EXPORTED_TARGETS})
target_link_libraries(ai_logic ${catkin_LIBRARIES}
        ${Boost_LIBRARIES}
        ${G3LOG}
        )

file(GLOB_RECURSE GRSIM_COMMUNICATION_SRC LIST_DIRECTORIES false CONFIGURE_DEPENDS
        ${CMAKE_CURRENT_SOURCE_DIR}/grsim_communication/*.cpp
        ${CMAKE_CURRENT_SOURCE_DIR}/grsim_communication/*.h
        ${CMAKE_CURRENT_SOURCE_DIR}/ai/primitive/*.cpp
        ${CMAKE_CURRENT_SOURCE_DIR}/ai/primitive/*.h
        ${CMAKE_CURRENT_SOURCE_DIR}/ai/world/*.cpp
        ${CMAKE_CURRENT_SOURCE_DIR}/ai/world/*.h
        ${CMAKE_CURRENT_SOURCE_DIR}/geom/*.cpp
        ${CMAKE_CURRENT_SOURCE_DIR}/geom/*.h
        ${CMAKE_CURRENT_SOURCE_DIR}/util/*.h
        ${CMAKE_CURRENT_SOURCE_DIR}/util/*.cpp
        )
add_executable (grsim_communication
        ${PROTO_SRCS}
        ${GRSIM_COMMUNICATION_SRC}
        ${SHARED_UTIL_SRC}
        )

# Depend on exported targets (other packages) so that the messages in our thunderbots_msgs package are built first.
# This way the message headers are always generated before they are used in compilation here.
add_dependencies(grsim_communication ${catkin_EXPORTED_TARGETS})
target_link_libraries(grsim_communication ${catkin_LIBRARIES}
        ${PROTOBUF_LIBRARIES}
        ${G3LOG}
        )

file(GLOB_RECURSE RADIO_COMMUNICATION_SRC LIST_DIRECTORIES false CONFIGURE_DEPENDS
        ${CMAKE_CURRENT_SOURCE_DIR}/radio_communication/*.cpp
        ${CMAKE_CURRENT_SOURCE_DIR}/radio_communication/*.h
        ${CMAKE_CURRENT_SOURCE_DIR}/ai/primitive/*.cpp
        ${CMAKE_CURRENT_SOURCE_DIR}/ai/primitive/*.h
        ${CMAKE_CURRENT_SOURCE_DIR}/ai/world/*.cpp
        ${CMAKE_CURRENT_SOURCE_DIR}/ai/world/*.h
        ${CMAKE_CURRENT_SOURCE_DIR}/util/*.h
        ${CMAKE_CURRENT_SOURCE_DIR}/util/*.cpp
        )
add_executable (radio_communication
        ${RADIO_COMMUNICATION_SRC}
        ${SHARED_UTIL_SRC}
        )
# Depend on exported targets (other packages) so that the messages in our thunderbots_msgs package are built first.
# This way the message headers are always generated before they are used in compilation here.
add_dependencies(radio_communication ${catkin_EXPORTED_TARGETS})

##### LIBUSB #####
pkg_search_module("LIBUSB_1" REQUIRED "libusb-1.0")
include_directories(SYSTEM "${LIBUSB_1_INCLUDE_DIRS}")
link_directories("${LIBUSB_1_LIBRARY_DIRS}")
add_definitions("${LIBUSB_1_DEFINITIONS}")

##### SIGC++  ######
pkg_search_module("SIGC" REQUIRED "sigc++-2.0")
include_directories(SYSTEM "${SIGC_INCLUDE_DIRS}")
link_directories("${SIGC_LIBRARY_DIRS}")

target_link_libraries(radio_communication ${catkin_LIBRARIES}
        ${G3LOG}
        ${LIBUSB_1_LIBRARIES}
        ${SIGC_LIBRARIES}
        )

file(GLOB_RECURSE PARAM_SERVER_SRC LIST_DIRECTORIES false CONFIGURE_DEPENDS
        ${CMAKE_CURRENT_SOURCE_DIR}/param_server/*.h
        ${CMAKE_CURRENT_SOURCE_DIR}/param_server/*.cpp
        ${CMAKE_CURRENT_SOURCE_DIR}/util/parameter/*.h
        ${CMAKE_CURRENT_SOURCE_DIR}/util/parameter/*.cpp
        )
add_executable (parameters
        ${PROTO_SRCS}
        ${PARAM_SERVER_SRC}
        ${SHARED_UTIL_SRC}
        )
# Depend on exported targets (other packages) so that the messages in our thunderbots_msgs package are built first.
# This way the message headers are always generated before they are used in compilation here.
add_dependencies(parameters thunderbots_gencfg ${catkin_EXPORTED_TARGETS})
target_link_libraries(parameters  ${catkin_LIBRARIES}
        ${PROTOBUF_LIBRARIES}
        )

file(GLOB_RECURSE XBOX_CONTROLLER_MAPPING_SRC LIST_DIRECTORIES false CONFIGURE_DEPENDS
        ${CMAKE_CURRENT_SOURCE_DIR}/xbox_controller_mapping/*.cpp
        ${CMAKE_CURRENT_SOURCE_DIR}/ai/primitive/direct_velocity_primitive.cpp
        ${CMAKE_CURRENT_SOURCE_DIR}/ai/primitive/kick_primitive.cpp
        ${CMAKE_CURRENT_SOURCE_DIR}/ai/primitive/chip_primitive.cpp
        ${CMAKE_CURRENT_SOURCE_DIR}/ai/primitive/primitive.cpp
        ${CMAKE_CURRENT_SOURCE_DIR}/ai/world/*.cpp
        ${CMAKE_CURRENT_SOURCE_DIR}/util/parameter/dynamic_parameters.cpp
        ${CMAKE_CURRENT_SOURCE_DIR}/util/timestamp.cpp
        ${CMAKE_CURRENT_SOURCE_DIR}/util/ros_messages.cpp
        )
add_executable (xbox_controller_mapping
        ${XBOX_CONTROLLER_MAPPING_SRC}
        ${SHARED_UTIL_SRC}
        )
# Depend on exported targets (other packages) so that the messages in our thunderbots_msgs package are built first.
# This way the message headers are always generated before they are used in compilation here.
add_dependencies(xbox_controller_mapping ${catkin_EXPORTED_TARGETS})
target_link_libraries(xbox_controller_mapping
        ${catkin_LIBRARIES}
        )


#############
## Testing ##
#############

###### IMPORTANT #####

## DO NOT USE GLOBBING FOR TEST EXECUTABLES. SPECIFY EACH SOURCE FILE. ##
# This is to make sure we know exactly what files/interfaces are being tested and that we are not accidentally
# picking up other files that may affect test behaviour. Unit tests should not need too many files to be specified
# and we want to make sure the minimum set of files required for the test are being used.

## Why We Have Tests Grouped ##
# When you build a test executable (or any executable) with cmake, it does not
# save any `.o` files it might have already built for other executables. That
# means if I require `move_primitive.cpp` for two test executables, CMake will
# build it _twice_. This has lead to a heck of a lot of build duplication in our
# system. See this PR for the original change in this direction:
# https://github.com/UBC-Thunderbots/Software/pull/386

##### Unit Tests #####

## Add gtest based cpp test target and link libraries
if (CATKIN_ENABLE_TESTING)
    #gtest
    catkin_add_gtest(geom_angle_test
            test/geom/angle.cpp
            geom/angle.h
            )
    target_link_libraries(geom_angle_test ${catkin_LIBRARIES})

    catkin_add_gtest(geom_point_test
            test/geom/point.cpp
            geom/point.h
            )
    target_link_libraries(geom_point_test ${catkin_LIBRARIES})

    catkin_add_gtest(geom_util_test
            test/geom/util.cpp
            geom/util.cpp
            geom/util.h
            geom/point.h
            geom/angle.h
            geom/segment.h
            geom/ray.h
            geom/circle.h
            geom/line.h)

    target_link_libraries(geom_util_test ${catkin_LIBRARIES})

    catkin_add_gtest(shared_util_test
            ../shared/test/util.cpp
            ../shared/util.c
            ../shared/util.h)

    target_link_libraries(shared_util_test ${catkin_LIBRARIES})

    catkin_add_gtest(ros_message_util_test
            test/util/ros_messages.cpp
            util/ros_messages.cpp
            ai/world/ball.cpp
            ai/world/robot.cpp
            ai/world/field.cpp
            ai/world/team.cpp
<<<<<<< HEAD
            util/time/duration.cpp
            util/time/time.cpp
            util/time/timestamp.cpp
=======
            ai/world/world.cpp
            ai/world/game_state.cpp
            util/timestamp.cpp
            util/parameter/dynamic_parameters.cpp
>>>>>>> b20161dc
            geom/point.h
            geom/angle.h)

    target_link_libraries(ros_message_util_test ${catkin_LIBRARIES})

    catkin_add_gtest(world_test
            ai/world/ball.cpp
            ai/world/field.cpp
            ai/world/game_state.cpp
            ai/world/robot.cpp
            ai/world/team.cpp
            ai/world/world.cpp
            test/ai/world/ball.cpp
            test/ai/world/field.cpp
            test/ai/world/game_state.cpp
            test/ai/world/main.cpp
            test/ai/world/robot.cpp
            test/ai/world/team.cpp
            test/ai/world/world.cpp
            test/test_util/test_util.cpp
            util/parameter/dynamic_parameters.cpp
            util/refbox_constants.cpp
            util/time/duration.cpp
            util/time/time.cpp
            util/time/timestamp.cpp
            )
    target_link_libraries(world_test ${catkin_LIBRARIES})


    catkin_add_gtest(test_util_test
            test/test_util/test_util_test.cpp
            test/test_util/test_util.cpp
            ai/world/world.cpp
            ai/world/ball.cpp
            ai/world/field.cpp
            ai/world/robot.cpp
            ai/world/team.cpp
            ai/world/game_state.cpp
            util/time/duration.cpp
            util/time/time.cpp
            util/time/timestamp.cpp
            util/parameter/dynamic_parameters.cpp
            )

    target_link_libraries(test_util_test ${catkin_LIBRARIES})

    catkin_add_gtest(grsim_communication_test
            ${PROTO_SRCS}
            ai/primitive/catch_primitive.cpp
            ai/primitive/chip_primitive.cpp
            ai/primitive/direct_velocity_primitive.cpp
            ai/primitive/direct_wheels_primitive.cpp
            ai/primitive/dribble_primitive.cpp
            ai/primitive/kick_primitive.cpp
            ai/primitive/move_primitive.cpp
            ai/primitive/movespin_primitive.cpp
            ai/primitive/pivot_primitive.cpp
            ai/primitive/primitive.cpp
            ai/primitive/stop_primitive.cpp
            ai/world/ball.cpp
            ai/world/field.cpp
            ai/world/game_state.cpp
            ai/world/robot.cpp
            ai/world/team.cpp
            ai/world/world.cpp
            grsim_communication/grsim_backend.cpp
            grsim_communication/grsim_command_primitive_visitor.cpp
            grsim_communication/motion_controller.cpp
            test/ai/grsim_communication/grsim_backend.cpp
            test/ai/grsim_communication/catch_primitive.cpp
            test/ai/grsim_communication/movespin_primitive.cpp
            test/ai/grsim_communication/main.cpp
            test/ai/grsim_communication/motion_controller.cpp
            test/test_util/test_util.cpp
            util/parameter/dynamic_parameters.cpp
            util/ros_messages.cpp
            util/time/duration.cpp
            util/time/time.cpp
            util/time/timestamp.cpp
            )
    target_link_libraries(grsim_communication_test ${catkin_LIBRARIES}
            ${PROTOBUF_LIBRARIES}
            ${G3LOG}
            )

    catkin_add_gtest(primitive_test
            ai/primitive/catch_primitive.cpp
            ai/primitive/chip_primitive.cpp
            ai/primitive/direct_velocity_primitive.cpp
            ai/primitive/direct_wheels_primitive.cpp
            ai/primitive/dribble_primitive.cpp
            ai/primitive/kick_primitive.cpp
            ai/primitive/move_primitive.cpp
            ai/primitive/movespin_primitive.cpp
            ai/primitive/pivot_primitive.cpp
            ai/primitive/primitive.cpp
            ai/primitive/primitive_factory.cpp
            ai/primitive/stop_primitive.cpp
            test/ai/primitive/catch_primitive.cpp
            test/ai/primitive/chip_primitive.cpp
            test/ai/primitive/direct_velocity_primitive.cpp
            test/ai/primitive/direct_wheels_primitive.cpp
            test/ai/primitive/dribble_primitive.cpp
            test/ai/primitive/kick_primitive.cpp
            test/ai/primitive/move_primitive.cpp
            test/ai/primitive/movespin_primitive.cpp
            test/ai/primitive/pivot_primitive.cpp
            test/ai/primitive/primitive.cpp
            test/ai/primitive/primitive_factory.cpp
            test/ai/primitive/stop_primitive.cpp
            test/ai/primitive/main.cpp
            )

    target_link_libraries(primitive_test ${catkin_LIBRARIES}
            ${G3LOG})


    catkin_add_gtest(mrf_primitive_visitor_test
            test/radio_communication/visitor/mrf_primitive_visitor.cpp
            radio_communication/visitor/mrf_primitive_visitor.cpp
            ai/primitive/catch_primitive.cpp
            ai/primitive/chip_primitive.cpp
            ai/primitive/direct_velocity_primitive.cpp
            ai/primitive/dribble_primitive.cpp
            ai/primitive/kick_primitive.cpp
            ai/primitive/pivot_primitive.cpp
            ai/primitive/move_primitive.cpp
            ai/primitive/movespin_primitive.cpp
            ai/primitive/stop_primitive.cpp
            ai/primitive/direct_wheels_primitive.cpp
            ai/primitive/primitive.cpp
            )
    target_link_libraries(mrf_primitive_visitor_test ${catkin_LIBRARIES}
            ${G3LOG})

    catkin_add_gtest(time_test
            test/util/time/main.cpp
            test/util/time/timestamp.cpp
            test/util/time/time.cpp
            test/util/time/duration.cpp
            util/time/time.cpp
            util/time/duration.cpp
            util/time/time.cpp
            util/time/timestamp.cpp
            util/time/time.cpp
            )
    target_link_libraries(time_test ${catkin_LIBRARIES})

    catkin_add_gtest(ai_evaluation_test
            ai/hl/stp/evaluation/deflect_off_enemy_target.cpp
            ai/hl/stp/evaluation/robot.cpp
            ai/hl/stp/evaluation/team.cpp
            ai/world/ball.cpp
            ai/world/field.cpp
            ai/world/game_state.cpp
            ai/world/robot.cpp
            ai/world/team.cpp
            ai/world/world.cpp
            geom/util.cpp
            test/ai/evaluation/deflect_off_enemy_target.cpp
            test/ai/evaluation/main.cpp
            test/ai/evaluation/robot.cpp
            test/ai/evaluation/team.cpp
            test/test_util/test_util.cpp
            util/parameter/dynamic_parameters.cpp
            util/time/duration.cpp
            util/time/time.cpp
            util/time/timestamp.cpp
    )
    target_link_libraries(ai_evaluation_test ${catkin_LIBRARIES})

    catkin_add_gtest(action_test
            ai/hl/stp/action/action.cpp
            ai/hl/stp/action/move_action.cpp
            ai/intent/intent.cpp
            ai/intent/move_intent.cpp
            ai/primitive/move_primitive.cpp
            ai/primitive/primitive.cpp
            ai/world/robot.cpp
            test/ai/hl/stp/action/main.cpp
            test/ai/hl/stp/action/move_action.cpp
            util/logger/custom_g3log_sinks.h
            util/logger/init.h
            util/time/duration.cpp
            util/time/time.cpp
            util/time/timestamp.cpp
            )
    target_link_libraries(action_test
            ${catkin_LIBRARIES}
            ${G3LOG}
            ${Boost_LIBRARIES}
            )

    catkin_add_gtest(tactic_test
            ai/hl/stp/action/action.cpp
            ai/hl/stp/action/move_action.cpp
            ai/hl/stp/tactic/move_tactic.cpp
            ai/hl/stp/tactic/tactic.cpp
            ai/intent/intent.cpp
            ai/intent/move_intent.cpp
            ai/primitive/move_primitive.cpp
            ai/primitive/primitive.cpp
            ai/world/ball.cpp
            ai/world/field.cpp
            ai/world/game_state.cpp
            ai/world/robot.cpp
            ai/world/team.cpp
            ai/world/world.cpp
            test/ai/hl/stp/tactic/main.cpp
            test/ai/hl/stp/tactic/move_tactic.cpp
            test/ai/hl/stp/tactic/tactic.cpp
            test/test_util/test_util.cpp
            util/logger/custom_g3log_sinks.h
            util/logger/init.h
            util/parameter/dynamic_parameters.cpp
            util/time/duration.cpp
            util/time/time.cpp
            util/time/timestamp.cpp
            )
    target_link_libraries(tactic_test
            ${catkin_LIBRARIES}
            ${G3LOG}
            ${Boost_LIBRARIES})

    catkin_add_gtest(intent_test
            ai/intent/catch_intent.cpp
            ai/intent/chip_intent.cpp
            ai/intent/direct_velocity_intent.cpp
            ai/intent/direct_wheels_intent.cpp
            ai/intent/dribble_intent.cpp
            ai/intent/intent.cpp
            ai/intent/kick_intent.cpp
            ai/intent/move_intent.cpp
            ai/intent/movespin_intent.cpp
            ai/intent/pivot_intent.cpp
            ai/intent/stop_intent.cpp
            ai/primitive/catch_primitive.cpp
            ai/primitive/chip_primitive.cpp
            ai/primitive/direct_velocity_primitive.cpp
            ai/primitive/direct_wheels_primitive.cpp
            ai/primitive/dribble_primitive.cpp
            ai/primitive/kick_primitive.cpp
            ai/primitive/move_primitive.cpp
            ai/primitive/movespin_primitive.cpp
            ai/primitive/pivot_primitive.cpp
            ai/primitive/primitive.cpp
            ai/primitive/stop_primitive.cpp
            test/ai/intent/catch_intent.cpp
            test/ai/intent/chip_intent.cpp
            test/ai/intent/direct_velocity_intent.cpp
            test/ai/intent/direct_wheels_intent.cpp
            test/ai/intent/dribble_intent.cpp
            test/ai/intent/intent.cpp
            test/ai/intent/kick_intent.cpp
            test/ai/intent/main.cpp
            test/ai/intent/move_intent.cpp
            test/ai/intent/movespin_intent.cpp
            test/ai/intent/pivot_intent.cpp
            test/ai/intent/stop_intent.cpp
            )
    target_link_libraries(intent_test
            ${G3LOG}
            ${catkin_LIBRARIES}
            )

    catkin_add_gtest(passing_test
            ai/passing/evaluation.cpp
            ai/passing/pass.cpp
            ai/passing/pass_generator.cpp
            ai/world/ball.cpp
            ai/world/field.cpp
            ai/world/game_state.cpp
            ai/world/robot.cpp
            ai/world/team.cpp
            ai/world/world.cpp
            geom/util.cpp
            test/ai/passing/evaluation.cpp
            test/ai/passing/main.cpp
            test/ai/passing/pass.cpp
            test/ai/passing/pass_generator.cpp
            test/test_util/test_util.cpp
            util/parameter/dynamic_parameters.cpp
            util/time/duration.cpp
            util/time/time.cpp
            util/time/timestamp.cpp
            )
    target_link_libraries(passing_test ${catkin_LIBRARIES})

    catkin_add_gtest(gradient_descent_optimizer_test
            test/util/gradient_descent_optimizer.cpp
            )
    target_link_libraries(gradient_descent_optimizer_test ${catkin_LIBRARIES})

    catkin_add_gtest(navigator_test
            ai/world/ball.cpp
            ai/world/field.cpp
            ai/world/robot.cpp
            ai/world/game_state.cpp
            ai/world/team.cpp
            ai/world/world.cpp
            ai/intent/catch_intent.cpp
            ai/intent/chip_intent.cpp
            ai/intent/direct_velocity_intent.cpp
            ai/intent/direct_wheels_intent.cpp
            ai/intent/dribble_intent.cpp
            ai/intent/intent.cpp
            ai/intent/kick_intent.cpp
            ai/intent/move_intent.cpp
            ai/intent/movespin_intent.cpp
            ai/intent/pivot_intent.cpp
            ai/intent/stop_intent.cpp
            ai/primitive/catch_primitive.cpp
            ai/primitive/chip_primitive.cpp
            ai/primitive/direct_velocity_primitive.cpp
            ai/primitive/direct_wheels_primitive.cpp
            ai/primitive/dribble_primitive.cpp
            ai/primitive/kick_primitive.cpp
            ai/primitive/move_primitive.cpp
            ai/primitive/movespin_primitive.cpp
            ai/primitive/pivot_primitive.cpp
            ai/primitive/primitive.cpp
            ai/primitive/stop_primitive.cpp
            ai/navigator/placeholder_navigator/placeholder_navigator.cpp
            test/ai/navigator/placeholder_navigator/placeholder_navigator.cpp
            test/ai/navigator/main.cpp
            test/test_util/test_util.cpp
            util/parameter/dynamic_parameters.cpp
            util/timestamp.cpp
            )
    target_link_libraries(navigator_test
            ${catkin_LIBRARIES}
            ${G3LOG}
            )

endif()

##### ROSTests / Integration Tests #####

if (CATKIN_ENABLE_TESTING)
    find_package(rostest REQUIRED)

    # The test node that verifies the logger is working correctly
    add_rostest_gtest(logger_test test/util/logger_test.test
            util/logger/custom_g3log_sinks.h
            util/logger/init.h
            test/util/logger_test.cpp
            util/time/duration.cpp
            util/time/time.cpp
            util/time/timestamp.cpp
            )
    target_link_libraries(logger_test ${catkin_LIBRARIES}
            ${G3LOG})

    # The test node that verifies the rostest utils are working correctly
    add_rostest_gtest(rostest_util_test test/test_util/rostest_util_test.test
            test/test_util/rostest_util_test.cpp
            util/time/duration.cpp
            util/time/time.cpp
            util/time/timestamp.cpp
            )
    target_link_libraries(rostest_util_test ${catkin_LIBRARIES})

     # The test node that verifies the dynamic_parameters are working
    add_rostest_gtest(dynamic_parameters_test test/util/rostest_dynamic_parameters.test
            test/util/test_dynamic_parameters.cpp
            util/parameter/dynamic_parameters.cpp
            )
    target_link_libraries(dynamic_parameters_test ${catkin_LIBRARIES})

     # The test node that verifies the dynamic_parameters exist in the parameter server
    add_rostest_gtest(check_parameter_existance_test test/util/rostest_parameter_exists.test
            test/util/test_parameter_exists.cpp
            util/parameter/dynamic_parameters.cpp
            )
    target_link_libraries(check_parameter_existance_test ${catkin_LIBRARIES})

endif()<|MERGE_RESOLUTION|>--- conflicted
+++ resolved
@@ -1,7 +1,5 @@
 # This project name must match the name of the package defined in package.xml
 project(thunderbots)
-
-cmake_minimum_required(VERSION 3.10)
 
 # Build in "Release" (with lots of compiler optimizations) by default
 if(NOT CMAKE_BUILD_TYPE AND NOT CMAKE_CONFIGURATION_TYPES)
@@ -312,16 +310,12 @@
             ai/world/robot.cpp
             ai/world/field.cpp
             ai/world/team.cpp
-<<<<<<< HEAD
-            util/time/duration.cpp
-            util/time/time.cpp
-            util/time/timestamp.cpp
-=======
-            ai/world/world.cpp
-            ai/world/game_state.cpp
-            util/timestamp.cpp
-            util/parameter/dynamic_parameters.cpp
->>>>>>> b20161dc
+            ai/world/world.cpp
+            ai/world/game_state.cpp
+            util/time/duration.cpp
+            util/time/time.cpp
+            util/time/timestamp.cpp
+            util/parameter/dynamic_parameters.cpp
             geom/point.h
             geom/angle.h)
 
@@ -532,7 +526,6 @@
             ai/world/world.cpp
             test/ai/hl/stp/tactic/main.cpp
             test/ai/hl/stp/tactic/move_tactic.cpp
-            test/ai/hl/stp/tactic/tactic.cpp
             test/test_util/test_util.cpp
             util/logger/custom_g3log_sinks.h
             util/logger/init.h
