--- conflicted
+++ resolved
@@ -268,7 +268,6 @@
 
     target_link_libraries(move_primitive_test ${catkin_LIBRARIES})
 
-<<<<<<< HEAD
     catkin_add_gtest(chip_primitive_test
             test/primitive/chip_primitive.cpp
             ai/primitive/chip_primitive.cpp
@@ -290,7 +289,7 @@
             )
 
     target_link_libraries(kick_primitive_test ${catkin_LIBRARIES})
-=======
+
     catkin_add_gtest(catch_primitive_test
             test/primitive/catch_primitive.cpp
             ai/primitive/catch_primitive.cpp
@@ -299,6 +298,5 @@
             )
 
     target_link_libraries(catch_primitive_test ${catkin_LIBRARIES})
->>>>>>> 617c23d6
 
 endif()