--- conflicted
+++ resolved
@@ -848,7 +848,6 @@
             ${G3LOG}
             ${catkin_LIBRARIES})
 
-<<<<<<< HEAD
     catkin_add_gtest(passing_evaluation_test
             test/ai/passing/evaluation.cpp
             test/test_util/test_util.cpp
@@ -868,11 +867,13 @@
             test/ai/passing/pass.cpp
             ai/passing/pass.cpp
             util/timestamp.cpp
-=======
+            )
+    target_link_libraries(pass_test ${catkin_LIBRARIES})
+
     catkin_add_gtest(gradient_descent_optimizer_test
             test/util/gradient_descent_optimizer.cpp
->>>>>>> 02c306fc
-            )
+            )
+    target_link_libraries(gradient_descent_optimizer_test ${catkin_LIBRARIES})
 
 endif()
 
