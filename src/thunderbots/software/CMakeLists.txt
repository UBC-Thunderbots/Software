# This project name must match the name of the package defined in package.xml
project(thunderbots)

# Build in "Release" (with lots of compiler optimizations) by default
if(NOT CMAKE_BUILD_TYPE AND NOT CMAKE_CONFIGURATION_TYPES)
    set_property(CACHE CMAKE_BUILD_TYPE PROPERTY VALUE "Release")
endif()

# For external editor code completion (Visual Studio Code, Vim, etc.)
set(CMAKE_EXPORT_COMPILE_COMMANDS ON)

####################
## Compiler Flags ##
####################

### Set cmake standard to c++ 17 ###
set(CMAKE_CXX_STANDARD 17)

### Set compiler flags for all code ###
add_definitions(-Wno-deprecated) # Don't warn about including "old" headers
add_definitions(-fno-common) # Do not allow multiple definitions of the same global variable
add_definitions(-Werror) # Treat warnings as errors, so they don't build up

### Set compiler flags only for cpp code. These flags do not work for C files ###
# Warn if parent classes do not define a virtual destructor
# See https://www.quantstart.com/articles/C-Virtual-Destructors-How-to-Avoid-Memory-Leaks
set(CMAKE_CXX_FLAGS "${CMAKE_CXX_FLAGS} -Wnon-virtual-dtor")


#############################################
## Find and include pacakges and libraries ##
#############################################

# Call our CMake file to include and build protobuf
include("${CMAKE_CURRENT_SOURCE_DIR}/proto/build_proto.cmake")

# Create a list of files from the shared folder
file(GLOB SHARED_UTIL_SRC LIST_DIRECTORIES false CONFIGURE_DEPENDS
        ${CMAKE_CURRENT_SOURCE_DIR}/../shared/*.cpp
        ${CMAKE_CURRENT_SOURCE_DIR}/../shared/*.c
        ${CMAKE_CURRENT_SOURCE_DIR}/../shared/*.h
        )

# Find the g3log library, the logger we use for our AI
# See: https://github.com/KjellKod/g3log
SET(G3_LIBRARY_PATH "/usr/local/include")
message("g3log lib path: ${G3_LIBRARY_PATH}")
find_library(G3LOG g3logger PATHS ${G3_LIBRARY_PATH})
if(NOT G3LOG OR NOT EXISTS "${G3LOG}")
    message(FATAL_ERROR "G3LOG library not found")
endif()
message("g3log path: ${G3LOG}")

## Find catkin macros and libraries
find_package(catkin REQUIRED COMPONENTS
        roscpp
        std_msgs
        message_generation
        thunderbots_msgs
        dynamic_reconfigure
        )

## Specify the configuration file for dynamic_reconfigure pkg
generate_dynamic_reconfigure_options(
    ${CMAKE_CURRENT_SOURCE_DIR}/param_server/cfg/Params.cfg
)

catkin_package(
        INCLUDE_DIRS
        LIBRARIES thunderbots
        CATKIN_DEPENDS roscpp std_msgs dynamic_reconfigure
        DEPENDS message_runtime
        )

###########
## Build ##
###########

# Specify additional locations of header files
include_directories(SYSTEM
	${catkin_INCLUDE_DIRS}
	)

include_directories(
        ${catkin_INCLUDE_DIRS}
        ${PROTOBUF_INCLUDE_DIRS}
        ${CMAKE_CURRENT_SOURCE_DIR}
        ${CMAKE_CURRENT_SOURCE_DIR}/..
        )

# Find all the generated protobuf source files
file(GLOB PROTO_SRCS "${CMAKE_CURRENT_SOURCE_DIR}/proto/*.pb.cc")

file(GLOB_RECURSE NETWORK_INPUT_SRC LIST_DIRECTORIES false CONFIGURE_DEPENDS
        ${CMAKE_CURRENT_SOURCE_DIR}/network_input/*.cpp
        ${CMAKE_CURRENT_SOURCE_DIR}/network_input/*.h
        ${CMAKE_CURRENT_SOURCE_DIR}/geom/*.cpp
        ${CMAKE_CURRENT_SOURCE_DIR}/geom/*.h
        ${CMAKE_CURRENT_SOURCE_DIR}/ai/world/*.cpp
        ${CMAKE_CURRENT_SOURCE_DIR}/ai/world/*.h
        ${CMAKE_CURRENT_SOURCE_DIR}/util/*.h
        ${CMAKE_CURRENT_SOURCE_DIR}/util/*.cpp
        )
add_executable (network_input
        ${PROTO_SRCS}
        ${NETWORK_INPUT_SRC}
        ${SHARED_UTIL_SRC}
        )
# Depend on exported targets (other packages) so that the messages in our thunderbots_msgs package are built first.
# This way the message headers are always generated before they are used in compilation here.
add_dependencies(network_input ${catkin_EXPORTED_TARGETS})
target_link_libraries(network_input
        ${catkin_LIBRARIES}
        ${PROTOBUF_LIBRARIES}
        ${G3LOG}
        )

file(GLOB_RECURSE AI_LOGIC_SRC LIST_DIRECTORIES false CONFIGURE_DEPENDS
        ${CMAKE_CURRENT_SOURCE_DIR}/ai/*.cpp
        ${CMAKE_CURRENT_SOURCE_DIR}/ai/*.h
        ${CMAKE_CURRENT_SOURCE_DIR}/geom/*.cpp
        ${CMAKE_CURRENT_SOURCE_DIR}/geom/*.h
        ${CMAKE_CURRENT_SOURCE_DIR}/util/*.h
        ${CMAKE_CURRENT_SOURCE_DIR}/util/*.cpp
        )
add_executable (ai_logic
        ${AI_LOGIC_SRC}
        ${SHARED_UTIL_SRC}
        )
# Depend on exported targets (other packages) so that the messages in our thunderbots_msgs package are built first.
# This way the message headers are always generated before they are used in compilation here.
add_dependencies(ai_logic ${catkin_EXPORTED_TARGETS})
target_link_libraries(ai_logic ${catkin_LIBRARIES}
        ${G3LOG}
        )

file(GLOB_RECURSE ROBOT_COMMUNICATION_SRC LIST_DIRECTORIES false CONFIGURE_DEPENDS
        ${CMAKE_CURRENT_SOURCE_DIR}/robot_communication/*.cpp
        ${CMAKE_CURRENT_SOURCE_DIR}/robot_communication/*.h
        ${CMAKE_CURRENT_SOURCE_DIR}/ai/primitive/*.cpp
        ${CMAKE_CURRENT_SOURCE_DIR}/ai/primitive/*.h
        ${CMAKE_CURRENT_SOURCE_DIR}/ai/world/*.cpp
        ${CMAKE_CURRENT_SOURCE_DIR}/ai/world/*.h
        ${CMAKE_CURRENT_SOURCE_DIR}/geom/*.cpp
        ${CMAKE_CURRENT_SOURCE_DIR}/geom/*.h
        ${CMAKE_CURRENT_SOURCE_DIR}/util/*.h
        ${CMAKE_CURRENT_SOURCE_DIR}/util/*.cpp
        )
add_executable (robot_communication
        ${PROTO_SRCS}
        ${ROBOT_COMMUNICATION_SRC}
        ${SHARED_UTIL_SRC}
        )
# Depend on exported targets (other packages) so that the messages in our thunderbots_msgs package are built first.
# This way the message headers are always generated before they are used in compilation here.
add_dependencies(robot_communication ${catkin_EXPORTED_TARGETS})
target_link_libraries(robot_communication ${catkin_LIBRARIES}
        ${PROTOBUF_LIBRARIES}
        ${G3LOG}
        )
file(GLOB_RECURSE PARAM_SERVER_SRC LIST_DIRECTORIES false CONFIGURE_DEPENDS
        ${CMAKE_CURRENT_SOURCE_DIR}/param_server/*.h
        ${CMAKE_CURRENT_SOURCE_DIR}/param_server/*.cpp
        ${CMAKE_CURRENT_SOURCE_DIR}/util/parameter/*.h
        ${CMAKE_CURRENT_SOURCE_DIR}/util/parameter/*.cpp
        )
add_executable (parameters
        ${PROTO_SRCS}
        ${PARAM_SERVER_SRC}
        ${SHARED_UTIL_SRC}
        )
# Depend on exported targets (other packages) so that the messages in our thunderbots_msgs package are built first.
# This way the message headers are always generated before they are used in compilation here.
add_dependencies(parameters thunderbots_gencfg ${catkin_EXPORTED_TARGETS})
target_link_libraries(parameters  ${catkin_LIBRARIES}
        ${PROTOBUF_LIBRARIES}
        )

#############
## Testing ##
#############

###### IMPORTANT #####
# DO NOT USE GLOBBING FOR TEST EXECUTABLES. SPECIFY EACH SOURCE FILE.
# This is to make sure we know exactly what files/interfaces are being tested and that we are not accidentally
# picking up other files that may affect test behaviour. Unit tests should not need too many files to be specified
# and we want to make sure the minimum set of files required for the test are being used.

##### Unit Tests #####

## Add gtest based cpp test target and link libraries
if (CATKIN_ENABLE_TESTING)
    #gtest
    catkin_add_gtest(geom_angle_test
            test/geom/angle.cpp
            geom/angle.h
            )
    target_link_libraries(geom_angle_test ${catkin_LIBRARIES})

    catkin_add_gtest(geom_point_test
            test/geom/point.cpp
            geom/point.h
            )
    target_link_libraries(geom_point_test ${catkin_LIBRARIES})

    catkin_add_gtest(field_test
            test/world/field.cpp
            ai/world/field.cpp
            )
    target_link_libraries(field_test ${catkin_LIBRARIES})

    catkin_add_gtest(grsim_backend_test
            ${PROTO_SRCS}
            test/grsim_backend/grsim_backend.cpp
            robot_communication/grsim/motion_controller.cpp
            ai/primitive/move_primitive.cpp
            ai/primitive/direct_velocity_primitive.cpp
            ai/primitive/primitive.cpp
            ai/primitive/catch_primitive.cpp
            ai/primitive/chip_primitive.cpp
            ai/primitive/kick_primitive.cpp
            ai/primitive/move_primitive.cpp
            ai/primitive/pivot_primitive.cpp
            ai/world/robot.cpp
            ai/world/team.cpp
            robot_communication/grsim/grsim_backend.cpp
            robot_communication/grsim/grsim_backend.h
            robot_communication/backend.h
            )
    target_link_libraries(grsim_backend_test ${catkin_LIBRARIES}
            ${PROTOBUF_LIBRARIES}
            )

    catkin_add_gtest(geom_util_test
            test/geom/util.cpp
            geom/util.cpp
            geom/util.h
            geom/point.h
            geom/angle.h
            geom/shapes.h)

    target_link_libraries(geom_util_test ${catkin_LIBRARIES})

    catkin_add_gtest(shared_util_test
            ../shared/test/util.cpp
            ../shared/util.c
            ../shared/util.h)

    target_link_libraries(shared_util_test ${catkin_LIBRARIES})

    catkin_add_gtest(ball_test
            test/world/ball.cpp
            ai/world/ball.cpp
            geom/point.h
            geom/angle.h)

    target_link_libraries(ball_test ${catkin_LIBRARIES})

    catkin_add_gtest(robot_test
            test/world/robot.cpp
            ai/world/robot.cpp
            geom/point.h
            geom/angle.h)

    target_link_libraries(robot_test ${catkin_LIBRARIES})

    catkin_add_gtest(team_test
            test/world/team.cpp
            ai/world/team.cpp
            ai/world/robot.cpp
            geom/point.h
            geom/angle.h)

    target_link_libraries(team_test ${catkin_LIBRARIES})

    catkin_add_gtest(ros_message_util_test
            test/util/ros_messages.cpp
            util/ros_messages.cpp
            ai/world/ball.cpp
            ai/world/robot.cpp
            ai/world/field.cpp
            ai/world/team.cpp
            geom/point.h
            geom/angle.h)

    target_link_libraries(ros_message_util_test ${catkin_LIBRARIES})

    catkin_add_gtest(motion_controller_test
            test/grsim_backend/motion_controller.cpp
            robot_communication/grsim/motion_controller.cpp
            ai/world/robot.cpp
            geom/point.h
            geom/angle.h)

    target_link_libraries(motion_controller_test ${catkin_LIBRARIES})

    catkin_add_gtest(world_test
            test/world/world.cpp
            test/test_util/test_util.cpp
            ai/world/world.cpp
            ai/world/ball.cpp
            ai/world/field.cpp
            ai/world/robot.cpp
            ai/world/team.cpp)

    target_link_libraries(world_test ${catkin_LIBRARIES})

    catkin_add_gtest(test_util_test
            test/test_util/test_util_test.cpp
            test/test_util/test_util.cpp
            ai/world/world.cpp
            ai/world/ball.cpp
            ai/world/field.cpp
            ai/world/robot.cpp
            ai/world/team.cpp
            )

    target_link_libraries(test_util_test ${catkin_LIBRARIES})


    catkin_add_gtest(primitive_test
            test/primitive/primitive.cpp
            ai/primitive/primitive.cpp

            ai/primitive/catch_primitive.cpp
            ai/primitive/chip_primitive.cpp
            ai/primitive/direct_velocity_primitive.cpp
            ai/primitive/kick_primitive.cpp
            ai/primitive/kick_primitive.cpp
            ai/primitive/move_primitive.cpp
<<<<<<< HEAD
            ai/primitive/movespin_primitive.cpp
            ai/primitive/directwheels_primitive.cpp
=======
            ai/primitive/pivot_primitive.cpp
            ai/primitive/primitive.cpp
>>>>>>> 6a2bbb6f
            )

    target_link_libraries(primitive_test ${catkin_LIBRARIES})

    catkin_add_gtest(move_primitive_test
            test/primitive/move_primitive.cpp
            ai/primitive/catch_primitive.cpp
            ai/primitive/chip_primitive.cpp
            ai/primitive/direct_velocity_primitive.cpp
            ai/primitive/kick_primitive.cpp
            ai/primitive/move_primitive.cpp
            ai/primitive/pivot_primitive.cpp
            ai/primitive/primitive.cpp
            ai/primitive/movespin_primitive.cpp
            ai/primitive/directwheels_primitive.cpp
            )

    target_link_libraries(move_primitive_test ${catkin_LIBRARIES})

<<<<<<< HEAD
    catkin_add_gtest(movespin_primitive_test
            test/primitive/movespin_primitive.cpp
            ai/primitive/movespin_primitive.cpp
            ai/primitive/primitive.cpp
            ai/primitive/movespin_primitive.h

            ai/primitive/move_primitive.cpp
            ai/primitive/directwheels_primitive.cpp
            ai/primitive/chip_primitive.cpp
            ai/primitive/catch_primitive.cpp
            ai/primitive/direct_velocity_primitive.cpp
            ai/primitive/kick_primitive.cpp
            )

    target_link_libraries(movespin_primitive_test ${catkin_LIBRARIES})

    catkin_add_gtest(directwheels_primitive_test
            test/primitive/directwheels_primitive.cpp
            ai/primitive/directwheels_primitive.cpp
            ai/primitive/primitive.cpp
            ai/primitive/directwheels_primitive.h

            ai/primitive/move_primitive.cpp
            ai/primitive/movespin_primitive.cpp
=======
    catkin_add_gtest(pivot_primitive_test
            test/primitive/pivot_primitive.cpp
>>>>>>> 6a2bbb6f
            ai/primitive/catch_primitive.cpp
            ai/primitive/chip_primitive.cpp
            ai/primitive/direct_velocity_primitive.cpp
            ai/primitive/kick_primitive.cpp
<<<<<<< HEAD
            )

    target_link_libraries(directwheels_primitive_test ${catkin_LIBRARIES})
=======
            ai/primitive/move_primitive.cpp
            ai/primitive/pivot_primitive.cpp
            ai/primitive/primitive.cpp
            )

    target_link_libraries(pivot_primitive_test ${catkin_LIBRARIES})
>>>>>>> 6a2bbb6f

    catkin_add_gtest(chip_primitive_test
            test/primitive/chip_primitive.cpp
            ai/primitive/catch_primitive.cpp
            ai/primitive/chip_primitive.cpp
            ai/primitive/direct_velocity_primitive.cpp
            ai/primitive/kick_primitive.cpp
            ai/primitive/move_primitive.cpp
<<<<<<< HEAD
            ai/primitive/movespin_primitive.cpp
            ai/primitive/directwheels_primitive.cpp
=======
            ai/primitive/pivot_primitive.cpp
>>>>>>> 6a2bbb6f
            ai/primitive/primitive.cpp
            )

    target_link_libraries(chip_primitive_test ${catkin_LIBRARIES})

    catkin_add_gtest(kick_primitive_test
            test/primitive/kick_primitive.cpp
            ai/primitive/catch_primitive.cpp
            ai/primitive/chip_primitive.cpp
            ai/primitive/direct_velocity_primitive.cpp
            ai/primitive/kick_primitive.cpp
            ai/primitive/move_primitive.cpp
<<<<<<< HEAD
            ai/primitive/movespin_primitive.cpp
            ai/primitive/directwheels_primitive.cpp
=======
            ai/primitive/pivot_primitive.cpp
>>>>>>> 6a2bbb6f
            ai/primitive/primitive.cpp
            )

    target_link_libraries(kick_primitive_test ${catkin_LIBRARIES})

    catkin_add_gtest(direct_velocity_primitive_test
            test/primitive/direct_velocity_primitive.cpp
            ai/primitive/catch_primitive.cpp
            ai/primitive/chip_primitive.cpp
            ai/primitive/direct_velocity_primitive.cpp
            ai/primitive/kick_primitive.cpp
            ai/primitive/pivot_primitive.cpp
            ai/primitive/move_primitive.cpp
            ai/primitive/movespin_primitive.cpp
            ai/primitive/directwheels_primitive.cpp
            ai/primitive/primitive.cpp
            )

    target_link_libraries(direct_velocity_primitive_test ${catkin_LIBRARIES})

    catkin_add_gtest(catch_primitive_test
            test/primitive/catch_primitive.cpp
            ai/primitive/catch_primitive.cpp
            ai/primitive/chip_primitive.cpp
            ai/primitive/direct_velocity_primitive.cpp
            ai/primitive/kick_primitive.cpp
            ai/primitive/pivot_primitive.cpp
            ai/primitive/move_primitive.cpp
            ai/primitive/movespin_primitive.cpp
            ai/primitive/directwheels_primitive.cpp
            ai/primitive/primitive.cpp
            )

    target_link_libraries(catch_primitive_test ${catkin_LIBRARIES})

endif()

##### ROSTests / Integration Tests #####

if (CATKIN_ENABLE_TESTING)
    find_package(rostest REQUIRED)

    # The test node that verifies the logger is working correctly
    add_rostest_gtest(logger_test test/util/logger_test.test
            util/logger/custom_g3log_sinks.h
            util/logger/init.h
            test/util/logger_test.cpp
            )
    target_link_libraries(logger_test ${catkin_LIBRARIES}
            ${G3LOG})

    # The test node that verifies the rostest utils are working correctly
    add_rostest_gtest(rostest_util_test test/test_util/rostest_util_test.test
            test/test_util/rostest_util_test.cpp
            )
    target_link_libraries(rostest_util_test ${catkin_LIBRARIES})

     # The test node that verifies the dynamic_parameters are working
    add_rostest_gtest(dynamic_parameters_test test/util/rostest_dynamic_parameters.test
            test/util/test_dynamic_parameters.cpp
            util/parameter/dynamic_parameters.cpp
            )
    target_link_libraries(dynamic_parameters_test ${catkin_LIBRARIES})

endif()<|MERGE_RESOLUTION|>--- conflicted
+++ resolved
@@ -215,21 +215,25 @@
             robot_communication/grsim/motion_controller.cpp
             ai/primitive/move_primitive.cpp
             ai/primitive/direct_velocity_primitive.cpp
-            ai/primitive/primitive.cpp
-            ai/primitive/catch_primitive.cpp
-            ai/primitive/chip_primitive.cpp
-            ai/primitive/kick_primitive.cpp
-            ai/primitive/move_primitive.cpp
+            ai/primitive/directwheels_primitive.cpp
+            ai/primitive/primitive.cpp
+            ai/primitive/catch_primitive.cpp
+            ai/primitive/chip_primitive.cpp
+            ai/primitive/kick_primitive.cpp
+            ai/primitive/move_primitive.cpp
+            ai/primitive/movespin_primitive.cpp
             ai/primitive/pivot_primitive.cpp
             ai/world/robot.cpp
             ai/world/team.cpp
             robot_communication/grsim/grsim_backend.cpp
             robot_communication/grsim/grsim_backend.h
             robot_communication/backend.h
+            util/logger/custom_g3log_sinks.h
+            util/logger/init.h
             )
     target_link_libraries(grsim_backend_test ${catkin_LIBRARIES}
             ${PROTOBUF_LIBRARIES}
-            )
+            ${G3LOG})
 
     catkin_add_gtest(geom_util_test
             test/geom/util.cpp
@@ -320,24 +324,22 @@
 
     catkin_add_gtest(primitive_test
             test/primitive/primitive.cpp
-            ai/primitive/primitive.cpp
-
-            ai/primitive/catch_primitive.cpp
-            ai/primitive/chip_primitive.cpp
-            ai/primitive/direct_velocity_primitive.cpp
-            ai/primitive/kick_primitive.cpp
-            ai/primitive/kick_primitive.cpp
-            ai/primitive/move_primitive.cpp
-<<<<<<< HEAD
-            ai/primitive/movespin_primitive.cpp
-            ai/primitive/directwheels_primitive.cpp
-=======
-            ai/primitive/pivot_primitive.cpp
-            ai/primitive/primitive.cpp
->>>>>>> 6a2bbb6f
-            )
-
-    target_link_libraries(primitive_test ${catkin_LIBRARIES})
+            ai/primitive/catch_primitive.cpp
+            ai/primitive/chip_primitive.cpp
+            ai/primitive/direct_velocity_primitive.cpp
+            ai/primitive/kick_primitive.cpp
+            ai/primitive/kick_primitive.cpp
+            ai/primitive/move_primitive.cpp
+            ai/primitive/movespin_primitive.cpp
+            ai/primitive/directwheels_primitive.cpp
+            ai/primitive/pivot_primitive.cpp
+            ai/primitive/primitive.cpp
+            util/logger/custom_g3log_sinks.h
+            util/logger/init.h
+            )
+
+    target_link_libraries(primitive_test ${catkin_LIBRARIES}
+            ${G3LOG})
 
     catkin_add_gtest(move_primitive_test
             test/primitive/move_primitive.cpp
@@ -350,55 +352,67 @@
             ai/primitive/primitive.cpp
             ai/primitive/movespin_primitive.cpp
             ai/primitive/directwheels_primitive.cpp
-            )
-
-    target_link_libraries(move_primitive_test ${catkin_LIBRARIES})
-
-<<<<<<< HEAD
+            util/logger/custom_g3log_sinks.h
+            util/logger/init.h
+            )
+
+    target_link_libraries(move_primitive_test ${catkin_LIBRARIES}
+            ${G3LOG})
+
     catkin_add_gtest(movespin_primitive_test
             test/primitive/movespin_primitive.cpp
             ai/primitive/movespin_primitive.cpp
             ai/primitive/primitive.cpp
-            ai/primitive/movespin_primitive.h
-
-            ai/primitive/move_primitive.cpp
-            ai/primitive/directwheels_primitive.cpp
-            ai/primitive/chip_primitive.cpp
-            ai/primitive/catch_primitive.cpp
-            ai/primitive/direct_velocity_primitive.cpp
-            ai/primitive/kick_primitive.cpp
-            )
-
-    target_link_libraries(movespin_primitive_test ${catkin_LIBRARIES})
+            ai/primitive/move_primitive.cpp
+            ai/primitive/directwheels_primitive.cpp
+            ai/primitive/chip_primitive.cpp
+            ai/primitive/catch_primitive.cpp
+            ai/primitive/direct_velocity_primitive.cpp
+            ai/primitive/kick_primitive.cpp
+            ai/primitive/pivot_primitive.cpp
+            util/logger/custom_g3log_sinks.h
+            util/logger/init.h
+            )
+
+    target_link_libraries(movespin_primitive_test ${catkin_LIBRARIES}
+            ${G3LOG})
 
     catkin_add_gtest(directwheels_primitive_test
             test/primitive/directwheels_primitive.cpp
             ai/primitive/directwheels_primitive.cpp
-            ai/primitive/primitive.cpp
             ai/primitive/directwheels_primitive.h
-
-            ai/primitive/move_primitive.cpp
-            ai/primitive/movespin_primitive.cpp
-=======
+            ai/primitive/catch_primitive.cpp
+            ai/primitive/chip_primitive.cpp
+            ai/primitive/direct_velocity_primitive.cpp
+            ai/primitive/kick_primitive.cpp
+            ai/primitive/move_primitive.cpp
+            ai/primitive/movespin_primitive.cpp
+            ai/primitive/pivot_primitive.cpp
+            ai/primitive/primitive.cpp
+            util/logger/custom_g3log_sinks.h
+            util/logger/init.h
+            )
+
+    target_link_libraries(directwheels_primitive_test ${catkin_LIBRARIES}
+            ${G3LOG})
+
     catkin_add_gtest(pivot_primitive_test
             test/primitive/pivot_primitive.cpp
->>>>>>> 6a2bbb6f
-            ai/primitive/catch_primitive.cpp
-            ai/primitive/chip_primitive.cpp
-            ai/primitive/direct_velocity_primitive.cpp
-            ai/primitive/kick_primitive.cpp
-<<<<<<< HEAD
-            )
-
-    target_link_libraries(directwheels_primitive_test ${catkin_LIBRARIES})
-=======
-            ai/primitive/move_primitive.cpp
-            ai/primitive/pivot_primitive.cpp
-            ai/primitive/primitive.cpp
-            )
-
-    target_link_libraries(pivot_primitive_test ${catkin_LIBRARIES})
->>>>>>> 6a2bbb6f
+            ai/primitive/catch_primitive.cpp
+            ai/primitive/chip_primitive.cpp
+            ai/primitive/direct_velocity_primitive.cpp
+            ai/primitive/directwheels_primitive.cpp
+            ai/primitive/kick_primitive.cpp
+            ai/primitive/move_primitive.cpp
+            ai/primitive/movespin_primitive.cpp
+            ai/primitive/pivot_primitive.cpp
+            ai/primitive/primitive.cpp
+            util/logger/custom_g3log_sinks.h
+            util/logger/init.h
+            )
+
+    target_link_libraries(pivot_primitive_test ${catkin_LIBRARIES}
+            ${G3LOG})
 
     catkin_add_gtest(chip_primitive_test
             test/primitive/chip_primitive.cpp
@@ -407,16 +421,16 @@
             ai/primitive/direct_velocity_primitive.cpp
             ai/primitive/kick_primitive.cpp
             ai/primitive/move_primitive.cpp
-<<<<<<< HEAD
-            ai/primitive/movespin_primitive.cpp
-            ai/primitive/directwheels_primitive.cpp
-=======
-            ai/primitive/pivot_primitive.cpp
->>>>>>> 6a2bbb6f
-            ai/primitive/primitive.cpp
-            )
-
-    target_link_libraries(chip_primitive_test ${catkin_LIBRARIES})
+            ai/primitive/movespin_primitive.cpp
+            ai/primitive/directwheels_primitive.cpp
+            ai/primitive/pivot_primitive.cpp
+            ai/primitive/primitive.cpp
+            util/logger/custom_g3log_sinks.h
+            util/logger/init.h
+            )
+
+    target_link_libraries(chip_primitive_test ${catkin_LIBRARIES}
+            ${G3LOG})
 
     catkin_add_gtest(kick_primitive_test
             test/primitive/kick_primitive.cpp
@@ -425,16 +439,16 @@
             ai/primitive/direct_velocity_primitive.cpp
             ai/primitive/kick_primitive.cpp
             ai/primitive/move_primitive.cpp
-<<<<<<< HEAD
-            ai/primitive/movespin_primitive.cpp
-            ai/primitive/directwheels_primitive.cpp
-=======
-            ai/primitive/pivot_primitive.cpp
->>>>>>> 6a2bbb6f
-            ai/primitive/primitive.cpp
-            )
-
-    target_link_libraries(kick_primitive_test ${catkin_LIBRARIES})
+            ai/primitive/movespin_primitive.cpp
+            ai/primitive/directwheels_primitive.cpp
+            ai/primitive/pivot_primitive.cpp
+            ai/primitive/primitive.cpp
+            util/logger/custom_g3log_sinks.h
+            util/logger/init.h
+            )
+
+    target_link_libraries(kick_primitive_test ${catkin_LIBRARIES}
+            ${G3LOG})
 
     catkin_add_gtest(direct_velocity_primitive_test
             test/primitive/direct_velocity_primitive.cpp
@@ -447,9 +461,12 @@
             ai/primitive/movespin_primitive.cpp
             ai/primitive/directwheels_primitive.cpp
             ai/primitive/primitive.cpp
-            )
-
-    target_link_libraries(direct_velocity_primitive_test ${catkin_LIBRARIES})
+            util/logger/custom_g3log_sinks.h
+            util/logger/init.h
+            )
+
+    target_link_libraries(direct_velocity_primitive_test ${catkin_LIBRARIES}
+            ${G3LOG})
 
     catkin_add_gtest(catch_primitive_test
             test/primitive/catch_primitive.cpp
@@ -462,9 +479,12 @@
             ai/primitive/movespin_primitive.cpp
             ai/primitive/directwheels_primitive.cpp
             ai/primitive/primitive.cpp
-            )
-
-    target_link_libraries(catch_primitive_test ${catkin_LIBRARIES})
+            util/logger/custom_g3log_sinks.h
+            util/logger/init.h
+            )
+
+    target_link_libraries(catch_primitive_test ${catkin_LIBRARIES}
+            ${G3LOG})
 
 endif()
 
