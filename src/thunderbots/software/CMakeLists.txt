# This project name must match the name of the package defined in package.xml
project(thunderbots)

# Build in "Release" (with lots of compiler optimizations) by default
if(NOT CMAKE_BUILD_TYPE AND NOT CMAKE_CONFIGURATION_TYPES)
    set_property(CACHE CMAKE_BUILD_TYPE PROPERTY VALUE "Release")
endif()

# For external editor code completion (Visual Studio Code, Vim, etc.)
set(CMAKE_EXPORT_COMPILE_COMMANDS ON)

####################
## Compiler Flags ##
####################

### Set cmake standard to c++ 17 ###
set(CMAKE_CXX_STANDARD 17)

### Set compiler flags for all code ###
add_definitions(-Wno-deprecated) # Don't warn about including "old" headers
add_definitions(-fno-common) # Do not allow multiple definitions of the same global variable
add_definitions(-Werror) # Treat warnings as errors, so they don't build up

### Set compiler flags only for cpp code. These flags do not work for C files ###
# Warn if parent classes do not define a virtual destructor
# See https://www.quantstart.com/articles/C-Virtual-Destructors-How-to-Avoid-Memory-Leaks
set(CMAKE_CXX_FLAGS "${CMAKE_CXX_FLAGS} -Wnon-virtual-dtor")


#############################################
## Find and include pacakges and libraries ##
#############################################

# Call our CMake file to include and build protobuf
include("${CMAKE_CURRENT_SOURCE_DIR}/proto/build_proto.cmake")

# Create a list of files from the shared folder
file(GLOB SHARED_UTIL_SRC LIST_DIRECTORIES false CONFIGURE_DEPENDS
        ${CMAKE_CURRENT_SOURCE_DIR}/../shared/*.cpp
        ${CMAKE_CURRENT_SOURCE_DIR}/../shared/*.c
        ${CMAKE_CURRENT_SOURCE_DIR}/../shared/*.h
        )

# Find the g3log library, the logger we use for our AI
# See: https://github.com/KjellKod/g3log
SET(G3_LIBRARY_PATH "/usr/local/include")
message("g3log lib path: ${G3_LIBRARY_PATH}")
find_library(G3LOG g3logger PATHS ${G3_LIBRARY_PATH})
if(NOT G3LOG OR NOT EXISTS "${G3LOG}")
    message(FATAL_ERROR "G3LOG library not found")
endif()
message("g3log path: ${G3LOG}")

## Find catkin macros and libraries
find_package(catkin REQUIRED COMPONENTS
        roscpp
        std_msgs
        message_generation
        thunderbots_msgs
        dynamic_reconfigure
        )

## Specify the configuration file for dynamic_reconfigure pkg
generate_dynamic_reconfigure_options(
    ${CMAKE_CURRENT_SOURCE_DIR}/param_server/cfg/Params.cfg
)

catkin_package(
        INCLUDE_DIRS
        LIBRARIES thunderbots
        CATKIN_DEPENDS roscpp std_msgs dynamic_reconfigure
        DEPENDS message_runtime
        )

###########
## Build ##
###########

# Specify additional locations of header files
include_directories(SYSTEM
	${catkin_INCLUDE_DIRS}
	)

include_directories(
        ${catkin_INCLUDE_DIRS}
        ${PROTOBUF_INCLUDE_DIRS}
        ${CMAKE_CURRENT_SOURCE_DIR}
        ${CMAKE_CURRENT_SOURCE_DIR}/..
        )

# Find all the generated protobuf source files
file(GLOB PROTO_SRCS "${CMAKE_CURRENT_SOURCE_DIR}/proto/*.pb.cc")

file(GLOB_RECURSE NETWORK_INPUT_SRC LIST_DIRECTORIES false CONFIGURE_DEPENDS
        ${CMAKE_CURRENT_SOURCE_DIR}/network_input/*.cpp
        ${CMAKE_CURRENT_SOURCE_DIR}/network_input/*.h
        ${CMAKE_CURRENT_SOURCE_DIR}/geom/*.cpp
        ${CMAKE_CURRENT_SOURCE_DIR}/geom/*.h
        ${CMAKE_CURRENT_SOURCE_DIR}/ai/world/*.cpp
        ${CMAKE_CURRENT_SOURCE_DIR}/ai/world/*.h
        ${CMAKE_CURRENT_SOURCE_DIR}/util/*.h
        ${CMAKE_CURRENT_SOURCE_DIR}/util/*.cpp
        )
add_executable (network_input
        ${PROTO_SRCS}
        ${NETWORK_INPUT_SRC}
        ${SHARED_UTIL_SRC}
        )
# Depend on exported targets (other packages) so that the messages in our thunderbots_msgs package are built first.
# This way the message headers are always generated before they are used in compilation here.
add_dependencies(network_input ${catkin_EXPORTED_TARGETS})
target_link_libraries(network_input
        ${catkin_LIBRARIES}
        ${PROTOBUF_LIBRARIES}
        ${G3LOG}
        )

file(GLOB_RECURSE AI_LOGIC_SRC LIST_DIRECTORIES false CONFIGURE_DEPENDS
        ${CMAKE_CURRENT_SOURCE_DIR}/ai/*.cpp
        ${CMAKE_CURRENT_SOURCE_DIR}/ai/*.h
        ${CMAKE_CURRENT_SOURCE_DIR}/geom/*.cpp
        ${CMAKE_CURRENT_SOURCE_DIR}/geom/*.h
        ${CMAKE_CURRENT_SOURCE_DIR}/util/*.h
        ${CMAKE_CURRENT_SOURCE_DIR}/util/*.cpp
        )
add_executable (ai_logic
        ${AI_LOGIC_SRC}
        ${SHARED_UTIL_SRC}
        )
# Depend on exported targets (other packages) so that the messages in our thunderbots_msgs package are built first.
# This way the message headers are always generated before they are used in compilation here.
add_dependencies(ai_logic ${catkin_EXPORTED_TARGETS})
target_link_libraries(ai_logic ${catkin_LIBRARIES}
        ${G3LOG}
        )

file(GLOB_RECURSE GRSIM_COMMUNICATION_SRC LIST_DIRECTORIES false CONFIGURE_DEPENDS
        ${CMAKE_CURRENT_SOURCE_DIR}/grsim_communication/*.cpp
        ${CMAKE_CURRENT_SOURCE_DIR}/grsim_communication/*.h
        ${CMAKE_CURRENT_SOURCE_DIR}/ai/primitive/*.cpp
        ${CMAKE_CURRENT_SOURCE_DIR}/ai/primitive/*.h
        ${CMAKE_CURRENT_SOURCE_DIR}/ai/world/*.cpp
        ${CMAKE_CURRENT_SOURCE_DIR}/ai/world/*.h
        ${CMAKE_CURRENT_SOURCE_DIR}/geom/*.cpp
        ${CMAKE_CURRENT_SOURCE_DIR}/geom/*.h
        ${CMAKE_CURRENT_SOURCE_DIR}/util/*.h
        ${CMAKE_CURRENT_SOURCE_DIR}/util/*.cpp
        )
add_executable (grsim_communication
        ${PROTO_SRCS}
        ${GRSIM_COMMUNICATION_SRC}
        ${SHARED_UTIL_SRC}
        )
# Depend on exported targets (other packages) so that the messages in our thunderbots_msgs package are built first.
# This way the message headers are always generated before they are used in compilation here.
add_dependencies(grsim_communication ${catkin_EXPORTED_TARGETS})
target_link_libraries(grsim_communication ${catkin_LIBRARIES}
        ${PROTOBUF_LIBRARIES}
        ${G3LOG}
        )

file(GLOB_RECURSE RADIO_COMMUNICATION_SRC LIST_DIRECTORIES false CONFIGURE_DEPENDS
        ${CMAKE_CURRENT_SOURCE_DIR}/radio_communication/*.cpp
        ${CMAKE_CURRENT_SOURCE_DIR}/radio_communication/*.h
        ${CMAKE_CURRENT_SOURCE_DIR}/ai/primitive/*.cpp
        ${CMAKE_CURRENT_SOURCE_DIR}/ai/primitive/*.h
        ${CMAKE_CURRENT_SOURCE_DIR}/ai/world/*.cpp
        ${CMAKE_CURRENT_SOURCE_DIR}/ai/world/*.h
        ${CMAKE_CURRENT_SOURCE_DIR}/util/*.h
        ${CMAKE_CURRENT_SOURCE_DIR}/util/*.cpp
        )
add_executable (radio_communication
        ${RADIO_COMMUNICATION_SRC}
        ${SHARED_UTIL_SRC}
        )
# Depend on exported targets (other packages) so that the messages in our thunderbots_msgs package are built first.
# This way the message headers are always generated before they are used in compilation here.
add_dependencies(radio_communication ${catkin_EXPORTED_TARGETS})
target_link_libraries(radio_communication ${catkin_LIBRARIES}
        ${G3LOG}
        )

file(GLOB_RECURSE PARAM_SERVER_SRC LIST_DIRECTORIES false CONFIGURE_DEPENDS
        ${CMAKE_CURRENT_SOURCE_DIR}/param_server/*.h
        ${CMAKE_CURRENT_SOURCE_DIR}/param_server/*.cpp
        ${CMAKE_CURRENT_SOURCE_DIR}/util/parameter/*.h
        ${CMAKE_CURRENT_SOURCE_DIR}/util/parameter/*.cpp
        )
add_executable (parameters
        ${PROTO_SRCS}
        ${PARAM_SERVER_SRC}
        ${SHARED_UTIL_SRC}
        )
# Depend on exported targets (other packages) so that the messages in our thunderbots_msgs package are built first.
# This way the message headers are always generated before they are used in compilation here.
add_dependencies(parameters thunderbots_gencfg ${catkin_EXPORTED_TARGETS})
target_link_libraries(parameters  ${catkin_LIBRARIES}
        ${PROTOBUF_LIBRARIES}
        )

#############
## Testing ##
#############

###### IMPORTANT #####
# DO NOT USE GLOBBING FOR TEST EXECUTABLES. SPECIFY EACH SOURCE FILE.
# This is to make sure we know exactly what files/interfaces are being tested and that we are not accidentally
# picking up other files that may affect test behaviour. Unit tests should not need too many files to be specified
# and we want to make sure the minimum set of files required for the test are being used.

##### Unit Tests #####

## Add gtest based cpp test target and link libraries
if (CATKIN_ENABLE_TESTING)
    #gtest
    catkin_add_gtest(geom_angle_test
            test/geom/angle.cpp
            geom/angle.h
            )
    target_link_libraries(geom_angle_test ${catkin_LIBRARIES})

    catkin_add_gtest(geom_point_test
            test/geom/point.cpp
            geom/point.h
            )
    target_link_libraries(geom_point_test ${catkin_LIBRARIES})

    catkin_add_gtest(field_test
            test/world/field.cpp
            ai/world/field.cpp
            )
    target_link_libraries(field_test ${catkin_LIBRARIES})

    catkin_add_gtest(grsim_backend_test
            ${PROTO_SRCS}
            test/grsim_backend/grsim_backend.cpp
            grsim_communication/motion_controller/motion_controller.cpp
            ai/primitive/move_primitive.cpp
            ai/primitive/direct_velocity_primitive.cpp
            ai/primitive/directwheels_primitive.cpp
            ai/primitive/primitive.cpp
            ai/primitive/catch_primitive.cpp
            ai/primitive/chip_primitive.cpp
            ai/primitive/kick_primitive.cpp
            ai/primitive/move_primitive.cpp
            ai/primitive/movespin_primitive.cpp
            ai/primitive/pivot_primitive.cpp
            ai/primitive/stop_primitive.cpp
            ai/world/robot.cpp
            ai/world/team.cpp
            grsim_communication/grsim_backend.cpp
            grsim_communication/grsim_backend.h
            grsim_communication/grsim_backend.cpp
            grsim_communication/visitor/grsim_command_primitive_visitor.cpp
            )
    target_link_libraries(grsim_backend_test ${catkin_LIBRARIES}
            ${PROTOBUF_LIBRARIES}
            ${G3LOG}
            )

    catkin_add_gtest(geom_util_test
            test/geom/util.cpp
            geom/util.cpp
            geom/util.h
            geom/point.h
            geom/angle.h
            geom/shapes.h)

    target_link_libraries(geom_util_test ${catkin_LIBRARIES})

    catkin_add_gtest(shared_util_test
            ../shared/test/util.cpp
            ../shared/util.c
            ../shared/util.h)

    target_link_libraries(shared_util_test ${catkin_LIBRARIES})

    catkin_add_gtest(ball_test
            test/world/ball.cpp
            ai/world/ball.cpp
            geom/point.h
            geom/angle.h)

    target_link_libraries(ball_test ${catkin_LIBRARIES})

    catkin_add_gtest(robot_test
            test/world/robot.cpp
            ai/world/robot.cpp
            geom/point.h
            geom/angle.h)

    target_link_libraries(robot_test ${catkin_LIBRARIES})

    catkin_add_gtest(team_test
            test/world/team.cpp
            ai/world/team.cpp
            ai/world/robot.cpp
            geom/point.h
            geom/angle.h)

    target_link_libraries(team_test ${catkin_LIBRARIES})

    catkin_add_gtest(ros_message_util_test
            test/util/ros_messages.cpp
            util/ros_messages.cpp
            ai/world/ball.cpp
            ai/world/robot.cpp
            ai/world/field.cpp
            ai/world/team.cpp
            geom/point.h
            geom/angle.h)

    target_link_libraries(ros_message_util_test ${catkin_LIBRARIES})

    catkin_add_gtest(motion_controller_test
            test/grsim_backend/motion_controller.cpp
            grsim_communication/motion_controller/motion_controller.cpp
            ai/world/robot.cpp
            geom/point.h
            geom/angle.h)

    target_link_libraries(motion_controller_test ${catkin_LIBRARIES})

    catkin_add_gtest(world_test
            test/world/world.cpp
            test/test_util/test_util.cpp
            ai/world/world.cpp
            ai/world/ball.cpp
            ai/world/field.cpp
            ai/world/robot.cpp
            ai/world/team.cpp
            ai/world/game_state.cpp)

    target_link_libraries(world_test ${catkin_LIBRARIES})

    catkin_add_gtest(test_util_test
            test/test_util/test_util_test.cpp
            test/test_util/test_util.cpp
            ai/world/world.cpp
            ai/world/ball.cpp
            ai/world/field.cpp
            ai/world/robot.cpp
            ai/world/team.cpp
            ai/world/game_state.cpp
            )

    target_link_libraries(test_util_test ${catkin_LIBRARIES})

    catkin_add_gtest(game_state_test
            test/world/game_state.cpp
            ai/world/game_state.cpp
            test/test_util/test_util.cpp
            ai/world/world.cpp
            ai/world/ball.cpp
            ai/world/field.cpp
            ai/world/robot.cpp
            ai/world/team.cpp
            ai/world/game_state.cpp
            util/refbox_constants.cpp)

    target_link_libraries(game_state_test ${catkin_LIBRARIES})


    catkin_add_gtest(primitive_test
            test/primitive/primitive.cpp
            ai/primitive/primitive.cpp
            ai/primitive/catch_primitive.cpp
            ai/primitive/chip_primitive.cpp
            ai/primitive/direct_velocity_primitive.cpp
<<<<<<< HEAD
            ai/primitive/directwheels_primitive.cpp
=======
>>>>>>> 92c70da4
            ai/primitive/kick_primitive.cpp
            ai/primitive/move_primitive.cpp
            ai/primitive/movespin_primitive.cpp
            ai/primitive/pivot_primitive.cpp
<<<<<<< HEAD
            util/logger/custom_g3log_sinks.h
            util/logger/init.h
=======
            ai/primitive/stop_primitive.cpp
            ai/primitive/primitive.cpp
>>>>>>> 92c70da4
            )

    target_link_libraries(primitive_test ${catkin_LIBRARIES}
            ${G3LOG})

    catkin_add_gtest(move_primitive_test
            test/primitive/move_primitive.cpp
            ai/primitive/primitive.cpp
            ai/primitive/catch_primitive.cpp
            ai/primitive/chip_primitive.cpp
            ai/primitive/direct_velocity_primitive.cpp
            ai/primitive/directwheels_primitive.cpp
            ai/primitive/kick_primitive.cpp
            ai/primitive/move_primitive.cpp
            ai/primitive/movespin_primitive.cpp
            ai/primitive/pivot_primitive.cpp
            util/logger/custom_g3log_sinks.h
            util/logger/init.h
            )

    target_link_libraries(move_primitive_test ${catkin_LIBRARIES}
            ${G3LOG})

    catkin_add_gtest(movespin_primitive_test
            test/primitive/movespin_primitive.cpp
            ai/primitive/primitive.cpp
            ai/primitive/catch_primitive.cpp
            ai/primitive/chip_primitive.cpp
            ai/primitive/direct_velocity_primitive.cpp
            ai/primitive/directwheels_primitive.cpp
            ai/primitive/kick_primitive.cpp
            ai/primitive/move_primitive.cpp
            ai/primitive/movespin_primitive.cpp
            ai/primitive/pivot_primitive.cpp
<<<<<<< HEAD
            util/logger/custom_g3log_sinks.h
            util/logger/init.h
            )

    target_link_libraries(movespin_primitive_test ${catkin_LIBRARIES}
            ${G3LOG})

    catkin_add_gtest(directwheels_primitive_test
            test/primitive/directwheels_primitive.cpp
=======
            ai/primitive/stop_primitive.cpp
>>>>>>> 92c70da4
            ai/primitive/primitive.cpp
            ai/primitive/catch_primitive.cpp
            ai/primitive/chip_primitive.cpp
            ai/primitive/direct_velocity_primitive.cpp
            ai/primitive/directwheels_primitive.cpp
            ai/primitive/kick_primitive.cpp
            ai/primitive/move_primitive.cpp
            ai/primitive/movespin_primitive.cpp
            ai/primitive/pivot_primitive.cpp
            util/logger/custom_g3log_sinks.h
            util/logger/init.h
            )

    target_link_libraries(directwheels_primitive_test ${catkin_LIBRARIES}
            ${G3LOG})

    catkin_add_gtest(pivot_primitive_test
            test/primitive/pivot_primitive.cpp
            ai/primitive/primitive.cpp
            ai/primitive/catch_primitive.cpp
            ai/primitive/chip_primitive.cpp
            ai/primitive/direct_velocity_primitive.cpp
            ai/primitive/directwheels_primitive.cpp
            ai/primitive/kick_primitive.cpp
            ai/primitive/move_primitive.cpp
            ai/primitive/movespin_primitive.cpp
            ai/primitive/pivot_primitive.cpp
<<<<<<< HEAD
            util/logger/custom_g3log_sinks.h
            util/logger/init.h
=======
            ai/primitive/stop_primitive.cpp
            ai/primitive/primitive.cpp
>>>>>>> 92c70da4
            )

    target_link_libraries(pivot_primitive_test ${catkin_LIBRARIES}
            ${G3LOG})

    catkin_add_gtest(chip_primitive_test
            test/primitive/chip_primitive.cpp
            ai/primitive/primitive.cpp
            ai/primitive/catch_primitive.cpp
            ai/primitive/chip_primitive.cpp
            ai/primitive/direct_velocity_primitive.cpp
            ai/primitive/directwheels_primitive.cpp
            ai/primitive/kick_primitive.cpp
            ai/primitive/move_primitive.cpp
            ai/primitive/movespin_primitive.cpp
            ai/primitive/pivot_primitive.cpp
<<<<<<< HEAD
            util/logger/custom_g3log_sinks.h
            util/logger/init.h
=======
            ai/primitive/stop_primitive.cpp
            ai/primitive/primitive.cpp
>>>>>>> 92c70da4
            )

    target_link_libraries(chip_primitive_test ${catkin_LIBRARIES}
            ${G3LOG})

    catkin_add_gtest(kick_primitive_test
            test/primitive/kick_primitive.cpp
            ai/primitive/primitive.cpp
            ai/primitive/catch_primitive.cpp
            ai/primitive/chip_primitive.cpp
            ai/primitive/direct_velocity_primitive.cpp
            ai/primitive/directwheels_primitive.cpp
            ai/primitive/kick_primitive.cpp
            ai/primitive/move_primitive.cpp
            ai/primitive/movespin_primitive.cpp
            ai/primitive/pivot_primitive.cpp
<<<<<<< HEAD
            util/logger/custom_g3log_sinks.h
            util/logger/init.h
=======
            ai/primitive/stop_primitive.cpp
            ai/primitive/primitive.cpp
>>>>>>> 92c70da4
            )

    target_link_libraries(kick_primitive_test ${catkin_LIBRARIES}
            ${G3LOG})

    catkin_add_gtest(direct_velocity_primitive_test
            test/primitive/direct_velocity_primitive.cpp
            ai/primitive/primitive.cpp
            ai/primitive/catch_primitive.cpp
            ai/primitive/chip_primitive.cpp
            ai/primitive/direct_velocity_primitive.cpp
            ai/primitive/directwheels_primitive.cpp
            ai/primitive/kick_primitive.cpp
            ai/primitive/move_primitive.cpp
<<<<<<< HEAD
            ai/primitive/movespin_primitive.cpp
            ai/primitive/pivot_primitive.cpp
            util/logger/custom_g3log_sinks.h
            util/logger/init.h
=======
            ai/primitive/stop_primitive.cpp
            ai/primitive/primitive.cpp
>>>>>>> 92c70da4
            )

    target_link_libraries(direct_velocity_primitive_test ${catkin_LIBRARIES}
            ${G3LOG})

    catkin_add_gtest(catch_primitive_test
            test/primitive/catch_primitive.cpp
            ai/primitive/primitive.cpp
            ai/primitive/catch_primitive.cpp
            ai/primitive/chip_primitive.cpp
            ai/primitive/direct_velocity_primitive.cpp
            ai/primitive/directwheels_primitive.cpp
            ai/primitive/kick_primitive.cpp
            ai/primitive/move_primitive.cpp
<<<<<<< HEAD
            ai/primitive/movespin_primitive.cpp
            ai/primitive/pivot_primitive.cpp
            util/logger/custom_g3log_sinks.h
            util/logger/init.h
=======
            ai/primitive/stop_primitive.cpp
            ai/primitive/primitive.cpp
>>>>>>> 92c70da4
            )

    target_link_libraries(catch_primitive_test ${catkin_LIBRARIES}
            ${G3LOG})

    catkin_add_gtest(stop_primitive_test
            test/primitive/stop_primitive.cpp
            ai/primitive/catch_primitive.cpp
            ai/primitive/chip_primitive.cpp
            ai/primitive/direct_velocity_primitive.cpp
            ai/primitive/kick_primitive.cpp
            ai/primitive/pivot_primitive.cpp
            ai/primitive/move_primitive.cpp
            ai/primitive/stop_primitive.cpp
            ai/primitive/primitive.cpp
            )

    target_link_libraries(stop_primitive_test ${catkin_LIBRARIES})

endif()

##### ROSTests / Integration Tests #####

if (CATKIN_ENABLE_TESTING)
    find_package(rostest REQUIRED)

    # The test node that verifies the logger is working correctly
    add_rostest_gtest(logger_test test/util/logger_test.test
            util/logger/custom_g3log_sinks.h
            util/logger/init.h
            test/util/logger_test.cpp
            )
    target_link_libraries(logger_test ${catkin_LIBRARIES}
            ${G3LOG})

    # The test node that verifies the rostest utils are working correctly
    add_rostest_gtest(rostest_util_test test/test_util/rostest_util_test.test
            test/test_util/rostest_util_test.cpp
            )
    target_link_libraries(rostest_util_test ${catkin_LIBRARIES})

     # The test node that verifies the dynamic_parameters are working
    add_rostest_gtest(dynamic_parameters_test test/util/rostest_dynamic_parameters.test
            test/util/test_dynamic_parameters.cpp
            util/parameter/dynamic_parameters.cpp
            )
    target_link_libraries(dynamic_parameters_test ${catkin_LIBRARIES})

endif()<|MERGE_RESOLUTION|>--- conflicted
+++ resolved
@@ -367,21 +367,14 @@
             ai/primitive/catch_primitive.cpp
             ai/primitive/chip_primitive.cpp
             ai/primitive/direct_velocity_primitive.cpp
-<<<<<<< HEAD
-            ai/primitive/directwheels_primitive.cpp
-=======
->>>>>>> 92c70da4
-            ai/primitive/kick_primitive.cpp
-            ai/primitive/move_primitive.cpp
-            ai/primitive/movespin_primitive.cpp
-            ai/primitive/pivot_primitive.cpp
-<<<<<<< HEAD
-            util/logger/custom_g3log_sinks.h
-            util/logger/init.h
-=======
-            ai/primitive/stop_primitive.cpp
-            ai/primitive/primitive.cpp
->>>>>>> 92c70da4
+            ai/primitive/directwheels_primitive.cpp
+            ai/primitive/kick_primitive.cpp
+            ai/primitive/move_primitive.cpp
+            ai/primitive/movespin_primitive.cpp
+            ai/primitive/pivot_primitive.cpp
+            ai/primitive/stop_primitive.cpp
+            util/logger/custom_g3log_sinks.h
+            util/logger/init.h
             )
 
     target_link_libraries(primitive_test ${catkin_LIBRARIES}
@@ -398,6 +391,7 @@
             ai/primitive/move_primitive.cpp
             ai/primitive/movespin_primitive.cpp
             ai/primitive/pivot_primitive.cpp
+            ai/primitive/stop_primitive.cpp
             util/logger/custom_g3log_sinks.h
             util/logger/init.h
             )
@@ -416,7 +410,7 @@
             ai/primitive/move_primitive.cpp
             ai/primitive/movespin_primitive.cpp
             ai/primitive/pivot_primitive.cpp
-<<<<<<< HEAD
+            ai/primitive/stop_primitive.cpp
             util/logger/custom_g3log_sinks.h
             util/logger/init.h
             )
@@ -426,18 +420,16 @@
 
     catkin_add_gtest(directwheels_primitive_test
             test/primitive/directwheels_primitive.cpp
-=======
-            ai/primitive/stop_primitive.cpp
->>>>>>> 92c70da4
-            ai/primitive/primitive.cpp
-            ai/primitive/catch_primitive.cpp
-            ai/primitive/chip_primitive.cpp
-            ai/primitive/direct_velocity_primitive.cpp
-            ai/primitive/directwheels_primitive.cpp
-            ai/primitive/kick_primitive.cpp
-            ai/primitive/move_primitive.cpp
-            ai/primitive/movespin_primitive.cpp
-            ai/primitive/pivot_primitive.cpp
+            ai/primitive/primitive.cpp
+            ai/primitive/catch_primitive.cpp
+            ai/primitive/chip_primitive.cpp
+            ai/primitive/direct_velocity_primitive.cpp
+            ai/primitive/directwheels_primitive.cpp
+            ai/primitive/kick_primitive.cpp
+            ai/primitive/move_primitive.cpp
+            ai/primitive/movespin_primitive.cpp
+            ai/primitive/pivot_primitive.cpp
+            ai/primitive/stop_primitive.cpp
             util/logger/custom_g3log_sinks.h
             util/logger/init.h
             )
@@ -456,13 +448,9 @@
             ai/primitive/move_primitive.cpp
             ai/primitive/movespin_primitive.cpp
             ai/primitive/pivot_primitive.cpp
-<<<<<<< HEAD
-            util/logger/custom_g3log_sinks.h
-            util/logger/init.h
-=======
-            ai/primitive/stop_primitive.cpp
-            ai/primitive/primitive.cpp
->>>>>>> 92c70da4
+            ai/primitive/stop_primitive.cpp
+            util/logger/custom_g3log_sinks.h
+            util/logger/init.h
             )
 
     target_link_libraries(pivot_primitive_test ${catkin_LIBRARIES}
@@ -479,13 +467,9 @@
             ai/primitive/move_primitive.cpp
             ai/primitive/movespin_primitive.cpp
             ai/primitive/pivot_primitive.cpp
-<<<<<<< HEAD
-            util/logger/custom_g3log_sinks.h
-            util/logger/init.h
-=======
-            ai/primitive/stop_primitive.cpp
-            ai/primitive/primitive.cpp
->>>>>>> 92c70da4
+            ai/primitive/stop_primitive.cpp
+            util/logger/custom_g3log_sinks.h
+            util/logger/init.h
             )
 
     target_link_libraries(chip_primitive_test ${catkin_LIBRARIES}
@@ -502,13 +486,9 @@
             ai/primitive/move_primitive.cpp
             ai/primitive/movespin_primitive.cpp
             ai/primitive/pivot_primitive.cpp
-<<<<<<< HEAD
-            util/logger/custom_g3log_sinks.h
-            util/logger/init.h
-=======
-            ai/primitive/stop_primitive.cpp
-            ai/primitive/primitive.cpp
->>>>>>> 92c70da4
+            ai/primitive/stop_primitive.cpp
+            util/logger/custom_g3log_sinks.h
+            util/logger/init.h
             )
 
     target_link_libraries(kick_primitive_test ${catkin_LIBRARIES}
@@ -523,15 +503,11 @@
             ai/primitive/directwheels_primitive.cpp
             ai/primitive/kick_primitive.cpp
             ai/primitive/move_primitive.cpp
-<<<<<<< HEAD
-            ai/primitive/movespin_primitive.cpp
-            ai/primitive/pivot_primitive.cpp
-            util/logger/custom_g3log_sinks.h
-            util/logger/init.h
-=======
-            ai/primitive/stop_primitive.cpp
-            ai/primitive/primitive.cpp
->>>>>>> 92c70da4
+            ai/primitive/movespin_primitive.cpp
+            ai/primitive/pivot_primitive.cpp
+            ai/primitive/stop_primitive.cpp
+            util/logger/custom_g3log_sinks.h
+            util/logger/init.h
             )
 
     target_link_libraries(direct_velocity_primitive_test ${catkin_LIBRARIES}
@@ -546,15 +522,11 @@
             ai/primitive/directwheels_primitive.cpp
             ai/primitive/kick_primitive.cpp
             ai/primitive/move_primitive.cpp
-<<<<<<< HEAD
-            ai/primitive/movespin_primitive.cpp
-            ai/primitive/pivot_primitive.cpp
-            util/logger/custom_g3log_sinks.h
-            util/logger/init.h
-=======
-            ai/primitive/stop_primitive.cpp
-            ai/primitive/primitive.cpp
->>>>>>> 92c70da4
+            ai/primitive/movespin_primitive.cpp
+            ai/primitive/pivot_primitive.cpp
+            ai/primitive/stop_primitive.cpp
+            util/logger/custom_g3log_sinks.h
+            util/logger/init.h
             )
 
     target_link_libraries(catch_primitive_test ${catkin_LIBRARIES}
@@ -564,15 +536,20 @@
             test/primitive/stop_primitive.cpp
             ai/primitive/catch_primitive.cpp
             ai/primitive/chip_primitive.cpp
-            ai/primitive/direct_velocity_primitive.cpp
-            ai/primitive/kick_primitive.cpp
-            ai/primitive/pivot_primitive.cpp
-            ai/primitive/move_primitive.cpp
-            ai/primitive/stop_primitive.cpp
-            ai/primitive/primitive.cpp
-            )
-
-    target_link_libraries(stop_primitive_test ${catkin_LIBRARIES})
+            ai/primitive/directwheels_primitive.cpp
+            ai/primitive/direct_velocity_primitive.cpp
+            ai/primitive/kick_primitive.cpp
+            ai/primitive/pivot_primitive.cpp
+            ai/primitive/move_primitive.cpp
+            ai/primitive/movespin_primitive.cpp
+            ai/primitive/stop_primitive.cpp
+            ai/primitive/primitive.cpp
+            util/logger/custom_g3log_sinks.h
+            util/logger/init.h
+            )
+
+    target_link_libraries(stop_primitive_test ${catkin_LIBRARIES}
+            ${G3LOG})
 
 endif()
 
