# This project name must match the name of the package defined in package.xml
project(thunderbots)

# Build in "Release" (with lots of compiler optimizations) by default
if(NOT CMAKE_BUILD_TYPE AND NOT CMAKE_CONFIGURATION_TYPES)
    set_property(CACHE CMAKE_BUILD_TYPE PROPERTY VALUE "Release")
endif()

# For external editor code completion (Visual Studio Code, Vim, etc.)
set(CMAKE_EXPORT_COMPILE_COMMANDS ON)

# Use PkgConfig to find some packages using pkg_check_modules
find_package(PkgConfig REQUIRED)
include(FindPkgConfig)

####################
## Compiler Flags ##
####################

### Set cmake standard to c++ 17 ###
set(CMAKE_CXX_STANDARD 17)

### Set compiler flags for all code ###
add_definitions(-Wno-deprecated) # Don't warn about including "old" headers
add_definitions(-fno-common) # Do not allow multiple definitions of the same global variable
add_definitions(-Werror) # Treat warnings as errors, so they don't build up

### Set compiler flags only for cpp code. These flags do not work for C files ###
# Warn if parent classes do not define a virtual destructor
# See https://www.quantstart.com/articles/C-Virtual-Destructors-How-to-Avoid-Memory-Leaks
set(CMAKE_CXX_FLAGS "${CMAKE_CXX_FLAGS} -Wnon-virtual-dtor")


#############################################
## Find and include pacakges and libraries ##
#############################################

# Call our CMake file to include and build protobuf
include("${CMAKE_CURRENT_SOURCE_DIR}/proto/build_proto.cmake")

# Create a list of files from the shared folder
file(GLOB SHARED_UTIL_SRC LIST_DIRECTORIES false CONFIGURE_DEPENDS
        ${CMAKE_CURRENT_SOURCE_DIR}/../shared/*.cpp
        ${CMAKE_CURRENT_SOURCE_DIR}/../shared/*.c
        ${CMAKE_CURRENT_SOURCE_DIR}/../shared/*.h
        )

# Find the g3log library, the logger we use for our AI
# See: https://github.com/KjellKod/g3log
SET(G3_LIBRARY_PATH "/usr/local/include")
message("g3log lib path: ${G3_LIBRARY_PATH}")
find_library(G3LOG g3logger PATHS ${G3_LIBRARY_PATH})
if(NOT G3LOG OR NOT EXISTS "${G3LOG}")
    message(FATAL_ERROR "G3LOG library not found")
endif()
message("g3log path: ${G3LOG}")

## Find catkin macros and libraries
find_package(catkin REQUIRED COMPONENTS
        roscpp
        std_msgs
        message_generation
        thunderbots_msgs
        dynamic_reconfigure
        )

## Specify the configuration file for dynamic_reconfigure pkg
generate_dynamic_reconfigure_options(
    ${CMAKE_CURRENT_SOURCE_DIR}/param_server/cfg/Params.cfg
)

catkin_package(
        INCLUDE_DIRS
        LIBRARIES thunderbots
        CATKIN_DEPENDS roscpp std_msgs dynamic_reconfigure
        DEPENDS message_runtime
        )

###########
## Build ##
###########

# Specify additional locations of header files
include_directories(SYSTEM
	${catkin_INCLUDE_DIRS}
	)

include_directories(
        ${catkin_INCLUDE_DIRS}
        ${PROTOBUF_INCLUDE_DIRS}
        ${CMAKE_CURRENT_SOURCE_DIR}
        ${CMAKE_CURRENT_SOURCE_DIR}/..
        )

# Find all the generated protobuf source files
file(GLOB PROTO_SRCS "${CMAKE_CURRENT_SOURCE_DIR}/proto/*.pb.cc")

file(GLOB_RECURSE NETWORK_INPUT_SRC LIST_DIRECTORIES false CONFIGURE_DEPENDS
        ${CMAKE_CURRENT_SOURCE_DIR}/network_input/*.cpp
        ${CMAKE_CURRENT_SOURCE_DIR}/network_input/*.h
        ${CMAKE_CURRENT_SOURCE_DIR}/geom/*.cpp
        ${CMAKE_CURRENT_SOURCE_DIR}/geom/*.h
        ${CMAKE_CURRENT_SOURCE_DIR}/ai/world/*.cpp
        ${CMAKE_CURRENT_SOURCE_DIR}/ai/world/*.h
        ${CMAKE_CURRENT_SOURCE_DIR}/util/*.h
        ${CMAKE_CURRENT_SOURCE_DIR}/util/*.cpp
        )
add_executable (network_input
        ${PROTO_SRCS}
        ${NETWORK_INPUT_SRC}
        ${SHARED_UTIL_SRC}
        )
# Depend on exported targets (other packages) so that the messages in our thunderbots_msgs package are built first.
# This way the message headers are always generated before they are used in compilation here.
add_dependencies(network_input ${catkin_EXPORTED_TARGETS})
target_link_libraries(network_input
        ${catkin_LIBRARIES}
        ${PROTOBUF_LIBRARIES}
        ${G3LOG}
        )

file(GLOB_RECURSE AI_LOGIC_SRC LIST_DIRECTORIES false CONFIGURE_DEPENDS
        ${CMAKE_CURRENT_SOURCE_DIR}/ai/*.cpp
        ${CMAKE_CURRENT_SOURCE_DIR}/ai/*.h
        ${CMAKE_CURRENT_SOURCE_DIR}/geom/*.cpp
        ${CMAKE_CURRENT_SOURCE_DIR}/geom/*.h
        ${CMAKE_CURRENT_SOURCE_DIR}/util/*.h
        ${CMAKE_CURRENT_SOURCE_DIR}/util/*.cpp
        )
add_executable (ai_logic
        ${AI_LOGIC_SRC}
        ${SHARED_UTIL_SRC}
        )
# Depend on exported targets (other packages) so that the messages in our thunderbots_msgs package are built first.
# This way the message headers are always generated before they are used in compilation here.
add_dependencies(ai_logic ${catkin_EXPORTED_TARGETS})
target_link_libraries(ai_logic ${catkin_LIBRARIES}
        ${G3LOG}
        )

file(GLOB_RECURSE GRSIM_COMMUNICATION_SRC LIST_DIRECTORIES false CONFIGURE_DEPENDS
        ${CMAKE_CURRENT_SOURCE_DIR}/grsim_communication/*.cpp
        ${CMAKE_CURRENT_SOURCE_DIR}/grsim_communication/*.h
        ${CMAKE_CURRENT_SOURCE_DIR}/ai/primitive/*.cpp
        ${CMAKE_CURRENT_SOURCE_DIR}/ai/primitive/*.h
        ${CMAKE_CURRENT_SOURCE_DIR}/ai/world/*.cpp
        ${CMAKE_CURRENT_SOURCE_DIR}/ai/world/*.h
        ${CMAKE_CURRENT_SOURCE_DIR}/geom/*.cpp
        ${CMAKE_CURRENT_SOURCE_DIR}/geom/*.h
        ${CMAKE_CURRENT_SOURCE_DIR}/util/*.h
        ${CMAKE_CURRENT_SOURCE_DIR}/util/*.cpp
        )
add_executable (grsim_communication
        ${PROTO_SRCS}
        ${GRSIM_COMMUNICATION_SRC}
        ${SHARED_UTIL_SRC}
        )

# Depend on exported targets (other packages) so that the messages in our thunderbots_msgs package are built first.
# This way the message headers are always generated before they are used in compilation here.
add_dependencies(grsim_communication ${catkin_EXPORTED_TARGETS})
target_link_libraries(grsim_communication ${catkin_LIBRARIES}
        ${PROTOBUF_LIBRARIES}
        ${G3LOG}
        )

file(GLOB_RECURSE RADIO_COMMUNICATION_SRC LIST_DIRECTORIES false CONFIGURE_DEPENDS
        ${CMAKE_CURRENT_SOURCE_DIR}/radio_communication/*.cpp
        ${CMAKE_CURRENT_SOURCE_DIR}/radio_communication/*.h
        ${CMAKE_CURRENT_SOURCE_DIR}/ai/primitive/*.cpp
        ${CMAKE_CURRENT_SOURCE_DIR}/ai/primitive/*.h
        ${CMAKE_CURRENT_SOURCE_DIR}/ai/world/*.cpp
        ${CMAKE_CURRENT_SOURCE_DIR}/ai/world/*.h
        ${CMAKE_CURRENT_SOURCE_DIR}/util/*.h
        ${CMAKE_CURRENT_SOURCE_DIR}/util/*.cpp
        )
add_executable (radio_communication
        ${RADIO_COMMUNICATION_SRC}
        ${SHARED_UTIL_SRC}
        )
# Depend on exported targets (other packages) so that the messages in our thunderbots_msgs package are built first.
# This way the message headers are always generated before they are used in compilation here.
add_dependencies(radio_communication ${catkin_EXPORTED_TARGETS})

##### LIBUSB #####
pkg_search_module("LIBUSB_1" REQUIRED "libusb-1.0")
include_directories(SYSTEM "${LIBUSB_1_INCLUDE_DIRS}")
link_directories("${LIBUSB_1_LIBRARY_DIRS}")
add_definitions("${LIBUSB_1_DEFINITIONS}")

##### SIGC++  ######
pkg_search_module("SIGC" REQUIRED "sigc++-2.0")
include_directories(SYSTEM "${SIGC_INCLUDE_DIRS}")
link_directories("${SIGC_LIBRARY_DIRS}")

target_link_libraries(radio_communication ${catkin_LIBRARIES}
        ${G3LOG}
        ${LIBUSB_1_LIBRARIES}
        ${SIGC_LIBRARIES}
        )

file(GLOB_RECURSE PARAM_SERVER_SRC LIST_DIRECTORIES false CONFIGURE_DEPENDS
        ${CMAKE_CURRENT_SOURCE_DIR}/param_server/*.h
        ${CMAKE_CURRENT_SOURCE_DIR}/param_server/*.cpp
        ${CMAKE_CURRENT_SOURCE_DIR}/util/parameter/*.h
        ${CMAKE_CURRENT_SOURCE_DIR}/util/parameter/*.cpp
        )
add_executable (parameters
        ${PROTO_SRCS}
        ${PARAM_SERVER_SRC}
        ${SHARED_UTIL_SRC}
        )
# Depend on exported targets (other packages) so that the messages in our thunderbots_msgs package are built first.
# This way the message headers are always generated before they are used in compilation here.
add_dependencies(parameters thunderbots_gencfg ${catkin_EXPORTED_TARGETS})
target_link_libraries(parameters  ${catkin_LIBRARIES}
        ${PROTOBUF_LIBRARIES}
        )

#############
## Testing ##
#############

###### IMPORTANT #####
# DO NOT USE GLOBBING FOR TEST EXECUTABLES. SPECIFY EACH SOURCE FILE.
# This is to make sure we know exactly what files/interfaces are being tested and that we are not accidentally
# picking up other files that may affect test behaviour. Unit tests should not need too many files to be specified
# and we want to make sure the minimum set of files required for the test are being used.

##### Unit Tests #####

## Add gtest based cpp test target and link libraries
if (CATKIN_ENABLE_TESTING)
    #gtest
    catkin_add_gtest(geom_angle_test
            test/geom/angle.cpp
            geom/angle.h
            )
    target_link_libraries(geom_angle_test ${catkin_LIBRARIES})

    catkin_add_gtest(geom_point_test
            test/geom/point.cpp
            geom/point.h
            )
    target_link_libraries(geom_point_test ${catkin_LIBRARIES})

    catkin_add_gtest(field_test
            test/world/field.cpp
            ai/world/field.cpp
            )
    target_link_libraries(field_test ${catkin_LIBRARIES})

    catkin_add_gtest(grsim_backend_test
            ${PROTO_SRCS}
            test/grsim_backend/grsim_backend.cpp
            grsim_communication/motion_controller/motion_controller.cpp
            ai/primitive/move_primitive.cpp
            ai/primitive/direct_velocity_primitive.cpp
            ai/primitive/directwheels_primitive.cpp
            ai/primitive/primitive.cpp
            ai/primitive/catch_primitive.cpp
            ai/primitive/chip_primitive.cpp
            ai/primitive/kick_primitive.cpp
            ai/primitive/move_primitive.cpp
            ai/primitive/movespin_primitive.cpp
            ai/primitive/pivot_primitive.cpp
            ai/primitive/stop_primitive.cpp
            ai/world/robot.cpp
            ai/world/team.cpp
            ai/world/ball.cpp
            grsim_communication/grsim_backend.cpp
            grsim_communication/grsim_backend.h
            grsim_communication/grsim_backend.cpp
            grsim_communication/visitor/grsim_command_primitive_visitor.cpp
            util/timestamp.cpp
            )
    target_link_libraries(grsim_backend_test ${catkin_LIBRARIES}
            ${PROTOBUF_LIBRARIES}
            ${G3LOG}
            )

    catkin_add_gtest(geom_util_test
            test/geom/util.cpp
            geom/util.cpp
            geom/util.h
            geom/point.h
            geom/angle.h
            geom/segment.h
            geom/ray.h
            geom/circle.h
            geom/line.h)

    target_link_libraries(geom_util_test ${catkin_LIBRARIES})

    catkin_add_gtest(shared_util_test
            ../shared/test/util.cpp
            ../shared/util.c
            ../shared/util.h)

    target_link_libraries(shared_util_test ${catkin_LIBRARIES})

    catkin_add_gtest(ball_test
            test/world/ball.cpp
            ai/world/ball.cpp
            util/timestamp.cpp
            geom/point.h
            geom/angle.h)

    target_link_libraries(ball_test ${catkin_LIBRARIES})

    catkin_add_gtest(robot_test
            test/world/robot.cpp
            ai/world/robot.cpp
            util/timestamp.cpp
            geom/point.h
            geom/angle.h)

    target_link_libraries(robot_test ${catkin_LIBRARIES})

    catkin_add_gtest(team_test
            test/world/team.cpp
            ai/world/team.cpp
            ai/world/robot.cpp
            util/timestamp.cpp
            geom/point.h
            geom/angle.h)

    target_link_libraries(team_test ${catkin_LIBRARIES})

    catkin_add_gtest(ros_message_util_test
            test/util/ros_messages.cpp
            util/ros_messages.cpp
            ai/world/ball.cpp
            ai/world/robot.cpp
            ai/world/field.cpp
            ai/world/team.cpp
            util/timestamp.cpp
            geom/point.h
            geom/angle.h)

    target_link_libraries(ros_message_util_test ${catkin_LIBRARIES})

    catkin_add_gtest(motion_controller_test
            test/grsim_backend/motion_controller.cpp
            grsim_communication/motion_controller/motion_controller.cpp
            ai/world/robot.cpp
            geom/point.h
            geom/angle.h
            util/timestamp.cpp)

    target_link_libraries(motion_controller_test ${catkin_LIBRARIES})

    catkin_add_gtest(world_test
            test/world/world.cpp
            test/test_util/test_util.cpp
            ai/world/world.cpp
            ai/world/ball.cpp
            ai/world/field.cpp
            ai/world/robot.cpp
            ai/world/team.cpp
            ai/world/game_state.cpp
            util/timestamp.cpp)

    target_link_libraries(world_test ${catkin_LIBRARIES})

    catkin_add_gtest(test_util_test
            test/test_util/test_util_test.cpp
            test/test_util/test_util.cpp
            ai/world/world.cpp
            ai/world/ball.cpp
            ai/world/field.cpp
            ai/world/robot.cpp
            ai/world/team.cpp
            ai/world/game_state.cpp
            util/timestamp.cpp
            )

    target_link_libraries(test_util_test ${catkin_LIBRARIES})

    catkin_add_gtest(game_state_test
            test/world/game_state.cpp
            ai/world/game_state.cpp
            test/test_util/test_util.cpp
            ai/world/world.cpp
            ai/world/ball.cpp
            ai/world/field.cpp
            ai/world/robot.cpp
            ai/world/team.cpp
            ai/world/game_state.cpp
            util/refbox_constants.cpp
            util/timestamp.cpp)

    target_link_libraries(game_state_test ${catkin_LIBRARIES})

    catkin_add_gtest(move_spin_primitive_test
            test/grsim_command_primitive_visitor/move_spin_primitive.cpp
            grsim_communication/visitor/grsim_command_primitive_visitor.cpp
            util/ros_messages.cpp
            ai/world/ball.cpp
            test/test_util/test_util.cpp
            grsim_communication/motion_controller/motion_controller.cpp
            ai/primitive/catch_primitive.cpp
            ai/primitive/chip_primitive.cpp
            ai/primitive/direct_velocity_primitive.cpp
            ai/primitive/kick_primitive.cpp
            ai/primitive/pivot_primitive.cpp
            ai/primitive/move_primitive.cpp
            ai/primitive/movespin_primitive.cpp
            ai/primitive/stop_primitive.cpp
            ai/primitive/directwheels_primitive.cpp
            ai/primitive/primitive.cpp
            geom/point.h
            ai/world/world.cpp
            ai/world/field.cpp
            ai/world/robot.cpp
            ai/world/team.cpp
            ai/world/game_state.cpp
            geom/angle.h
            util/logger/custom_g3log_sinks.h
            util/logger/init.h
            util/timestamp.cpp
            )
    target_link_libraries(move_spin_primitive_test ${catkin_LIBRARIES}
            ${G3LOG})

    catkin_add_gtest(primitive_test
            test/primitive/primitive.cpp
            ai/primitive/primitive.cpp
            ai/primitive/catch_primitive.cpp
            ai/primitive/chip_primitive.cpp
            ai/primitive/direct_velocity_primitive.cpp
            ai/primitive/directwheels_primitive.cpp
            ai/primitive/kick_primitive.cpp
            ai/primitive/move_primitive.cpp
            ai/primitive/movespin_primitive.cpp
            ai/primitive/pivot_primitive.cpp
            ai/primitive/stop_primitive.cpp
            util/logger/custom_g3log_sinks.h
            util/logger/init.h
            )

    target_link_libraries(primitive_test ${catkin_LIBRARIES}
            ${G3LOG})

    catkin_add_gtest(move_primitive_test
            test/primitive/move_primitive.cpp
            ai/primitive/primitive.cpp
            ai/primitive/catch_primitive.cpp
            ai/primitive/chip_primitive.cpp
            ai/primitive/direct_velocity_primitive.cpp
            ai/primitive/directwheels_primitive.cpp
            ai/primitive/kick_primitive.cpp
            ai/primitive/move_primitive.cpp
            ai/primitive/movespin_primitive.cpp
            ai/primitive/pivot_primitive.cpp
            ai/primitive/stop_primitive.cpp
            util/logger/custom_g3log_sinks.h
            util/logger/init.h
            )

    target_link_libraries(move_primitive_test ${catkin_LIBRARIES}
            ${G3LOG})

    catkin_add_gtest(movespin_primitive_test
            test/primitive/movespin_primitive.cpp
            ai/primitive/primitive.cpp
            ai/primitive/catch_primitive.cpp
            ai/primitive/chip_primitive.cpp
            ai/primitive/direct_velocity_primitive.cpp
            ai/primitive/directwheels_primitive.cpp
            ai/primitive/kick_primitive.cpp
            ai/primitive/move_primitive.cpp
            ai/primitive/movespin_primitive.cpp
            ai/primitive/pivot_primitive.cpp
            ai/primitive/stop_primitive.cpp
            util/logger/custom_g3log_sinks.h
            util/logger/init.h
            )

    target_link_libraries(movespin_primitive_test ${catkin_LIBRARIES}
            ${G3LOG})

    catkin_add_gtest(directwheels_primitive_test
            test/primitive/directwheels_primitive.cpp
            ai/primitive/primitive.cpp
            ai/primitive/catch_primitive.cpp
            ai/primitive/chip_primitive.cpp
            ai/primitive/direct_velocity_primitive.cpp
            ai/primitive/directwheels_primitive.cpp
            ai/primitive/kick_primitive.cpp
            ai/primitive/move_primitive.cpp
            ai/primitive/movespin_primitive.cpp
            ai/primitive/pivot_primitive.cpp
            ai/primitive/stop_primitive.cpp
            util/logger/custom_g3log_sinks.h
            util/logger/init.h
            )

    target_link_libraries(directwheels_primitive_test ${catkin_LIBRARIES}
            ${G3LOG})

    catkin_add_gtest(pivot_primitive_test
            test/primitive/pivot_primitive.cpp
            ai/primitive/primitive.cpp
            ai/primitive/catch_primitive.cpp
            ai/primitive/chip_primitive.cpp
            ai/primitive/direct_velocity_primitive.cpp
            ai/primitive/directwheels_primitive.cpp
            ai/primitive/kick_primitive.cpp
            ai/primitive/move_primitive.cpp
            ai/primitive/movespin_primitive.cpp
            ai/primitive/pivot_primitive.cpp
            ai/primitive/stop_primitive.cpp
            util/logger/custom_g3log_sinks.h
            util/logger/init.h
            )

    target_link_libraries(pivot_primitive_test ${catkin_LIBRARIES}
            ${G3LOG})

    catkin_add_gtest(chip_primitive_test
            test/primitive/chip_primitive.cpp
            ai/primitive/primitive.cpp
            ai/primitive/catch_primitive.cpp
            ai/primitive/chip_primitive.cpp
            ai/primitive/direct_velocity_primitive.cpp
            ai/primitive/directwheels_primitive.cpp
            ai/primitive/kick_primitive.cpp
            ai/primitive/move_primitive.cpp
            ai/primitive/movespin_primitive.cpp
            ai/primitive/pivot_primitive.cpp
            ai/primitive/stop_primitive.cpp
            util/logger/custom_g3log_sinks.h
            util/logger/init.h
            )

    target_link_libraries(chip_primitive_test ${catkin_LIBRARIES}
            ${G3LOG})

    catkin_add_gtest(kick_primitive_test
            test/primitive/kick_primitive.cpp
            ai/primitive/primitive.cpp
            ai/primitive/catch_primitive.cpp
            ai/primitive/chip_primitive.cpp
            ai/primitive/direct_velocity_primitive.cpp
            ai/primitive/directwheels_primitive.cpp
            ai/primitive/kick_primitive.cpp
            ai/primitive/move_primitive.cpp
            ai/primitive/movespin_primitive.cpp
            ai/primitive/pivot_primitive.cpp
            ai/primitive/stop_primitive.cpp
            util/logger/custom_g3log_sinks.h
            util/logger/init.h
            )

    target_link_libraries(kick_primitive_test ${catkin_LIBRARIES}
            ${G3LOG})

    catkin_add_gtest(direct_velocity_primitive_test
            test/primitive/direct_velocity_primitive.cpp
            ai/primitive/primitive.cpp
            ai/primitive/catch_primitive.cpp
            ai/primitive/chip_primitive.cpp
            ai/primitive/direct_velocity_primitive.cpp
            ai/primitive/directwheels_primitive.cpp
            ai/primitive/kick_primitive.cpp
            ai/primitive/move_primitive.cpp
            ai/primitive/movespin_primitive.cpp
            ai/primitive/pivot_primitive.cpp
            ai/primitive/stop_primitive.cpp
            util/logger/custom_g3log_sinks.h
            util/logger/init.h
            )

    target_link_libraries(direct_velocity_primitive_test ${catkin_LIBRARIES}
            ${G3LOG})

    catkin_add_gtest(catch_primitive_test
            test/primitive/catch_primitive.cpp
            ai/primitive/primitive.cpp
            ai/primitive/catch_primitive.cpp
            ai/primitive/chip_primitive.cpp
            ai/primitive/direct_velocity_primitive.cpp
            ai/primitive/directwheels_primitive.cpp
            ai/primitive/kick_primitive.cpp
            ai/primitive/move_primitive.cpp
            ai/primitive/movespin_primitive.cpp
            ai/primitive/pivot_primitive.cpp
            ai/primitive/stop_primitive.cpp
            util/logger/custom_g3log_sinks.h
            util/logger/init.h
            )

    target_link_libraries(catch_primitive_test ${catkin_LIBRARIES}
            ${G3LOG})

    catkin_add_gtest(stop_primitive_test
            test/primitive/stop_primitive.cpp
            ai/primitive/catch_primitive.cpp
            ai/primitive/chip_primitive.cpp
            ai/primitive/directwheels_primitive.cpp
            ai/primitive/direct_velocity_primitive.cpp
            ai/primitive/kick_primitive.cpp
            ai/primitive/pivot_primitive.cpp
            ai/primitive/move_primitive.cpp
            ai/primitive/movespin_primitive.cpp
            ai/primitive/stop_primitive.cpp
            ai/primitive/primitive.cpp
            util/logger/custom_g3log_sinks.h
            util/logger/init.h
            )

    target_link_libraries(stop_primitive_test ${catkin_LIBRARIES}
            ${G3LOG})

<<<<<<< HEAD
    catkin_add_gtest(dribble_primitive_test
            test/primitive/dribble_primitive.cpp
            ai/primitive/dribble_primitive.cpp
=======
    catkin_add_gtest(grsim_catch_primitive_test
            grsim_communication/visitor/grsim_command_primitive_visitor.cpp
            test/grsim_command_primitive_visitor/catch_primitive.cpp
            util/ros_messages.cpp
            ai/world/ball.cpp
            test/test_util/test_util.cpp
            grsim_communication/motion_controller/motion_controller.cpp
>>>>>>> 738a6387
            ai/primitive/catch_primitive.cpp
            ai/primitive/chip_primitive.cpp
            ai/primitive/direct_velocity_primitive.cpp
            ai/primitive/kick_primitive.cpp
<<<<<<< HEAD
            ai/primitive/move_primitive.cpp
            ai/primitive/pivot_primitive.cpp
            ai/primitive/primitive.cpp
            ai/primitive/movespin_primitive.cpp
            ai/primitive/directwheels_primitive.cpp
            ai/primitive/stop_primitive.cpp
            )

    target_link_libraries(dribble_primitive_test ${catkin_LIBRARIES}
            ${G3LOG})

=======
            ai/primitive/pivot_primitive.cpp
            ai/primitive/move_primitive.cpp
            ai/primitive/movespin_primitive.cpp
            ai/primitive/stop_primitive.cpp
            ai/primitive/directwheels_primitive.cpp
            ai/primitive/primitive.cpp
            geom/point.h
            ai/world/world.cpp
            ai/world/field.cpp
            ai/world/robot.cpp
            ai/world/team.cpp
            ai/world/game_state.cpp
            geom/angle.h
            util/logger/custom_g3log_sinks.h
            util/logger/init.h
            util/timestamp.cpp
    )

    target_link_libraries(grsim_catch_primitive_test ${catkin_LIBRARIES}
            ${G3LOG})

    catkin_add_gtest(timestamp_test
            test/util/timestamp.cpp
            util/timestamp.cpp
            )

    target_link_libraries(timestamp_test ${catkin_LIBRARIES})

    catkin_add_gtest(evaluation_robot_orientation_within_angle_threshold_of_target_test
            test/evaluation/robot.cpp
            ai/hl/stp/evaluation/robot.cpp
            )

    target_link_libraries(evaluation_robot_orientation_within_angle_threshold_of_target_test ${catkin_LIBRARIES})



>>>>>>> 738a6387
endif()

##### ROSTests / Integration Tests #####

if (CATKIN_ENABLE_TESTING)
    find_package(rostest REQUIRED)

    # The test node that verifies the logger is working correctly
    add_rostest_gtest(logger_test test/util/logger_test.test
            util/logger/custom_g3log_sinks.h
            util/logger/init.h
            test/util/logger_test.cpp
            util/timestamp.cpp
            )
    target_link_libraries(logger_test ${catkin_LIBRARIES}
            ${G3LOG})

    # The test node that verifies the rostest utils are working correctly
    add_rostest_gtest(rostest_util_test test/test_util/rostest_util_test.test
            test/test_util/rostest_util_test.cpp
            util/timestamp.cpp
            )
    target_link_libraries(rostest_util_test ${catkin_LIBRARIES})

     # The test node that verifies the dynamic_parameters are working
    add_rostest_gtest(dynamic_parameters_test test/util/rostest_dynamic_parameters.test
            test/util/test_dynamic_parameters.cpp
            util/parameter/dynamic_parameters.cpp
            )
    target_link_libraries(dynamic_parameters_test ${catkin_LIBRARIES})

     # The test node that verifies the dynamic_parameters exist in the parameter server
    add_rostest_gtest(check_parameter_existance_test test/util/rostest_parameter_exists.test
            test/util/test_parameter_exists.cpp
            util/parameter/dynamic_parameters.cpp
            )
    target_link_libraries(check_parameter_existance_test ${catkin_LIBRARIES})

endif()<|MERGE_RESOLUTION|>--- conflicted
+++ resolved
@@ -613,11 +613,24 @@
     target_link_libraries(stop_primitive_test ${catkin_LIBRARIES}
             ${G3LOG})
 
-<<<<<<< HEAD
     catkin_add_gtest(dribble_primitive_test
             test/primitive/dribble_primitive.cpp
             ai/primitive/dribble_primitive.cpp
-=======
+            ai/primitive/catch_primitive.cpp
+            ai/primitive/chip_primitive.cpp
+            ai/primitive/direct_velocity_primitive.cpp
+            ai/primitive/kick_primitive.cpp
+            ai/primitive/move_primitive.cpp
+            ai/primitive/pivot_primitive.cpp
+            ai/primitive/primitive.cpp
+            ai/primitive/movespin_primitive.cpp
+            ai/primitive/directwheels_primitive.cpp
+            ai/primitive/stop_primitive.cpp
+            )
+
+    target_link_libraries(dribble_primitive_test ${catkin_LIBRARIES}
+            ${G3LOG})
+
     catkin_add_gtest(grsim_catch_primitive_test
             grsim_communication/visitor/grsim_command_primitive_visitor.cpp
             test/grsim_command_primitive_visitor/catch_primitive.cpp
@@ -625,24 +638,10 @@
             ai/world/ball.cpp
             test/test_util/test_util.cpp
             grsim_communication/motion_controller/motion_controller.cpp
->>>>>>> 738a6387
-            ai/primitive/catch_primitive.cpp
-            ai/primitive/chip_primitive.cpp
-            ai/primitive/direct_velocity_primitive.cpp
-            ai/primitive/kick_primitive.cpp
-<<<<<<< HEAD
-            ai/primitive/move_primitive.cpp
-            ai/primitive/pivot_primitive.cpp
-            ai/primitive/primitive.cpp
-            ai/primitive/movespin_primitive.cpp
-            ai/primitive/directwheels_primitive.cpp
-            ai/primitive/stop_primitive.cpp
-            )
-
-    target_link_libraries(dribble_primitive_test ${catkin_LIBRARIES}
-            ${G3LOG})
-
-=======
+            ai/primitive/catch_primitive.cpp
+            ai/primitive/chip_primitive.cpp
+            ai/primitive/direct_velocity_primitive.cpp
+            ai/primitive/kick_primitive.cpp
             ai/primitive/pivot_primitive.cpp
             ai/primitive/move_primitive.cpp
             ai/primitive/movespin_primitive.cpp
@@ -680,7 +679,6 @@
 
 
 
->>>>>>> 738a6387
 endif()
 
 ##### ROSTests / Integration Tests #####
