--- conflicted
+++ resolved
@@ -650,24 +650,11 @@
             util/timestamp.cpp
             )
 
-<<<<<<< HEAD
     target_link_libraries(timestamp_test ${catkin_LIBRARIES})]]
 
-    catkin_add_gtest(evaluation_nearest_friendly_robot_test
-            test/evaluation/team.cpp
-            ai/hl/stp/evaluation/team.h
-            ai/hl/stp/evaluation/team.cpp
-            ai/world/team.cpp
-            ai/world/robot.cpp
-            util/timestamp.cpp
-            geom/point.h
-            geom/angle.h
-            )
-
-    target_link_libraries(evaluation_nearest_friendly_robot_test ${catkin_LIBRARIES})
-=======
+
     target_link_libraries(timestamp_test ${catkin_LIBRARIES})
-        
+
     catkin_add_gtest(deflect_off_enemy_target_test
             test/evaluation/deflect_off_enemy_target.cpp
             ai/hl/stp/evaluation/deflect_off_enemy_target.cpp
@@ -691,7 +678,19 @@
             )
 
     target_link_libraries(evaluation_robot_orientation_within_angle_threshold_of_target_test ${catkin_LIBRARIES})
->>>>>>> b1b89ce7
+
+    catkin_add_gtest(evaluation_nearest_friendly_robot_test
+            test/evaluation/team.cpp
+            ai/hl/stp/evaluation/team.h
+            ai/hl/stp/evaluation/team.cpp
+            ai/world/team.cpp
+            ai/world/robot.cpp
+            util/timestamp.cpp
+            geom/point.h
+            geom/angle.h
+            )
+
+    target_link_libraries(evaluation_nearest_friendly_robot_test ${catkin_LIBRARIES})
 
 endif()
 
