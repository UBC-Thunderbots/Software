# This project name must match the name of the package defined in package.xml
project(thunderbots)

# Build in "Release" (with lots of compiler optimizations) by default
if(NOT CMAKE_BUILD_TYPE AND NOT CMAKE_CONFIGURATION_TYPES)
    set_property(CACHE CMAKE_BUILD_TYPE PROPERTY VALUE "Release")
endif()

# For external editor code completion (Visual Studio Code, Vim, etc.)
set(CMAKE_EXPORT_COMPILE_COMMANDS ON)

####################
## Compiler Flags ##
####################

### Set cmake standard to c++ 17 ###
set(CMAKE_CXX_STANDARD 17)

### Set compiler flags for all code ###
add_definitions(-Wno-deprecated) # Don't warn about including "old" headers
add_definitions(-fno-common) # Do not allow multiple definitions of the same global variable
add_definitions(-Werror) # Treat warnings as errors, so they don't build up

### Set compiler flags only for cpp code. These flags do not work for C files ###
# Warn if parent classes do not define a virtual destructor
# See https://www.quantstart.com/articles/C-Virtual-Destructors-How-to-Avoid-Memory-Leaks
set(CMAKE_CXX_FLAGS "${CMAKE_CXX_FLAGS} -Wnon-virtual-dtor")


#############################################
## Find and include pacakges and libraries ##
#############################################

# Call our CMake file to include and build protobuf
include("${CMAKE_CURRENT_SOURCE_DIR}/proto/build_proto.cmake")

## Find catkin macros and libraries
find_package(catkin REQUIRED COMPONENTS
        roscpp
        std_msgs
        message_generation
        thunderbots_msgs
        )

catkin_package(
        INCLUDE_DIRS
        LIBRARIES thunderbots
        CATKIN_DEPENDS roscpp std_msgs
        DEPENDS message_runtime
        )

###########
## Build ##
###########

# Specify additional locations of header files
include_directories(
        ${catkin_INCLUDE_DIRS}
        ${PROTOBUF_INCLUDE_DIRS}
        ${CMAKE_CURRENT_SOURCE_DIR}
        ${CMAKE_CURRENT_SOURCE_DIR}/..
        )

# Find all the generated protobuf source files
file(GLOB PROTO_SRCS "${CMAKE_CURRENT_SOURCE_DIR}/proto/*.pb.cc")

file(GLOB_RECURSE BACKEND_INPUT_SRC LIST_DIRECTORIES false CONFIGURE_DEPENDS
        ${CMAKE_CURRENT_SOURCE_DIR}/backend_input/*.cpp
        ${CMAKE_CURRENT_SOURCE_DIR}/backend_input/*.h
        ${CMAKE_CURRENT_SOURCE_DIR}/geom/*.cpp
        ${CMAKE_CURRENT_SOURCE_DIR}/geom/*.h
        ${CMAKE_CURRENT_SOURCE_DIR}/ai/world/*.cpp
        ${CMAKE_CURRENT_SOURCE_DIR}/ai/world/*.h
        ${CMAKE_CURRENT_SOURCE_DIR}/util/*.h
        ${CMAKE_CURRENT_SOURCE_DIR}/util/*.cpp
        )
add_executable (backend_input
        ${PROTO_SRCS}
        ${BACKEND_INPUT_SRC}
        ${SHARED_UTIL_SRC}
        )
# Depend on exported targets (other packages) so that the messages in our thunderbots_msgs package are built first.
# This way the message headers are always generated before they are used in compilation here.
add_dependencies(backend_input ${catkin_EXPORTED_TARGETS})
target_link_libraries(backend_input
        ${catkin_LIBRARIES}
        ${PROTOBUF_LIBRARIES}
        )

file(GLOB_RECURSE AI_LOGIC_SRC LIST_DIRECTORIES false CONFIGURE_DEPENDS
        ${CMAKE_CURRENT_SOURCE_DIR}/ai/*.cpp
        ${CMAKE_CURRENT_SOURCE_DIR}/ai/*.h
        ${CMAKE_CURRENT_SOURCE_DIR}/geom/*.cpp
        ${CMAKE_CURRENT_SOURCE_DIR}/geom/*.h
        ${CMAKE_CURRENT_SOURCE_DIR}/util/*.h
        ${CMAKE_CURRENT_SOURCE_DIR}/util/*.cpp
        )
add_executable (ai_logic
        ${AI_LOGIC_SRC}
        ${SHARED_UTIL_SRC}
        )
# Depend on exported targets (other packages) so that the messages in our thunderbots_msgs package are built first.
# This way the message headers are always generated before they are used in compilation here.
add_dependencies(ai_logic ${catkin_EXPORTED_TARGETS})
target_link_libraries(ai_logic ${catkin_LIBRARIES})

file(GLOB_RECURSE BACKEND_OUTPUT_SRC LIST_DIRECTORIES false CONFIGURE_DEPENDS
        ${CMAKE_CURRENT_SOURCE_DIR}/backend_output/*.cpp
        ${CMAKE_CURRENT_SOURCE_DIR}/backend_output/*.h
        ${CMAKE_CURRENT_SOURCE_DIR}/ai/primitive/*.cpp
        ${CMAKE_CURRENT_SOURCE_DIR}/ai/primitive/*.h
        ${CMAKE_CURRENT_SOURCE_DIR}/ai/world/*.cpp
        ${CMAKE_CURRENT_SOURCE_DIR}/ai/world/*.h
        ${CMAKE_CURRENT_SOURCE_DIR}/geom/*.cpp
        ${CMAKE_CURRENT_SOURCE_DIR}/geom/*.h
        ${CMAKE_CURRENT_SOURCE_DIR}/util/*.h
        ${CMAKE_CURRENT_SOURCE_DIR}/util/*.cpp
        )
add_executable (backend_output
        ${PROTO_SRCS}
        ${BACKEND_OUTPUT_SRC}
        ${SHARED_UTIL_SRC}
        )
# Depend on exported targets (other packages) so that the messages in our thunderbots_msgs package are built first.
# This way the message headers are always generated before they are used in compilation here.
add_dependencies(backend_output ${catkin_EXPORTED_TARGETS})
target_link_libraries(backend_output ${catkin_LIBRARIES}
        ${PROTOBUF_LIBRARIES}
        )


#############
## Testing ##
#############

###### IMPORTANT #####
# DO NOT USE GLOBBING FOR TEST EXECUTABLES. SPECIFY EACH SOURCE FILE.
# This is to make sure we know exactly what files/interfaces are being tested and that we are not accidentally
# picking up other files that may affect test behaviour. Unit tests should not need too many files to be specified
# and we want to make sure the minimum set of files required for the test are being used.

## Add gtest based cpp test target and link libraries
if (CATKIN_ENABLE_TESTING)
    #gtest
    catkin_add_gtest(geom_angle_test
            test/geom/angle.cpp
            geom/angle.h
            )
    target_link_libraries(geom_angle_test ${catkin_LIBRARIES})

    catkin_add_gtest(geom_point_test
            test/geom/point.cpp
            geom/point.h
            )
    target_link_libraries(geom_point_test ${catkin_LIBRARIES})

    catkin_add_gtest(field_test
            test/world/field.cpp
            ai/world/field.cpp
            )
    target_link_libraries(field_test ${catkin_LIBRARIES})

    catkin_add_gtest(grsim_backend_test
            ${PROTO_SRCS}
            test/grsim_backend/grsim_backend.cpp
            backend_output/grsim/grsim_backend.cpp
            backend_output/grsim/grsim_backend.h
            backend_output/backend.h
            )
    target_link_libraries(grsim_backend_test ${catkin_LIBRARIES}
            ${PROTOBUF_LIBRARIES}
            )

    catkin_add_gtest(geom_util_test
            test/geom/util.cpp
            geom/util.cpp
            geom/util.h
            geom/point.h
            geom/angle.h
            geom/shapes.h)

    target_link_libraries(geom_util_test ${catkin_LIBRARIES})

    catkin_add_gtest(shared_util_test
            ../shared/test/util.cpp
            ../shared/util.c
            ../shared/util.h)

    target_link_libraries(shared_util_test ${catkin_LIBRARIES})

    catkin_add_gtest(ball_test
            test/world/ball.cpp
            ai/world/ball.cpp
            geom/point.h
            geom/angle.h)

    target_link_libraries(ball_test ${catkin_LIBRARIES})

    catkin_add_gtest(robot_test
            test/world/robot.cpp
            ai/world/robot.cpp
            geom/point.h
            geom/angle.h)

    target_link_libraries(robot_test ${catkin_LIBRARIES})

    catkin_add_gtest(team_test
            test/world/team.cpp
            ai/world/team.cpp
            ai/world/robot.cpp
            geom/point.h
            geom/angle.h)

    target_link_libraries(team_test ${catkin_LIBRARIES})

    catkin_add_gtest(ros_message_util_test
            test/util/ros_messages.cpp
            util/ros_messages.cpp
            ai/world/ball.cpp
            ai/world/robot.cpp
            ai/world/field.cpp
            ai/world/team.cpp
            geom/point.h
            geom/angle.h)

    target_link_libraries(ros_message_util_test ${catkin_LIBRARIES})

    catkin_add_gtest(world_test
            test/world/world.cpp
            test/test_util/test_util.cpp
            ai/world/world.cpp
            ai/world/ball.cpp
            ai/world/field.cpp
            ai/world/robot.cpp
            ai/world/team.cpp)

    target_link_libraries(world_test ${catkin_LIBRARIES})

    catkin_add_gtest(test_util_test
            test/test_util/test_util_test.cpp
            test/test_util/test_util.cpp
            ai/world/world.cpp
            ai/world/ball.cpp
            ai/world/field.cpp
            ai/world/robot.cpp
            ai/world/team.cpp
            )

    target_link_libraries(test_util_test ${catkin_LIBRARIES})

<<<<<<< HEAD
    catkin_add_gtest(game_state_test
            test/world/game_state.cpp
            ai/world/game_state.cpp)

    target_link_libraries(game_state_test ${catkin_LIBRARIES})

=======
    catkin_add_gtest(primitive_test
            test/primitive/primitive.cpp
            ai/primitive/primitive.h
            ai/primitive/primitive.cpp

            ai/primitive/catch_primitive.cpp
            ai/primitive/chip_primitive.cpp
            ai/primitive/direct_velocity_primitive.cpp
            ai/primitive/kick_primitive.cpp
            ai/primitive/move_primitive.cpp
            )

    target_link_libraries(primitive_test ${catkin_LIBRARIES})

    catkin_add_gtest(move_primitive_test
            test/primitive/move_primitive.cpp
            ai/primitive/move_primitive.h
            ai/primitive/move_primitive.cpp

            ai/primitive/catch_primitive.cpp
            ai/primitive/chip_primitive.cpp
            ai/primitive/direct_velocity_primitive.cpp
            ai/primitive/kick_primitive.cpp
            ai/primitive/primitive.cpp
            )

    target_link_libraries(move_primitive_test ${catkin_LIBRARIES})

    catkin_add_gtest(chip_primitive_test
            test/primitive/chip_primitive.cpp
            ai/primitive/chip_primitive.h
            ai/primitive/chip_primitive.cpp

            ai/primitive/catch_primitive.cpp
            ai/primitive/direct_velocity_primitive.cpp
            ai/primitive/kick_primitive.cpp
            ai/primitive/move_primitive.cpp
            ai/primitive/primitive.cpp
            )

    target_link_libraries(chip_primitive_test ${catkin_LIBRARIES})

    catkin_add_gtest(kick_primitive_test
            test/primitive/kick_primitive.cpp
            ai/primitive/kick_primitive.h
            ai/primitive/kick_primitive.cpp
            
            ai/primitive/catch_primitive.cpp
            ai/primitive/chip_primitive.cpp
            ai/primitive/direct_velocity_primitive.cpp
            ai/primitive/move_primitive.cpp
            ai/primitive/primitive.cpp
            )

    target_link_libraries(kick_primitive_test ${catkin_LIBRARIES})

    catkin_add_gtest(direct_velocity_primitive_test
            test/primitive/direct_velocity_primitive.cpp
            ai/primitive/direct_velocity_primitive.h
            ai/primitive/direct_velocity_primitive.cpp
            
            ai/primitive/catch_primitive.cpp
            ai/primitive/chip_primitive.cpp
            ai/primitive/kick_primitive.cpp
            ai/primitive/move_primitive.cpp
            ai/primitive/primitive.cpp
            )

    target_link_libraries(direct_velocity_primitive_test ${catkin_LIBRARIES})

    catkin_add_gtest(catch_primitive_test
            test/primitive/catch_primitive.cpp
            ai/primitive/catch_primitive.h
            ai/primitive/catch_primitive.cpp
            
            ai/primitive/chip_primitive.cpp
            ai/primitive/direct_velocity_primitive.cpp
            ai/primitive/kick_primitive.cpp
            ai/primitive/move_primitive.cpp
            ai/primitive/primitive.cpp
            )

    target_link_libraries(catch_primitive_test ${catkin_LIBRARIES})
>>>>>>> 9244ee08


endif()<|MERGE_RESOLUTION|>--- conflicted
+++ resolved
@@ -248,14 +248,12 @@
 
     target_link_libraries(test_util_test ${catkin_LIBRARIES})
 
-<<<<<<< HEAD
     catkin_add_gtest(game_state_test
             test/world/game_state.cpp
             ai/world/game_state.cpp)
 
     target_link_libraries(game_state_test ${catkin_LIBRARIES})
 
-=======
     catkin_add_gtest(primitive_test
             test/primitive/primitive.cpp
             ai/primitive/primitive.h
@@ -339,7 +337,6 @@
             )
 
     target_link_libraries(catch_primitive_test ${catkin_LIBRARIES})
->>>>>>> 9244ee08
 
 
 endif()