# This project name must match the name of the package defined in package.xml
project(thunderbots)

# Build in "Release" (with lots of compiler optimizations) by default
if(NOT CMAKE_BUILD_TYPE AND NOT CMAKE_CONFIGURATION_TYPES)
    set_property(CACHE CMAKE_BUILD_TYPE PROPERTY VALUE "Release")
endif()

# For external editor code completion (Visual Studio Code, Vim, etc.)
set(CMAKE_EXPORT_COMPILE_COMMANDS ON)

# Use PkgConfig to find some packages using pkg_check_modules
find_package(PkgConfig REQUIRED)
include(FindPkgConfig)

####################
## Compiler Flags ##
####################

### Set cmake standard to c++ 17 ###
set(CMAKE_CXX_STANDARD 17)

### Set compiler flags for all code ###
add_definitions(-Wno-deprecated) # Don't warn about including "old" headers
add_definitions(-fno-common) # Do not allow multiple definitions of the same global variable
add_definitions(-Werror) # Treat warnings as errors, so they don't build up

### Set compiler flags only for cpp code. These flags do not work for C files ###
# Warn if parent classes do not define a virtual destructor
# See https://www.quantstart.com/articles/C-Virtual-Destructors-How-to-Avoid-Memory-Leaks
set(CMAKE_CXX_FLAGS "${CMAKE_CXX_FLAGS} -Wnon-virtual-dtor")


#############################################
## Find and include packages and libraries ##
#############################################

# Call our CMake file to include and build protobuf
include("${CMAKE_CURRENT_SOURCE_DIR}/proto/build_proto.cmake")

# Create a list of files from the shared folder
file(GLOB SHARED_UTIL_SRC LIST_DIRECTORIES false CONFIGURE_DEPENDS
        ${CMAKE_CURRENT_SOURCE_DIR}/../shared/*.cpp
        ${CMAKE_CURRENT_SOURCE_DIR}/../shared/*.c
        ${CMAKE_CURRENT_SOURCE_DIR}/../shared/*.h
        )

# Find the g3log library, the logger we use for our AI
# See: https://github.com/KjellKod/g3log
SET(G3_LIBRARY_PATH "/usr/local/include")
message("g3log lib path: ${G3_LIBRARY_PATH}")
find_library(G3LOG g3logger PATHS ${G3_LIBRARY_PATH})
if(NOT G3LOG OR NOT EXISTS "${G3LOG}")
    message(FATAL_ERROR "G3LOG library not found")
endif()
message("g3log path: ${G3LOG}")

# Find boost components
find_package(Boost REQUIRED COMPONENTS
        coroutine
        )

## Find catkin macros and libraries
find_package(catkin REQUIRED COMPONENTS
        roscpp
        std_msgs
        message_generation
        thunderbots_msgs
        dynamic_reconfigure
        )

## Specify the configuration file for dynamic_reconfigure pkg
generate_dynamic_reconfigure_options(
    ${CMAKE_CURRENT_SOURCE_DIR}/param_server/cfg/Params.cfg
)

catkin_package(
        INCLUDE_DIRS
        LIBRARIES thunderbots
        CATKIN_DEPENDS roscpp std_msgs dynamic_reconfigure
        DEPENDS message_runtime
        )

###########
## Build ##
###########

# Specify additional locations of header files
include_directories(SYSTEM
	${catkin_INCLUDE_DIRS}
	)

include_directories(
        ${catkin_INCLUDE_DIRS}
        ${PROTOBUF_INCLUDE_DIRS}
        ${Boost_INCLUDE_DIRS}
        ${CMAKE_CURRENT_SOURCE_DIR}
        ${CMAKE_CURRENT_SOURCE_DIR}/..
        )

# Find all the generated protobuf source files
file(GLOB PROTO_SRCS "${CMAKE_CURRENT_SOURCE_DIR}/proto/*.pb.cc")

file(GLOB_RECURSE NETWORK_INPUT_SRC LIST_DIRECTORIES false CONFIGURE_DEPENDS
        ${CMAKE_CURRENT_SOURCE_DIR}/network_input/*.cpp
        ${CMAKE_CURRENT_SOURCE_DIR}/network_input/*.h
        ${CMAKE_CURRENT_SOURCE_DIR}/geom/*.cpp
        ${CMAKE_CURRENT_SOURCE_DIR}/geom/*.h
        ${CMAKE_CURRENT_SOURCE_DIR}/ai/world/*.cpp
        ${CMAKE_CURRENT_SOURCE_DIR}/ai/world/*.h
        ${CMAKE_CURRENT_SOURCE_DIR}/util/*.h
        ${CMAKE_CURRENT_SOURCE_DIR}/util/*.cpp
        )
add_executable (network_input
        ${PROTO_SRCS}
        ${NETWORK_INPUT_SRC}
        ${SHARED_UTIL_SRC}
        )
# Depend on exported targets (other packages) so that the messages in our thunderbots_msgs package are built first.
# This way the message headers are always generated before they are used in compilation here.
add_dependencies(network_input ${catkin_EXPORTED_TARGETS})
target_link_libraries(network_input
        ${catkin_LIBRARIES}
        ${PROTOBUF_LIBRARIES}
        ${G3LOG}
        )

file(GLOB_RECURSE AI_LOGIC_SRC LIST_DIRECTORIES false CONFIGURE_DEPENDS
        ${CMAKE_CURRENT_SOURCE_DIR}/ai/*.cpp
        ${CMAKE_CURRENT_SOURCE_DIR}/ai/*.h
        ${CMAKE_CURRENT_SOURCE_DIR}/geom/*.cpp
        ${CMAKE_CURRENT_SOURCE_DIR}/geom/*.h
        ${CMAKE_CURRENT_SOURCE_DIR}/util/*.h
        ${CMAKE_CURRENT_SOURCE_DIR}/util/*.cpp
        )
add_executable (ai_logic
        ${AI_LOGIC_SRC}
        ${SHARED_UTIL_SRC}
        ai/navigator/path_planner/astar.h)
# Depend on exported targets (other packages) so that the messages in our thunderbots_msgs package are built first.
# This way the message headers are always generated before they are used in compilation here.
add_dependencies(ai_logic ${catkin_EXPORTED_TARGETS})
target_link_libraries(ai_logic ${catkin_LIBRARIES}
        ${Boost_LIBRARIES}
        ${G3LOG}
        )

file(GLOB_RECURSE GRSIM_COMMUNICATION_SRC LIST_DIRECTORIES false CONFIGURE_DEPENDS
        ${CMAKE_CURRENT_SOURCE_DIR}/grsim_communication/*.cpp
        ${CMAKE_CURRENT_SOURCE_DIR}/grsim_communication/*.h
        ${CMAKE_CURRENT_SOURCE_DIR}/ai/primitive/*.cpp
        ${CMAKE_CURRENT_SOURCE_DIR}/ai/primitive/*.h
        ${CMAKE_CURRENT_SOURCE_DIR}/ai/world/*.cpp
        ${CMAKE_CURRENT_SOURCE_DIR}/ai/world/*.h
        ${CMAKE_CURRENT_SOURCE_DIR}/geom/*.cpp
        ${CMAKE_CURRENT_SOURCE_DIR}/geom/*.h
        ${CMAKE_CURRENT_SOURCE_DIR}/util/*.h
        ${CMAKE_CURRENT_SOURCE_DIR}/util/*.cpp
        )
add_executable (grsim_communication
        ${PROTO_SRCS}
        ${GRSIM_COMMUNICATION_SRC}
        ${SHARED_UTIL_SRC}
        )

# Depend on exported targets (other packages) so that the messages in our thunderbots_msgs package are built first.
# This way the message headers are always generated before they are used in compilation here.
add_dependencies(grsim_communication ${catkin_EXPORTED_TARGETS})
target_link_libraries(grsim_communication ${catkin_LIBRARIES}
        ${PROTOBUF_LIBRARIES}
        ${G3LOG}
        )

file(GLOB_RECURSE RADIO_COMMUNICATION_SRC LIST_DIRECTORIES false CONFIGURE_DEPENDS
        ${CMAKE_CURRENT_SOURCE_DIR}/radio_communication/*.cpp
        ${CMAKE_CURRENT_SOURCE_DIR}/radio_communication/*.h
        ${CMAKE_CURRENT_SOURCE_DIR}/ai/primitive/*.cpp
        ${CMAKE_CURRENT_SOURCE_DIR}/ai/primitive/*.h
        ${CMAKE_CURRENT_SOURCE_DIR}/ai/world/*.cpp
        ${CMAKE_CURRENT_SOURCE_DIR}/ai/world/*.h
        ${CMAKE_CURRENT_SOURCE_DIR}/util/*.h
        ${CMAKE_CURRENT_SOURCE_DIR}/util/*.cpp
        )
add_executable (radio_communication
        ${RADIO_COMMUNICATION_SRC}
        ${SHARED_UTIL_SRC}
        )
# Depend on exported targets (other packages) so that the messages in our thunderbots_msgs package are built first.
# This way the message headers are always generated before they are used in compilation here.
add_dependencies(radio_communication ${catkin_EXPORTED_TARGETS})

##### LIBUSB #####
pkg_search_module("LIBUSB_1" REQUIRED "libusb-1.0")
include_directories(SYSTEM "${LIBUSB_1_INCLUDE_DIRS}")
link_directories("${LIBUSB_1_LIBRARY_DIRS}")
add_definitions("${LIBUSB_1_DEFINITIONS}")

##### SIGC++  ######
pkg_search_module("SIGC" REQUIRED "sigc++-2.0")
include_directories(SYSTEM "${SIGC_INCLUDE_DIRS}")
link_directories("${SIGC_LIBRARY_DIRS}")

target_link_libraries(radio_communication ${catkin_LIBRARIES}
        ${G3LOG}
        ${LIBUSB_1_LIBRARIES}
        ${SIGC_LIBRARIES}
        )

file(GLOB_RECURSE PARAM_SERVER_SRC LIST_DIRECTORIES false CONFIGURE_DEPENDS
        ${CMAKE_CURRENT_SOURCE_DIR}/param_server/*.h
        ${CMAKE_CURRENT_SOURCE_DIR}/param_server/*.cpp
        ${CMAKE_CURRENT_SOURCE_DIR}/util/parameter/*.h
        ${CMAKE_CURRENT_SOURCE_DIR}/util/parameter/*.cpp
        )
add_executable (parameters
        ${PROTO_SRCS}
        ${PARAM_SERVER_SRC}
        ${SHARED_UTIL_SRC}
        )
# Depend on exported targets (other packages) so that the messages in our thunderbots_msgs package are built first.
# This way the message headers are always generated before they are used in compilation here.
add_dependencies(parameters thunderbots_gencfg ${catkin_EXPORTED_TARGETS})
target_link_libraries(parameters  ${catkin_LIBRARIES}
        ${PROTOBUF_LIBRARIES}
        )

#############
## Testing ##
#############

###### IMPORTANT #####

## DO NOT USE GLOBBING FOR TEST EXECUTABLES. SPECIFY EACH SOURCE FILE. ##
# This is to make sure we know exactly what files/interfaces are being tested and that we are not accidentally
# picking up other files that may affect test behaviour. Unit tests should not need too many files to be specified
# and we want to make sure the minimum set of files required for the test are being used.

## Why We Have Tests Grouped ##
# When you build a test executable (or any executable) with cmake, it does not
# save any `.o` files it might have already built for other executables. That
# means if I require `move_primitive.cpp` for two test executables, CMake will
# build it _twice_. This has lead to a heck of a lot of build duplication in our
# system. See this PR for the original change in this direction:
# https://github.com/UBC-Thunderbots/Software/pull/386

##### Unit Tests #####

## Add gtest based cpp test target and link libraries
if (CATKIN_ENABLE_TESTING)
    #gtest
    catkin_add_gtest(geom_angle_test
            test/geom/angle.cpp
            geom/angle.h
            )
    target_link_libraries(geom_angle_test ${catkin_LIBRARIES})

    catkin_add_gtest(geom_point_test
            test/geom/point.cpp
            geom/point.h
            )
    target_link_libraries(geom_point_test ${catkin_LIBRARIES})

    catkin_add_gtest(geom_util_test
            test/geom/util.cpp
            geom/util.cpp
            geom/util.h
            geom/point.h
            geom/angle.h
            geom/segment.h
            geom/ray.h
            geom/circle.h
            geom/line.h)

    target_link_libraries(geom_util_test ${catkin_LIBRARIES})

    catkin_add_gtest(shared_util_test
            ../shared/test/util.cpp
            ../shared/util.c
            ../shared/util.h)

    target_link_libraries(shared_util_test ${catkin_LIBRARIES})

    catkin_add_gtest(ros_message_util_test
            test/util/ros_messages.cpp
            util/ros_messages.cpp
            ai/world/ball.cpp
            ai/world/robot.cpp
            ai/world/field.cpp
            ai/world/team.cpp
            ai/world/world.cpp
            ai/world/game_state.cpp
            util/timestamp.cpp
            util/parameter/dynamic_parameters.cpp
            geom/point.h
            geom/angle.h)

    target_link_libraries(ros_message_util_test ${catkin_LIBRARIES})

    catkin_add_gtest(world_test
            ai/world/ball.cpp
            ai/world/field.cpp
            ai/world/game_state.cpp
            ai/world/robot.cpp
            ai/world/team.cpp
            ai/world/world.cpp
            test/ai/world/ball.cpp
            test/ai/world/field.cpp
            test/ai/world/game_state.cpp
            test/ai/world/main.cpp
            test/ai/world/robot.cpp
            test/ai/world/team.cpp
            test/ai/world/world.cpp
            test/test_util/test_util.cpp
            util/parameter/dynamic_parameters.cpp
            util/refbox_constants.cpp
            util/timestamp.cpp
            )
    target_link_libraries(world_test ${catkin_LIBRARIES})


    catkin_add_gtest(test_util_test
            test/test_util/test_util_test.cpp
            test/test_util/test_util.cpp
            ai/world/world.cpp
            ai/world/ball.cpp
            ai/world/field.cpp
            ai/world/robot.cpp
            ai/world/team.cpp
            ai/world/game_state.cpp
            util/timestamp.cpp
            util/parameter/dynamic_parameters.cpp
            )

    target_link_libraries(test_util_test ${catkin_LIBRARIES})

    catkin_add_gtest(grsim_communication_test
            ${PROTO_SRCS}
            ai/primitive/catch_primitive.cpp
            ai/primitive/chip_primitive.cpp
            ai/primitive/direct_velocity_primitive.cpp
            ai/primitive/direct_wheels_primitive.cpp
            ai/primitive/dribble_primitive.cpp
            ai/primitive/kick_primitive.cpp
            ai/primitive/move_primitive.cpp
            ai/primitive/movespin_primitive.cpp
            ai/primitive/pivot_primitive.cpp
            ai/primitive/primitive.cpp
            ai/primitive/stop_primitive.cpp
            ai/world/ball.cpp
            ai/world/field.cpp
            ai/world/game_state.cpp
            ai/world/robot.cpp
            ai/world/team.cpp
            ai/world/world.cpp
            grsim_communication/grsim_backend.cpp
            grsim_communication/grsim_command_primitive_visitor.cpp
            grsim_communication/motion_controller.cpp
            test/ai/grsim_communication/grsim_backend.cpp
            test/ai/grsim_communication/catch_primitive.cpp
            test/ai/grsim_communication/movespin_primitive.cpp
            test/ai/grsim_communication/main.cpp
            test/ai/grsim_communication/motion_controller.cpp
            test/test_util/test_util.cpp
            util/parameter/dynamic_parameters.cpp
            util/ros_messages.cpp
            util/timestamp.cpp
            )
    target_link_libraries(grsim_communication_test ${catkin_LIBRARIES}
            ${PROTOBUF_LIBRARIES}
            ${G3LOG}
            )

    catkin_add_gtest(primitive_test
            ai/primitive/catch_primitive.cpp
            ai/primitive/chip_primitive.cpp
            ai/primitive/direct_velocity_primitive.cpp
            ai/primitive/direct_wheels_primitive.cpp
            ai/primitive/dribble_primitive.cpp
            ai/primitive/kick_primitive.cpp
            ai/primitive/move_primitive.cpp
            ai/primitive/movespin_primitive.cpp
            ai/primitive/pivot_primitive.cpp
            ai/primitive/primitive.cpp
            ai/primitive/primitive_factory.cpp
            ai/primitive/stop_primitive.cpp
            test/ai/primitive/catch_primitive.cpp
            test/ai/primitive/chip_primitive.cpp
            test/ai/primitive/direct_velocity_primitive.cpp
            test/ai/primitive/direct_wheels_primitive.cpp
            test/ai/primitive/dribble_primitive.cpp
            test/ai/primitive/kick_primitive.cpp
            test/ai/primitive/move_primitive.cpp
            test/ai/primitive/movespin_primitive.cpp
            test/ai/primitive/pivot_primitive.cpp
            test/ai/primitive/primitive.cpp
            test/ai/primitive/primitive_factory.cpp
            test/ai/primitive/stop_primitive.cpp
            test/ai/primitive/main.cpp
            )

    target_link_libraries(primitive_test ${catkin_LIBRARIES}
            ${G3LOG})


    catkin_add_gtest(mrf_primitive_visitor_test
            test/radio_communication/visitor/mrf_primitive_visitor.cpp
            radio_communication/visitor/mrf_primitive_visitor.cpp
            ai/primitive/catch_primitive.cpp
            ai/primitive/chip_primitive.cpp
            ai/primitive/direct_velocity_primitive.cpp
            ai/primitive/dribble_primitive.cpp
            ai/primitive/kick_primitive.cpp
            ai/primitive/pivot_primitive.cpp
            ai/primitive/move_primitive.cpp
            ai/primitive/movespin_primitive.cpp
            ai/primitive/stop_primitive.cpp
            ai/primitive/direct_wheels_primitive.cpp
            ai/primitive/primitive.cpp
            )
    target_link_libraries(mrf_primitive_visitor_test ${catkin_LIBRARIES}
            ${G3LOG})

    catkin_add_gtest(timestamp_test
            test/util/timestamp.cpp
            util/timestamp.cpp
            )

    target_link_libraries(timestamp_test ${catkin_LIBRARIES})

    catkin_add_gtest(ai_evaluation_test
            ai/hl/stp/evaluation/deflect_off_enemy_target.cpp
            ai/hl/stp/evaluation/robot.cpp
            ai/hl/stp/evaluation/team.cpp
            ai/world/ball.cpp
            ai/world/field.cpp
            ai/world/game_state.cpp
            ai/world/robot.cpp
            ai/world/team.cpp
            ai/world/world.cpp
            geom/util.cpp
            test/ai/evaluation/deflect_off_enemy_target.cpp
            test/ai/evaluation/main.cpp
            test/ai/evaluation/robot.cpp
            test/ai/evaluation/team.cpp
            test/test_util/test_util.cpp
            util/parameter/dynamic_parameters.cpp
            util/timestamp.cpp
    )
    target_link_libraries(ai_evaluation_test ${catkin_LIBRARIES})

    catkin_add_gtest(action_test
            ai/hl/stp/action/action.cpp
            ai/hl/stp/action/move_action.cpp
            ai/intent/intent.cpp
            ai/intent/move_intent.cpp
            ai/primitive/move_primitive.cpp
            ai/primitive/primitive.cpp
            ai/world/robot.cpp
            test/ai/hl/stp/action/main.cpp
            test/ai/hl/stp/action/move_action.cpp
            util/logger/custom_g3log_sinks.h
            util/logger/init.h
            util/timestamp.cpp
            )
    target_link_libraries(action_test
            ${catkin_LIBRARIES}
            ${G3LOG}
            ${Boost_LIBRARIES}
            )

    catkin_add_gtest(tactic_test
            ai/hl/stp/action/action.cpp
            ai/hl/stp/action/move_action.cpp
            ai/hl/stp/tactic/move_tactic.cpp
            ai/hl/stp/tactic/tactic.cpp
            ai/intent/intent.cpp
            ai/intent/move_intent.cpp
            ai/primitive/move_primitive.cpp
            ai/primitive/primitive.cpp
            ai/world/ball.cpp
            ai/world/field.cpp
            ai/world/game_state.cpp
            ai/world/robot.cpp
            ai/world/team.cpp
            ai/world/world.cpp
            test/ai/hl/stp/tactic/main.cpp
            test/ai/hl/stp/tactic/move_tactic.cpp
            test/ai/hl/stp/tactic/tactic.cpp
            test/test_util/test_util.cpp
            util/logger/custom_g3log_sinks.h
            util/logger/init.h
            util/parameter/dynamic_parameters.cpp
            util/timestamp.cpp
            )
    target_link_libraries(tactic_test
            ${catkin_LIBRARIES}
            ${G3LOG}
            ${Boost_LIBRARIES})

    catkin_add_gtest(intent_test
            ai/intent/catch_intent.cpp
            ai/intent/chip_intent.cpp
            ai/intent/direct_velocity_intent.cpp
            ai/intent/direct_wheels_intent.cpp
            ai/intent/dribble_intent.cpp
            ai/intent/intent.cpp
            ai/intent/kick_intent.cpp
            ai/intent/move_intent.cpp
            ai/intent/movespin_intent.cpp
            ai/intent/pivot_intent.cpp
            ai/intent/stop_intent.cpp
            ai/primitive/catch_primitive.cpp
            ai/primitive/chip_primitive.cpp
            ai/primitive/direct_velocity_primitive.cpp
            ai/primitive/direct_wheels_primitive.cpp
            ai/primitive/dribble_primitive.cpp
            ai/primitive/kick_primitive.cpp
            ai/primitive/move_primitive.cpp
            ai/primitive/movespin_primitive.cpp
            ai/primitive/pivot_primitive.cpp
            ai/primitive/primitive.cpp
            ai/primitive/stop_primitive.cpp
            test/ai/intent/catch_intent.cpp
            test/ai/intent/chip_intent.cpp
            test/ai/intent/direct_velocity_intent.cpp
            test/ai/intent/direct_wheels_intent.cpp
            test/ai/intent/dribble_intent.cpp
            test/ai/intent/intent.cpp
            test/ai/intent/kick_intent.cpp
            test/ai/intent/main.cpp
            test/ai/intent/move_intent.cpp
            test/ai/intent/movespin_intent.cpp
            test/ai/intent/pivot_intent.cpp
            test/ai/intent/stop_intent.cpp
            )
    target_link_libraries(intent_test
            ${G3LOG}
            ${catkin_LIBRARIES}
            )

    catkin_add_gtest(passing_test
            ai/passing/evaluation.cpp
            ai/passing/pass.cpp
            ai/passing/pass_generator.cpp
            ai/world/ball.cpp
            ai/world/field.cpp
            ai/world/game_state.cpp
            ai/world/robot.cpp
            ai/world/team.cpp
            ai/world/world.cpp
            test/ai/passing/evaluation.cpp
            test/ai/passing/main.cpp
            test/ai/passing/pass.cpp
            test/ai/passing/pass_generator.cpp
            test/test_util/test_util.cpp
            util/parameter/dynamic_parameters.cpp
            util/timestamp.cpp
            )
    target_link_libraries(passing_test ${catkin_LIBRARIES})

    catkin_add_gtest(gradient_descent_optimizer_test
            test/util/gradient_descent_optimizer.cpp
            )
    target_link_libraries(gradient_descent_optimizer_test ${catkin_LIBRARIES})

    catkin_add_gtest(navigator_test
            ai/world/ball.cpp
            ai/world/field.cpp
            ai/world/robot.cpp
            ai/world/game_state.cpp
            ai/world/team.cpp
            ai/world/world.cpp
            ai/intent/catch_intent.cpp
            ai/intent/chip_intent.cpp
            ai/intent/direct_velocity_intent.cpp
            ai/intent/direct_wheels_intent.cpp
            ai/intent/dribble_intent.cpp
            ai/intent/intent.cpp
            ai/intent/kick_intent.cpp
            ai/intent/move_intent.cpp
            ai/intent/movespin_intent.cpp
            ai/intent/pivot_intent.cpp
            ai/intent/stop_intent.cpp
            ai/primitive/catch_primitive.cpp
            ai/primitive/chip_primitive.cpp
            ai/primitive/direct_velocity_primitive.cpp
            ai/primitive/direct_wheels_primitive.cpp
            ai/primitive/dribble_primitive.cpp
            ai/primitive/kick_primitive.cpp
            ai/primitive/move_primitive.cpp
            ai/primitive/movespin_primitive.cpp
            ai/primitive/pivot_primitive.cpp
            ai/primitive/primitive.cpp
            ai/primitive/stop_primitive.cpp
            ai/navigator/placeholder_navigator/placeholder_navigator.cpp
            test/ai/navigator/placeholder_navigator/placeholder_navigator.cpp
            test/ai/navigator/main.cpp
            test/test_util/test_util.cpp
            util/parameter/dynamic_parameters.cpp
            util/timestamp.cpp
            )
    target_link_libraries(navigator_test
            ${catkin_LIBRARIES}
            ${G3LOG}
<<<<<<< HEAD
            ${catkin_LIBRARIES})

    catkin_add_gtest(astar_path_planner_test
                    test/navigator/path_planner/astar.cpp
                    ai/navigator/path_planner/astar.cpp
                    ai/world/world.cpp
                    ai/world/field.cpp
                    ai/world/ball.cpp
                    ai/world/game_state.cpp
                    ai/world/team.cpp
                    ai/world/robot.cpp
                    geom/util.cpp
                    util/parameter/dynamic_parameters.cpp
                    util/timestamp.cpp
                    )

    target_link_libraries(astar_path_planner_test
                        ${G3LOG}
                        ${catkin_LIBRARIES})
=======
            )
>>>>>>> e2239059

endif()

##### ROSTests / Integration Tests #####

if (CATKIN_ENABLE_TESTING)
    find_package(rostest REQUIRED)

    # The test node that verifies the logger is working correctly
    add_rostest_gtest(logger_test test/util/logger_test.test
            util/logger/custom_g3log_sinks.h
            util/logger/init.h
            test/util/logger_test.cpp
            util/timestamp.cpp
            )
    target_link_libraries(logger_test ${catkin_LIBRARIES}
            ${G3LOG})

    # The test node that verifies the rostest utils are working correctly
    add_rostest_gtest(rostest_util_test test/test_util/rostest_util_test.test
            test/test_util/rostest_util_test.cpp
            util/timestamp.cpp
            )
    target_link_libraries(rostest_util_test ${catkin_LIBRARIES})

     # The test node that verifies the dynamic_parameters are working
    add_rostest_gtest(dynamic_parameters_test test/util/rostest_dynamic_parameters.test
            test/util/test_dynamic_parameters.cpp
            util/parameter/dynamic_parameters.cpp
            )
    target_link_libraries(dynamic_parameters_test ${catkin_LIBRARIES})

     # The test node that verifies the dynamic_parameters exist in the parameter server
    add_rostest_gtest(check_parameter_existance_test test/util/rostest_parameter_exists.test
            test/util/test_parameter_exists.cpp
            util/parameter/dynamic_parameters.cpp
            )
    target_link_libraries(check_parameter_existance_test ${catkin_LIBRARIES})

endif()<|MERGE_RESOLUTION|>--- conflicted
+++ resolved
@@ -136,7 +136,7 @@
 add_executable (ai_logic
         ${AI_LOGIC_SRC}
         ${SHARED_UTIL_SRC}
-        ai/navigator/path_planner/astar.h)
+        )
 # Depend on exported targets (other packages) so that the messages in our thunderbots_msgs package are built first.
 # This way the message headers are always generated before they are used in compilation here.
 add_dependencies(ai_logic ${catkin_EXPORTED_TARGETS})
@@ -602,29 +602,25 @@
     target_link_libraries(navigator_test
             ${catkin_LIBRARIES}
             ${G3LOG}
-<<<<<<< HEAD
+            )
+
+    catkin_add_gtest(astar_path_planner_test
+            test/navigator/path_planner/astar.cpp
+            ai/navigator/path_planner/astar.cpp
+            ai/world/world.cpp
+            ai/world/field.cpp
+            ai/world/ball.cpp
+            ai/world/game_state.cpp
+            ai/world/team.cpp
+            ai/world/robot.cpp
+            geom/util.cpp
+            util/parameter/dynamic_parameters.cpp
+            util/timestamp.cpp
+            )
+
+    target_link_libraries(astar_path_planner_test
+            ${G3LOG}
             ${catkin_LIBRARIES})
-
-    catkin_add_gtest(astar_path_planner_test
-                    test/navigator/path_planner/astar.cpp
-                    ai/navigator/path_planner/astar.cpp
-                    ai/world/world.cpp
-                    ai/world/field.cpp
-                    ai/world/ball.cpp
-                    ai/world/game_state.cpp
-                    ai/world/team.cpp
-                    ai/world/robot.cpp
-                    geom/util.cpp
-                    util/parameter/dynamic_parameters.cpp
-                    util/timestamp.cpp
-                    )
-
-    target_link_libraries(astar_path_planner_test
-                        ${G3LOG}
-                        ${catkin_LIBRARIES})
-=======
-            )
->>>>>>> e2239059
 
 endif()
 
