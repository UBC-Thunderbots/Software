--- conflicted
+++ resolved
@@ -171,7 +171,6 @@
         )
 add_library(tbots_primitive STATIC 
     ${TBOTS_PRIMITIVE_LIB_SRC}
-<<<<<<< HEAD
     )
 target_link_libraries(tbots_primitive
     ${G3LOG}
@@ -201,37 +200,6 @@
     ${Boost_LIBRARIES}
     tbots_intent
     )
-=======
-    )
-target_link_libraries(tbots_primitive
-    ${G3LOG}
-    )
-add_dependencies(tbots_primitive ${catkin_EXPORTED_TARGETS})
-
-# Intent
-file(GLOB TBOTS_INTENT_LIB_SRC LIST_DIRECTORIES false CONFIGURE_DEPENDS
-        ${CMAKE_CURRENT_SOURCE_DIR}/ai/intent/*.cpp
-        )
-add_library(tbots_intent STATIC
-    ${TBOTS_INTENT_LIB_SRC}
-    )
-target_link_libraries(tbots_intent
-    tbots_primitive
-    )
-add_dependencies(tbots_intent ${catkin_EXPORTED_TARGETS})
-
-# Action
-file(GLOB TBOTS_ACTION_LIB_SRC LIST_DIRECTORIES false CONFIGURE_DEPENDS
-        ${CMAKE_CURRENT_SOURCE_DIR}/ai/hl/stp/action/*.cpp
-        )
-add_library(tbots_action STATIC
-    ${TBOTS_ACTION_LIB_SRC}
-    )
-target_link_libraries(tbots_action
-    ${Boost_LIBRARIES}
-    tbots_intent
-    )
->>>>>>> 27fbe77d
 add_dependencies(tbots_action ${catkin_EXPORTED_TARGETS})
 
 
