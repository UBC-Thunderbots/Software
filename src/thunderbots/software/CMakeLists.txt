--- conflicted
+++ resolved
@@ -683,7 +683,17 @@
 
     target_link_libraries(evaluation_robot_orientation_within_angle_threshold_of_target_test ${catkin_LIBRARIES})
 
-<<<<<<< HEAD
+    catkin_add_gtest(evaluation_nearest_friendly_robot_test
+    test/evaluation/team.cpp
+    ai/hl/stp/evaluation/team.cpp
+    ai/world/team.cpp
+    ai/world/robot.cpp
+    util/timestamp.cpp
+    geom/point.h
+    geom/angle.h
+    )
+    target_link_libraries(evaluation_nearest_friendly_robot_test ${catkin_LIBRARIES})
+
     catkin_add_gtest(move_action_test
             test/action/move_action.cpp
             ai/hl/stp/action/action.cpp
@@ -709,20 +719,7 @@
             ${catkin_LIBRARIES}
             ${G3LOG}
             ${Boost_LIBRARIES})
-=======
-    catkin_add_gtest(evaluation_nearest_friendly_robot_test
-            test/evaluation/team.cpp
-            ai/hl/stp/evaluation/team.cpp
-            ai/world/team.cpp
-            ai/world/robot.cpp
-            util/timestamp.cpp
-            geom/point.h
-            geom/angle.h
-            )
-
-    target_link_libraries(evaluation_nearest_friendly_robot_test ${catkin_LIBRARIES})
-
->>>>>>> 30ce9478
+
 endif()
 
 ##### ROSTests / Integration Tests #####
