--- conflicted
+++ resolved
@@ -319,7 +319,6 @@
 
     target_link_libraries(test_util_test ${catkin_LIBRARIES})
 
-<<<<<<< HEAD
     catkin_add_gtest(game_state_test
             test/world/game_state.cpp
             ai/world/game_state.cpp
@@ -333,8 +332,7 @@
             util/refbox_constants.cpp)
 
     target_link_libraries(game_state_test ${catkin_LIBRARIES})
-=======
->>>>>>> 6a2bbb6f
+
 
     catkin_add_gtest(primitive_test
             test/primitive/primitive.cpp
