--- conflicted
+++ resolved
@@ -235,11 +235,11 @@
 # picking up other files that may affect test behaviour. Unit tests should not need too many files to be specified
 # and we want to make sure the minimum set of files required for the test are being used.
 
-## Why We Have Tests Grouped ## 
-# When you build a test executable (or any executable) with cmake, it does not 
-# save any `.o` files it might have already built for other executables. That 
-# means if I require `move_primitive.cpp` for two test executables, CMake will 
-# build it _twice_. This has lead to a heck of a lot of build duplication in our 
+## Why We Have Tests Grouped ##
+# When you build a test executable (or any executable) with cmake, it does not
+# save any `.o` files it might have already built for other executables. That
+# means if I require `move_primitive.cpp` for two test executables, CMake will
+# build it _twice_. This has lead to a heck of a lot of build duplication in our
 # system. See this PR for the original change in this direction:
 # https://github.com/UBC-Thunderbots/Software/pull/386
 
@@ -441,29 +441,7 @@
             test/ai/evaluation/team.cpp
             test/test_util/test_util.cpp
             util/parameter/dynamic_parameters.cpp
-<<<<<<< HEAD
-            )
-
-    target_link_libraries(deflect_off_enemy_target_test ${catkin_LIBRARIES})
-
-    catkin_add_gtest(evaluation_robot_orientation_within_angle_threshold_of_target_test
-            test/evaluation/robot.cpp
-            ai/hl/stp/evaluation/robot.cpp
-            util/parameter/dynamic_parameters.cpp
-            )
-    target_link_libraries(evaluation_robot_orientation_within_angle_threshold_of_target_test ${catkin_LIBRARIES})
-
-    catkin_add_gtest(evaluation_nearest_friendly_robot_test
-    test/evaluation/team.cpp
-    ai/hl/stp/evaluation/team.cpp
-    ai/world/team.cpp
-    ai/world/robot.cpp
-    util/timestamp.cpp
-    geom/point.h
-    geom/angle.h
-=======
-            util/timestamp.cpp
->>>>>>> ca529347
+            util/timestamp.cpp
     )
     target_link_libraries(ai_evaluation_test ${catkin_LIBRARIES})
 
@@ -515,29 +493,6 @@
             ${G3LOG}
             ${Boost_LIBRARIES})
 
-<<<<<<< HEAD
-    catkin_add_gtest(pass_generator_test
-            test/ai/passing/pass_generator.cpp
-            test/test_util/test_util.cpp
-            ai/passing/pass_generator.cpp
-            ai/passing/evaluation.cpp
-            ai/passing/pass.cpp
-            ai/world/team.cpp
-            ai/world/world.cpp
-            ai/world/field.cpp
-            ai/world/robot.cpp
-            ai/world/ball.cpp
-            ai/world/game_state.cpp
-            util/parameter/dynamic_parameters.cpp
-            util/timestamp.cpp
-            )
-    target_link_libraries(pass_generator_test ${catkin_LIBRARIES})
-
-    catkin_add_gtest(gradient_descent_optimizer_test
-            test/util/gradient_descent_optimizer.cpp
-            )
-    target_link_libraries(gradient_descent_optimizer_test gmock_main)
-=======
     catkin_add_gtest(intent_test
             ai/intent/catch_intent.cpp
             ai/intent/chip_intent.cpp
@@ -577,7 +532,6 @@
     target_link_libraries(intent_test
             ${G3LOG}
             ${catkin_LIBRARIES})
->>>>>>> ca529347
 
     catkin_add_gtest(passing_evaluation_test
             test/ai/passing/evaluation.cpp
@@ -599,15 +553,29 @@
             ai/passing/pass.cpp
             util/timestamp.cpp
             )
-<<<<<<< HEAD
-=======
     target_link_libraries(pass_test ${catkin_LIBRARIES})
 
     catkin_add_gtest(gradient_descent_optimizer_test
             test/util/gradient_descent_optimizer.cpp
             )
     target_link_libraries(gradient_descent_optimizer_test ${catkin_LIBRARIES})
->>>>>>> ca529347
+
+    catkin_add_gtest(pass_generator_test
+            test/ai/passing/pass_generator.cpp
+            test/test_util/test_util.cpp
+            ai/passing/pass_generator.cpp
+            ai/passing/evaluation.cpp
+            ai/passing/pass.cpp
+            ai/world/team.cpp
+            ai/world/world.cpp
+            ai/world/field.cpp
+            ai/world/robot.cpp
+            ai/world/ball.cpp
+            ai/world/game_state.cpp
+            util/parameter/dynamic_parameters.cpp
+            util/timestamp.cpp
+            )
+    target_link_libraries(pass_generator_test ${catkin_LIBRARIES})
 
 endif()
 
