--- conflicted
+++ resolved
@@ -651,8 +651,7 @@
             )
 
     target_link_libraries(timestamp_test ${catkin_LIBRARIES})
-
-<<<<<<< HEAD
+        
     catkin_add_gtest(deflect_off_enemy_target_test
             test/evaluation/deflect_off_enemy_target.cpp
             ai/hl/stp/evaluation/deflect_off_enemy_target.cpp
@@ -669,16 +668,13 @@
             )
 
     target_link_libraries(deflect_off_enemy_target_test ${catkin_LIBRARIES})
-=======
+
     catkin_add_gtest(evaluation_robot_orientation_within_angle_threshold_of_target_test
             test/evaluation/robot.cpp
             ai/hl/stp/evaluation/robot.cpp
             )
 
     target_link_libraries(evaluation_robot_orientation_within_angle_threshold_of_target_test ${catkin_LIBRARIES})
-
-
->>>>>>> 738a6387
 
 endif()
 
