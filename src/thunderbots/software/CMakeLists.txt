# This project name must match the name of the package defined in package.xml
project(thunderbots)

# Build in "Release" (with lots of compiler optimizations) by default
if(NOT CMAKE_BUILD_TYPE AND NOT CMAKE_CONFIGURATION_TYPES)
    set_property(CACHE CMAKE_BUILD_TYPE PROPERTY VALUE "Release")
endif()

# For external editor code completion (Visual Studio Code, Vim, etc.)
set(CMAKE_EXPORT_COMPILE_COMMANDS ON)

####################
## Compiler Flags ##
####################

### Set cmake standard to c++ 17 ###
set(CMAKE_CXX_STANDARD 17)

### Set compiler flags for all code ###
add_definitions(-Wno-deprecated) # Don't warn about including "old" headers
add_definitions(-fno-common) # Do not allow multiple definitions of the same global variable
add_definitions(-Werror) # Treat warnings as errors, so they don't build up

### Set compiler flags only for cpp code. These flags do not work for C files ###
# Warn if parent classes do not define a virtual destructor
# See https://www.quantstart.com/articles/C-Virtual-Destructors-How-to-Avoid-Memory-Leaks
set(CMAKE_CXX_FLAGS "${CMAKE_CXX_FLAGS} -Wnon-virtual-dtor")


#############################################
## Find and include pacakges and libraries ##
#############################################

# Call our CMake file to include and build protobuf
include("${CMAKE_CURRENT_SOURCE_DIR}/proto/build_proto.cmake")

## Find catkin macros and libraries
find_package(catkin REQUIRED COMPONENTS
        roscpp
        std_msgs
        message_generation
        thunderbots_msgs
        dynamic_reconfigure
        )

## Specify the configuration file for dynamic_reconfigure pkg
generate_dynamic_reconfigure_options(
    ${CMAKE_CURRENT_SOURCE_DIR}/param_server/cfg/Params.cfg
)

catkin_package(
        INCLUDE_DIRS
        LIBRARIES thunderbots
        CATKIN_DEPENDS roscpp std_msgs dynamic_reconfigure
        DEPENDS message_runtime
        )

###########
## Build ##
###########

# Specify additional locations of header files
include_directories(SYSTEM
	${catkin_INCLUDE_DIRS}
	)

include_directories(
        ${catkin_INCLUDE_DIRS}
        ${PROTOBUF_INCLUDE_DIRS}
        ${CMAKE_CURRENT_SOURCE_DIR}
        ${CMAKE_CURRENT_SOURCE_DIR}/..
        )

# Find all the generated protobuf source files
file(GLOB PROTO_SRCS "${CMAKE_CURRENT_SOURCE_DIR}/proto/*.pb.cc")

file(GLOB_RECURSE BACKEND_INPUT_SRC LIST_DIRECTORIES false CONFIGURE_DEPENDS
        ${CMAKE_CURRENT_SOURCE_DIR}/backend_input/*.cpp
        ${CMAKE_CURRENT_SOURCE_DIR}/backend_input/*.h
        ${CMAKE_CURRENT_SOURCE_DIR}/geom/*.cpp
        ${CMAKE_CURRENT_SOURCE_DIR}/geom/*.h
        ${CMAKE_CURRENT_SOURCE_DIR}/ai/world/*.cpp
        ${CMAKE_CURRENT_SOURCE_DIR}/ai/world/*.h
        ${CMAKE_CURRENT_SOURCE_DIR}/util/*.h
        ${CMAKE_CURRENT_SOURCE_DIR}/util/*.cpp
        )
add_executable (backend_input
        ${PROTO_SRCS}
        ${BACKEND_INPUT_SRC}
        ${SHARED_UTIL_SRC}
        )
# Depend on exported targets (other packages) so that the messages in our thunderbots_msgs package are built first.
# This way the message headers are always generated before they are used in compilation here.
add_dependencies(backend_input ${catkin_EXPORTED_TARGETS})
target_link_libraries(backend_input
        ${catkin_LIBRARIES}
        ${PROTOBUF_LIBRARIES}
        )

file(GLOB_RECURSE AI_LOGIC_SRC LIST_DIRECTORIES false CONFIGURE_DEPENDS
        ${CMAKE_CURRENT_SOURCE_DIR}/ai/*.cpp
        ${CMAKE_CURRENT_SOURCE_DIR}/ai/*.h
        ${CMAKE_CURRENT_SOURCE_DIR}/geom/*.cpp
        ${CMAKE_CURRENT_SOURCE_DIR}/geom/*.h
        ${CMAKE_CURRENT_SOURCE_DIR}/util/*.h
        ${CMAKE_CURRENT_SOURCE_DIR}/util/*.cpp
        )
add_executable (ai_logic
        ${AI_LOGIC_SRC}
        ${SHARED_UTIL_SRC}
        )
# Depend on exported targets (other packages) so that the messages in our thunderbots_msgs package are built first.
# This way the message headers are always generated before they are used in compilation here.
add_dependencies(ai_logic ${catkin_EXPORTED_TARGETS})
target_link_libraries(ai_logic ${catkin_LIBRARIES})

file(GLOB_RECURSE BACKEND_OUTPUT_SRC LIST_DIRECTORIES false CONFIGURE_DEPENDS
        ${CMAKE_CURRENT_SOURCE_DIR}/backend_output/*.cpp
        ${CMAKE_CURRENT_SOURCE_DIR}/backend_output/*.h
        ${CMAKE_CURRENT_SOURCE_DIR}/ai/primitive/*.cpp
        ${CMAKE_CURRENT_SOURCE_DIR}/ai/primitive/*.h
        ${CMAKE_CURRENT_SOURCE_DIR}/ai/world/*.cpp
        ${CMAKE_CURRENT_SOURCE_DIR}/ai/world/*.h
        ${CMAKE_CURRENT_SOURCE_DIR}/geom/*.cpp
        ${CMAKE_CURRENT_SOURCE_DIR}/geom/*.h
        ${CMAKE_CURRENT_SOURCE_DIR}/util/*.h
        ${CMAKE_CURRENT_SOURCE_DIR}/util/*.cpp
        )
add_executable (backend_output
        ${PROTO_SRCS}
        ${BACKEND_OUTPUT_SRC}
        ${SHARED_UTIL_SRC}
        )
# Depend on exported targets (other packages) so that the messages in our thunderbots_msgs package are built first.
# This way the message headers are always generated before they are used in compilation here.
add_dependencies(backend_output ${catkin_EXPORTED_TARGETS})

target_link_libraries(backend_output ${catkin_LIBRARIES}
        ${PROTOBUF_LIBRARIES}
        )
file(GLOB_RECURSE PARAM_SERVER_SRC LIST_DIRECTORIES false CONFIGURE_DEPENDS
        ${CMAKE_CURRENT_SOURCE_DIR}/param_server/*.h
        ${CMAKE_CURRENT_SOURCE_DIR}/param_server/*.cpp
        ${CMAKE_CURRENT_SOURCE_DIR}/util/parameter/*.h
        ${CMAKE_CURRENT_SOURCE_DIR}/util/parameter/*.cpp
        )
add_executable (parameters
        ${PROTO_SRCS}
        ${PARAM_SERVER_SRC}
        ${SHARED_UTIL_SRC}
        )
# Depend on exported targets (other packages) so that the messages in our thunderbots_msgs package are built first.
# This way the message headers are always generated before they are used in compilation here.
add_dependencies(parameters thukderbots_gencfg ${catkin_EXPORTED_TARGETS})

target_link_libraries(parameters  ${catkin_LIBRARIES}
        ${PROTOBUF_LIBRARIES}
        )

#############
## Testing ##
#############

###### IMPORTANT #####
# DO NOT USE GLOBBING FOR TEST EXECUTABLES. SPECIFY EACH SOURCE FILE.
# This is to make sure we know exactly what files/interfaces are being tested and that we are not accidentally
# picking up other files that may affect test behaviour. Unit tests should not need too many files to be specified
# and we want to make sure the minimum set of files required for the test are being used.

## Add gtest based cpp test target and link libraries
if (CATKIN_ENABLE_TESTING)
    #gtest
    catkin_add_gtest(geom_angle_test
            test/geom/angle.cpp
            geom/angle.h
            )
    target_link_libraries(geom_angle_test ${catkin_LIBRARIES})

    catkin_add_gtest(geom_point_test
            test/geom/point.cpp
            geom/point.h
            )
    target_link_libraries(geom_point_test ${catkin_LIBRARIES})

    catkin_add_gtest(field_test
            test/world/field.cpp
            ai/world/field.cpp
            )
    target_link_libraries(field_test ${catkin_LIBRARIES})

    catkin_add_gtest(grsim_backend_test
            ${PROTO_SRCS}
            test/grsim_backend/grsim_backend.cpp
            backend_output/grsim/grsim_backend.cpp
            backend_output/grsim/grsim_backend.h
            backend_output/backend.h
            )
    target_link_libraries(grsim_backend_test ${catkin_LIBRARIES}
            ${PROTOBUF_LIBRARIES}
            )

    catkin_add_gtest(geom_util_test
            test/geom/util.cpp
            geom/util.cpp
            geom/util.h
            geom/point.h
            geom/angle.h
            geom/shapes.h)

    target_link_libraries(geom_util_test ${catkin_LIBRARIES})

    catkin_add_gtest(shared_util_test
            ../shared/test/util.cpp
            ../shared/util.c
            ../shared/util.h)

    target_link_libraries(shared_util_test ${catkin_LIBRARIES})

    catkin_add_gtest(ball_test
            test/world/ball.cpp
            ai/world/ball.cpp
            geom/point.h
            geom/angle.h)

    target_link_libraries(ball_test ${catkin_LIBRARIES})

    catkin_add_gtest(robot_test
            test/world/robot.cpp
            ai/world/robot.cpp
            geom/point.h
            geom/angle.h)

    target_link_libraries(robot_test ${catkin_LIBRARIES})

    catkin_add_gtest(team_test
            test/world/team.cpp
            ai/world/team.cpp
            ai/world/robot.cpp
            geom/point.h
            geom/angle.h)

    target_link_libraries(team_test ${catkin_LIBRARIES})

    catkin_add_gtest(ros_message_util_test
            test/util/ros_messages.cpp
            util/ros_messages.cpp
            ai/world/ball.cpp
            ai/world/robot.cpp
            ai/world/field.cpp
            ai/world/team.cpp
            geom/point.h
            geom/angle.h)

    target_link_libraries(ros_message_util_test ${catkin_LIBRARIES})

    catkin_add_gtest(world_test
            test/world/world.cpp
            test/test_util/test_util.cpp
            ai/world/world.cpp
            ai/world/ball.cpp
            ai/world/field.cpp
            ai/world/robot.cpp
            ai/world/team.cpp)

    target_link_libraries(world_test ${catkin_LIBRARIES})

    catkin_add_gtest(test_util_test
            test/test_util/test_util_test.cpp
            test/test_util/test_util.cpp
            ai/world/world.cpp
            ai/world/ball.cpp
            ai/world/field.cpp
            ai/world/robot.cpp
            ai/world/team.cpp
            )
    target_link_libraries(test_util_test ${catkin_LIBRARIES})

<<<<<<< HEAD
    catkin_add_gtest(dynamic_parameters_test
            test/util/test_dynamic_parameters.cpp
            util/parameter/dynamic_parameters.cpp
            )

    target_link_libraries(dynamic_parameters_test ${catkin_LIBRARIES})
=======
    catkin_add_gtest(primitive_test
            test/primitive/primitive.cpp
            ai/primitive/move_primitive.cpp
            ai/primitive/direct_velocity_primitive.cpp
            ai/primitive/primitive.cpp
            )

    target_link_libraries(primitive_test ${catkin_LIBRARIES})

    catkin_add_gtest(move_primitive_test
            test/primitive/move_primitive.cpp
            ai/primitive/move_primitive.cpp
            ai/primitive/direct_velocity_primitive.cpp
            ai/primitive/primitive.cpp
            ai/primitive/move_primitive.h
            )

    target_link_libraries(move_primitive_test ${catkin_LIBRARIES})

    catkin_add_gtest(direct_velocity_primitive_test
            test/primitive/direct_velocity_primitive.cpp
            ai/primitive/direct_velocity_primitive.cpp
            ai/primitive/move_primitive.cpp
            ai/primitive/primitive.cpp
            ai/primitive/direct_velocity_primitive.h
            )
    target_link_libraries(direct_velocity_primitive_test ${catkin_LIBRARIES})

    catkin_add_gtest(catch_primitive_test
            test/primitive/catch_primitive.cpp
            ai/primitive/catch_primitive.cpp
            ai/primitive/primitive.cpp
            ai/primitive/move_primitive.cpp
            ai/primitive/direct_velocity_primitive.cpp
            )

    target_link_libraries(catch_primitive_test ${catkin_LIBRARIES})
>>>>>>> 8f89b277


endif()<|MERGE_RESOLUTION|>--- conflicted
+++ resolved
@@ -275,14 +275,13 @@
             )
     target_link_libraries(test_util_test ${catkin_LIBRARIES})
 
-<<<<<<< HEAD
     catkin_add_gtest(dynamic_parameters_test
             test/util/test_dynamic_parameters.cpp
             util/parameter/dynamic_parameters.cpp
             )
 
     target_link_libraries(dynamic_parameters_test ${catkin_LIBRARIES})
-=======
+
     catkin_add_gtest(primitive_test
             test/primitive/primitive.cpp
             ai/primitive/move_primitive.cpp
@@ -320,7 +319,6 @@
             )
 
     target_link_libraries(catch_primitive_test ${catkin_LIBRARIES})
->>>>>>> 8f89b277
 
 
 endif()