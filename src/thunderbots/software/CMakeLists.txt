--- conflicted
+++ resolved
@@ -271,8 +271,6 @@
     catkin_add_gtest(chip_primitive_test
             test/primitive/chip_primitive.cpp
             ai/primitive/chip_primitive.cpp
-<<<<<<< HEAD
-=======
             ai/primitive/primitive.cpp
             ai/primitive/chip_primitive.h
             ai/primitive/move_primitive.cpp
@@ -295,24 +293,10 @@
     catkin_add_gtest(catch_primitive_test
             test/primitive/catch_primitive.cpp
             ai/primitive/catch_primitive.cpp
->>>>>>> 75d3f3db
-            ai/primitive/primitive.cpp
-            ai/primitive/chip_primitive.h
-            ai/primitive/move_primitive.cpp
-            ai/primitive/kick_primitive.cpp
-            )
-
-    target_link_libraries(chip_primitive_test ${catkin_LIBRARIES})
-
-    catkin_add_gtest(kick_primitive_test
-            test/primitive/kick_primitive.cpp
-            ai/primitive/kick_primitive.cpp
-            ai/primitive/primitive.cpp
-            ai/primitive/kick_primitive.h
-            ai/primitive/move_primitive.cpp
-            ai/primitive/chip_primitive.cpp
-            )
-
-    target_link_libraries(kick_primitive_test ${catkin_LIBRARIES})
+            ai/primitive/primitive.cpp
+            ai/primitive/move_primitive.cpp
+            )
+
+    target_link_libraries(catch_primitive_test ${catkin_LIBRARIES})
 
 endif()