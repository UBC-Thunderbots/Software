#pragma once

#include <cstddef>
#include <vector>

#include "geom/circle.h"
#include "geom/line.h"
#include "geom/point.h"
#include "geom/ray.h"
#include "geom/rectangle.h"
#include "geom/segment.h"

template <size_t N>
using LegacyPolygon       = std::array<Vector, N>;
using LegacyTriangle      = LegacyPolygon<3>;
using LegacyQuadrilateral = LegacyPolygon<4>;

constexpr double EPS = 1e-9;

constexpr double EPS2 = EPS * EPS;

constexpr int sign(double n)
{
    return n > EPS ? 1 : (n < -EPS ? -1 : 0);
}

inline LegacyTriangle triangle(const Point &a, const Point &b, const Point &c)
{
    return {a, b, c};
}
inline LegacyQuadrilateral quad(const Point &a, const Point &b, const Point &c,
                                const Point &d)
{
    return {a, b, c, d};
}

/**
 * Signed magnitude of the projection of `second` on `first`
 */
double proj_len(const Vector &first, const Vector &second);

/**
 * Signed magnitude of the projection of `first.start -> second` on `first`
 */
double proj_len(const Segment &first, const Vector &second);

/*
 * The family of `contains` functions determines whether
 * the second parameter is contained, even if partially,
 * inside the first parameter.
 */

bool contains(const LegacyTriangle &out, const Point &in);
bool contains(const Circle &out, const Point &in);
bool contains(const Circle &out, const Segment &in);
bool contains(const Ray &out, const Point &in);
bool contains(const Segment &out, const Point &in);
bool contains(const Rectangle &out, const Point &in);

/*
 * The family of `intersects` functions determines whether there
 * exists an intersection between one object and another.
 */

bool intersects(const LegacyTriangle &first, const Circle &second);
bool intersects(const Circle &first, const LegacyTriangle &second);
bool intersects(const Circle &first, const Circle &second);
bool intersects(const Segment &first, const Circle &second);
bool intersects(const Circle &first, const Segment &second);
bool intersects(const Segment &first, const Segment &second);
bool intersects(const Ray &first, const Segment &second);
bool intersects(const Segment &first, const Ray &second);

/*
 * The family of `dist` functions calculates the unsigned distance
 * between one object and another.
 */

double dist(const Point &first, const Point &second);
double dist(const Segment &first, const Segment &second);

double dist(const Point &first, const Segment &second);
double dist(const Segment &first, const Point &second);

double dist(const Line &first, const Point &second);
double dist(const Point &first, const Line &second);

/**
 * NOTE: the distance from a point to a rectangle is the closest distance from the point
 * to the edge of the rectangle, or 0 if the point is within the rectangle
 */
double dist(const Point &first, const Rectangle &second);

double distsq(const Point &first, const Segment &second);
double distsq(const Segment &first, const Point &second);
double distsq(const Point &first, const Point &second);

bool isDegenerate(const Segment &segment);
bool isDegenerate(const Ray &segment);
bool isDegenerate(const Line &line);

double len(const Segment &segment);

double lensq(const Segment &segment);
double lensq(const Line &line);

template <size_t N>
Vector getVertex(const LegacyPolygon<N> &poly, unsigned int i);
template <size_t N>
void setVertex(LegacyPolygon<N> &poly, unsigned int i, Vector &v);

/**
 * Gets the side that is connected to the vertex with index provided
 * and also connected to the vertex with the next index.
 */
template <size_t N>
Segment getSide(const LegacyPolygon<N> &poly, unsigned int i);

/**
 * Checks if 3 points are collinear.
 *
 * @param a a point
 *
 * @param b a point
 *
 * @param c a point
 *
 * @return true if any two points are within EPS distance to each other. (If
 * any two of three points are within EPS distance of each other, they are
 * essentially the same point and the two points will form the same line.)
 *
 * @return true if the cross product of the two lines formed by the three
 * points are smaller than EPS
 */
bool collinear(const Point &a, const Point &b, const Point &c);

/**
 * Performs an angle sweep.
 * Suppose in this world, all objects are circles of fixed radius.
 * You are at point \p src, and you want to shoot a ray between \p p1 and \p p2.
 * This function calculates the largest open angle interval that you can shoot.
 *
 * @pre \p p1 must be to the right of \p p2.
 * In other words, if there is a counterclockwise ordering, \p p1 is before \p
 * p2 from \p src's point of view.
 *
 * @pre The angle \p p1, \p src, \p p2 must not be greater than 180 degrees.
 *
 * @pre \p src must not be between \p p1 and \p p2.
 *
 * @param src the location where you are standing.
 *
 * @param p1 the location of the right-hand edge of the target area.
 *
 * @param p2 the location of the left-hand edge of the target area.
 *
 * @param obstacles the coordinates of the centres of the obstacles.
 *
 * @param radius the radii of the obstacles.
 *
 * @return The best point to aim for in the target area and the size of the open interval
 *         through which a shot from the current point to the best point would go. If no
 *         shot could be found, returns std::nullopt
 */
std::optional<std::pair<Vector, Angle>> angleSweepCircles(
    const Point &src, const Point &p1, const Point &p2,
    const std::vector<Point> &obstacles, const double &radius);

/**
 * Performs an angle sweep.
 * Suppose in this world, all objects are circles of fixed radius.
 * You are at point \p src, and you want to shoot a ray from a point to an area
 * This function calculates the all open angle intervals that you can shoot.
 *
 * @pre The point \p src can't be within the radius of the obstacle
 *
 * @param src the location where the sweep is centered (think center of a clock)
 *
 * @param p1 the location of the right-hand edge of the target area.
 *
 * @param p2 the location of the left-hand edge of the target area.
 *
 * @param obstacles the coordinates of the centres of the obstacles.
 *
 * @param radius the radii of the obstacles.
 *
 * @return A vector of possible (ie. not blocked) pairs of points to shoot to in the
 *         target area,  and the size of the open interval for that point.
 *         ie. for a return point `p` and angle `a`, if `v` is a vector from `src` to `p`,
 *         then the open interval through which we are shooting is from `angle(v) - a/2`
 *         to `angle(v) + a/2`
 *         If lines src -> p1 and src -> p2 are collinear and src -> p1 is not blocked by
 *         an obstacle, the result will contain a single pair of the direction of
 *         src -> p1 and zero angle if the line is not blocked by an obstacle.
 *         An empty vector is returned if the preconditions aren't satisfied.
 */
std::vector<std::pair<Point, Angle>> angleSweepCirclesAll(
    const Point &src, const Point &p1, const Point &p2,
    const std::vector<Point> &obstacles, const double &radius);

/**
 * returns a list of points that lie on the border of the circle
 */
std::vector<Point> circleBoundaries(const Point &centre, double radius, int num_points);

/**
 * Finds the Point on line segment closest to point.
 *
 * @param centre the point.
 *
 * @param segA one end of the line segment.
 *
 * @param segB the other end of the line segment.
 *
 * @return the Point on line segment closest to centre point.
 */
Point closestPointOnSeg(const Point &p, const Point &segA, const Point &segB);

/**
 * Finds the Point on line closest to point.
 *
 * @param centre the point.
 *
 * @param lineA one point on the line.
 *
 * @param lineB another point on the line segment.
 *
 * @return the Point on line closest to centre point.
 */
Point closestPointOnLine(const Point &p, const Point &lineA, const Point &lineB);

/**
 * Finds the points of intersection between a circle and a line.
 * There may be zero, one, or two such points.
 *
 * @param centre the centre of the circle.
 *
 * @param radius the radius of the circle.
 *
 * @param segA one point on the line.
 *
 * @param segB another point on the line.
 *
 * @return the points of intersection.
 */
std::vector<Point> lineCircleIntersect(const Point &centre, double radius,
                                       const Point &segA, const Point &segB);

/**
 * Finds the points of intersection between a circle and a line.
 * There may be zero, one, or two such points.
 *
 * @param r the rectangle.
 *
 * @param segA one point on the line.
 *
 * @param segB another point on the line.
 *
 * @return the points of intersection.
 */
std::vector<Point> lineRectIntersect(const Rectangle &r, const Point &segA,
                                     const Point &segB);

/**
 * Find where a vector intersect a rectangle
 * return the center of the rectangle if there is no intersection
 *
 * @param r the rectangle.
 *
 * @param segA one point on the line.
 *
 * @param segB another point on the line.
 *
 * @return the points of intersection.
 */
Point vectorRectIntersect(const Rectangle &r, const Point &segA, const Point &segB);

/**
 * Clips a point to a rectangle boundary.
 *
 * @param p the point to clip.
 *
 * @param bound1 one corner of the rectangle.
 *
 * @param bound2 the diagonally-opposite corner of the rectangle.
 *
 * @return the closest point to \p p that lies within the rectangle.
 */
Point clipPoint(const Point &p, const Point &bound1, const Point &bound2);

/**
 * Clips a point to a rectangle boundary.
 *
 * @param p the point to clip.
 *
 * @param r the rectangle.
 *
 * @return the closest point to \p p that lies within the rectangle.
 */
Point clipPoint(const Point &p, const Rectangle &r);

/**
 * Computes whether there is a unique intersection of two lines.
 *
 * @param a a point on the first line.
 *
 * @param b another point on the first line.
 *
 * @param c a point on the second line.
 *
 * @param d another point on the second line.
 *
 * @return whether there is one and only one answer
 */
bool uniqueLineIntersects(const Point &a, const Point &b, const Point &c, const Point &d);

/**
 * Computes the intersection of two lines.
 *
 * @pre The lines must be non-parallel.
 *
 * @param a a point on the first line.
 *
 * @param b another point on the first line.
 *
 * @param c a point on the second line.
 *
 * @param d another point on the second line.
 *
 * @return the point of intersection.
 */
std::optional<Point> lineIntersection(const Point &a, const Point &b, const Point &c,
                                      const Point &d);

/**
 * Computes the intersection of two lines.
 *
 * @pre The lines must be non-parallel.
 *
 * @param a a line segment
 *
 * @param b another line segment

 * @return a vector containing the point of intersection if there is a single point
 *         a vector containing the 2 points of the line segment of the overlap if both
 line segments are collinear
 *         and overlapping
 *         otherwise, an empty vector
 */
std::vector<Point> lineIntersection(const Segment &a, const Segment &b);

/**
 * Reflects a ray incident on origin given the normal of the reflecting plane.
 *
 * @pre the normal vector cannot have length smaller than EPS.
 *
 * @param v the incident ray to reflect.
 *
 * @param n the vector normal to the reflecting plane.
 *
 * @return the reflected ray.
 */
Point reflect(const Point &v, const Point &n);

/**
 * Calculates the intersection of a Ray and Segment
 *
 * @param ray: The point and direction
 * @param segment: Line segment defined by 2 points
 * @return Returns {std::nullopt, std::nullopt} if no intersections exist.
 * Returns {Point, std::nullopt} if a single intersection exists.
 * Returns {Point, Point} if the ray and segment are overlapping, where the points define
 * the line segment of overlap.
 */
std::pair<std::optional<Point>, std::optional<Point>> raySegmentIntersection(
    Ray &ray, Segment &segment);


/**
 * Calculates the intersection of two Rays
 *
 * @param ray1: First Ray
 * @param ray2: Second Ray
 * @return Returns std::nullopt if no intersections exist, or if there are infinite
 * intersections (overlapping) Returns Point if a single intersection exists.
 */
std::optional<Point> getRayIntersection(Ray ray1, Ray ray2);

/**
 * Reflects a point across a line.
 *
 * @param a a point on the line.
 *
 * @param b another point on the line.
 *
 * @param p the point to reflect.
 *
 * @return the reflection of \p p across the line.
 */
Point reflect(const Point &a, const Point &b, const Point &p);

/**
 * Given a cone shooting from the origin, determines the furthest location from
 * the origin, at which to place a circle to block the cone.
 *
 * @pre The cone must have nonzero area.
 *
 * @pre \p b must be counterclockwise of \p a.
 *
 * @param a the starting angle of the cone.
 *
 * @param b the ending angle of the cone.
 *
 * @param radius the radius of the circle with which to block the cone.
 *
 * @return the blocking position.
 */
Point calcBlockCone(const Point &a, const Point &b, const double &radius);

/**
 * Given a cone shooting from a point P, determines the furthest location from
 * P, at which to place a circle to block the cone.
 *
 * @pre The cone must have nonzero area.
 *
 * @pre \p b must be counterclockwise of \p a.
 *
 * @param a the starting angle of the cone.
 *
 * @param b the ending angle of the cone.
 *
 * @param radius the radius of the circle with which to block the cone.
 *
 * @param p the source of the cone.
 *
 * @return the blocking position.
 */
Point calcBlockCone(const Point &a, const Point &b, const Point &p, const double &radius);

/**
 * Used for defender_blocks_goal
 * a = goal post side
 * c = ball position
 * g = goalie position
 * returns the other ray/cone boundary that is not blocked by goalie
 * I.e. if p is return value,
 * then points to the other side of line p-c is not covered by goalie.
 */
Point calcBlockOtherRay(const Point &a, const Point &c, const Point &g);

/*
 * Ported code from CM geom util
 */

/**
 * returns perpendicular offset from line x0-x1 to point p
 */
double offsetToLine(Point x0, Point x1, Point p);

/**
 * returns perpendicular offset from line x0-x1 to point p
 */
double offsetAlongLine(Point x0, Point x1, Point p);

/**
 * returns nearest point on segment a0-a1 to line b0-b1
 */
Point segmentNearLine(Point a0, Point a1, Point b0, Point b1);

/**
 * intersection of two segments?
 */
Point intersection(Point a1, Point a2, Point b1, Point b2);

/**
 * gives counterclockwise angle from <a-b> to <c-b>
 */
Angle vertexAngle(Point a, Point b, Point c);

/**
 * returns time of closest point of approach of two points
 * moving along constant velocity vectors.
 */
double closestPointTime(Point x1, Vector v1, Point x2, Vector v2);

/**
 * found out if a point is in the vector's direction or against it
 * if the point normal to the vector, return false
 *
 * @param offset is the position of the origin of the vector
 *
 * @param dir is the direction of the vector
 *
 * @param p is the point is question
 */
bool pointInFrontVector(Point offset, Point dir, Point p);

/**
 * Returns the circle's tangent points.
 *
 * Returns the points on the circle that form tangent lines with the start point
 */
std::pair<Point, Point> getCircleTangentPoints(const Point &start, const Circle &circle,
                                               double buffer = 0.0);

/**
 * Returns the tangent vectors of a Circle and Point (Vectors are directed towards Circle)
 *
 * @param reference: The point which the tangent vectors will intersect
 * @param circle: The circle to calculate the tangent vectors of
 * @return the mean point of points
 */
std::pair<Ray, Ray> getCircleTangentRays(const Point reference, const Circle circle);

bool pointIsRightOfLine(const Segment &line, const Point &point);

/**
 * Returns the mean of a list of points
 *
 * @param points the vector of points
 * @return the mean point of points
 */
Point getPointsMean(const std::vector<Point> &points);

/**
 * Returns the variance of a list of Points
 *
 * @param points the vector of points
 * @return the variance of the list of points
 */
double getPointsVariance(const std::vector<Point> &points);

<<<<<<< HEAD

/**
 * Function returns the segment defined by the segment between the intersections of two
 * Rays on a segment
 *
 * @param ray1 (Starting point and direction)
 * @param ray2 (Starting point and direction)
 * @param segment (Segment to find segment of intersection upon)
 * @return Segment, the segment defined by the space between two intersecting rays on the
 * segment parameter std::nullopt, if both rays don't intersect the segment, and the
 * segment is not enclosed between the rays Segment, if one ray intersects the segment,
 * but one of the segment parameters extremes are enclosed within the two rays
 */
std::optional<Segment> getIntersectingSegment(Ray ray1, Ray ray2, Segment segment);

/**
 * Function calculates whether the segment parameter is enclosed between the ray
 * parameters. This means the entirety of the segment lays between the rays
 *
 * @param segment : segment parameter to calculate if its definition lies between the rays
 * @param ray1 : Starting point and direction
 * @param ray2 : Starting point an direction
 * @return Segment: Returns the segment parameter if it is completely enclosed between
 * ray1 and ray2.
 *
 * Example of segment being enclosed by rays:
 *
 *        segment
 *     \ *----*  /
 *      \       /
 *  ray1 \     /ray2
 *        *   *
 *
 * Returns std::nullopt of the ray is not completely enclosed between the rays, or
 * not at all
 */
std::optional<Segment> segmentEnclosedBetweenRays(Segment segment, Ray ray1, Ray ray2);

/**
 * Function merges overlapping parallel segments into one combined segment
 *
 * @param segment1 : first segment
 * @param segment2 : second segment
 * @return Segment: Returns the merged segment if segment1 & segment2 are parallel and
 * partially/completely overlapping
 * Returns std::nullopt if the segments aren't parallel or overlapping
 */
std::optional<Segment> mergeOverlappingParallelSegments(Segment segment1,
                                                        Segment segment2);

/**
 * Function calculates if the segment parameters are redundant, for example, if segment2
 * is parallel and contained within segment1
 *
 * @param segment1 : first segment
 * @param segment2 : second segment
 * @return Segment: If the segments are redundant, returns the larger segment
 *         Returns std::nullopt if the segments aren't parallel, arem't overlapping, or
 * aren't redundant
 */
std::optional<Segment> calcIfSegmentsAreRedundant(Segment segment1, Segment segment2);
=======
/**
 * Returns the binary trespass score of a point and rectangle
 *
 * @param point The point to check for trespassing
 * @param rectangle The rectangle to check for trespassing by the Point parameter
 * @return 1 if the point exists within the rectangle, or on the boundry of the rectangle
 *         0 if the point exists outside of the rectangle
 */
int calcBinaryTrespassScore(const Rectangle &rectangle, const Point &point);
>>>>>>> 1a34ec24
<|MERGE_RESOLUTION|>--- conflicted
+++ resolved
@@ -530,7 +530,6 @@
  */
 double getPointsVariance(const std::vector<Point> &points);
 
-<<<<<<< HEAD
 
 /**
  * Function returns the segment defined by the segment between the intersections of two
@@ -592,7 +591,7 @@
  * aren't redundant
  */
 std::optional<Segment> calcIfSegmentsAreRedundant(Segment segment1, Segment segment2);
-=======
+
 /**
  * Returns the binary trespass score of a point and rectangle
  *
@@ -601,5 +600,4 @@
  * @return 1 if the point exists within the rectangle, or on the boundry of the rectangle
  *         0 if the point exists outside of the rectangle
  */
-int calcBinaryTrespassScore(const Rectangle &rectangle, const Point &point);
->>>>>>> 1a34ec24
+int calcBinaryTrespassScore(const Rectangle &rectangle, const Point &point);