--- conflicted
+++ resolved
@@ -1096,8 +1096,6 @@
 
     sum /= static_cast<double>(points.size());
     return sqrt(sum);
-<<<<<<< HEAD
-=======
 }
 
 std::optional<Segment> segmentEnclosedBetweenRays(Segment segment, Ray ray1, Ray ray2)
@@ -1308,5 +1306,4 @@
     {
         return 0;
     }
->>>>>>> 812388d3
-}+}
