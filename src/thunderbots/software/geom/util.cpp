#include "geom/util.h"

#include <algorithm>
#include <cassert>
#include <cmath>
#include <iostream>
#include <limits>
#include <tuple>

#include "geom/angle.h"
#include "geom/rectangle.h"
#include "geom/segment.h"


double proj_len(const Segment &first, const Vector &second)
{
    return proj_len(first.toVector(), second - first.getSegStart());
}

double proj_len(const Vector &first, const Vector &second)
{
    return first.dot(second) / first.len();
}

double dist(const Vector &first, const Vector &second)
{
    return (first - second).len();
}

double dist(const Segment &first, const Segment &second)
{
    if (intersects(first, second))
    {
        return 0.0;
    }
    return std::sqrt(std::min(
        std::min(distsq(first, second.getSegStart()), distsq(first, second.getEnd())),
        std::min(distsq(second, first.getSegStart()), distsq(second, first.getEnd()))));
}

double dist(const Line &first, const Vector &second)
{
    if (isDegenerate(first))
    {
        return dist(first.getFirst(), second);
    }
    return fabs((second - first.getFirst()).cross(first.getSecond() - first.getFirst()) /
                (first.getSecond() - first.getFirst()).len());
}

double dist(const Vector &first, const Line &second)
{
    return dist(second, first);
}

double dist(const Vector &first, const Segment &second)
{
    return std::sqrt(distsq(first, second));
}

double dist(const Segment &first, const Vector &second)
{
    return dist(second, first);
}

double dist(const Point &first, const Rectangle &second)
{
    if (second.containsPoint(first))
    {
        return 0;
    }

    // Calculate the distance from the point to each edge of the rectangle
    std::array<double, 4> distances = {
        dist(first, Segment(second.neCorner(), second.seCorner())),
        dist(first, Segment(second.seCorner(), second.swCorner())),
        dist(first, Segment(second.swCorner(), second.nwCorner())),
        dist(first, Segment(second.nwCorner(), second.neCorner()))};
    return *std::min_element(distances.begin(), distances.end());
}

double distsq(const Vector &first, const Segment &second)
{
    double seglensq    = lensq(second);
    Vector relsecond_s = first - second.getSegStart();
    Vector relsecond_e = first - second.getEnd();

    Vector s_vec2 = second.toVector();

    if (s_vec2.dot(relsecond_s) > 0 && second.reverse().toVector().dot(relsecond_e) > 0)
    {
        if (isDegenerate(second))
        {
            return relsecond_s.len();
        }
        double cross = relsecond_s.cross(s_vec2);
        return std::fabs(cross * cross / seglensq);
    }

    double lensq_s = distsq(second.getSegStart(), first),
           lensq_e = distsq(second.getEnd(), first);

    return std::min(lensq_s, lensq_e);
}

double distsq(const Segment &first, const Vector &second)
{
    return distsq(second, first);
}

double distsq(const Vector &first, const Vector &second)
{
    return (first - second).lensq();
}

bool isDegenerate(const Segment &segment)
{
    return distsq(segment.getSegStart(), segment.getEnd()) < EPS2;
}

bool isDegenerate(const Line &line)
{
    return distsq(line.getFirst(), line.getSecond()) < EPS2;
}

bool isDegenerate(const Ray &ray)
{
    return distsq(ray.getRayStart(), ray.getDirection()) < EPS2;
}

double len(const Segment &segment)
{
    return dist(segment.getSegStart(), segment.getEnd());
}

double lensq(const Segment &segment)
{
    return distsq(segment.getSegStart(), segment.getEnd());
}

double lensq(const Line &line)
{
    (void)line;  // unused
    return std::numeric_limits<double>::infinity();
}

bool contains(const LegacyTriangle &out, const Point &in)
{
    double angle = 0;
    for (int i = 0, j = 2; i < 3; j = i++)
    {
        if ((in - out[i]).len() < EPS)
        {
            return true;  // SPECIAL CASE
        }
        double a =
            atan2((out[i] - in).cross(out[j] - in), (out[i] - in).dot(out[j] - in));
        angle += a;
    }
    return std::fabs(angle) > 6;
}

bool contains(const Circle &out, const Point &in)
{
    return distsq(out.getOrigin(), in) <= out.getRadius() * out.getRadius();
}

bool contains(const Circle &out, const Segment &in)
{
    return dist(in, out.getOrigin()) < out.getRadius();
}

bool contains(const Segment &out, const Point &in)
{
    if (collinear(in, out.getSegStart(), out.getEnd()))
    {
        // If the segment and point are in a perfect vertical line, we must use Y
        // coordinate centric logic
        if ((in.x() - out.getEnd().x() == 0) &&
            (out.getEnd().x() - out.getSegStart().x() == 0))
        {
            // if collinear we only need to check one of the coordinates,
            // in this case we select Y because all X values are equal
            return (in.y() <= out.getSegStart().y() && in.y() >= out.getEnd().y()) ||
                   (in.y() <= out.getEnd().y() && in.y() >= out.getSegStart().y());
        }

        // if collinear we only need to check one of the coordinates,
        // choose x because we know there is variance in these values
        return (in.x() <= out.getSegStart().x() && in.x() >= out.getEnd().x()) ||
               (in.x() <= out.getEnd().x() && in.x() >= out.getSegStart().x());
    }

    return false;
}

bool contains(const Ray &out, const Point &in)
{
    Point point_in_ray_direction = out.getRayStart() + out.getDirection();
    if (collinear(in, out.getRayStart(), point_in_ray_direction) &&
        (in - out.getRayStart()).norm() == out.getDirection().norm())
    {
        return true;
    }
    return false;
}

bool contains(const Rectangle &out, const Point &in)
{
    return out.containsPoint(in);
}

bool intersects(const LegacyTriangle &first, const Circle &second)
{
    return contains(first, second.getOrigin()) ||
           dist(getSide(first, 0), second.getOrigin()) < second.getRadius() ||
           dist(getSide(first, 1), second.getOrigin()) < second.getRadius() ||
           dist(getSide(first, 2), second.getOrigin()) < second.getRadius();
}
bool intersects(const Circle &first, const LegacyTriangle &second)
{
    return intersects(second, first);
}

bool intersects(const Circle &first, const Circle &second)
{
    return (first.getOrigin() - second.getOrigin()).len() <
           (first.getRadius() + second.getRadius());
}

bool intersects(const Ray &first, const Segment &second)
{
    auto isect =
        lineIntersection(first.getRayStart(), first.getRayStart() + first.getDirection(),
                         second.getSegStart(), second.getEnd());
    // If the infinitely long vectors defined by ray and segment intersect, check that the
    // intersection is within their definitions
    if (isect.has_value())
    {
        return contains(first, isect.value()) && contains(second, isect.value());
    }
    // If there is no intersection, the ray and segment may be parallel, check if they are
    // overlapped
    return contains(second, first.getRayStart());
}
bool intersects(const Segment &first, const Ray &second)
{
    return intersects(second, first);
}

bool intersects(const Segment &first, const Circle &second)
{
    // if the segment is inside the circle AND at least one of the points is
    // outside the circle
    return contains(second, first) && (distsq(first.getSegStart(), second.getOrigin()) >
                                           second.getRadius() * second.getRadius() ||
                                       distsq(first.getEnd(), second.getOrigin()) >
                                           second.getRadius() * second.getRadius());
}
bool intersects(const Circle &first, const Segment &second)
{
    return intersects(second, first);
}

bool intersects(const Segment &first, const Segment &second)
{
    if (sign((first.getSegStart() - first.getEnd())
                 .cross(second.getSegStart() - second.getEnd())) == 0)
    {
        // find distance of two endpoints on segments furthest away from each
        // other
        double mx_len = std::sqrt(
            std::max(std::max((second.getSegStart() - first.getEnd()).lensq(),
                              (second.getEnd() - first.getEnd()).lensq()),
                     std::max((second.getSegStart() - first.getSegStart()).lensq(),
                              (second.getEnd() - first.getSegStart()).lensq())));
        // if the segments cross then this distance should be less than
        // the sum of the distances of the line segments
        return mx_len < (first.getSegStart() - first.getEnd()).len() +
                            (second.getSegStart() - second.getEnd()).len() + EPS;
    }

    return sign((first.getEnd() - first.getSegStart())
                    .cross(second.getSegStart() - first.getSegStart())) *
                   sign((first.getEnd() - first.getSegStart())
                            .cross(second.getEnd() - first.getSegStart())) <=
               0 &&
           sign((second.getEnd() - second.getSegStart())
                    .cross(first.getSegStart() - second.getSegStart())) *
                   sign((second.getEnd() - second.getSegStart())
                            .cross(first.getEnd() - second.getSegStart())) <=
               0;
}

template <size_t N>
Vector getVertex(const LegacyPolygon<N> &poly, unsigned int i)
{
    if (i > N)
        throw std::out_of_range("poly does not have that many sides!!!");
    else
        return poly[i];
}

template <size_t N>
void setVertex(LegacyPolygon<N> &poly, unsigned int i, const Vector &v)
{
    if (i > N)
        throw std::out_of_range("poly does not have that many sides!!!");
    else
        poly[i] = v;
}

template <size_t N>
Segment getSide(const LegacyPolygon<N> &poly, unsigned int i)
{
    return Segment(getVertex(poly, i), getVertex(poly, (i + 1) % N));
}

std::vector<std::pair<Point, Angle>> angleSweepCirclesAll(
    const Vector &src, const Vector &p1, const Vector &p2,
    const std::vector<Point> &obstacles, const double &radius)
{
    Angle p1_angle = (p1 - src).orientation();
    Angle p2_angle = (p2 - src).orientation();

    Angle start_angle = std::min(p1_angle, p2_angle);
    Angle end_angle   = std::max(p1_angle, p2_angle);

    // This handles the special case where the start and end angle straddle the
    // negative y axis, which causes some issues with angles "ticking over" from pi to
    // -pi and vice-versa
    if (end_angle - start_angle > Angle::half())
    {
        Angle start_angle_new = start_angle + (end_angle - start_angle).angleMod();
        end_angle             = start_angle;
        start_angle           = start_angle_new;
    }

    if (collinear(src, p1, p2))
    {
        // return a result that contains the direction of the line and zero angle if not
        // blocked by obstacles
        Segment collinear_seg = Segment(src, p1);
        for (Point p : obstacles)
        {
            if (intersects(collinear_seg, Circle(p, radius)))
            {
                // intersection with obstacle found, we're done here and we return nothing
                return {};
            }
        }
        return {std::make_pair(collinear_seg.toVector(), Angle::zero())};
    }

    // "Sweep" a line from the `src` to the target line segment, and create an "event"
    // whenever the line enters or leaves an obstacle, int value of `-1` to indicate the
    // sweep "leaving" an obstacle, and `+1` to indicate the sweep "entering" another
    // obstacle
    // The angle for each event is measured relative to the start angle
    std::vector<std::pair<Angle, int>> events;
    for (const Vector &obstacle : obstacles)
    {
        Vector diff = obstacle - src;
        if (diff.len() < radius)
        {
            // `src` is within `radius` of this obstacle
            return {};
        }

        const Angle cent   = (diff.orientation() - start_angle).angleMod();
        const Angle span   = Angle::asin(radius / diff.len());
        const Angle range1 = cent - span;
        const Angle range2 = cent + span;

        if (range1 < Angle::zero() && range2 > end_angle - start_angle)
        {
            // Obstacle takes up entire angle we are sweeping
            return {};
        }

        if (range1 < -Angle::half() || range2 > Angle::half())
        {
            continue;
        }
        if (range1 > Angle::zero() && range1 < end_angle - start_angle)
        {
            events.push_back(std::make_pair(range1, -1));
        }
        if (range2 > Angle::zero() && range2 < end_angle - start_angle)
        {
            events.push_back(std::make_pair(range2, 1));
        }
    }

    if (events.empty())
    {
        // No obstacles in the way, so just return a range hitting the entire target
        // line segment
        return {std::make_pair((p1 + p2) / 2, end_angle - start_angle)};
    }

    // Sort the events by angle
    std::sort(events.begin(), events.end());

    // Collapse all contiguous sections of "+1" and "-1" respectively, as these represent
    // overlapping obstacles (from the perspective of the `src` point to the target line
    // segment)
    std::vector<std::pair<Angle, int>> events_collapsed;
    for (auto &event : events)
    {
        if (events_collapsed.empty() || event.second != events_collapsed.back().second)
        {
            events_collapsed.emplace_back(event);
        }
    }

    if (events_collapsed[0].second == -1)
    {
        events_collapsed.insert(events_collapsed.begin(),
                                std::make_pair(Angle::zero(), 1));
    }
    if (events_collapsed.back().second == 1)
    {
        events_collapsed.emplace_back(std::make_pair(end_angle - start_angle, -1));
    }
    std::vector<std::pair<Point, Angle>> result;
    for (int i = 0; i < events_collapsed.size() - 1; i += 2)
    {
        // Calculate the center of this range on the target line segement
        Angle range_start = events_collapsed[i].first + start_angle;
        Angle range_end   = events_collapsed[i + 1].first + start_angle;
        Angle mid         = (range_end - range_start) / 2 + range_start;
        Vector ray        = Vector::createFromAngle(mid) * 10.0;
        Vector inter      = lineIntersection(src, src + ray, p1, p2).value();

        // Offset the final values by the start angle
        result.emplace_back(std::make_pair(inter, range_end - range_start));
    }

    return result;
}

std::optional<std::pair<Point, Angle>> angleSweepCircles(
    const Vector &src, const Vector &p1, const Vector &p2,
    const std::vector<Vector> &obstacles, const double &radius)
{
    // Get all possible shots we could take
    std::vector<std::pair<Point, Angle>> possible_shots =
        angleSweepCirclesAll(src, p1, p2, obstacles, radius);

    // Sort by the interval angle (ie. the open angle the shot is going through)
    std::sort(possible_shots.begin(), possible_shots.end(),
              [](auto p1, auto p2) { return p1.second > p2.second; });

    // Return the shot through the largest open interval if there are any
    if (possible_shots.empty())
    {
        return std::nullopt;
    }
    return possible_shots[0];
}

std::vector<Vector> circleBoundaries(const Vector &centre, double radius, int num_points)
{
    Angle rotate_amount = Angle::full() / num_points;
    std::vector<Vector> ans;
    Vector bound(radius, 0.0);
    for (int i = 0; i < num_points; i++)
    {
        Vector temp = centre + bound;
        ans.push_back(temp);
        bound = bound.rotate(rotate_amount);
    }
    return ans;
}

bool collinear(const Vector &a, const Vector &b, const Vector &c)
{
    if ((a - b).lensq() < EPS2 || (b - c).lensq() < EPS2 || (a - c).lensq() < EPS2)
    {
        return true;
    }
    return std::fabs((b - a).cross(c - a)) < EPS;
}

Vector clipPoint(const Vector &p, const Vector &bound1, const Vector &bound2)
{
    const double minx = std::min(bound1.x(), bound2.x());
    const double miny = std::min(bound1.y(), bound2.y());
    const double maxx = std::max(bound1.x(), bound2.x());
    const double maxy = std::max(bound1.y(), bound2.y());
    Vector ret        = p;
    if (p.x() < minx)
    {
        ret.set(minx, ret.y());
    }
    else if (p.x() > maxx)
    {
        ret.set(maxx, ret.y());
    }
    if (p.y() < miny)
    {
        ret.set(ret.x(), miny);
    }
    else if (p.y() > maxy)
    {
        ret.set(ret.x(), maxy);
    }
    return ret;
}

Vector clipPoint(const Vector &p, const Rectangle &r)
{
    const double minx = r.swCorner().x();
    const double miny = r.swCorner().y();
    const double maxx = r.neCorner().x();
    const double maxy = r.neCorner().y();
    Vector ret        = p;
    if (p.x() < minx)
    {
        ret.set(minx, ret.y());
    }
    else if (p.x() > maxx)
    {
        ret.set(maxx, ret.y());
    }
    if (p.y() < miny)
    {
        ret.set(ret.x(), miny);
    }
    else if (p.y() > maxy)
    {
        ret.set(ret.x(), maxy);
    }
    return ret;
}

std::vector<Vector> lineCircleIntersect(const Vector &centre, double radius,
                                        const Vector &segA, const Vector &segB)
{
    std::vector<Vector> ans;

    // take care of 0 length segments too much error here
    if ((segB - segA).lensq() < EPS)
    {
        return ans;
    }

    double lenseg = (segB - segA).dot(centre - segA) / (segB - segA).len();
    Vector C      = segA + lenseg * (segB - segA).norm();

    // if C outside circle no intersections
    if ((C - centre).lensq() > radius * radius + EPS)
    {
        return ans;
    }

    // if C on circle perimeter return the only intersection
    if ((C - centre).lensq() < radius * radius + EPS &&
        (C - centre).lensq() > radius * radius - EPS)
    {
        ans.push_back(C);
        return ans;
    }
    // first possible intersection
    double lensegb = radius * radius - (C - centre).lensq();

    ans.push_back(C - lensegb * (segB - segA).norm());
    ans.push_back(C + lensegb * (segB - segA).norm());

    return ans;
}

std::vector<Vector> lineRectIntersect(const Rectangle &r, const Vector &segA,
                                      const Vector &segB)
{
    std::vector<Vector> ans;
    for (unsigned int i = 0; i < 4; i++)
    {
        const Vector &a = r[i];
        // to draw a line segment from point 3 to point 0
        const Vector &b = r[(i + 1) % 4];
        if (intersects(Segment(a, b), Segment(segA, segB)) &&
            uniqueLineIntersects(a, b, segA, segB))
        {
            ans.push_back(lineIntersection(a, b, segA, segB).value());
        }
    }
    return ans;
}

Vector vectorRectIntersect(const Rectangle &r, const Vector &vecA, const Vector &vecB)
{
    std::vector<Vector> points = lineRectIntersect(r, vecA, (vecB - vecA) * 100 + vecA);
    for (Vector i : points)
    {
        if (contains(Ray(vecA, (vecB - vecA)), i))
        {
            return i;
        }
    }
    return Vector(1.0 / 0.0, 1.0 / 0.0);  // no solution found, propagate infinity
}

Vector closestPointOnSeg(const Vector &centre, const Vector &segA, const Vector &segB)
{
    // if one of the end-points is extremely close to the centre point
    // then return 0.0
    if ((segB - centre).lensq() < EPS2)
    {
        return segB;
    }

    if ((segA - centre).lensq() < EPS2)
    {
        return segA;
    }

    // take care of 0 length segments
    if ((segB - segA).lensq() < EPS2)
    {
        return segA;
    }

    // find point C
    // which is the projection onto the line
    double lenseg = (segB - segA).dot(centre - segA) / (segB - segA).len();
    Vector C      = segA + lenseg * (segB - segA).norm();

    // check if C is in the line seg range
    double AC     = (segA - C).lensq();
    double BC     = (segB - C).lensq();
    double AB     = (segA - segB).lensq();
    bool in_range = AC <= AB && BC <= AB;

    // if so return C
    if (in_range)
    {
        return C;
    }
    double lenA = (centre - segA).len();
    double lenB = (centre - segB).len();

    // otherwise return closest end of line-seg
    if (lenA < lenB)
    {
        return segA;
    }
    return segB;
}

Vector closestPointOnLine(const Vector &centre, const Vector &lineA, const Vector &lineB)
{
    // find point C, the projection onto the line
    double len_line = (lineB - lineA).dot(centre - lineA) / (lineB - lineA).len();
    Vector C        = lineA + len_line * (lineB - lineA).norm();
    return C;

    // check if C is in the line range
    double AC     = (lineA - C).lensq();
    double BC     = (lineB - C).lensq();
    double AB     = (lineA - lineB).lensq();
    bool in_range = AC <= AB && BC <= AB;

    // if so return C
    if (in_range)
    {
    }

    double lenA = (centre - lineA).len();
    double lenB = (centre - lineB).len();

    // otherwise return closest end of line-seg
    if (lenA < lenB)
    {
        return lineA;
    }
    return lineB;
}

namespace
{
    std::vector<Vector> lineseg_circle_intersect(const Vector &centre, double radius,
                                                 const Vector &segA, const Vector &segB)
    {
        std::vector<Vector> ans;
        std::vector<Vector> poss = lineCircleIntersect(centre, radius, segA, segB);

        for (Vector i : poss)
        {
            bool x_ok = i.x() <= std::max(segA.x(), segB.x()) + EPS &&
                        i.x() >= std::min(segA.x(), segB.x()) - EPS;
            bool y_ok = i.y() <= std::max(segA.y(), segB.y()) + EPS &&
                        i.y() >= std::min(segA.y(), segB.y()) - EPS;
            if (x_ok && y_ok)
            {
                ans.push_back(i);
            }
        }
        return ans;
    }
}  // namespace

bool uniqueLineIntersects(const Vector &a, const Vector &b, const Vector &c,
                          const Vector &d)
{
    return std::abs((d - c).cross(b - a)) > EPS;
}

std::vector<Point> lineIntersection(const Segment &a, const Segment &b)
{
    if (std::fabs((b.getEnd() - b.getSegStart()).cross(a.getEnd() - a.getSegStart())) <
        EPS)
    {
        // parallel line segments, find if they're collinear and return the 2 points
        // on the line they both lay on if they are collinear and intersecting
        // shamelessly copypasted from
        // https://stackoverflow.com/questions/22456517/algorithm-for-finding-the-segment-overlapping-two-collinear-segments
        if (collinear(a.getSegStart(), b.getSegStart(), b.getEnd()) &&
            collinear(a.getEnd(), b.getSegStart(), b.getEnd()))
        {
            double slope = (a.getEnd().y() - a.getSegStart().y()) /
                           (a.getEnd().x() - a.getSegStart().x());
            bool isHorizontal = slope < EPS;
            bool isDescending = slope < 0 && !isHorizontal;
            double invertY    = isDescending || isHorizontal ? -1 : 1;

            Point min1 =
                Point(std::min(a.getSegStart().x(), a.getEnd().x()),
                      std::min(a.getSegStart().y() * invertY, a.getEnd().y() * invertY));
            Point max1 =
                Point(std::max(a.getSegStart().x(), a.getEnd().x()),
                      std::max(a.getSegStart().y() * invertY, a.getEnd().y() * invertY));

            Point min2 =
                Point(std::min(b.getSegStart().x(), b.getEnd().x()),
                      std::min(b.getSegStart().y() * invertY, b.getEnd().y() * invertY));
            Point max2 =
                Point(std::max(b.getSegStart().x(), b.getEnd().x()),
                      std::max(b.getSegStart().y() * invertY, b.getEnd().y() * invertY));

            Point minIntersection;
            if (isDescending)
                minIntersection = Point(std::max(min1.x(), min2.x()),
                                        std::min(min1.y() * invertY, min2.y() * invertY));
            else
                minIntersection = Point(std::max(min1.x(), min2.x()),
                                        std::max(min1.y() * invertY, min2.y() * invertY));

            Point maxIntersection;
            if (isDescending)
                maxIntersection = Point(std::min(max1.x(), max2.x()),
                                        std::max(max1.y() * invertY, max2.y() * invertY));
            else
                maxIntersection = Point(std::min(max1.x(), max2.x()),
                                        std::min(max1.y() * invertY, max2.y() * invertY));

            bool intersect =
                minIntersection.x() <= maxIntersection.x() &&
                ((!isDescending && minIntersection.y() <= maxIntersection.y()) ||
                 (isDescending && minIntersection.y() >= maxIntersection.y()));

            if (intersect)
            {
                return std::vector<Point>{minIntersection, maxIntersection};
            }
            else
                return std::vector<Point>();
        }
        else
            return std::vector<Point>();
    }

    return std::vector<Point>{
        a.getSegStart() +
        (a.getSegStart() - b.getSegStart()).cross(b.getEnd() - b.getSegStart()) /
            (b.getEnd() - b.getSegStart()).cross(a.getEnd() - a.getSegStart()) *
            (a.getEnd() - a.getSegStart())};
}

// shamelessly copy-pasted from RoboJackets
std::optional<Point> lineIntersection(const Vector &a, const Vector &b, const Vector &c,
                                      const Vector &d)
{
    Segment line1(a, b), line2(c, d);
    double x1 = line1.getSegStart().x();
    double y1 = line1.getSegStart().y();
    double x2 = line1.getEnd().x();
    double y2 = line1.getEnd().y();
    double x3 = line2.getSegStart().x();
    double y3 = line2.getSegStart().y();
    double x4 = line2.getEnd().x();
    double y4 = line2.getEnd().y();

    double denom = (x1 - x2) * (y3 - y4) - (y1 - y2) * (x3 - x4);
    if (denom == 0)
    {
        // log the parallel lines when we actually implement logging?
        return std::nullopt;
    }

    double deta = x1 * y2 - y1 * x2;
    double detb = x3 * y4 - y3 * x4;

    Point intersection;

    intersection.set((deta * (x3 - x4) - (x1 - x2) * detb) / denom,
                     (deta * (y3 - y4) - (y1 - y2) * detb) / denom);

    return std::make_optional(intersection);
}

std::pair<std::optional<Point>, std::optional<Point>> raySegmentIntersection(
    Ray &ray, Segment &segment)
{
    Point ray2 = ray.getRayStart() + ray.getDirection();

    std::optional<Point> intersection = lineIntersection(
        ray.getRayStart(), ray2, segment.getSegStart(), segment.getEnd());

    // If there exists a single intersection, and it exists on the ray and within the
    // segment
    if (intersection.has_value() && contains(ray, intersection.value()) &&
        contains(segment, intersection.value()))
    {
        return std::make_pair(intersection, std::nullopt);
    }
    // The ray and segment are parallel, and collinear
    else if (!intersection.has_value() &&
             collinear(ray.getRayStart(), segment.getSegStart(), segment.getEnd()))
    {
        // Check if ray passes through both segment start and end
        if (ray.getDirection().norm() ==
                (segment.getSegStart() - ray.getRayStart()).norm() &&
            ray.getDirection().norm() == (segment.getEnd() - ray.getRayStart()).norm())
        {
            return std::make_pair(segment.getSegStart(), segment.getEnd());
        }

        // Since we know the ray and segment are overlapping (with ray origin within the
        // segment), return the ray start position, and the end of the segment that is in
        // the direction of the ray
        ray.getDirection().norm() == (segment.getEnd() - segment.getSegStart()).norm()
            ? intersection = std::make_optional(segment.getEnd())
            : intersection = std::make_optional(segment.getSegStart());
        return std::make_pair(ray.getRayStart(), intersection.value());
    }
    // The ray and segment do not intersect at all
    else
    {
        return std::make_pair(std::nullopt, std::nullopt);
    }
}

std::optional<Point> getRayIntersection(Ray ray1, Ray ray2)
{
    // Calculate if the intersecion exists along segments of infinite length
    std::optional<Point> intersection =
        lineIntersection(ray1.getRayStart(), ray1.getRayStart() + ray1.getDirection(),
                         ray2.getRayStart(), ray2.getRayStart() + ray2.getDirection());

    // Return if no intersection exists
    if (!intersection.has_value())
    {
        return std::nullopt;
    }

    // Check of the intersection exits along the direction of both rays
    if (((intersection.value() - ray1.getRayStart()).norm() ==
         ray1.getDirection().norm()) &&
        (intersection.value() - ray2.getRayStart()).norm() == ray2.getDirection().norm())
    {
        return intersection.value();
    }
    else
    {
        return std::nullopt;
    }
}

Vector reflect(const Vector &v, const Vector &n)
{
    if (n.len() < EPS)
    {
        return v;
    }
    Vector normal = n.norm();
    return v - 2 * v.dot(normal) * normal;
}

Vector reflect(const Vector &a, const Vector &b, const Vector &p)
{
    // Make a as origin.
    // Rotate by 90 degrees, does not matter which direction?
    Vector n = (b - a).rotate(Angle::quarter());
    return a + reflect(p - a, n);
}

Vector calcBlockCone(const Vector &a, const Vector &b, const double &radius)
{
    if (a.len() < EPS || b.len() < EPS)
    {
    }
    // unit vector and bisector
    Vector au = a / a.len();
    Vector c  = au + b / b.len();
    // use similar triangle
    return c * (radius / std::fabs(au.cross(c)));
}

Vector calcBlockCone(const Vector &a, const Vector &b, const Vector &p,
                     const double &radius)
{
    return p + calcBlockCone(a - p, b - p, radius);
}

Vector calcBlockOtherRay(const Vector &a, const Vector &c, const Vector &g)
{
    return reflect(c - a, g - c);  // this, and the next two instances, were
                                   // changed from a - c since reflect() was
                                   // fixed
}

Vector calcBlockConeDefender(const Vector &a, const Vector &b, const Vector &c,
                             const Vector &g, const double &r)
{
    Vector R = reflect(c - a, g - c);
    return calcBlockCone(R + c, b, c, r);
}

double offsetToLine(Vector x0, Vector x1, Vector p)
{
    Vector n;

    // get normal to line
    n = (x1 - x0).perp().norm();

    return fabs(n.dot(p - x0));
}

double offsetAlongLine(Vector x0, Vector x1, Vector p)
{
    Vector n, v;

    // get normal to line
    n = x1 - x0;
    n = n.norm();

    v = p - x0;

    return n.dot(v);
}

Vector segmentNearLine(Vector a0, Vector a1, Vector b0, Vector b1)
{
    Vector v, n, p;
    double dn, t;

    v = a1 - a0;
    n = (b1 - b0).norm();
    n = n.perp();

    dn = v.dot(n);
    if (std::fabs(dn) < EPS)
    {
        return a0;
    }

    t = -(a0 - b0).dot(n) / dn;

    if (t < 0)
    {
        t = 0;
    }
    if (t > 1)
    {
        t = 1;
    }
    p = a0 + v * t;

    return p;
}

Vector intersection(Vector a1, Vector a2, Vector b1, Vector b2)
{
    Vector a = a2 - a1;

    Vector b1r = (b1 - a1).rotate(-a.orientation());
    Vector b2r = (b2 - a1).rotate(-a.orientation());
    Vector br  = (b1r - b2r);

    return Vector(b2r.x() - b2r.y() * (br.x() / br.y()), 0.0).rotate(a.orientation()) +
           a1;
}

Angle vertexAngle(Vector a, Vector b, Vector c)
{
    return ((a - b).orientation() - (c - b).orientation()).angleMod();
}

double closestPointTime(Point x1, Vector v1, Point x2, Vector v2)
{
    Vector v  = v1 - v2;
    double sl = v.lensq();
    double t;

    if (sl < EPS)
    {
        return 0.0;  // parallel tracks, any time is ok.
    }
    t = -v.dot(x1 - x2) / sl;
    if (t < 0.0)
    {
        return 0.0;  // nearest time was in the past, now is closest point from
                     // now on.
    }
    return t;
}

bool pointInFrontVector(Vector offset, Vector direction, Vector p)
{
    // compare angle different
    Angle a1   = direction.orientation();
    Angle a2   = (p - offset).orientation();
    Angle diff = (a1 - a2).angleMod();
    return diff < Angle::quarter() && diff > -Angle::quarter();
}

std::pair<Point, Point> getCircleTangentPoints(const Point &start, const Circle &circle,
                                               double buffer)
{
    // If the point is already inside the circe arccos won't work so just return
    // the perp points
    if (contains(circle, start))
    {
        double perpDist = std::sqrt(circle.getRadius() * circle.getRadius() -
                                    (circle.getOrigin() - start).lensq());
        Point p1 = start + (circle.getOrigin() - start).perp().norm(perpDist + buffer);
        Point p2 = start - (circle.getOrigin() - start).perp().norm(perpDist + buffer);
        return std::make_pair(p1, p2);
    }
    else
    {
        double radiusAngle =
            std::acos(circle.getRadius() / (start - circle.getOrigin()).len());
        Point p1 = circle.getOrigin() + (start - circle.getOrigin())
                                            .rotate(Angle::ofRadians(radiusAngle))
                                            .norm(circle.getRadius() + buffer);
        Point p2 = circle.getOrigin() + (start - circle.getOrigin())
                                            .rotate(-Angle::ofRadians(radiusAngle))
                                            .norm(circle.getRadius() + buffer);
        return std::make_pair(p1, p2);
    }
}

std::pair<Ray, Ray> getCircleTangentRays(const Point reference, const Circle circle,
                                         double buffer)
{
    auto [tangent_point1, tangent_point2] =
        getCircleTangentPoints(reference, circle, buffer);

    return std::make_pair(Ray(tangent_point1, (tangent_point1 - reference).norm()),
                          Ray(tangent_point2, (tangent_point2 - reference).norm()));
}

bool pointIsRightOfLine(const Segment &line, const Point &point)
{
    return (line.getEnd().x() - line.getSegStart().x()) *
                   (point.y() - line.getSegStart().y()) -
               (line.getEnd().y() - line.getSegStart().y()) *
                   (point.x() - line.getSegStart().x()) <
           0.0;
}

Point getPointsMean(const std::vector<Point> &points)
{
    Point average = Point(0, 0);
    for (unsigned int i = 0; i < points.size(); i++)
    {
        average += points[i];
    }

    average /= static_cast<double>(points.size());
    return average;
}

double getPointsVariance(const std::vector<Point> &points)
{
    Point mean = getPointsMean(points);

    double sum = 0.0;
    for (unsigned int i = 0; i < points.size(); i++)
    {
        sum += (points[i] - mean).lensq();
    }

    sum /= static_cast<double>(points.size());
    return sqrt(sum);
}

<<<<<<< HEAD
std::optional<Segment> segmentEnclosedBetweenRays(Segment segment, Ray ray1, Ray ray2)
{
    // Create rays located at the extremes of the segment, that point in the direction
    // outwards are parallel to the segment
    const Ray extremes1 =
        Ray(segment.getEnd(), Vector(segment.getEnd() - segment.getSegStart()));
    const Ray extremes2 =
        Ray(segment.getSegStart(), Vector(segment.getSegStart() - segment.getEnd()));

    const std::optional<Point> extreme_intersect11 = getRayIntersection(extremes1, ray1);
    const std::optional<Point> extreme_intersect12 = getRayIntersection(extremes2, ray1);
    const std::optional<Point> extreme_intersect21 = getRayIntersection(extremes1, ray2);
    const std::optional<Point> extreme_intersect22 = getRayIntersection(extremes2, ray2);

    // Check for the cases that the rays intersect the same segment projection
    if ((extreme_intersect11.has_value() == extreme_intersect21.has_value()) ||
        (extreme_intersect21.has_value() == extreme_intersect22.has_value()))
    {
        return std::nullopt;
    }
    else
    {
        // Since we know that both rays aren't passing through the same side of the
        // segment at this point, then as long as they both only intersect 1 point the
        // segment must be enclosed between them
        if ((extreme_intersect11.has_value() != extreme_intersect12.has_value()) &&
            (extreme_intersect21.has_value() != extreme_intersect22.has_value()))
        {
            return std::make_optional(segment);
        }
        // Covers the case where a single ray passes by both sides of the segment
        else
        {
            return std::nullopt;
        }
    }
}

std::optional<Segment> getIntersectingSegment(Ray ray1, Ray ray2, Segment segment)
{
    // Check if the segment is enclosed between the rays
    if (segmentEnclosedBetweenRays(segment, ray1, ray2))
    {
        return segment;
    }

    // Calculate intersections of each individual ray and the segment
    auto [intersect11, intersect12] = raySegmentIntersection(ray1, segment);
    auto [intersect21, intersect22] = raySegmentIntersection(ray2, segment);

    // Check if there are any real intersections
    if (!intersect11.has_value() && !intersect21.has_value())
    {
        return std::nullopt;
    }
    // Check if one of the rays is overlapping the segment. If this is the case, return
    // the segment (If a ray intersects a ray more than one time it must be overlapping)
    else if ((intersect11.has_value() && intersect12.has_value()) ||
             (intersect21.has_value() && intersect22.has_value()))
    {
        return segment;
    }
    // If there is only one intersection point for each ray combine the intersections into
    // a segment
    else if ((intersect11.has_value() && !intersect12.has_value()) &&
             (intersect21.has_value() && !intersect22.has_value()))
    {
        return std::make_optional(Segment(intersect11.value(), intersect21.value()));
    }
    // If only one ray intersects the segment return the segment between the intersection
    // and the segment extreme (intersection11 is real, intersection22 is not)
    else if (intersect11.has_value() && !intersect21.has_value())
    {
        const Ray extremes1 =
            Ray(segment.getEnd(), Vector(segment.getEnd() - segment.getSegStart()));
        const Ray extremes2 =
            Ray(segment.getSegStart(), Vector(segment.getSegStart() - segment.getEnd()));
        ;

        std::optional<Point> extreme_intersect1 = getRayIntersection(extremes1, ray2);
        std::optional<Point> extreme_intersect2 = getRayIntersection(extremes2, ray2);

        if (extreme_intersect1.has_value())
        {
            return std::make_optional(Segment(intersect11.value(), segment.getEnd()));
        }
        else if (extreme_intersect2.has_value())
        {
            return std::make_optional(
                Segment(intersect11.value(), segment.getSegStart()));
        }
    }
    // If only one ray intersects the segment return the segment between the intersection
    // and the segment extreme (intersection11 is real, intersection22 is not)
    else if (intersect11.has_value() && !intersect21.has_value())
    {
        const Ray extremes1 =
            Ray(segment.getEnd(), Vector(segment.getEnd() - segment.getSegStart()));
        const Ray extremes2 =
            Ray(segment.getSegStart(), Vector(segment.getSegStart() - segment.getEnd()));
        ;

        std::optional<Point> extreme_intersect1 = getRayIntersection(extremes1, ray1);
        std::optional<Point> extreme_intersect2 = getRayIntersection(extremes2, ray1);

        if (extreme_intersect1.has_value())
        {
            return std::make_optional(Segment(intersect21.value(), segment.getEnd()));
        }
        else if (extreme_intersect2.has_value())
        {
            return std::make_optional(
                Segment(intersect21.value(), segment.getSegStart()));
        }
    }
    // All cases have been checked, return std::nullopt
    else
    {
        return std::nullopt;
    }
}

std::optional<Segment> mergeOverlappingParallelSegments(Segment segment1,
                                                        Segment segment2)
{
    std::optional<Segment> redundant_segment =
        calcIfSegmentsAreRedundant(segment1, segment2);

    // If the segments are not parallel, then return std::nullopt. (The segments are
    // parallel of all points are collinear)
    if (!collinear(segment1.getSegStart(), segment1.getEnd(), segment2.getSegStart()) &&
        !collinear(segment1.getSegStart(), segment1.getEnd(), segment2.getEnd()))
    {
        return std::nullopt;
    }
    // Check the case where one segment is completely contained in the other
    else if (redundant_segment.has_value())
    {
        return redundant_segment;
    }
    // Check if the beginning of segment2 lays inside segment1
    else if (contains(segment1, segment2.getSegStart()))
    {
        // If segment2.getSegStart() lays in segment1, then the combined segment is
        // segment2,getEnd() and the point furthest from segmen2.getEnd()
        return (segment1.getSegStart() - segment2.getEnd()).lensq() >
                       (segment1.getEnd() - segment2.getEnd()).lensq()
                   ? Segment(segment1.getSegStart(), segment2.getEnd())
                   : Segment(segment1.getEnd(), segment2.getEnd());
    }
    // Now check if the end of segment2 lays inside segment1
    else if (contains(segment1, segment2.getEnd()))
    {
        // If segment2.getSegStart() lays in segment1, then the combined segment is
        // segment2,getEnd() and the point furtherst from segmen2.getEnd()
        return (segment1.getSegStart() - segment2.getSegStart()).lensq() >
                       (segment1.getEnd() - segment2.getSegStart()).lensq()
                   ? Segment(segment1.getSegStart(), segment2.getSegStart())
                   : Segment(segment1.getEnd(), segment2.getSegStart());
    }
}

std::optional<Segment> calcIfSegmentsAreRedundant(Segment segment1, Segment segment2)
{
    // If the segments are not parallel, then return std::nullopt. (The segments are
    // parallel if all points are collinear)
    if (!collinear(segment1.getSegStart(), segment1.getEnd(), segment2.getSegStart()) &&
        !collinear(segment1.getSegStart(), segment1.getEnd(), segment2.getEnd()))
    {
        return std::nullopt;
    }

    Segment largest_segment, smallest_segment;
    // Grab the largest segment
    if (segment1.toVector().lensq() > segment2.toVector().lensq())
    {
        largest_segment  = segment1;
        smallest_segment = segment2;
    }
    else
    {
        largest_segment  = segment2;
        smallest_segment = segment1;
    }

    // The segment is redundant if both points of the smallest segment are contained in
    // the largest segment
    if (contains(largest_segment, smallest_segment.getSegStart()) &&
        contains(largest_segment, smallest_segment.getEnd()))
    {
        return std::make_optional(largest_segment);
    }
    else
    {
        return std::nullopt;
=======
int calcBinaryTrespassScore(const Rectangle &rectangle, const Point &point)
{
    if (rectangle.containsPoint(point))
    {
        return 1;
    }
    else
    {
        return 0;
>>>>>>> 1a34ec24
    }
}<|MERGE_RESOLUTION|>--- conflicted
+++ resolved
@@ -1098,7 +1098,6 @@
     return sqrt(sum);
 }
 
-<<<<<<< HEAD
 std::optional<Segment> segmentEnclosedBetweenRays(Segment segment, Ray ray1, Ray ray2)
 {
     // Create rays located at the extremes of the segment, that point in the direction
@@ -1261,49 +1260,42 @@
     }
 }
 
-std::optional<Segment> calcIfSegmentsAreRedundant(Segment segment1, Segment segment2)
-{
+std::optional<Segment> calcIfSegmentsAreRedundant(Segment segment1, Segment segment2) {
     // If the segments are not parallel, then return std::nullopt. (The segments are
     // parallel if all points are collinear)
     if (!collinear(segment1.getSegStart(), segment1.getEnd(), segment2.getSegStart()) &&
-        !collinear(segment1.getSegStart(), segment1.getEnd(), segment2.getEnd()))
-    {
+        !collinear(segment1.getSegStart(), segment1.getEnd(), segment2.getEnd())) {
         return std::nullopt;
     }
 
     Segment largest_segment, smallest_segment;
     // Grab the largest segment
-    if (segment1.toVector().lensq() > segment2.toVector().lensq())
-    {
-        largest_segment  = segment1;
+    if (segment1.toVector().lensq() > segment2.toVector().lensq()) {
+        largest_segment = segment1;
         smallest_segment = segment2;
-    }
-    else
-    {
-        largest_segment  = segment2;
+    } else {
+        largest_segment = segment2;
         smallest_segment = segment1;
     }
 
     // The segment is redundant if both points of the smallest segment are contained in
     // the largest segment
     if (contains(largest_segment, smallest_segment.getSegStart()) &&
-        contains(largest_segment, smallest_segment.getEnd()))
-    {
+        contains(largest_segment, smallest_segment.getEnd())) {
         return std::make_optional(largest_segment);
+    } else {
+        return std::nullopt;
+    }
+}
+
+int calcBinaryTrespassScore(const Rectangle &rectangle, const Point &point)
+{
+    if (rectangle.containsPoint(point))
+    {
+        return 1;
     }
     else
     {
-        return std::nullopt;
-=======
-int calcBinaryTrespassScore(const Rectangle &rectangle, const Point &point)
-{
-    if (rectangle.containsPoint(point))
-    {
-        return 1;
-    }
-    else
-    {
         return 0;
->>>>>>> 1a34ec24
     }
 }