package(default_visibility = ["//visibility:public"])

cc_library(
    name = "robot_communicator",
    srcs = ["robot_communicator.cpp"],
    hdrs = ["robot_communicator.h"],
    restricted_to = ["//cc_toolchain:k8"],
    deps = [
        "//firmware_new/proto:fw_cc_proto",
        "//firmware_new/tools/communication/transfer_media:network_medium",
        "//firmware_new/tools/communication/transfer_media:transfer_medium",
        "//software/multithreading:thread_safe_buffer",
<<<<<<< HEAD
    	"@boost//:asio",
	],
=======
        "@boost//:asio",
    ],
>>>>>>> e473a6b5
)<|MERGE_RESOLUTION|>--- conflicted
+++ resolved
@@ -10,11 +10,6 @@
         "//firmware_new/tools/communication/transfer_media:network_medium",
         "//firmware_new/tools/communication/transfer_media:transfer_medium",
         "//software/multithreading:thread_safe_buffer",
-<<<<<<< HEAD
-    	"@boost//:asio",
-	],
-=======
         "@boost//:asio",
     ],
->>>>>>> e473a6b5
 )