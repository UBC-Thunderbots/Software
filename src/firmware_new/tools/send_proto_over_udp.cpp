--- conflicted
+++ resolved
@@ -6,11 +6,7 @@
 #include "boost/bind.hpp"
 #include "google/protobuf/message.h"
 #include "shared/constants.h"
-<<<<<<< HEAD
-#include "shared/proto/tbots_robot_status_msg.pb.h"
-=======
 #include "shared/proto/robot_status_msg.pb.h"
->>>>>>> fa2a54bd
 #include "shared/proto/tbots_software_msgs.pb.h"
 #include "software/logger/logger.h"
 #include "software/networking/threaded_proto_multicast_listener.h"
@@ -32,11 +28,7 @@
  * bazel run //firmware_new/tools:send_proto_over_udp -- your_interface_here
  *
  */
-<<<<<<< HEAD
-void callback(TbotsRobotStatusMsg test)
-=======
 void callback(RobotStatusMsg test)
->>>>>>> fa2a54bd
 {
     if (test.has_time_sent())
     {
@@ -73,11 +65,7 @@
         std::string(MULTICAST_CHANNELS[0]) + "%" + std::string(argv[1]), PRIMITIVE_PORT);
 
     auto status_listener =
-<<<<<<< HEAD
-        std::make_unique<ThreadedProtoMulticastListener<TbotsRobotStatusMsg>>(
-=======
         std::make_unique<ThreadedProtoMulticastListener<RobotStatusMsg>>(
->>>>>>> fa2a54bd
             std::string(MULTICAST_CHANNELS[0]) + "%" + std::string(argv[1]),
             ROBOT_STATUS_PORT, std::function(callback));
 
