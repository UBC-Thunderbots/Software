--- conflicted
+++ resolved
@@ -20,6 +20,7 @@
 
 /* Includes ------------------------------------------------------------------*/
 #include "main.h"
+
 #include "cmsis_os.h"
 #include "lwip.h"
 
@@ -60,38 +61,26 @@
 
 /* Definitions for defaultTask */
 osThreadId_t defaultTaskHandle;
-<<<<<<< HEAD
-const osThreadAttr_t defaultTask_attributes = {
-  .name = "defaultTask",
-  .priority = (osPriority_t) osPriorityNormal,
-  .stack_size = 1024 * 4
-};
+const osThreadAttr_t defaultTask_attributes = {.name     = "defaultTask",
+                                               .priority = (osPriority_t)osPriorityNormal,
+                                               .stack_size = 1024 * 4};
 /* Definitions for RobotStatusTask */
 osThreadId_t RobotStatusTaskHandle;
 const osThreadAttr_t RobotStatusTask_attributes = {
-  .name = "RobotStatusTask",
-  .priority = (osPriority_t) osPriorityHigh7,
-  .stack_size = 1024 * 4
-};
+    .name       = "RobotStatusTask",
+    .priority   = (osPriority_t)osPriorityHigh7,
+    .stack_size = 1024 * 4};
 /* Definitions for VisionMsgTask */
 osThreadId_t VisionMsgTaskHandle;
 const osThreadAttr_t VisionMsgTask_attributes = {
-  .name = "VisionMsgTask",
-  .priority = (osPriority_t) osPriorityHigh7,
-  .stack_size = 1024 * 4
-};
+    .name       = "VisionMsgTask",
+    .priority   = (osPriority_t)osPriorityHigh7,
+    .stack_size = 1024 * 4};
 /* Definitions for PrimMsgTask */
 osThreadId_t PrimMsgTaskHandle;
-const osThreadAttr_t PrimMsgTask_attributes = {
-  .name = "PrimMsgTask",
-  .priority = (osPriority_t) osPriorityHigh7,
-  .stack_size = 1024 * 4
-};
-=======
-const osThreadAttr_t defaultTask_attributes = {.name     = "defaultTask",
-                                               .priority = (osPriority_t)osPriorityNormal,
+const osThreadAttr_t PrimMsgTask_attributes = {.name     = "PrimMsgTask",
+                                               .priority = (osPriority_t)osPriorityHigh7,
                                                .stack_size = 1024 * 4};
->>>>>>> bdb25065
 /* USER CODE BEGIN PV */
 
 ProtoMulticastSenderProfile_t *tbots_robot_msg_sender_profile;
@@ -202,463 +191,478 @@
 /* USER CODE END 0 */
 
 /**
-  * @brief  The application entry point.
-  * @retval int
-  */
+ * @brief  The application entry point.
+ * @retval int
+ */
 int main(void)
 {
-  /* USER CODE BEGIN 1 */
-
-  /* USER CODE END 1 */
-
-  /* MPU Configuration--------------------------------------------------------*/
-  MPU_Config();
-
-  /* Enable I-Cache---------------------------------------------------------*/
-  SCB_EnableICache();
-
-  /* Enable D-Cache---------------------------------------------------------*/
-  SCB_EnableDCache();
-
-  /* MCU Configuration--------------------------------------------------------*/
-
-  /* Reset of all peripherals, Initializes the Flash interface and the Systick. */
-  HAL_Init();
-
-  /* USER CODE BEGIN Init */
-
-  /* USER CODE END Init */
-
-  /* Configure the system clock */
-  SystemClock_Config();
-
-  /* USER CODE BEGIN SysInit */
-
-  /* USER CODE END SysInit */
-
-  /* Initialize all configured peripherals */
-  MX_GPIO_Init();
-  MX_USART3_UART_Init();
-  MX_USB_OTG_FS_PCD_Init();
-  MX_CRC_Init();
-  MX_TIM4_Init();
-  /* USER CODE BEGIN 2 */
+    /* USER CODE BEGIN 1 */
+
+    /* USER CODE END 1 */
+
+    /* MPU Configuration--------------------------------------------------------*/
+    MPU_Config();
+
+    /* Enable I-Cache---------------------------------------------------------*/
+    SCB_EnableICache();
+
+    /* Enable D-Cache---------------------------------------------------------*/
+    SCB_EnableDCache();
+
+    /* MCU Configuration--------------------------------------------------------*/
+
+    /* Reset of all peripherals, Initializes the Flash interface and the Systick. */
+    HAL_Init();
+
+    /* USER CODE BEGIN Init */
+
+    /* USER CODE END Init */
+
+    /* Configure the system clock */
+    SystemClock_Config();
+
+    /* USER CODE BEGIN SysInit */
+
+    /* USER CODE END SysInit */
+
+    /* Initialize all configured peripherals */
+    MX_GPIO_Init();
+    MX_USART3_UART_Init();
+    MX_USB_OTG_FS_PCD_Init();
+    MX_CRC_Init();
+    MX_TIM4_Init();
+    /* USER CODE BEGIN 2 */
 
     initIoLayer();
 
-  /* USER CODE END 2 */
-
-<<<<<<< HEAD
-  /* Init scheduler */
-  osKernelInitialize();
-=======
+    /* USER CODE END 2 */
+
     /* Init scheduler */
     osKernelInitialize();
->>>>>>> bdb25065
-
-  /* USER CODE BEGIN RTOS_MUTEX */
+
+    /* USER CODE BEGIN RTOS_MUTEX */
     /* add mutexes, ... */
-  /* USER CODE END RTOS_MUTEX */
-
-  /* USER CODE BEGIN RTOS_SEMAPHORES */
+    /* USER CODE END RTOS_MUTEX */
+
+    /* USER CODE BEGIN RTOS_SEMAPHORES */
     /* add semaphores, ... */
-  /* USER CODE END RTOS_SEMAPHORES */
-
-  /* USER CODE BEGIN RTOS_TIMERS */
+    /* USER CODE END RTOS_SEMAPHORES */
+
+    /* USER CODE BEGIN RTOS_TIMERS */
     /* start timers, add new ones, ... */
-  /* USER CODE END RTOS_TIMERS */
-
-  /* USER CODE BEGIN RTOS_QUEUES */
+    /* USER CODE END RTOS_TIMERS */
+
+    /* USER CODE BEGIN RTOS_QUEUES */
     /* add queues, ... */
-  /* USER CODE END RTOS_QUEUES */
-
-<<<<<<< HEAD
-  /* Create the thread(s) */
-  /* creation of defaultTask */
-  defaultTaskHandle = osThreadNew(StartDefaultTask, NULL, &defaultTask_attributes);
-=======
+    /* USER CODE END RTOS_QUEUES */
+
     /* Create the thread(s) */
     /* creation of defaultTask */
     defaultTaskHandle = osThreadNew(StartDefaultTask, NULL, &defaultTask_attributes);
->>>>>>> bdb25065
-
-  /* creation of RobotStatusTask */
-  RobotStatusTaskHandle = osThreadNew(io_proto_multicast_sender_Task, (void *)tbots_robot_msg_sender_profile, &RobotStatusTask_attributes);
-
-  /* creation of VisionMsgTask */
-  VisionMsgTaskHandle = osThreadNew(io_proto_multicast_listener_Task, (void *)vision_msg_listener_profile, &VisionMsgTask_attributes);
-
-<<<<<<< HEAD
-  /* creation of PrimMsgTask */
-  PrimMsgTaskHandle = osThreadNew(io_proto_multicast_listener_Task, (void *)primitive_msg_listener_profile, &PrimMsgTask_attributes);
-
-  /* USER CODE BEGIN RTOS_THREADS */
-
-  /* USER CODE END RTOS_THREADS */
-
-  /* Start scheduler */
-  osKernelStart();
- 
-  /* We should never get here as control is now taken by the scheduler */
-  /* Infinite loop */
-  /* USER CODE BEGIN WHILE */
-=======
+
+    /* creation of RobotStatusTask */
+    RobotStatusTaskHandle =
+        osThreadNew(io_proto_multicast_sender_Task,
+                    (void *)tbots_robot_msg_sender_profile, &RobotStatusTask_attributes);
+
+    /* creation of VisionMsgTask */
+    VisionMsgTaskHandle =
+        osThreadNew(io_proto_multicast_listener_Task, (void *)vision_msg_listener_profile,
+                    &VisionMsgTask_attributes);
+
+    /* creation of PrimMsgTask */
+    PrimMsgTaskHandle =
+        osThreadNew(io_proto_multicast_listener_Task,
+                    (void *)primitive_msg_listener_profile, &PrimMsgTask_attributes);
+
+    /* USER CODE BEGIN RTOS_THREADS */
+
+    /* USER CODE END RTOS_THREADS */
+
+    /* Start scheduler */
+    osKernelStart();
+
     /* We should never get here as control is now taken by the scheduler */
     /* Infinite loop */
     /* USER CODE BEGIN WHILE */
->>>>>>> bdb25065
     while (1)
     {
-    /* USER CODE END WHILE */
-
-    /* USER CODE BEGIN 3 */
-    }
-  /* USER CODE END 3 */
-}
-
-/**
-  * @brief System Clock Configuration
-  * @retval None
-  */
+        /* USER CODE END WHILE */
+
+        /* USER CODE BEGIN 3 */
+    }
+    /* USER CODE END 3 */
+}
+
+/**
+ * @brief System Clock Configuration
+ * @retval None
+ */
 void SystemClock_Config(void)
 {
-  RCC_OscInitTypeDef RCC_OscInitStruct = {0};
-  RCC_ClkInitTypeDef RCC_ClkInitStruct = {0};
-  RCC_PeriphCLKInitTypeDef PeriphClkInitStruct = {0};
-
-  /** Supply configuration update enable 
-  */
-  HAL_PWREx_ConfigSupply(PWR_LDO_SUPPLY);
-  /** Configure the main internal regulator output voltage 
-  */
-  __HAL_PWR_VOLTAGESCALING_CONFIG(PWR_REGULATOR_VOLTAGE_SCALE1);
-
-  while(!__HAL_PWR_GET_FLAG(PWR_FLAG_VOSRDY)) {}
-  /** Initializes the CPU, AHB and APB busses clocks 
-  */
-  RCC_OscInitStruct.OscillatorType = RCC_OSCILLATORTYPE_HSE;
-  RCC_OscInitStruct.HSEState = RCC_HSE_BYPASS;
-  RCC_OscInitStruct.PLL.PLLState = RCC_PLL_ON;
-  RCC_OscInitStruct.PLL.PLLSource = RCC_PLLSOURCE_HSE;
-  RCC_OscInitStruct.PLL.PLLM = 1;
-  RCC_OscInitStruct.PLL.PLLN = 24;
-  RCC_OscInitStruct.PLL.PLLP = 2;
-  RCC_OscInitStruct.PLL.PLLQ = 4;
-  RCC_OscInitStruct.PLL.PLLR = 2;
-  RCC_OscInitStruct.PLL.PLLRGE = RCC_PLL1VCIRANGE_3;
-  RCC_OscInitStruct.PLL.PLLVCOSEL = RCC_PLL1VCOWIDE;
-  RCC_OscInitStruct.PLL.PLLFRACN = 0;
-  if (HAL_RCC_OscConfig(&RCC_OscInitStruct) != HAL_OK)
-  {
-    Error_Handler();
-  }
-  /** Initializes the CPU, AHB and APB busses clocks 
-  */
-  RCC_ClkInitStruct.ClockType = RCC_CLOCKTYPE_HCLK|RCC_CLOCKTYPE_SYSCLK
-                              |RCC_CLOCKTYPE_PCLK1|RCC_CLOCKTYPE_PCLK2
-                              |RCC_CLOCKTYPE_D3PCLK1|RCC_CLOCKTYPE_D1PCLK1;
-  RCC_ClkInitStruct.SYSCLKSource = RCC_SYSCLKSOURCE_PLLCLK;
-  RCC_ClkInitStruct.SYSCLKDivider = RCC_SYSCLK_DIV1;
-  RCC_ClkInitStruct.AHBCLKDivider = RCC_HCLK_DIV1;
-  RCC_ClkInitStruct.APB3CLKDivider = RCC_APB3_DIV1;
-  RCC_ClkInitStruct.APB1CLKDivider = RCC_APB1_DIV1;
-  RCC_ClkInitStruct.APB2CLKDivider = RCC_APB2_DIV1;
-  RCC_ClkInitStruct.APB4CLKDivider = RCC_APB4_DIV1;
-
-  if (HAL_RCC_ClockConfig(&RCC_ClkInitStruct, FLASH_LATENCY_1) != HAL_OK)
-  {
-    Error_Handler();
-  }
-  PeriphClkInitStruct.PeriphClockSelection = RCC_PERIPHCLK_USART3|RCC_PERIPHCLK_USB;
-  PeriphClkInitStruct.Usart234578ClockSelection = RCC_USART234578CLKSOURCE_D2PCLK1;
-  PeriphClkInitStruct.UsbClockSelection = RCC_USBCLKSOURCE_PLL;
-  if (HAL_RCCEx_PeriphCLKConfig(&PeriphClkInitStruct) != HAL_OK)
-  {
-    Error_Handler();
-  }
-  /** Enable USB Voltage detector 
-  */
-  HAL_PWREx_EnableUSBVoltageDetector();
-}
-
-/**
-  * @brief CRC Initialization Function
-  * @param None
-  * @retval None
-  */
+    RCC_OscInitTypeDef RCC_OscInitStruct         = {0};
+    RCC_ClkInitTypeDef RCC_ClkInitStruct         = {0};
+    RCC_PeriphCLKInitTypeDef PeriphClkInitStruct = {0};
+
+    /** Supply configuration update enable
+     */
+    HAL_PWREx_ConfigSupply(PWR_LDO_SUPPLY);
+    /** Configure the main internal regulator output voltage
+     */
+    __HAL_PWR_VOLTAGESCALING_CONFIG(PWR_REGULATOR_VOLTAGE_SCALE1);
+
+    while (!__HAL_PWR_GET_FLAG(PWR_FLAG_VOSRDY))
+    {
+    }
+    /** Initializes the CPU, AHB and APB busses clocks
+     */
+    RCC_OscInitStruct.OscillatorType = RCC_OSCILLATORTYPE_HSE;
+    RCC_OscInitStruct.HSEState       = RCC_HSE_BYPASS;
+    RCC_OscInitStruct.PLL.PLLState   = RCC_PLL_ON;
+    RCC_OscInitStruct.PLL.PLLSource  = RCC_PLLSOURCE_HSE;
+    RCC_OscInitStruct.PLL.PLLM       = 1;
+    RCC_OscInitStruct.PLL.PLLN       = 24;
+    RCC_OscInitStruct.PLL.PLLP       = 2;
+    RCC_OscInitStruct.PLL.PLLQ       = 4;
+    RCC_OscInitStruct.PLL.PLLR       = 2;
+    RCC_OscInitStruct.PLL.PLLRGE     = RCC_PLL1VCIRANGE_3;
+    RCC_OscInitStruct.PLL.PLLVCOSEL  = RCC_PLL1VCOWIDE;
+    RCC_OscInitStruct.PLL.PLLFRACN   = 0;
+    if (HAL_RCC_OscConfig(&RCC_OscInitStruct) != HAL_OK)
+    {
+        Error_Handler();
+    }
+    /** Initializes the CPU, AHB and APB busses clocks
+     */
+    RCC_ClkInitStruct.ClockType = RCC_CLOCKTYPE_HCLK | RCC_CLOCKTYPE_SYSCLK |
+                                  RCC_CLOCKTYPE_PCLK1 | RCC_CLOCKTYPE_PCLK2 |
+                                  RCC_CLOCKTYPE_D3PCLK1 | RCC_CLOCKTYPE_D1PCLK1;
+    RCC_ClkInitStruct.SYSCLKSource   = RCC_SYSCLKSOURCE_PLLCLK;
+    RCC_ClkInitStruct.SYSCLKDivider  = RCC_SYSCLK_DIV1;
+    RCC_ClkInitStruct.AHBCLKDivider  = RCC_HCLK_DIV1;
+    RCC_ClkInitStruct.APB3CLKDivider = RCC_APB3_DIV1;
+    RCC_ClkInitStruct.APB1CLKDivider = RCC_APB1_DIV1;
+    RCC_ClkInitStruct.APB2CLKDivider = RCC_APB2_DIV1;
+    RCC_ClkInitStruct.APB4CLKDivider = RCC_APB4_DIV1;
+
+    if (HAL_RCC_ClockConfig(&RCC_ClkInitStruct, FLASH_LATENCY_1) != HAL_OK)
+    {
+        Error_Handler();
+    }
+    PeriphClkInitStruct.PeriphClockSelection = RCC_PERIPHCLK_USART3 | RCC_PERIPHCLK_USB;
+    PeriphClkInitStruct.Usart234578ClockSelection = RCC_USART234578CLKSOURCE_D2PCLK1;
+    PeriphClkInitStruct.UsbClockSelection         = RCC_USBCLKSOURCE_PLL;
+    if (HAL_RCCEx_PeriphCLKConfig(&PeriphClkInitStruct) != HAL_OK)
+    {
+        Error_Handler();
+    }
+    /** Enable USB Voltage detector
+     */
+    HAL_PWREx_EnableUSBVoltageDetector();
+}
+
+/**
+ * @brief CRC Initialization Function
+ * @param None
+ * @retval None
+ */
 static void MX_CRC_Init(void)
 {
-
-  /* USER CODE BEGIN CRC_Init 0 */
-
-  /* USER CODE END CRC_Init 0 */
-
-  /* USER CODE BEGIN CRC_Init 1 */
-
-  /* USER CODE END CRC_Init 1 */
-  hcrc.Instance = CRC;
-  hcrc.Init.DefaultPolynomialUse = DEFAULT_POLYNOMIAL_ENABLE;
-  hcrc.Init.DefaultInitValueUse = DEFAULT_INIT_VALUE_ENABLE;
-  hcrc.Init.InputDataInversionMode = CRC_INPUTDATA_INVERSION_NONE;
-  hcrc.Init.OutputDataInversionMode = CRC_OUTPUTDATA_INVERSION_DISABLE;
-  hcrc.InputDataFormat = CRC_INPUTDATA_FORMAT_BYTES;
-  if (HAL_CRC_Init(&hcrc) != HAL_OK)
-  {
-    Error_Handler();
-  }
-  /* USER CODE BEGIN CRC_Init 2 */
-
-  /* USER CODE END CRC_Init 2 */
-
-}
-
-/**
-  * @brief TIM4 Initialization Function
-  * @param None
-  * @retval None
-  */
+    /* USER CODE BEGIN CRC_Init 0 */
+
+    /* USER CODE END CRC_Init 0 */
+
+    /* USER CODE BEGIN CRC_Init 1 */
+
+    /* USER CODE END CRC_Init 1 */
+    hcrc.Instance                     = CRC;
+    hcrc.Init.DefaultPolynomialUse    = DEFAULT_POLYNOMIAL_ENABLE;
+    hcrc.Init.DefaultInitValueUse     = DEFAULT_INIT_VALUE_ENABLE;
+    hcrc.Init.InputDataInversionMode  = CRC_INPUTDATA_INVERSION_NONE;
+    hcrc.Init.OutputDataInversionMode = CRC_OUTPUTDATA_INVERSION_DISABLE;
+    hcrc.InputDataFormat              = CRC_INPUTDATA_FORMAT_BYTES;
+    if (HAL_CRC_Init(&hcrc) != HAL_OK)
+    {
+        Error_Handler();
+    }
+    /* USER CODE BEGIN CRC_Init 2 */
+
+    /* USER CODE END CRC_Init 2 */
+}
+
+/**
+ * @brief TIM4 Initialization Function
+ * @param None
+ * @retval None
+ */
 static void MX_TIM4_Init(void)
 {
-
-  /* USER CODE BEGIN TIM4_Init 0 */
-
-  /* USER CODE END TIM4_Init 0 */
-
-  TIM_MasterConfigTypeDef sMasterConfig = {0};
-  TIM_OC_InitTypeDef sConfigOC = {0};
-
-  /* USER CODE BEGIN TIM4_Init 1 */
-
-  /* USER CODE END TIM4_Init 1 */
-  htim4.Instance = TIM4;
-  htim4.Init.Prescaler = 9-1;
-  htim4.Init.CounterMode = TIM_COUNTERMODE_UP;
-  htim4.Init.Period = 400-1;
-  htim4.Init.ClockDivision = TIM_CLOCKDIVISION_DIV1;
-  htim4.Init.AutoReloadPreload = TIM_AUTORELOAD_PRELOAD_DISABLE;
-  if (HAL_TIM_PWM_Init(&htim4) != HAL_OK)
-  {
-    Error_Handler();
-  }
-  sMasterConfig.MasterOutputTrigger = TIM_TRGO_RESET;
-  sMasterConfig.MasterSlaveMode = TIM_MASTERSLAVEMODE_DISABLE;
-  if (HAL_TIMEx_MasterConfigSynchronization(&htim4, &sMasterConfig) != HAL_OK)
-  {
-    Error_Handler();
-  }
-  sConfigOC.OCMode = TIM_OCMODE_PWM1;
-  sConfigOC.Pulse = 0;
-  sConfigOC.OCPolarity = TIM_OCPOLARITY_HIGH;
-  sConfigOC.OCFastMode = TIM_OCFAST_DISABLE;
-  if (HAL_TIM_PWM_ConfigChannel(&htim4, &sConfigOC, TIM_CHANNEL_1) != HAL_OK)
-  {
-    Error_Handler();
-  }
-  if (HAL_TIM_PWM_ConfigChannel(&htim4, &sConfigOC, TIM_CHANNEL_2) != HAL_OK)
-  {
-    Error_Handler();
-  }
-  if (HAL_TIM_PWM_ConfigChannel(&htim4, &sConfigOC, TIM_CHANNEL_3) != HAL_OK)
-  {
-    Error_Handler();
-  }
-  if (HAL_TIM_PWM_ConfigChannel(&htim4, &sConfigOC, TIM_CHANNEL_4) != HAL_OK)
-  {
-    Error_Handler();
-  }
-  /* USER CODE BEGIN TIM4_Init 2 */
-
-  /* USER CODE END TIM4_Init 2 */
-  HAL_TIM_MspPostInit(&htim4);
-
-}
-
-/**
-  * @brief USART3 Initialization Function
-  * @param None
-  * @retval None
-  */
+    /* USER CODE BEGIN TIM4_Init 0 */
+
+    /* USER CODE END TIM4_Init 0 */
+
+    TIM_MasterConfigTypeDef sMasterConfig = {0};
+    TIM_OC_InitTypeDef sConfigOC          = {0};
+
+    /* USER CODE BEGIN TIM4_Init 1 */
+
+    /* USER CODE END TIM4_Init 1 */
+    htim4.Instance               = TIM4;
+    htim4.Init.Prescaler         = 9 - 1;
+    htim4.Init.CounterMode       = TIM_COUNTERMODE_UP;
+    htim4.Init.Period            = 400 - 1;
+    htim4.Init.ClockDivision     = TIM_CLOCKDIVISION_DIV1;
+    htim4.Init.AutoReloadPreload = TIM_AUTORELOAD_PRELOAD_DISABLE;
+    if (HAL_TIM_PWM_Init(&htim4) != HAL_OK)
+    {
+        Error_Handler();
+    }
+    sMasterConfig.MasterOutputTrigger = TIM_TRGO_RESET;
+    sMasterConfig.MasterSlaveMode     = TIM_MASTERSLAVEMODE_DISABLE;
+    if (HAL_TIMEx_MasterConfigSynchronization(&htim4, &sMasterConfig) != HAL_OK)
+    {
+        Error_Handler();
+    }
+    sConfigOC.OCMode     = TIM_OCMODE_PWM1;
+    sConfigOC.Pulse      = 0;
+    sConfigOC.OCPolarity = TIM_OCPOLARITY_HIGH;
+    sConfigOC.OCFastMode = TIM_OCFAST_DISABLE;
+    if (HAL_TIM_PWM_ConfigChannel(&htim4, &sConfigOC, TIM_CHANNEL_1) != HAL_OK)
+    {
+        Error_Handler();
+    }
+    if (HAL_TIM_PWM_ConfigChannel(&htim4, &sConfigOC, TIM_CHANNEL_2) != HAL_OK)
+    {
+        Error_Handler();
+    }
+    if (HAL_TIM_PWM_ConfigChannel(&htim4, &sConfigOC, TIM_CHANNEL_3) != HAL_OK)
+    {
+        Error_Handler();
+    }
+    if (HAL_TIM_PWM_ConfigChannel(&htim4, &sConfigOC, TIM_CHANNEL_4) != HAL_OK)
+    {
+        Error_Handler();
+    }
+    /* USER CODE BEGIN TIM4_Init 2 */
+
+    /* USER CODE END TIM4_Init 2 */
+    HAL_TIM_MspPostInit(&htim4);
+}
+
+/**
+ * @brief USART3 Initialization Function
+ * @param None
+ * @retval None
+ */
 static void MX_USART3_UART_Init(void)
 {
-
-  /* USER CODE BEGIN USART3_Init 0 */
-
-  /* USER CODE END USART3_Init 0 */
-
-  /* USER CODE BEGIN USART3_Init 1 */
-
-  /* USER CODE END USART3_Init 1 */
-  huart3.Instance = USART3;
-  huart3.Init.BaudRate = 115200;
-  huart3.Init.WordLength = UART_WORDLENGTH_8B;
-  huart3.Init.StopBits = UART_STOPBITS_1;
-  huart3.Init.Parity = UART_PARITY_NONE;
-  huart3.Init.Mode = UART_MODE_TX_RX;
-  huart3.Init.HwFlowCtl = UART_HWCONTROL_NONE;
-  huart3.Init.OverSampling = UART_OVERSAMPLING_16;
-  huart3.Init.OneBitSampling = UART_ONE_BIT_SAMPLE_DISABLE;
-  huart3.Init.ClockPrescaler = UART_PRESCALER_DIV1;
-  huart3.AdvancedInit.AdvFeatureInit = UART_ADVFEATURE_NO_INIT;
-  if (HAL_UART_Init(&huart3) != HAL_OK)
-  {
-    Error_Handler();
-  }
-  if (HAL_UARTEx_SetTxFifoThreshold(&huart3, UART_TXFIFO_THRESHOLD_1_8) != HAL_OK)
-  {
-    Error_Handler();
-  }
-  if (HAL_UARTEx_SetRxFifoThreshold(&huart3, UART_RXFIFO_THRESHOLD_1_8) != HAL_OK)
-  {
-    Error_Handler();
-  }
-  if (HAL_UARTEx_DisableFifoMode(&huart3) != HAL_OK)
-  {
-    Error_Handler();
-  }
-  /* USER CODE BEGIN USART3_Init 2 */
-
-  /* USER CODE END USART3_Init 2 */
-
-}
-
-/**
-  * @brief USB_OTG_FS Initialization Function
-  * @param None
-  * @retval None
-  */
+    /* USER CODE BEGIN USART3_Init 0 */
+
+    /* USER CODE END USART3_Init 0 */
+
+    /* USER CODE BEGIN USART3_Init 1 */
+
+    /* USER CODE END USART3_Init 1 */
+    huart3.Instance                    = USART3;
+    huart3.Init.BaudRate               = 115200;
+    huart3.Init.WordLength             = UART_WORDLENGTH_8B;
+    huart3.Init.StopBits               = UART_STOPBITS_1;
+    huart3.Init.Parity                 = UART_PARITY_NONE;
+    huart3.Init.Mode                   = UART_MODE_TX_RX;
+    huart3.Init.HwFlowCtl              = UART_HWCONTROL_NONE;
+    huart3.Init.OverSampling           = UART_OVERSAMPLING_16;
+    huart3.Init.OneBitSampling         = UART_ONE_BIT_SAMPLE_DISABLE;
+    huart3.Init.ClockPrescaler         = UART_PRESCALER_DIV1;
+    huart3.AdvancedInit.AdvFeatureInit = UART_ADVFEATURE_NO_INIT;
+    if (HAL_UART_Init(&huart3) != HAL_OK)
+    {
+        Error_Handler();
+    }
+    if (HAL_UARTEx_SetTxFifoThreshold(&huart3, UART_TXFIFO_THRESHOLD_1_8) != HAL_OK)
+    {
+        Error_Handler();
+    }
+    if (HAL_UARTEx_SetRxFifoThreshold(&huart3, UART_RXFIFO_THRESHOLD_1_8) != HAL_OK)
+    {
+        Error_Handler();
+    }
+    if (HAL_UARTEx_DisableFifoMode(&huart3) != HAL_OK)
+    {
+        Error_Handler();
+    }
+    /* USER CODE BEGIN USART3_Init 2 */
+
+    /* USER CODE END USART3_Init 2 */
+}
+
+/**
+ * @brief USB_OTG_FS Initialization Function
+ * @param None
+ * @retval None
+ */
 static void MX_USB_OTG_FS_PCD_Init(void)
 {
-
-  /* USER CODE BEGIN USB_OTG_FS_Init 0 */
-
-  /* USER CODE END USB_OTG_FS_Init 0 */
-
-  /* USER CODE BEGIN USB_OTG_FS_Init 1 */
-
-  /* USER CODE END USB_OTG_FS_Init 1 */
-  hpcd_USB_OTG_FS.Instance = USB_OTG_FS;
-  hpcd_USB_OTG_FS.Init.dev_endpoints = 9;
-  hpcd_USB_OTG_FS.Init.speed = PCD_SPEED_FULL;
-  hpcd_USB_OTG_FS.Init.dma_enable = DISABLE;
-  hpcd_USB_OTG_FS.Init.phy_itface = PCD_PHY_EMBEDDED;
-  hpcd_USB_OTG_FS.Init.Sof_enable = ENABLE;
-  hpcd_USB_OTG_FS.Init.low_power_enable = DISABLE;
-  hpcd_USB_OTG_FS.Init.lpm_enable = DISABLE;
-  hpcd_USB_OTG_FS.Init.battery_charging_enable = ENABLE;
-  hpcd_USB_OTG_FS.Init.vbus_sensing_enable = ENABLE;
-  hpcd_USB_OTG_FS.Init.use_dedicated_ep1 = DISABLE;
-  if (HAL_PCD_Init(&hpcd_USB_OTG_FS) != HAL_OK)
-  {
-    Error_Handler();
-  }
-  /* USER CODE BEGIN USB_OTG_FS_Init 2 */
-
-  /* USER CODE END USB_OTG_FS_Init 2 */
-
-}
-
-/**
-  * @brief GPIO Initialization Function
-  * @param None
-  * @retval None
-  */
+    /* USER CODE BEGIN USB_OTG_FS_Init 0 */
+
+    /* USER CODE END USB_OTG_FS_Init 0 */
+
+    /* USER CODE BEGIN USB_OTG_FS_Init 1 */
+
+    /* USER CODE END USB_OTG_FS_Init 1 */
+    hpcd_USB_OTG_FS.Instance                     = USB_OTG_FS;
+    hpcd_USB_OTG_FS.Init.dev_endpoints           = 9;
+    hpcd_USB_OTG_FS.Init.speed                   = PCD_SPEED_FULL;
+    hpcd_USB_OTG_FS.Init.dma_enable              = DISABLE;
+    hpcd_USB_OTG_FS.Init.phy_itface              = PCD_PHY_EMBEDDED;
+    hpcd_USB_OTG_FS.Init.Sof_enable              = ENABLE;
+    hpcd_USB_OTG_FS.Init.low_power_enable        = DISABLE;
+    hpcd_USB_OTG_FS.Init.lpm_enable              = DISABLE;
+    hpcd_USB_OTG_FS.Init.battery_charging_enable = ENABLE;
+    hpcd_USB_OTG_FS.Init.vbus_sensing_enable     = ENABLE;
+    hpcd_USB_OTG_FS.Init.use_dedicated_ep1       = DISABLE;
+    if (HAL_PCD_Init(&hpcd_USB_OTG_FS) != HAL_OK)
+    {
+        Error_Handler();
+    }
+    /* USER CODE BEGIN USB_OTG_FS_Init 2 */
+
+    /* USER CODE END USB_OTG_FS_Init 2 */
+}
+
+/**
+ * @brief GPIO Initialization Function
+ * @param None
+ * @retval None
+ */
 static void MX_GPIO_Init(void)
 {
-  GPIO_InitTypeDef GPIO_InitStruct = {0};
-
-  /* GPIO Ports Clock Enable */
-  __HAL_RCC_GPIOC_CLK_ENABLE();
-  __HAL_RCC_GPIOF_CLK_ENABLE();
-  __HAL_RCC_GPIOH_CLK_ENABLE();
-  __HAL_RCC_GPIOA_CLK_ENABLE();
-  __HAL_RCC_GPIOB_CLK_ENABLE();
-  __HAL_RCC_GPIOD_CLK_ENABLE();
-  __HAL_RCC_GPIOG_CLK_ENABLE();
-
-  /*Configure GPIO pin Output Level */
-  HAL_GPIO_WritePin(GPIOF, wheel_motor_back_right_esf_Pin|wheel_motor_front_right_reset_Pin|wheel_motor_front_right_coast_Pin|wheel_motor_front_right_mode_Pin 
-                          |wheel_motor_front_right_direction_Pin|wheel_motor_front_right_brake_Pin|wheel_motor_front_right_esf_Pin, GPIO_PIN_RESET);
-
-  /*Configure GPIO pin Output Level */
-  HAL_GPIO_WritePin(GPIOC, wheel_motor_back_right_coast_Pin|wheel_motor_back_left_direction_Pin, GPIO_PIN_RESET);
-
-  /*Configure GPIO pin Output Level */
-  HAL_GPIO_WritePin(GPIOA, wheel_motor_back_right_brake_Pin|wheel_motor_back_right_reset_Pin|wheel_motor_back_right_direction_Pin, GPIO_PIN_RESET);
-
-  /*Configure GPIO pin Output Level */
-  HAL_GPIO_WritePin(GPIOB, wheel_motor_back_left_brake_Pin|wheel_motor_back_left_esf_Pin|wheel_motor_front_left_esf_Pin|wheel_motor_back_left_reset_Pin 
-                          |wheel_motor_back_left_coast_Pin|LD3_Pin|wheel_motor_back_left_mode_Pin|wheel_motor_front_left_reset_Pin 
-                          |wheel_motor_front_left_coast_Pin|wheel_motor_front_left_mode_Pin|LD2_Pin|wheel_motor_front_left_direction_Pin 
-                          |wheel_motor_front_left_brake_Pin, GPIO_PIN_RESET);
-
-  /*Configure GPIO pin Output Level */
-  HAL_GPIO_WritePin(USB_PowerSwitchOn_GPIO_Port, USB_PowerSwitchOn_Pin, GPIO_PIN_RESET);
-
-  /*Configure GPIO pin Output Level */
-  HAL_GPIO_WritePin(wheel_motor_back_right_mode_GPIO_Port, wheel_motor_back_right_mode_Pin, GPIO_PIN_RESET);
-
-  /*Configure GPIO pin : USER_Btn_Pin */
-  GPIO_InitStruct.Pin = USER_Btn_Pin;
-  GPIO_InitStruct.Mode = GPIO_MODE_IT_RISING;
-  GPIO_InitStruct.Pull = GPIO_NOPULL;
-  HAL_GPIO_Init(USER_Btn_GPIO_Port, &GPIO_InitStruct);
-
-  /*Configure GPIO pins : wheel_motor_back_right_esf_Pin wheel_motor_front_right_reset_Pin wheel_motor_front_right_coast_Pin wheel_motor_front_right_mode_Pin 
-                           wheel_motor_front_right_direction_Pin wheel_motor_front_right_brake_Pin wheel_motor_front_right_esf_Pin */
-  GPIO_InitStruct.Pin = wheel_motor_back_right_esf_Pin|wheel_motor_front_right_reset_Pin|wheel_motor_front_right_coast_Pin|wheel_motor_front_right_mode_Pin 
-                          |wheel_motor_front_right_direction_Pin|wheel_motor_front_right_brake_Pin|wheel_motor_front_right_esf_Pin;
-  GPIO_InitStruct.Mode = GPIO_MODE_OUTPUT_PP;
-  GPIO_InitStruct.Pull = GPIO_NOPULL;
-  GPIO_InitStruct.Speed = GPIO_SPEED_FREQ_LOW;
-  HAL_GPIO_Init(GPIOF, &GPIO_InitStruct);
-
-  /*Configure GPIO pins : wheel_motor_back_right_coast_Pin wheel_motor_back_left_direction_Pin */
-  GPIO_InitStruct.Pin = wheel_motor_back_right_coast_Pin|wheel_motor_back_left_direction_Pin;
-  GPIO_InitStruct.Mode = GPIO_MODE_OUTPUT_PP;
-  GPIO_InitStruct.Pull = GPIO_NOPULL;
-  GPIO_InitStruct.Speed = GPIO_SPEED_FREQ_LOW;
-  HAL_GPIO_Init(GPIOC, &GPIO_InitStruct);
-
-  /*Configure GPIO pins : wheel_motor_back_right_brake_Pin wheel_motor_back_right_reset_Pin wheel_motor_back_right_direction_Pin */
-  GPIO_InitStruct.Pin = wheel_motor_back_right_brake_Pin|wheel_motor_back_right_reset_Pin|wheel_motor_back_right_direction_Pin;
-  GPIO_InitStruct.Mode = GPIO_MODE_OUTPUT_PP;
-  GPIO_InitStruct.Pull = GPIO_NOPULL;
-  GPIO_InitStruct.Speed = GPIO_SPEED_FREQ_LOW;
-  HAL_GPIO_Init(GPIOA, &GPIO_InitStruct);
-
-  /*Configure GPIO pins : wheel_motor_back_left_brake_Pin wheel_motor_back_left_esf_Pin wheel_motor_front_left_esf_Pin wheel_motor_back_left_reset_Pin 
-                           wheel_motor_back_left_coast_Pin LD3_Pin wheel_motor_back_left_mode_Pin wheel_motor_front_left_reset_Pin 
-                           wheel_motor_front_left_coast_Pin wheel_motor_front_left_mode_Pin LD2_Pin wheel_motor_front_left_direction_Pin 
-                           wheel_motor_front_left_brake_Pin */
-  GPIO_InitStruct.Pin = wheel_motor_back_left_brake_Pin|wheel_motor_back_left_esf_Pin|wheel_motor_front_left_esf_Pin|wheel_motor_back_left_reset_Pin 
-                          |wheel_motor_back_left_coast_Pin|LD3_Pin|wheel_motor_back_left_mode_Pin|wheel_motor_front_left_reset_Pin 
-                          |wheel_motor_front_left_coast_Pin|wheel_motor_front_left_mode_Pin|LD2_Pin|wheel_motor_front_left_direction_Pin 
-                          |wheel_motor_front_left_brake_Pin;
-  GPIO_InitStruct.Mode = GPIO_MODE_OUTPUT_PP;
-  GPIO_InitStruct.Pull = GPIO_NOPULL;
-  GPIO_InitStruct.Speed = GPIO_SPEED_FREQ_LOW;
-  HAL_GPIO_Init(GPIOB, &GPIO_InitStruct);
-
-  /*Configure GPIO pin : USB_PowerSwitchOn_Pin */
-  GPIO_InitStruct.Pin = USB_PowerSwitchOn_Pin;
-  GPIO_InitStruct.Mode = GPIO_MODE_OUTPUT_PP;
-  GPIO_InitStruct.Pull = GPIO_NOPULL;
-  GPIO_InitStruct.Speed = GPIO_SPEED_FREQ_LOW;
-  HAL_GPIO_Init(USB_PowerSwitchOn_GPIO_Port, &GPIO_InitStruct);
-
-  /*Configure GPIO pin : USB_OverCurrent_Pin */
-  GPIO_InitStruct.Pin = USB_OverCurrent_Pin;
-  GPIO_InitStruct.Mode = GPIO_MODE_INPUT;
-  GPIO_InitStruct.Pull = GPIO_NOPULL;
-  HAL_GPIO_Init(USB_OverCurrent_GPIO_Port, &GPIO_InitStruct);
-
-  /*Configure GPIO pin : wheel_motor_back_right_mode_Pin */
-  GPIO_InitStruct.Pin = wheel_motor_back_right_mode_Pin;
-  GPIO_InitStruct.Mode = GPIO_MODE_OUTPUT_PP;
-  GPIO_InitStruct.Pull = GPIO_NOPULL;
-  GPIO_InitStruct.Speed = GPIO_SPEED_FREQ_LOW;
-  HAL_GPIO_Init(wheel_motor_back_right_mode_GPIO_Port, &GPIO_InitStruct);
-
+    GPIO_InitTypeDef GPIO_InitStruct = {0};
+
+    /* GPIO Ports Clock Enable */
+    __HAL_RCC_GPIOC_CLK_ENABLE();
+    __HAL_RCC_GPIOF_CLK_ENABLE();
+    __HAL_RCC_GPIOH_CLK_ENABLE();
+    __HAL_RCC_GPIOA_CLK_ENABLE();
+    __HAL_RCC_GPIOB_CLK_ENABLE();
+    __HAL_RCC_GPIOD_CLK_ENABLE();
+    __HAL_RCC_GPIOG_CLK_ENABLE();
+
+    /*Configure GPIO pin Output Level */
+    HAL_GPIO_WritePin(
+        GPIOF,
+        wheel_motor_back_right_esf_Pin | wheel_motor_front_right_reset_Pin |
+            wheel_motor_front_right_coast_Pin | wheel_motor_front_right_mode_Pin |
+            wheel_motor_front_right_direction_Pin | wheel_motor_front_right_brake_Pin |
+            wheel_motor_front_right_esf_Pin,
+        GPIO_PIN_RESET);
+
+    /*Configure GPIO pin Output Level */
+    HAL_GPIO_WritePin(
+        GPIOC, wheel_motor_back_right_coast_Pin | wheel_motor_back_left_direction_Pin,
+        GPIO_PIN_RESET);
+
+    /*Configure GPIO pin Output Level */
+    HAL_GPIO_WritePin(GPIOA,
+                      wheel_motor_back_right_brake_Pin |
+                          wheel_motor_back_right_reset_Pin |
+                          wheel_motor_back_right_direction_Pin,
+                      GPIO_PIN_RESET);
+
+    /*Configure GPIO pin Output Level */
+    HAL_GPIO_WritePin(
+        GPIOB,
+        wheel_motor_back_left_brake_Pin | wheel_motor_back_left_esf_Pin |
+            wheel_motor_front_left_esf_Pin | wheel_motor_back_left_reset_Pin |
+            wheel_motor_back_left_coast_Pin | LD3_Pin | wheel_motor_back_left_mode_Pin |
+            wheel_motor_front_left_reset_Pin | wheel_motor_front_left_coast_Pin |
+            wheel_motor_front_left_mode_Pin | LD2_Pin |
+            wheel_motor_front_left_direction_Pin | wheel_motor_front_left_brake_Pin,
+        GPIO_PIN_RESET);
+
+    /*Configure GPIO pin Output Level */
+    HAL_GPIO_WritePin(USB_PowerSwitchOn_GPIO_Port, USB_PowerSwitchOn_Pin, GPIO_PIN_RESET);
+
+    /*Configure GPIO pin Output Level */
+    HAL_GPIO_WritePin(wheel_motor_back_right_mode_GPIO_Port,
+                      wheel_motor_back_right_mode_Pin, GPIO_PIN_RESET);
+
+    /*Configure GPIO pin : USER_Btn_Pin */
+    GPIO_InitStruct.Pin  = USER_Btn_Pin;
+    GPIO_InitStruct.Mode = GPIO_MODE_IT_RISING;
+    GPIO_InitStruct.Pull = GPIO_NOPULL;
+    HAL_GPIO_Init(USER_Btn_GPIO_Port, &GPIO_InitStruct);
+
+    /*Configure GPIO pins : wheel_motor_back_right_esf_Pin
+       wheel_motor_front_right_reset_Pin wheel_motor_front_right_coast_Pin
+       wheel_motor_front_right_mode_Pin wheel_motor_front_right_direction_Pin
+       wheel_motor_front_right_brake_Pin wheel_motor_front_right_esf_Pin */
+    GPIO_InitStruct.Pin =
+        wheel_motor_back_right_esf_Pin | wheel_motor_front_right_reset_Pin |
+        wheel_motor_front_right_coast_Pin | wheel_motor_front_right_mode_Pin |
+        wheel_motor_front_right_direction_Pin | wheel_motor_front_right_brake_Pin |
+        wheel_motor_front_right_esf_Pin;
+    GPIO_InitStruct.Mode  = GPIO_MODE_OUTPUT_PP;
+    GPIO_InitStruct.Pull  = GPIO_NOPULL;
+    GPIO_InitStruct.Speed = GPIO_SPEED_FREQ_LOW;
+    HAL_GPIO_Init(GPIOF, &GPIO_InitStruct);
+
+    /*Configure GPIO pins : wheel_motor_back_right_coast_Pin
+     * wheel_motor_back_left_direction_Pin */
+    GPIO_InitStruct.Pin =
+        wheel_motor_back_right_coast_Pin | wheel_motor_back_left_direction_Pin;
+    GPIO_InitStruct.Mode  = GPIO_MODE_OUTPUT_PP;
+    GPIO_InitStruct.Pull  = GPIO_NOPULL;
+    GPIO_InitStruct.Speed = GPIO_SPEED_FREQ_LOW;
+    HAL_GPIO_Init(GPIOC, &GPIO_InitStruct);
+
+    /*Configure GPIO pins : wheel_motor_back_right_brake_Pin
+     * wheel_motor_back_right_reset_Pin wheel_motor_back_right_direction_Pin */
+    GPIO_InitStruct.Pin = wheel_motor_back_right_brake_Pin |
+                          wheel_motor_back_right_reset_Pin |
+                          wheel_motor_back_right_direction_Pin;
+    GPIO_InitStruct.Mode  = GPIO_MODE_OUTPUT_PP;
+    GPIO_InitStruct.Pull  = GPIO_NOPULL;
+    GPIO_InitStruct.Speed = GPIO_SPEED_FREQ_LOW;
+    HAL_GPIO_Init(GPIOA, &GPIO_InitStruct);
+
+    /*Configure GPIO pins : wheel_motor_back_left_brake_Pin wheel_motor_back_left_esf_Pin
+       wheel_motor_front_left_esf_Pin wheel_motor_back_left_reset_Pin
+                             wheel_motor_back_left_coast_Pin LD3_Pin
+       wheel_motor_back_left_mode_Pin wheel_motor_front_left_reset_Pin
+                             wheel_motor_front_left_coast_Pin
+       wheel_motor_front_left_mode_Pin LD2_Pin wheel_motor_front_left_direction_Pin
+                             wheel_motor_front_left_brake_Pin */
+    GPIO_InitStruct.Pin =
+        wheel_motor_back_left_brake_Pin | wheel_motor_back_left_esf_Pin |
+        wheel_motor_front_left_esf_Pin | wheel_motor_back_left_reset_Pin |
+        wheel_motor_back_left_coast_Pin | LD3_Pin | wheel_motor_back_left_mode_Pin |
+        wheel_motor_front_left_reset_Pin | wheel_motor_front_left_coast_Pin |
+        wheel_motor_front_left_mode_Pin | LD2_Pin | wheel_motor_front_left_direction_Pin |
+        wheel_motor_front_left_brake_Pin;
+    GPIO_InitStruct.Mode  = GPIO_MODE_OUTPUT_PP;
+    GPIO_InitStruct.Pull  = GPIO_NOPULL;
+    GPIO_InitStruct.Speed = GPIO_SPEED_FREQ_LOW;
+    HAL_GPIO_Init(GPIOB, &GPIO_InitStruct);
+
+    /*Configure GPIO pin : USB_PowerSwitchOn_Pin */
+    GPIO_InitStruct.Pin   = USB_PowerSwitchOn_Pin;
+    GPIO_InitStruct.Mode  = GPIO_MODE_OUTPUT_PP;
+    GPIO_InitStruct.Pull  = GPIO_NOPULL;
+    GPIO_InitStruct.Speed = GPIO_SPEED_FREQ_LOW;
+    HAL_GPIO_Init(USB_PowerSwitchOn_GPIO_Port, &GPIO_InitStruct);
+
+    /*Configure GPIO pin : USB_OverCurrent_Pin */
+    GPIO_InitStruct.Pin  = USB_OverCurrent_Pin;
+    GPIO_InitStruct.Mode = GPIO_MODE_INPUT;
+    GPIO_InitStruct.Pull = GPIO_NOPULL;
+    HAL_GPIO_Init(USB_OverCurrent_GPIO_Port, &GPIO_InitStruct);
+
+    /*Configure GPIO pin : wheel_motor_back_right_mode_Pin */
+    GPIO_InitStruct.Pin   = wheel_motor_back_right_mode_Pin;
+    GPIO_InitStruct.Mode  = GPIO_MODE_OUTPUT_PP;
+    GPIO_InitStruct.Pull  = GPIO_NOPULL;
+    GPIO_InitStruct.Speed = GPIO_SPEED_FREQ_LOW;
+    HAL_GPIO_Init(wheel_motor_back_right_mode_GPIO_Port, &GPIO_InitStruct);
 }
 
 /* USER CODE BEGIN 4 */
@@ -674,101 +678,100 @@
 /* USER CODE END Header_StartDefaultTask */
 void StartDefaultTask(void *argument)
 {
-  /* init code for LWIP */
-  MX_LWIP_Init();
-  /* USER CODE BEGIN 5 */
+    /* init code for LWIP */
+    MX_LWIP_Init();
+    /* USER CODE BEGIN 5 */
     /* Infinite loop */
     for (;;)
     {
         osDelay(1);
     }
-  /* USER CODE END 5 */ 
+    /* USER CODE END 5 */
 }
 
 /* MPU Configuration */
 
 void MPU_Config(void)
 {
-  MPU_Region_InitTypeDef MPU_InitStruct = {0};
-
-  /* Disables the MPU */
-  HAL_MPU_Disable();
-  /** Initializes and configures the Region and the memory to be protected 
-  */
-  MPU_InitStruct.Enable = MPU_REGION_ENABLE;
-  MPU_InitStruct.Number = MPU_REGION_NUMBER0;
-  MPU_InitStruct.BaseAddress = 0x30040000;
-  MPU_InitStruct.Size = MPU_REGION_SIZE_256B;
-  MPU_InitStruct.SubRegionDisable = 0x0;
-  MPU_InitStruct.TypeExtField = MPU_TEX_LEVEL0;
-  MPU_InitStruct.AccessPermission = MPU_REGION_FULL_ACCESS;
-  MPU_InitStruct.DisableExec = MPU_INSTRUCTION_ACCESS_ENABLE;
-  MPU_InitStruct.IsShareable = MPU_ACCESS_NOT_SHAREABLE;
-  MPU_InitStruct.IsCacheable = MPU_ACCESS_NOT_CACHEABLE;
-  MPU_InitStruct.IsBufferable = MPU_ACCESS_BUFFERABLE;
-
-  HAL_MPU_ConfigRegion(&MPU_InitStruct);
-  /** Initializes and configures the Region and the memory to be protected 
-  */
-  MPU_InitStruct.Enable = MPU_REGION_ENABLE;
-  MPU_InitStruct.Number = MPU_REGION_NUMBER1;
-  MPU_InitStruct.BaseAddress = 0x30044000;
-  MPU_InitStruct.Size = MPU_REGION_SIZE_16KB;
-  MPU_InitStruct.SubRegionDisable = 0x0;
-  MPU_InitStruct.TypeExtField = MPU_TEX_LEVEL0;
-  MPU_InitStruct.AccessPermission = MPU_REGION_FULL_ACCESS;
-  MPU_InitStruct.DisableExec = MPU_INSTRUCTION_ACCESS_ENABLE;
-  MPU_InitStruct.IsShareable = MPU_ACCESS_NOT_SHAREABLE;
-  MPU_InitStruct.IsCacheable = MPU_ACCESS_CACHEABLE;
-  MPU_InitStruct.IsBufferable = MPU_ACCESS_NOT_BUFFERABLE;
-
-  HAL_MPU_ConfigRegion(&MPU_InitStruct);
-  /** Initializes and configures the Region and the memory to be protected 
-  */
-  MPU_InitStruct.Enable = MPU_REGION_ENABLE;
-  MPU_InitStruct.Number = MPU_REGION_NUMBER2;
-  MPU_InitStruct.BaseAddress = 0x24000000;
-  MPU_InitStruct.Size = MPU_REGION_SIZE_512KB;
-  MPU_InitStruct.SubRegionDisable = 0x0;
-  MPU_InitStruct.TypeExtField = MPU_TEX_LEVEL1;
-  MPU_InitStruct.AccessPermission = MPU_REGION_FULL_ACCESS;
-  MPU_InitStruct.DisableExec = MPU_INSTRUCTION_ACCESS_ENABLE;
-  MPU_InitStruct.IsShareable = MPU_ACCESS_SHAREABLE;
-  MPU_InitStruct.IsCacheable = MPU_ACCESS_CACHEABLE;
-  MPU_InitStruct.IsBufferable = MPU_ACCESS_BUFFERABLE;
-
-  HAL_MPU_ConfigRegion(&MPU_InitStruct);
-  /* Enables the MPU */
-  HAL_MPU_Enable(MPU_PRIVILEGED_DEFAULT);
-
-}
-
-/**
-  * @brief  This function is executed in case of error occurrence.
-  * @retval None
-  */
+    MPU_Region_InitTypeDef MPU_InitStruct = {0};
+
+    /* Disables the MPU */
+    HAL_MPU_Disable();
+    /** Initializes and configures the Region and the memory to be protected
+     */
+    MPU_InitStruct.Enable           = MPU_REGION_ENABLE;
+    MPU_InitStruct.Number           = MPU_REGION_NUMBER0;
+    MPU_InitStruct.BaseAddress      = 0x30040000;
+    MPU_InitStruct.Size             = MPU_REGION_SIZE_256B;
+    MPU_InitStruct.SubRegionDisable = 0x0;
+    MPU_InitStruct.TypeExtField     = MPU_TEX_LEVEL0;
+    MPU_InitStruct.AccessPermission = MPU_REGION_FULL_ACCESS;
+    MPU_InitStruct.DisableExec      = MPU_INSTRUCTION_ACCESS_ENABLE;
+    MPU_InitStruct.IsShareable      = MPU_ACCESS_NOT_SHAREABLE;
+    MPU_InitStruct.IsCacheable      = MPU_ACCESS_NOT_CACHEABLE;
+    MPU_InitStruct.IsBufferable     = MPU_ACCESS_BUFFERABLE;
+
+    HAL_MPU_ConfigRegion(&MPU_InitStruct);
+    /** Initializes and configures the Region and the memory to be protected
+     */
+    MPU_InitStruct.Enable           = MPU_REGION_ENABLE;
+    MPU_InitStruct.Number           = MPU_REGION_NUMBER1;
+    MPU_InitStruct.BaseAddress      = 0x30044000;
+    MPU_InitStruct.Size             = MPU_REGION_SIZE_16KB;
+    MPU_InitStruct.SubRegionDisable = 0x0;
+    MPU_InitStruct.TypeExtField     = MPU_TEX_LEVEL0;
+    MPU_InitStruct.AccessPermission = MPU_REGION_FULL_ACCESS;
+    MPU_InitStruct.DisableExec      = MPU_INSTRUCTION_ACCESS_ENABLE;
+    MPU_InitStruct.IsShareable      = MPU_ACCESS_NOT_SHAREABLE;
+    MPU_InitStruct.IsCacheable      = MPU_ACCESS_CACHEABLE;
+    MPU_InitStruct.IsBufferable     = MPU_ACCESS_NOT_BUFFERABLE;
+
+    HAL_MPU_ConfigRegion(&MPU_InitStruct);
+    /** Initializes and configures the Region and the memory to be protected
+     */
+    MPU_InitStruct.Enable           = MPU_REGION_ENABLE;
+    MPU_InitStruct.Number           = MPU_REGION_NUMBER2;
+    MPU_InitStruct.BaseAddress      = 0x24000000;
+    MPU_InitStruct.Size             = MPU_REGION_SIZE_512KB;
+    MPU_InitStruct.SubRegionDisable = 0x0;
+    MPU_InitStruct.TypeExtField     = MPU_TEX_LEVEL1;
+    MPU_InitStruct.AccessPermission = MPU_REGION_FULL_ACCESS;
+    MPU_InitStruct.DisableExec      = MPU_INSTRUCTION_ACCESS_ENABLE;
+    MPU_InitStruct.IsShareable      = MPU_ACCESS_SHAREABLE;
+    MPU_InitStruct.IsCacheable      = MPU_ACCESS_CACHEABLE;
+    MPU_InitStruct.IsBufferable     = MPU_ACCESS_BUFFERABLE;
+
+    HAL_MPU_ConfigRegion(&MPU_InitStruct);
+    /* Enables the MPU */
+    HAL_MPU_Enable(MPU_PRIVILEGED_DEFAULT);
+}
+
+/**
+ * @brief  This function is executed in case of error occurrence.
+ * @retval None
+ */
 void Error_Handler(void)
 {
-  /* USER CODE BEGIN Error_Handler_Debug */
+    /* USER CODE BEGIN Error_Handler_Debug */
     /* User can add his own implementation to report the HAL error return state */
 
-  /* USER CODE END Error_Handler_Debug */
-}
-
-#ifdef  USE_FULL_ASSERT
-/**
-  * @brief  Reports the name of the source file and the source line number
-  *         where the assert_param error has occurred.
-  * @param  file: pointer to the source file name
-  * @param  line: assert_param error line source number
-  * @retval None
-  */
+    /* USER CODE END Error_Handler_Debug */
+}
+
+#ifdef USE_FULL_ASSERT
+/**
+ * @brief  Reports the name of the source file and the source line number
+ *         where the assert_param error has occurred.
+ * @param  file: pointer to the source file name
+ * @param  line: assert_param error line source number
+ * @retval None
+ */
 void assert_failed(uint8_t *file, uint32_t line)
-{ 
-  /* USER CODE BEGIN 6 */
+{
+    /* USER CODE BEGIN 6 */
     /* User can add his own implementation to report the file name and line number,
        tex: printf("Wrong parameters value: file %s on line %d\r\n", file, line) */
-  /* USER CODE END 6 */
+    /* USER CODE END 6 */
 }
 #endif /* USE_FULL_ASSERT */
 
