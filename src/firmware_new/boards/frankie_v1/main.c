--- conflicted
+++ resolved
@@ -214,22 +214,6 @@
     {
         Error_Handler();
     }
-<<<<<<< HEAD
-    PeriphClkInitStruct.PeriphClockSelection = RCC_PERIPHCLK_USART3 |
-                                               RCC_PERIPHCLK_UART8 | RCC_PERIPHCLK_I2C2 |
-                                               RCC_PERIPHCLK_USB;
-    PeriphClkInitStruct.Usart234578ClockSelection = RCC_USART234578CLKSOURCE_D2PCLK1;
-    PeriphClkInitStruct.I2c123ClockSelection      = RCC_I2C123CLKSOURCE_D2PCLK1;
-    PeriphClkInitStruct.UsbClockSelection         = RCC_USBCLKSOURCE_PLL;
-    if (HAL_RCCEx_PeriphCLKConfig(&PeriphClkInitStruct) != HAL_OK)
-    {
-        Error_Handler();
-    }
-    /** Enable USB Voltage detector
-     */
-    HAL_PWREx_EnableUSBVoltageDetector();
-=======
->>>>>>> 319d154a
 }
 
 /* USER CODE BEGIN 4 */
