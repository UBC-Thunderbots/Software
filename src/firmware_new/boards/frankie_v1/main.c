--- conflicted
+++ resolved
@@ -107,11 +107,7 @@
         GpioPin_t *esf_pin =                                                             \
             io_gpio_pin_create(wheel_motor_##MOTOR_NUMBER##_esf_GPIO_Port,               \
                                wheel_motor_##MOTOR_NUMBER##_esf_Pin, ACTIVE_HIGH);       \
-<<<<<<< HEAD
-        PwmPin_t *pwm_pin = io_pwm_pin_create(&htim4, MOTOR_NUMBER + 1);                 \
-=======
         PwmPin_t *pwm_pin = io_pwm_pin_create(&htim4, TIMER_CHANNEL);                    \
->>>>>>> 953f18ab
                                                                                          \
         wheel_motor_0 = io_allegro_a3931_motor_driver_create(                            \
             pwm_pin, reset_pin, coast_pin, mode_pin, direction_pin, brake_pin, esf_pin); \
