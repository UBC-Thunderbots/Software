/* USER CODE BEGIN Header */
/**
 ******************************************************************************
 * @file           : main.c
 * @brief          : Main program body
 ******************************************************************************
 * @attention
 *
 * <h2><center>&copy; Copyright (c) 2019 STMicroelectronics.
 * All rights reserved.</center></h2>
 *
 * This software component is licensed by ST under BSD 3-Clause license,
 * the "License"; You may not use this file except in compliance with the
 * License. You may obtain a copy of the License at:
 *                        opensource.org/licenses/BSD-3-Clause
 *
 ******************************************************************************
 */ /* USER CODE END Header */

/* Includes ------------------------------------------------------------------*/
#include "main.h"

#include "cmsis_os.h"
#include "lwip.h"

/* Private includes ----------------------------------------------------------*/
/* USER CODE BEGIN Includes */
#include "firmware/app//control/wheel_controller.h"
#include "firmware_new/boards/frankie_v1/io/drivetrain.h"
<<<<<<< HEAD
#include "timers.h"
#include "udp_multicast.h"
=======
#include "firmware_new/boards/frankie_v1/io/proto_multicast_communication_profile.h"
#include "firmware_new/boards/frankie_v1/io/proto_multicast_communication_tasks.h"
#include "shared/constants.h"
#include "shared/proto/tbots_robot_msg.pb.h"
#include "shared/proto/tbots_software_msgs.pb.h"
>>>>>>> 5b58a1d7

/* USER CODE END Includes */

/* Private typedef -----------------------------------------------------------*/
/* USER CODE BEGIN PTD */

/* USER CODE END PTD */

/* Private define ------------------------------------------------------------*/
/* USER CODE BEGIN PD */

/* USER CODE END PD */

/* Private macro -------------------------------------------------------------*/
/* USER CODE BEGIN PM */

/* USER CODE END PM */

/* Private variables ---------------------------------------------------------*/

CRC_HandleTypeDef hcrc;

TIM_HandleTypeDef htim4;

UART_HandleTypeDef huart3;

PCD_HandleTypeDef hpcd_USB_OTG_FS;

/* Definitions for NetStartTask */
osThreadId_t NetStartTaskHandle;
const osThreadAttr_t NetStartTask_attributes = {.name     = "NetStartTask",
                                                .priority = (osPriority_t)osPriorityHigh7,
                                                .stack_size = 1024 * 4};
/* Definitions for RobotStatusTask */
osThreadId_t RobotStatusTaskHandle;
const osThreadAttr_t RobotStatusTask_attributes = {
    .name       = "RobotStatusTask",
    .priority   = (osPriority_t)osPriorityHigh7,
    .stack_size = 1024 * 4};
/* Definitions for VisionMsgTask */
osThreadId_t VisionMsgTaskHandle;
const osThreadAttr_t VisionMsgTask_attributes = {
    .name       = "VisionMsgTask",
    .priority   = (osPriority_t)osPriorityHigh7,
    .stack_size = 1024 * 4};
/* Definitions for PrimMsgTask */
osThreadId_t PrimMsgTaskHandle;
const osThreadAttr_t PrimMsgTask_attributes = {.name     = "PrimMsgTask",
                                               .priority = (osPriority_t)osPriorityHigh7,
                                               .stack_size = 1024 * 4};
/* Definitions for testMsgUpdate */
osThreadId_t testMsgUpdateHandle;
const osThreadAttr_t testMsgUpdate_attributes = {
    .name       = "testMsgUpdate",
    .priority   = (osPriority_t)osPriorityNormal1,
    .stack_size = 1024 * 4};
/* USER CODE BEGIN PV */

ProtoMulticastCommunicationProfile_t *tbots_robot_msg_sender_profile;
ProtoMulticastCommunicationProfile_t *vision_msg_listener_profile;
ProtoMulticastCommunicationProfile_t *primitive_msg_listener_profile;

static VisionMsg vision_msg;
static TbotsRobotMsg tbots_robot_msg;
static PrimitiveMsg primitive_msg;

/* USER CODE END PV */

/* Private function prototypes -----------------------------------------------*/
void SystemClock_Config(void);
static void MPU_Config(void);
static void MX_GPIO_Init(void);
static void MX_USART3_UART_Init(void);
static void MX_USB_OTG_FS_PCD_Init(void);
static void MX_CRC_Init(void);
static void MX_TIM4_Init(void);
void io_proto_multicast_startNetworkingTask(void *argument);
extern void io_proto_multicast_sender_task(void *argument);
extern void io_proto_multicast_listener_task(void *argument);
void test_msg_update(void *argument);

/* USER CODE BEGIN PFP */

static void initIoLayer(void);
static void initIoDrivetrain(void);
<<<<<<< HEAD
static void initWheelControllerTimer(void);
=======
static void initIoNetworking(void);

>>>>>>> 5b58a1d7
/* USER CODE END PFP */

/* Private user code ---------------------------------------------------------*/
/* USER CODE BEGIN 0 */

static void initIoLayer(void)
{
    initIoDrivetrain();
    initIoNetworking();
}

void initIoDrivetrain(void)
{
    // Initialize a motor driver with the given suffix, on the given
    // timer channel
#define INIT_DRIVETRAIN_UNIT(MOTOR_NAME_SUFFIX, TIMER_CHANNEL)                           \
    {                                                                                    \
        GpioPin_t *reset_pin =                                                           \
            io_gpio_pin_create(wheel_motor_##MOTOR_NAME_SUFFIX##_reset_GPIO_Port,        \
                               wheel_motor_##MOTOR_NAME_SUFFIX##_reset_Pin, ACTIVE_LOW); \
        GpioPin_t *coast_pin =                                                           \
            io_gpio_pin_create(wheel_motor_##MOTOR_NAME_SUFFIX##_coast_GPIO_Port,        \
                               wheel_motor_##MOTOR_NAME_SUFFIX##_coast_Pin, ACTIVE_LOW); \
        GpioPin_t *mode_pin =                                                            \
            io_gpio_pin_create(wheel_motor_##MOTOR_NAME_SUFFIX##_mode_GPIO_Port,         \
                               wheel_motor_##MOTOR_NAME_SUFFIX##_mode_Pin, ACTIVE_HIGH); \
        GpioPin_t *direction_pin = io_gpio_pin_create(                                   \
            wheel_motor_##MOTOR_NAME_SUFFIX##_direction_GPIO_Port,                       \
            wheel_motor_##MOTOR_NAME_SUFFIX##_direction_Pin, ACTIVE_HIGH);               \
        GpioPin_t *brake_pin =                                                           \
            io_gpio_pin_create(wheel_motor_##MOTOR_NAME_SUFFIX##_brake_GPIO_Port,        \
                               wheel_motor_##MOTOR_NAME_SUFFIX##_brake_Pin, ACTIVE_LOW); \
        GpioPin_t *esf_pin =                                                             \
            io_gpio_pin_create(wheel_motor_##MOTOR_NAME_SUFFIX##_esf_GPIO_Port,          \
                               wheel_motor_##MOTOR_NAME_SUFFIX##_esf_Pin, ACTIVE_HIGH);  \
        PwmPin_t *pwm_pin = io_pwm_pin_create(&htim4, TIMER_CHANNEL);                    \
                                                                                         \
        AllegroA3931MotorDriver_t *motor_driver = io_allegro_a3931_motor_driver_create(  \
            pwm_pin, reset_pin, coast_pin, mode_pin, direction_pin, brake_pin, esf_pin); \
        io_allegro_a3931_motor_setPwmPercentage(motor_driver, 0.0);                      \
        drivetrain_unit_##MOTOR_NAME_SUFFIX = io_drivetrain_unit_create(motor_driver);   \
    }

    DrivetrainUnit_t *drivetrain_unit_front_left;
    DrivetrainUnit_t *drivetrain_unit_back_left;
    DrivetrainUnit_t *drivetrain_unit_back_right;
    DrivetrainUnit_t *drivetrain_unit_front_right;
    INIT_DRIVETRAIN_UNIT(front_left, TIM_CHANNEL_1);
    INIT_DRIVETRAIN_UNIT(back_left, TIM_CHANNEL_2);
    INIT_DRIVETRAIN_UNIT(back_right, TIM_CHANNEL_3);
    INIT_DRIVETRAIN_UNIT(front_right, TIM_CHANNEL_4);

    io_drivetrain_init(drivetrain_unit_front_left, drivetrain_unit_front_right,
                       drivetrain_unit_back_left, drivetrain_unit_back_right);
}

<<<<<<< HEAD
static void vTimerControllerCallback(xTimerHandle pxTimer)
{
    // Sample wheel state
    float sampled_wheel_state = 1;
    // Push to buffer
    // Get new command
    // push to buffer

    // Get voltage

    // Set motor voltage
}

void initWheelControllerTimer(void)
{
    // Create a timer with expiry of CONTROLLER_INTERPOLATION_PERIOD with auto-renew on
    TimerHandle_t timer_handle_controller =
        xTimerCreate("controllerTimer", pdMS_TO_TICKS(10), pdTRUE, (void *)0,
                     vTimerControllerCallback);

    // Check that the controller was created properly
    if (timer_handle_controller == NULL)
    {
        Error_Handler();
    }

    // Check that the timer started properly
    if (xTimerStart(timer_handle_controller, 0) != pdPASS)
    {
        Error_Handler();
    }
}

=======
void initIoNetworking()
{
    // TODO this needs to be hooked up to the channel dial on the robot, when available
    // https://github.com/UBC-Thunderbots/Software/issues/1517
    unsigned channel = 0;

    io_proto_multicast_communication_init(NETWORK_TIMEOUT_MS);

    primitive_msg_listener_profile = io_proto_multicast_communication_profile_create(
        "primitive_msg_listener_profile", MULTICAST_CHANNELS[channel], PRIMITIVE_PORT,
        &primitive_msg, PrimitiveMsg_fields, MAXIMUM_TRANSFER_UNIT_BYTES);

    vision_msg_listener_profile = io_proto_multicast_communication_profile_create(
        "vision_msg_listener_profile", MULTICAST_CHANNELS[channel], VISION_PORT,
        &vision_msg, VisionMsg_fields, MAXIMUM_TRANSFER_UNIT_BYTES);

    tbots_robot_msg_sender_profile = io_proto_multicast_communication_profile_create(
        "tbots_robot_msg_sender", MULTICAST_CHANNELS[channel], ROBOT_STATUS_PORT,
        &tbots_robot_msg, TbotsRobotMsg_fields, MAXIMUM_TRANSFER_UNIT_BYTES);
}


>>>>>>> 5b58a1d7
/* USER CODE END 0 */

/**
 * @brief  The application entry point.
 * @retval int
 */
int main(void)
{
    /* USER CODE BEGIN 1 */

    /* USER CODE END 1 */

    /* MPU Configuration--------------------------------------------------------*/
    MPU_Config();

    /* Enable I-Cache---------------------------------------------------------*/
    SCB_EnableICache();

    /* Enable D-Cache---------------------------------------------------------*/
    SCB_EnableDCache();

    /* MCU Configuration--------------------------------------------------------*/

    /* Reset of all peripherals, Initializes the Flash interface and the Systick. */
    HAL_Init();

    /* USER CODE BEGIN Init */

    /* USER CODE END Init */

    /* Configure the system clock */
    SystemClock_Config();

    /* USER CODE BEGIN SysInit */

    /* USER CODE END SysInit */

    /* Initialize all configured peripherals */
    MX_GPIO_Init();
    MX_USART3_UART_Init();
    MX_USB_OTG_FS_PCD_Init();
    MX_CRC_Init();
    MX_TIM4_Init();
    /* USER CODE BEGIN 2 */

    initIoLayer();
    initWheelControllerTimer();
    /* USER CODE END 2 */

    /* Init scheduler */
    osKernelInitialize();

    /* USER CODE BEGIN RTOS_MUTEX */
    /* add mutexes, ... */
    /* USER CODE END RTOS_MUTEX */

    /* USER CODE BEGIN RTOS_SEMAPHORES */
    /* add semaphores, ... */
    /* USER CODE END RTOS_SEMAPHORES */

    /* USER CODE BEGIN RTOS_TIMERS */
    /* start timers, add new ones, ... */
    /* USER CODE END RTOS_TIMERS */

    /* USER CODE BEGIN RTOS_QUEUES */
    /* add queues, ... */
    /* USER CODE END RTOS_QUEUES */

    /* Create the thread(s) */
    /* creation of NetStartTask */
    NetStartTaskHandle = osThreadNew(io_proto_multicast_startNetworkingTask, NULL,
                                     &NetStartTask_attributes);

    /* creation of RobotStatusTask */
    RobotStatusTaskHandle =
        osThreadNew(io_proto_multicast_sender_task,
                    (void *)tbots_robot_msg_sender_profile, &RobotStatusTask_attributes);

    /* creation of VisionMsgTask */
    VisionMsgTaskHandle =
        osThreadNew(io_proto_multicast_listener_task, (void *)vision_msg_listener_profile,
                    &VisionMsgTask_attributes);

    /* creation of PrimMsgTask */
    PrimMsgTaskHandle =
        osThreadNew(io_proto_multicast_listener_task,
                    (void *)primitive_msg_listener_profile, &PrimMsgTask_attributes);

    /* creation of testMsgUpdate */
    testMsgUpdateHandle =
        osThreadNew(test_msg_update, (void *)tbots_robot_msg_sender_profile,
                    &testMsgUpdate_attributes);

    /* USER CODE BEGIN RTOS_THREADS */

    /* USER CODE END RTOS_THREADS */

    /* Start scheduler */
    osKernelStart();

    /* We should never get here as control is now taken by the scheduler */
    /* Infinite loop */
    /* USER CODE BEGIN WHILE */
    while (1)
    {
        /* USER CODE END WHILE */

        /* USER CODE BEGIN 3 */
    }
    /* USER CODE END 3 */
}

/**
 * @brief System Clock Configuration
 * @retval None
 */
void SystemClock_Config(void)
{
    RCC_OscInitTypeDef RCC_OscInitStruct         = {0};
    RCC_ClkInitTypeDef RCC_ClkInitStruct         = {0};
    RCC_PeriphCLKInitTypeDef PeriphClkInitStruct = {0};

    /** Supply configuration update enable
     */
    HAL_PWREx_ConfigSupply(PWR_LDO_SUPPLY);
    /** Configure the main internal regulator output voltage
     */
    __HAL_PWR_VOLTAGESCALING_CONFIG(PWR_REGULATOR_VOLTAGE_SCALE1);

    while (!__HAL_PWR_GET_FLAG(PWR_FLAG_VOSRDY))
    {
    }
    /** Initializes the CPU, AHB and APB busses clocks
     */
    RCC_OscInitStruct.OscillatorType = RCC_OSCILLATORTYPE_HSE;
    RCC_OscInitStruct.HSEState       = RCC_HSE_BYPASS;
    RCC_OscInitStruct.PLL.PLLState   = RCC_PLL_ON;
    RCC_OscInitStruct.PLL.PLLSource  = RCC_PLLSOURCE_HSE;
    RCC_OscInitStruct.PLL.PLLM       = 1;
    RCC_OscInitStruct.PLL.PLLN       = 24;
    RCC_OscInitStruct.PLL.PLLP       = 2;
    RCC_OscInitStruct.PLL.PLLQ       = 4;
    RCC_OscInitStruct.PLL.PLLR       = 2;
    RCC_OscInitStruct.PLL.PLLRGE     = RCC_PLL1VCIRANGE_3;
    RCC_OscInitStruct.PLL.PLLVCOSEL  = RCC_PLL1VCOWIDE;
    RCC_OscInitStruct.PLL.PLLFRACN   = 0;
    if (HAL_RCC_OscConfig(&RCC_OscInitStruct) != HAL_OK)
    {
        Error_Handler();
    }
    /** Initializes the CPU, AHB and APB busses clocks
     */
    RCC_ClkInitStruct.ClockType = RCC_CLOCKTYPE_HCLK | RCC_CLOCKTYPE_SYSCLK |
                                  RCC_CLOCKTYPE_PCLK1 | RCC_CLOCKTYPE_PCLK2 |
                                  RCC_CLOCKTYPE_D3PCLK1 | RCC_CLOCKTYPE_D1PCLK1;
    RCC_ClkInitStruct.SYSCLKSource   = RCC_SYSCLKSOURCE_PLLCLK;
    RCC_ClkInitStruct.SYSCLKDivider  = RCC_SYSCLK_DIV1;
    RCC_ClkInitStruct.AHBCLKDivider  = RCC_HCLK_DIV1;
    RCC_ClkInitStruct.APB3CLKDivider = RCC_APB3_DIV1;
    RCC_ClkInitStruct.APB1CLKDivider = RCC_APB1_DIV1;
    RCC_ClkInitStruct.APB2CLKDivider = RCC_APB2_DIV1;
    RCC_ClkInitStruct.APB4CLKDivider = RCC_APB4_DIV1;

    if (HAL_RCC_ClockConfig(&RCC_ClkInitStruct, FLASH_LATENCY_1) != HAL_OK)
    {
        Error_Handler();
    }
    PeriphClkInitStruct.PeriphClockSelection = RCC_PERIPHCLK_USART3 | RCC_PERIPHCLK_USB;
    PeriphClkInitStruct.Usart234578ClockSelection = RCC_USART234578CLKSOURCE_D2PCLK1;
    PeriphClkInitStruct.UsbClockSelection         = RCC_USBCLKSOURCE_PLL;
    if (HAL_RCCEx_PeriphCLKConfig(&PeriphClkInitStruct) != HAL_OK)
    {
        Error_Handler();
    }
    /** Enable USB Voltage detector
     */
    HAL_PWREx_EnableUSBVoltageDetector();
}

/**
 * @brief CRC Initialization Function
 * @param None
 * @retval None
 */
static void MX_CRC_Init(void)
{
    /* USER CODE BEGIN CRC_Init 0 */

    /* USER CODE END CRC_Init 0 */

    /* USER CODE BEGIN CRC_Init 1 */

    /* USER CODE END CRC_Init 1 */
    hcrc.Instance                     = CRC;
    hcrc.Init.DefaultPolynomialUse    = DEFAULT_POLYNOMIAL_ENABLE;
    hcrc.Init.DefaultInitValueUse     = DEFAULT_INIT_VALUE_ENABLE;
    hcrc.Init.InputDataInversionMode  = CRC_INPUTDATA_INVERSION_NONE;
    hcrc.Init.OutputDataInversionMode = CRC_OUTPUTDATA_INVERSION_DISABLE;
    hcrc.InputDataFormat              = CRC_INPUTDATA_FORMAT_BYTES;
    if (HAL_CRC_Init(&hcrc) != HAL_OK)
    {
        Error_Handler();
    }
    /* USER CODE BEGIN CRC_Init 2 */

    /* USER CODE END CRC_Init 2 */
}

/**
 * @brief TIM4 Initialization Function
 * @param None
 * @retval None
 */
static void MX_TIM4_Init(void)
{
    /* USER CODE BEGIN TIM4_Init 0 */

    /* USER CODE END TIM4_Init 0 */

    TIM_MasterConfigTypeDef sMasterConfig = {0};
    TIM_OC_InitTypeDef sConfigOC          = {0};

    /* USER CODE BEGIN TIM4_Init 1 */

    /* USER CODE END TIM4_Init 1 */
    htim4.Instance               = TIM4;
    htim4.Init.Prescaler         = 9 - 1;
    htim4.Init.CounterMode       = TIM_COUNTERMODE_UP;
    htim4.Init.Period            = 400 - 1;
    htim4.Init.ClockDivision     = TIM_CLOCKDIVISION_DIV1;
    htim4.Init.AutoReloadPreload = TIM_AUTORELOAD_PRELOAD_DISABLE;
    if (HAL_TIM_PWM_Init(&htim4) != HAL_OK)
    {
        Error_Handler();
    }
    sMasterConfig.MasterOutputTrigger = TIM_TRGO_RESET;
    sMasterConfig.MasterSlaveMode     = TIM_MASTERSLAVEMODE_DISABLE;
    if (HAL_TIMEx_MasterConfigSynchronization(&htim4, &sMasterConfig) != HAL_OK)
    {
        Error_Handler();
    }
    sConfigOC.OCMode     = TIM_OCMODE_PWM1;
    sConfigOC.Pulse      = 0;
    sConfigOC.OCPolarity = TIM_OCPOLARITY_HIGH;
    sConfigOC.OCFastMode = TIM_OCFAST_DISABLE;
    if (HAL_TIM_PWM_ConfigChannel(&htim4, &sConfigOC, TIM_CHANNEL_1) != HAL_OK)
    {
        Error_Handler();
    }
    if (HAL_TIM_PWM_ConfigChannel(&htim4, &sConfigOC, TIM_CHANNEL_2) != HAL_OK)
    {
        Error_Handler();
    }
    if (HAL_TIM_PWM_ConfigChannel(&htim4, &sConfigOC, TIM_CHANNEL_3) != HAL_OK)
    {
        Error_Handler();
    }
    if (HAL_TIM_PWM_ConfigChannel(&htim4, &sConfigOC, TIM_CHANNEL_4) != HAL_OK)
    {
        Error_Handler();
    }
    /* USER CODE BEGIN TIM4_Init 2 */

    /* USER CODE END TIM4_Init 2 */
    HAL_TIM_MspPostInit(&htim4);
}

/**
 * @brief USART3 Initialization Function
 * @param None
 * @retval None
 */
static void MX_USART3_UART_Init(void)
{
    /* USER CODE BEGIN USART3_Init 0 */

    /* USER CODE END USART3_Init 0 */

    /* USER CODE BEGIN USART3_Init 1 */

    /* USER CODE END USART3_Init 1 */
    huart3.Instance                    = USART3;
    huart3.Init.BaudRate               = 115200;
    huart3.Init.WordLength             = UART_WORDLENGTH_8B;
    huart3.Init.StopBits               = UART_STOPBITS_1;
    huart3.Init.Parity                 = UART_PARITY_NONE;
    huart3.Init.Mode                   = UART_MODE_TX_RX;
    huart3.Init.HwFlowCtl              = UART_HWCONTROL_NONE;
    huart3.Init.OverSampling           = UART_OVERSAMPLING_16;
    huart3.Init.OneBitSampling         = UART_ONE_BIT_SAMPLE_DISABLE;
    huart3.Init.ClockPrescaler         = UART_PRESCALER_DIV1;
    huart3.AdvancedInit.AdvFeatureInit = UART_ADVFEATURE_NO_INIT;
    if (HAL_UART_Init(&huart3) != HAL_OK)
    {
        Error_Handler();
    }
    if (HAL_UARTEx_SetTxFifoThreshold(&huart3, UART_TXFIFO_THRESHOLD_1_8) != HAL_OK)
    {
        Error_Handler();
    }
    if (HAL_UARTEx_SetRxFifoThreshold(&huart3, UART_RXFIFO_THRESHOLD_1_8) != HAL_OK)
    {
        Error_Handler();
    }
    if (HAL_UARTEx_DisableFifoMode(&huart3) != HAL_OK)
    {
        Error_Handler();
    }
    /* USER CODE BEGIN USART3_Init 2 */

    /* USER CODE END USART3_Init 2 */
}

/**
 * @brief USB_OTG_FS Initialization Function
 * @param None
 * @retval None
 */
static void MX_USB_OTG_FS_PCD_Init(void)
{
    /* USER CODE BEGIN USB_OTG_FS_Init 0 */

    /* USER CODE END USB_OTG_FS_Init 0 */

    /* USER CODE BEGIN USB_OTG_FS_Init 1 */

    /* USER CODE END USB_OTG_FS_Init 1 */
    hpcd_USB_OTG_FS.Instance                     = USB_OTG_FS;
    hpcd_USB_OTG_FS.Init.dev_endpoints           = 9;
    hpcd_USB_OTG_FS.Init.speed                   = PCD_SPEED_FULL;
    hpcd_USB_OTG_FS.Init.dma_enable              = DISABLE;
    hpcd_USB_OTG_FS.Init.phy_itface              = PCD_PHY_EMBEDDED;
    hpcd_USB_OTG_FS.Init.Sof_enable              = ENABLE;
    hpcd_USB_OTG_FS.Init.low_power_enable        = DISABLE;
    hpcd_USB_OTG_FS.Init.lpm_enable              = DISABLE;
    hpcd_USB_OTG_FS.Init.battery_charging_enable = ENABLE;
    hpcd_USB_OTG_FS.Init.vbus_sensing_enable     = ENABLE;
    hpcd_USB_OTG_FS.Init.use_dedicated_ep1       = DISABLE;
    if (HAL_PCD_Init(&hpcd_USB_OTG_FS) != HAL_OK)
    {
        Error_Handler();
    }
    /* USER CODE BEGIN USB_OTG_FS_Init 2 */

    /* USER CODE END USB_OTG_FS_Init 2 */
}

/**
 * @brief GPIO Initialization Function
 * @param None
 * @retval None
 */
static void MX_GPIO_Init(void)
{
    GPIO_InitTypeDef GPIO_InitStruct = {0};

    /* GPIO Ports Clock Enable */
    __HAL_RCC_GPIOC_CLK_ENABLE();
    __HAL_RCC_GPIOF_CLK_ENABLE();
    __HAL_RCC_GPIOH_CLK_ENABLE();
    __HAL_RCC_GPIOA_CLK_ENABLE();
    __HAL_RCC_GPIOB_CLK_ENABLE();
    __HAL_RCC_GPIOD_CLK_ENABLE();
    __HAL_RCC_GPIOG_CLK_ENABLE();

    /*Configure GPIO pin Output Level */
    HAL_GPIO_WritePin(
        GPIOF,
        wheel_motor_back_right_esf_Pin | wheel_motor_front_right_reset_Pin |
            wheel_motor_front_right_coast_Pin | wheel_motor_front_right_mode_Pin |
            wheel_motor_front_right_direction_Pin | wheel_motor_front_right_brake_Pin |
            wheel_motor_front_right_esf_Pin,
        GPIO_PIN_RESET);

    /*Configure GPIO pin Output Level */
    HAL_GPIO_WritePin(
        GPIOC, wheel_motor_back_right_coast_Pin | wheel_motor_back_left_direction_Pin,
        GPIO_PIN_RESET);

    /*Configure GPIO pin Output Level */
    HAL_GPIO_WritePin(GPIOA,
                      wheel_motor_back_right_brake_Pin |
                          wheel_motor_back_right_reset_Pin |
                          wheel_motor_back_right_direction_Pin,
                      GPIO_PIN_RESET);

    /*Configure GPIO pin Output Level */
    HAL_GPIO_WritePin(
        GPIOB,
        wheel_motor_back_left_brake_Pin | wheel_motor_back_left_esf_Pin |
            wheel_motor_front_left_esf_Pin | wheel_motor_back_left_reset_Pin |
            wheel_motor_back_left_coast_Pin | LD3_Pin | wheel_motor_back_left_mode_Pin |
            wheel_motor_front_left_reset_Pin | wheel_motor_front_left_coast_Pin |
            wheel_motor_front_left_mode_Pin | LD2_Pin |
            wheel_motor_front_left_direction_Pin | wheel_motor_front_left_brake_Pin,
        GPIO_PIN_RESET);

    /*Configure GPIO pin Output Level */
    HAL_GPIO_WritePin(USB_PowerSwitchOn_GPIO_Port, USB_PowerSwitchOn_Pin, GPIO_PIN_RESET);

    /*Configure GPIO pin Output Level */
    HAL_GPIO_WritePin(wheel_motor_back_right_mode_GPIO_Port,
                      wheel_motor_back_right_mode_Pin, GPIO_PIN_RESET);

    /*Configure GPIO pin : USER_Btn_Pin */
    GPIO_InitStruct.Pin  = USER_Btn_Pin;
    GPIO_InitStruct.Mode = GPIO_MODE_IT_RISING;
    GPIO_InitStruct.Pull = GPIO_NOPULL;
    HAL_GPIO_Init(USER_Btn_GPIO_Port, &GPIO_InitStruct);

    /*Configure GPIO pins : wheel_motor_back_right_esf_Pin
       wheel_motor_front_right_reset_Pin wheel_motor_front_right_coast_Pin
       wheel_motor_front_right_mode_Pin wheel_motor_front_right_direction_Pin
       wheel_motor_front_right_brake_Pin wheel_motor_front_right_esf_Pin */
    GPIO_InitStruct.Pin =
        wheel_motor_back_right_esf_Pin | wheel_motor_front_right_reset_Pin |
        wheel_motor_front_right_coast_Pin | wheel_motor_front_right_mode_Pin |
        wheel_motor_front_right_direction_Pin | wheel_motor_front_right_brake_Pin |
        wheel_motor_front_right_esf_Pin;
    GPIO_InitStruct.Mode  = GPIO_MODE_OUTPUT_PP;
    GPIO_InitStruct.Pull  = GPIO_NOPULL;
    GPIO_InitStruct.Speed = GPIO_SPEED_FREQ_LOW;
    HAL_GPIO_Init(GPIOF, &GPIO_InitStruct);

    /*Configure GPIO pins : wheel_motor_back_right_coast_Pin
     * wheel_motor_back_left_direction_Pin */
    GPIO_InitStruct.Pin =
        wheel_motor_back_right_coast_Pin | wheel_motor_back_left_direction_Pin;
    GPIO_InitStruct.Mode  = GPIO_MODE_OUTPUT_PP;
    GPIO_InitStruct.Pull  = GPIO_NOPULL;
    GPIO_InitStruct.Speed = GPIO_SPEED_FREQ_LOW;
    HAL_GPIO_Init(GPIOC, &GPIO_InitStruct);

    /*Configure GPIO pins : wheel_motor_back_right_brake_Pin
     * wheel_motor_back_right_reset_Pin wheel_motor_back_right_direction_Pin */
    GPIO_InitStruct.Pin = wheel_motor_back_right_brake_Pin |
                          wheel_motor_back_right_reset_Pin |
                          wheel_motor_back_right_direction_Pin;
    GPIO_InitStruct.Mode  = GPIO_MODE_OUTPUT_PP;
    GPIO_InitStruct.Pull  = GPIO_NOPULL;
    GPIO_InitStruct.Speed = GPIO_SPEED_FREQ_LOW;
    HAL_GPIO_Init(GPIOA, &GPIO_InitStruct);

    /*Configure GPIO pins : wheel_motor_back_left_brake_Pin wheel_motor_back_left_esf_Pin
       wheel_motor_front_left_esf_Pin wheel_motor_back_left_reset_Pin
                             wheel_motor_back_left_coast_Pin LD3_Pin
       wheel_motor_back_left_mode_Pin wheel_motor_front_left_reset_Pin
                             wheel_motor_front_left_coast_Pin
       wheel_motor_front_left_mode_Pin LD2_Pin wheel_motor_front_left_direction_Pin
                             wheel_motor_front_left_brake_Pin */
    GPIO_InitStruct.Pin =
        wheel_motor_back_left_brake_Pin | wheel_motor_back_left_esf_Pin |
        wheel_motor_front_left_esf_Pin | wheel_motor_back_left_reset_Pin |
        wheel_motor_back_left_coast_Pin | LD3_Pin | wheel_motor_back_left_mode_Pin |
        wheel_motor_front_left_reset_Pin | wheel_motor_front_left_coast_Pin |
        wheel_motor_front_left_mode_Pin | LD2_Pin | wheel_motor_front_left_direction_Pin |
        wheel_motor_front_left_brake_Pin;
    GPIO_InitStruct.Mode  = GPIO_MODE_OUTPUT_PP;
    GPIO_InitStruct.Pull  = GPIO_NOPULL;
    GPIO_InitStruct.Speed = GPIO_SPEED_FREQ_LOW;
    HAL_GPIO_Init(GPIOB, &GPIO_InitStruct);

    /*Configure GPIO pin : USB_PowerSwitchOn_Pin */
    GPIO_InitStruct.Pin   = USB_PowerSwitchOn_Pin;
    GPIO_InitStruct.Mode  = GPIO_MODE_OUTPUT_PP;
    GPIO_InitStruct.Pull  = GPIO_NOPULL;
    GPIO_InitStruct.Speed = GPIO_SPEED_FREQ_LOW;
    HAL_GPIO_Init(USB_PowerSwitchOn_GPIO_Port, &GPIO_InitStruct);

    /*Configure GPIO pin : USB_OverCurrent_Pin */
    GPIO_InitStruct.Pin  = USB_OverCurrent_Pin;
    GPIO_InitStruct.Mode = GPIO_MODE_INPUT;
    GPIO_InitStruct.Pull = GPIO_NOPULL;
    HAL_GPIO_Init(USB_OverCurrent_GPIO_Port, &GPIO_InitStruct);

    /*Configure GPIO pin : wheel_motor_back_right_mode_Pin */
    GPIO_InitStruct.Pin   = wheel_motor_back_right_mode_Pin;
    GPIO_InitStruct.Mode  = GPIO_MODE_OUTPUT_PP;
    GPIO_InitStruct.Pull  = GPIO_NOPULL;
    GPIO_InitStruct.Speed = GPIO_SPEED_FREQ_LOW;
    HAL_GPIO_Init(wheel_motor_back_right_mode_GPIO_Port, &GPIO_InitStruct);
}

/* USER CODE BEGIN 4 */

/* USER CODE END 4 */

/* USER CODE BEGIN Header_io_proto_multicast_startNetworkingTask */
/**
 * @brief  Function implementing the NetStartTask thread.
 * @param  argument: Not used
 * @retval None
 */
/* USER CODE END Header_io_proto_multicast_startNetworkingTask */
__weak void io_proto_multicast_startNetworkingTask(void *argument)
{
    /* init code for LWIP */
    MX_LWIP_Init();
    /* USER CODE BEGIN 5 */
    /* Infinite loop */
    for (;;)
    {
        osDelay(1);
    }
    /* USER CODE END 5 */
}

/* USER CODE BEGIN Header_test_msg_update */
/**
 * @brief Function implementing the testMsgUpdate thread.
 * @param argument: Not used
 * @retval None
 */
/* USER CODE END Header_test_msg_update */
void test_msg_update(void *argument)
{
    /* USER CODE BEGIN test_msg_update */

    // TODO https://github.com/UBC-Thunderbots/Software/issues/1519
    // This is a placeholder task to test sending robot status NOT
    // associated with a ticket because how the robot status msgs will be
    // updated and sent is TBD
    ProtoMulticastCommunicationProfile_t *comm_profile =
        (ProtoMulticastCommunicationProfile_t *)argument;

    /* Infinite loop */
    for (;;)
    {
        io_proto_multicast_communication_profile_acquireLock(comm_profile);
        // TODO enable SNTP sys_now is currently only time since reset
        // https://github.com/UBC-Thunderbots/Software/issues/1518
        tbots_robot_msg.time_sent.epoch_timestamp_seconds = sys_now();
        io_proto_multicast_communication_profile_releaseLock(comm_profile);
        io_proto_multicast_communication_profile_notifyEvents(comm_profile,
                                                              PROTO_UPDATED);
        // run loop at 100hz
        osDelay(1 / 100 * MILLISECONDS_PER_SECOND);
    }
    /* USER CODE END test_msg_update */
}

/* MPU Configuration */

void MPU_Config(void)
{
    MPU_Region_InitTypeDef MPU_InitStruct = {0};

    /* Disables the MPU */
    HAL_MPU_Disable();
    /** Initializes and configures the Region and the memory to be protected
     */
    MPU_InitStruct.Enable           = MPU_REGION_ENABLE;
    MPU_InitStruct.Number           = MPU_REGION_NUMBER0;
    MPU_InitStruct.BaseAddress      = 0x30040000;
    MPU_InitStruct.Size             = MPU_REGION_SIZE_256B;
    MPU_InitStruct.SubRegionDisable = 0x0;
    MPU_InitStruct.TypeExtField     = MPU_TEX_LEVEL0;
    MPU_InitStruct.AccessPermission = MPU_REGION_FULL_ACCESS;
    MPU_InitStruct.DisableExec      = MPU_INSTRUCTION_ACCESS_ENABLE;
    MPU_InitStruct.IsShareable      = MPU_ACCESS_NOT_SHAREABLE;
    MPU_InitStruct.IsCacheable      = MPU_ACCESS_NOT_CACHEABLE;
    MPU_InitStruct.IsBufferable     = MPU_ACCESS_BUFFERABLE;

    HAL_MPU_ConfigRegion(&MPU_InitStruct);
    /** Initializes and configures the Region and the memory to be protected
     */
    MPU_InitStruct.Enable           = MPU_REGION_ENABLE;
    MPU_InitStruct.Number           = MPU_REGION_NUMBER1;
    MPU_InitStruct.BaseAddress      = 0x30044000;
    MPU_InitStruct.Size             = MPU_REGION_SIZE_16KB;
    MPU_InitStruct.SubRegionDisable = 0x0;
    MPU_InitStruct.TypeExtField     = MPU_TEX_LEVEL0;
    MPU_InitStruct.AccessPermission = MPU_REGION_FULL_ACCESS;
    MPU_InitStruct.DisableExec      = MPU_INSTRUCTION_ACCESS_ENABLE;
    MPU_InitStruct.IsShareable      = MPU_ACCESS_NOT_SHAREABLE;
    MPU_InitStruct.IsCacheable      = MPU_ACCESS_CACHEABLE;
    MPU_InitStruct.IsBufferable     = MPU_ACCESS_NOT_BUFFERABLE;

    HAL_MPU_ConfigRegion(&MPU_InitStruct);
    /** Initializes and configures the Region and the memory to be protected
     */
    MPU_InitStruct.Enable           = MPU_REGION_ENABLE;
    MPU_InitStruct.Number           = MPU_REGION_NUMBER2;
    MPU_InitStruct.BaseAddress      = 0x24000000;
    MPU_InitStruct.Size             = MPU_REGION_SIZE_512KB;
    MPU_InitStruct.SubRegionDisable = 0x0;
    MPU_InitStruct.TypeExtField     = MPU_TEX_LEVEL1;
    MPU_InitStruct.AccessPermission = MPU_REGION_FULL_ACCESS;
    MPU_InitStruct.DisableExec      = MPU_INSTRUCTION_ACCESS_ENABLE;
    MPU_InitStruct.IsShareable      = MPU_ACCESS_SHAREABLE;
    MPU_InitStruct.IsCacheable      = MPU_ACCESS_CACHEABLE;
    MPU_InitStruct.IsBufferable     = MPU_ACCESS_BUFFERABLE;

    HAL_MPU_ConfigRegion(&MPU_InitStruct);
    /* Enables the MPU */
    HAL_MPU_Enable(MPU_PRIVILEGED_DEFAULT);
}

/**
 * @brief  This function is executed in case of error occurrence.
 * @retval None
 */
void Error_Handler(void)
{
    /* USER CODE BEGIN Error_Handler_Debug */
    /* User can add his own implementation to report the HAL error return state */

    /* USER CODE END Error_Handler_Debug */
}

#ifdef USE_FULL_ASSERT
/**
 * @brief  Reports the name of the source file and the source line number
 *         where the assert_param error has occurred.
 * @param  file: pointer to the source file name
 * @param  line: assert_param error line source number
 * @retval None
 */
void assert_failed(uint8_t *file, uint32_t line)
{
    /* USER CODE BEGIN 6 */
    /* User can add his own implementation to report the file name and line number,
tex: printf("Wrong parameters value: file %s on line %d\r\n", file, line) */
    /* USER CODE END 6 */
}
#endif /* USE_FULL_ASSERT */

/************************ (C) COPYRIGHT STMicroelectronics *****END OF FILE****/<|MERGE_RESOLUTION|>--- conflicted
+++ resolved
@@ -25,18 +25,12 @@
 
 /* Private includes ----------------------------------------------------------*/
 /* USER CODE BEGIN Includes */
-#include "firmware/app//control/wheel_controller.h"
 #include "firmware_new/boards/frankie_v1/io/drivetrain.h"
-<<<<<<< HEAD
-#include "timers.h"
-#include "udp_multicast.h"
-=======
 #include "firmware_new/boards/frankie_v1/io/proto_multicast_communication_profile.h"
 #include "firmware_new/boards/frankie_v1/io/proto_multicast_communication_tasks.h"
 #include "shared/constants.h"
 #include "shared/proto/tbots_robot_msg.pb.h"
 #include "shared/proto/tbots_software_msgs.pb.h"
->>>>>>> 5b58a1d7
 
 /* USER CODE END Includes */
 
@@ -122,12 +116,8 @@
 
 static void initIoLayer(void);
 static void initIoDrivetrain(void);
-<<<<<<< HEAD
-static void initWheelControllerTimer(void);
-=======
 static void initIoNetworking(void);
 
->>>>>>> 5b58a1d7
 /* USER CODE END PFP */
 
 /* Private user code ---------------------------------------------------------*/
@@ -184,41 +174,6 @@
                        drivetrain_unit_back_left, drivetrain_unit_back_right);
 }
 
-<<<<<<< HEAD
-static void vTimerControllerCallback(xTimerHandle pxTimer)
-{
-    // Sample wheel state
-    float sampled_wheel_state = 1;
-    // Push to buffer
-    // Get new command
-    // push to buffer
-
-    // Get voltage
-
-    // Set motor voltage
-}
-
-void initWheelControllerTimer(void)
-{
-    // Create a timer with expiry of CONTROLLER_INTERPOLATION_PERIOD with auto-renew on
-    TimerHandle_t timer_handle_controller =
-        xTimerCreate("controllerTimer", pdMS_TO_TICKS(10), pdTRUE, (void *)0,
-                     vTimerControllerCallback);
-
-    // Check that the controller was created properly
-    if (timer_handle_controller == NULL)
-    {
-        Error_Handler();
-    }
-
-    // Check that the timer started properly
-    if (xTimerStart(timer_handle_controller, 0) != pdPASS)
-    {
-        Error_Handler();
-    }
-}
-
-=======
 void initIoNetworking()
 {
     // TODO this needs to be hooked up to the channel dial on the robot, when available
@@ -241,7 +196,6 @@
 }
 
 
->>>>>>> 5b58a1d7
 /* USER CODE END 0 */
 
 /**
@@ -288,7 +242,7 @@
     /* USER CODE BEGIN 2 */
 
     initIoLayer();
-    initWheelControllerTimer();
+
     /* USER CODE END 2 */
 
     /* Init scheduler */
