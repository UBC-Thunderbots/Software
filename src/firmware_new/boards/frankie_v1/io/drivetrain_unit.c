--- conflicted
+++ resolved
@@ -36,12 +36,7 @@
     const float voltage_to_apply =
         app_wheel_controller_getWheelVoltageToApply(drive_train_unit->controller);
 
-
-<<<<<<< HEAD
     float pwm_percentage = fmin(1.0f, fabs(voltage_to_apply) / MAX_MOTOR_VOLTAGE);
-=======
-    float pwm_percentage = fminf(1.0f, fabsf(force_newtons) / 255.0f);
->>>>>>> 5b58a1d7
 
     if (voltage_to_apply >= 0)
     {
