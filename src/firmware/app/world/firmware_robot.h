--- conflicted
+++ resolved
@@ -301,19 +301,13 @@
  *
  * @param robot The robot to move at the given velocity
  * @param pos_trajectory The position trajectory to follow
-<<<<<<< HEAD
-=======
  * @param num_elements The number of elements in the position trajectory
->>>>>>> fe472d82
  * @param trajectory_index The index to access the position trajectory params
  * @param max_speed_m_per_s The maximum speed of movement
  */
 void app_firmware_robot_followPosTrajectory(const FirmwareRobot_t* robot,
                                             PositionTrajectory_t pos_trajectory,
-<<<<<<< HEAD
-=======
                                             unsigned int num_elements,
->>>>>>> fe472d82
                                             size_t trajectory_index,
                                             float max_speed_m_per_s);
 
