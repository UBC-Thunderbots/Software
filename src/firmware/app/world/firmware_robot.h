#pragma once

#include "firmware/app/world/charger.h"
#include "firmware/app/world/chicker.h"
#include "firmware/app/world/dribbler.h"
#include "firmware/app/world/wheel.h"

/**
 * This struct represents a robot from the perspective of firmware
 */
typedef struct FirmwareRobot FirmwareRobot_t;

/**
 * This struct represents robot constants
 */
typedef struct RobotConstants
{
    // The mass of the entire robot [kg]
    float mass;
    // The moment of inertia of the entire robot [kg m^2]
    float moment_of_inertia;
    // The maximum radius of the robot [m]
    float robot_radius;
    // The maximum jerk this robot may safely undergo [m/s^3]
    float jerk_limit;
} RobotConstants_t;

/**
 * This struct holds the state of the controller.
 * This is a carryover from legacy code, and should be deleted when the controller is
 * replaced.
 */
typedef struct ControllerState
{
    float last_applied_acceleration_x;
    float last_applied_acceleration_y;
    float last_applied_acceleration_angular;
} ControllerState_t;

/**
 * Create a robot with the given hardware
 *
 * NOTE: Everything here is in the global field reference frame (ie. 0,0 is the center of
 *       the field, 0 degrees is towards the enemy goal) unless otherwise specified.
 *
 * @param charger The robot charger
 * @param chicker The robot chicker
 * @param dribbler The robot dribbler
 * @param get_robot_position_x A function that can be called to get the x-position of the
 *                             robot, in meters
 * @param get_robot_position_y A function that can be called to get the y-position of the
 *                             robot, in meters
 * @param get_robot_orientation A function that can be called to get the orientation of
 *                              the robot, in radians
 * @param get_robot_velocity_x A function that can be called to get the x-velocity of the
 *                             robot, in m/s
 * @param get_robot_velocity_y A function that can be called to get the y-velocity of the
 *                             robot, in m/s
 * @param get_robot_velocity_angular A function that can be called to get the angular
 *                                   velocity of the robot, in rad/s
 * @param get_battery_voltage A function that can be called to the batter voltage, in
 *                            volts
 * @param front_right_wheel The front right wheel of the robot
 * @param front_left_wheel The front left wheel of the robot
 * @param back_right_wheel The back right wheel of the robot
 * @param back_left_wheel The back left wheel of the robot
 * @param controller_state The controller state
 * @param robot_constants Set of constants particular to this robot
 *
 * @return A pointer to a robot with the given hardware, ownership of the robot is
 *         given to the caller
 */
FirmwareRobot_t* app_firmware_robot_create(
<<<<<<< HEAD
    Chicker_t* chicker, Dribbler_t* dribbler, float (*get_robot_position_x)(void),
    float (*get_robot_position_y)(void), float (*get_robot_orientation)(void),
    float (*get_robot_velocity_x)(void), float (*get_robot_velocity_y)(void),
    float (*get_robot_velocity_angular)(void), float (*get_battery_voltage)(void),
    Wheel_t* front_right_wheel, Wheel_t* front_left_wheel, Wheel_t* back_right_wheel,
    Wheel_t* back_left_wheel, ControllerState_t* controller_state,
    RobotConstants_t robot_constants,
    // TODO: jdoc for this
    unsigned int id
    );
=======
    Charger_t* charger, Chicker_t* chicker, Dribbler_t* dribbler,
    float (*get_robot_position_x)(void), float (*get_robot_position_y)(void),
    float (*get_robot_orientation)(void), float (*get_robot_velocity_x)(void),
    float (*get_robot_velocity_y)(void), float (*get_robot_velocity_angular)(void),
    float (*get_battery_voltage)(void), Wheel_t* front_right_wheel,
    Wheel_t* front_left_wheel, Wheel_t* back_right_wheel, Wheel_t* back_left_wheel,
    ControllerState_t* controller_state, RobotConstants_t robot_constants);
>>>>>>> cfbc6903

/**
 * Destroy the given robot, freeing any memory allocated for it
 *
 * NOTE: This will not destroy the values pointed to by any pointers passed to the
 *       `create` function
 *
 * @param robot The robot to destroy
 */
void app_firmware_robot_destroy(FirmwareRobot_t* robot);

/**
 * Get the charger from the given robot
 *
 * @param robot The robot to get the charger from
 *
 * @return The charger from the given robot
 */
Charger_t* app_firmware_robot_getCharger(const FirmwareRobot_t* robot);

/**
 * Get the chicker from the given robot
 * @param robot The robot to get the chicker from
 * @return The chicker from the given robot
 */
Chicker_t* app_firmware_robot_getChicker(const FirmwareRobot_t* robot);

/**
 * Get the dribbler from the given robot
 * @param robot The robot to get the dribbler from
 * @return The dribbler from the given robot
 */
Dribbler_t* app_firmware_robot_getDribbler(const FirmwareRobot_t* robot);

/**
 * Get the x-position of the given robot
 * @param robot The robot to get the y-position for
 * @return The x-position of the given robot, in meters, in global coordinates
 */
float app_firmware_robot_getPositionX(const FirmwareRobot_t* robot);

/**
 * Get the y-position of the given robot
 * @param robot The robot to get the y-position for
 * @return The y-position of the given robot, in meters, in global coordinates
 */
float app_firmware_robot_getPositionY(const FirmwareRobot_t* robot);

/**
 * Get the current orientation of the given robot
 *
 * @param robot The robot to get the orientation of
 * @return The orientation of the robot, in radians
 */
float app_firmware_robot_getOrientation(const FirmwareRobot_t* robot);

/**
 * Get the x-velocity of the given robot
 * @param robot The robot to get the y-velocity for
 * @return The x-velocity of the given robot, in m/s, in global coordinates
 */
float app_firmware_robot_getVelocityX(const FirmwareRobot_t* robot);

/**
 * Get the y-velocity of the given robot
 * @param robot The robot to get the y-velocity for
 * @return The y-velocity of the given robot, in m/s, in global coordinates
 */
float app_firmware_robot_getVelocityY(const FirmwareRobot_t* robot);

/**
 * Get the current angular velocity for the given robot
 * @param robot The robot to get the angular velocity for
 * @return The angular velocity of the given robot, in rad/s
 */
float app_firmware_robot_getVelocityAngular(const FirmwareRobot_t* robot);

/**
 * Get the battery voltage for the given robot
 * @param robot The robot to get the battery voltage for
 * @return The battery voltage for the given robot, in volts
 */
float app_firmware_robot_getBatteryVoltage(const FirmwareRobot_t* robot);

/**
 * Get the front right wheel from the given robot
 * @param robot The robot to get the front right wheel from
 * @return The front right wheel from the given robot
 */
Wheel_t* app_firmware_robot_getFrontRightWheel(const FirmwareRobot_t* robot);

/**
 * Get the front left wheel from the given robot
 * @param robot The robot to get the front left wheel from
 * @return The front left wheel from the given robot
 */
Wheel_t* app_firmware_robot_getFrontLeftWheel(const FirmwareRobot_t* robot);

/**
 * Get the back right wheel from the given robot
 * @param robot The robot to get the back right wheel from
 * @return The back right wheel from the given robot
 */
Wheel_t* app_firmware_robot_getBackRightWheel(const FirmwareRobot_t* robot);


/**
 * Get the back left wheel from the given robot
 * @param robot The robot to get the back left wheel from
 * @return The back left wheel from the given robot
 */
Wheel_t* app_firmware_robot_getBackLeftWheel(const FirmwareRobot_t* robot);

/**
 * Get the constants for this robot
 * @param robot The robot to get constants from
 * @return The constants for the given robot
 */
RobotConstants_t app_firmware_robot_getRobotConstants(const FirmwareRobot_t* robot);

/**
 * Get the controller state for the given robot
 * @param robot The robot to get the controller state for
 * @return A pointer to the controller state for the given robot
 */
ControllerState_t* app_firmware_robot_getControllerState(const FirmwareRobot_t* robot);

// TODO: jdoc
unsigned int app_firmware_robot_getId(const FirmwareRobot_t* robot);<|MERGE_RESOLUTION|>--- conflicted
+++ resolved
@@ -71,18 +71,6 @@
  *         given to the caller
  */
 FirmwareRobot_t* app_firmware_robot_create(
-<<<<<<< HEAD
-    Chicker_t* chicker, Dribbler_t* dribbler, float (*get_robot_position_x)(void),
-    float (*get_robot_position_y)(void), float (*get_robot_orientation)(void),
-    float (*get_robot_velocity_x)(void), float (*get_robot_velocity_y)(void),
-    float (*get_robot_velocity_angular)(void), float (*get_battery_voltage)(void),
-    Wheel_t* front_right_wheel, Wheel_t* front_left_wheel, Wheel_t* back_right_wheel,
-    Wheel_t* back_left_wheel, ControllerState_t* controller_state,
-    RobotConstants_t robot_constants,
-    // TODO: jdoc for this
-    unsigned int id
-    );
-=======
     Charger_t* charger, Chicker_t* chicker, Dribbler_t* dribbler,
     float (*get_robot_position_x)(void), float (*get_robot_position_y)(void),
     float (*get_robot_orientation)(void), float (*get_robot_velocity_x)(void),
@@ -90,7 +78,6 @@
     float (*get_battery_voltage)(void), Wheel_t* front_right_wheel,
     Wheel_t* front_left_wheel, Wheel_t* back_right_wheel, Wheel_t* back_left_wheel,
     ControllerState_t* controller_state, RobotConstants_t robot_constants);
->>>>>>> cfbc6903
 
 /**
  * Destroy the given robot, freeing any memory allocated for it
@@ -216,7 +203,4 @@
  * @param robot The robot to get the controller state for
  * @return A pointer to the controller state for the given robot
  */
-ControllerState_t* app_firmware_robot_getControllerState(const FirmwareRobot_t* robot);
-
-// TODO: jdoc
-unsigned int app_firmware_robot_getId(const FirmwareRobot_t* robot);+ControllerState_t* app_firmware_robot_getControllerState(const FirmwareRobot_t* robot);