#include "firmware/app/control/trajectory_planner.h"

#include <assert.h>
#include <math.h>

#include "assert.h"
#include "firmware/app/control/trajectory_planner_impl.h"
#include "firmware/shared/math/polynomial_1d.h"
#include "firmware/shared/math/polynomial_2d.h"
#include "firmware/shared/math/tbots_math.h"

TrajectoryPlannerGenerationStatus_t
app_trajectory_planner_generateConstantParameterizationPositionTrajectory(
    FirmwareRobotPathParameters_t path_parameters,
    PositionTrajectory_t* position_trajectory)
{
    // Assign all of the path parameter data to local variables
    const unsigned int num_elements = path_parameters.num_elements;
    const float t_end               = path_parameters.t_end;
    const float t_start             = path_parameters.t_start;
    float* x_profile                = position_trajectory->x_position;
    float* y_profile                = position_trajectory->y_position;
    float* orientation_profile      = position_trajectory->orientation;
    float* angular_speed            = position_trajectory->angular_speed;
    float* linear_speed             = position_trajectory->linear_speed;
    const float max_linear_acceleration =
        path_parameters.max_allowable_linear_acceleration;
    const float max_angular_acceleration =
        path_parameters.max_allowable_angular_acceleration;
    const float max_linear_speed     = path_parameters.max_allowable_linear_speed;
    const float max_angular_speed    = path_parameters.max_allowable_angular_speed;
    const float initial_linear_speed = path_parameters.initial_linear_speed;
    const float final_linear_speed   = path_parameters.final_linear_speed;

    Polynomial1dOrder3_t theta_poly = path_parameters.orientation_profile;

    float linear_segment_lengths[TRAJECTORY_PLANNER_MAX_NUM_ELEMENTS];
    float angular_segment_lengths[TRAJECTORY_PLANNER_MAX_NUM_ELEMENTS];

    // Generate the states and segment lengths for each dimension
    app_trajectory_planner_impl_generate2dSegmentNodesAndLengths(
        t_start, t_end, path_parameters.path, num_elements, x_profile, y_profile,
        linear_segment_lengths);

    app_trajectory_planner_impl_generate1dSegmentNodesAndLengths(
        t_start, t_end, theta_poly, num_elements, orientation_profile,
        angular_segment_lengths);

    // Generate the max allowable speed profile for linear and angular profile
    float max_allowable_speed_profile[TRAJECTORY_PLANNER_MAX_NUM_ELEMENTS];

    app_trajectory_planner_impl_getMaximumSpeedProfile(
        path_parameters.path, num_elements, t_start, t_end, max_linear_acceleration,
        max_linear_speed, max_allowable_speed_profile);

    TrajectoryPlannerGenerationStatus_t status =
        app_trajectory_planner_impl_createForwardsContinuousSpeedProfile(
            final_linear_speed, linear_segment_lengths, max_allowable_speed_profile,
            max_linear_acceleration, initial_linear_speed, num_elements, linear_speed);
    if (status != OK)
    {
        return status;
    }

    // Create a 2d polynomial out of the theta profile and a polynomial of all zeros
    Polynomial2dOrder3_t theta_poly_2d = {.x = theta_poly, .y = {{0, 0, 0, 0}}};
    app_trajectory_planner_impl_getMaximumSpeedProfile(
        theta_poly_2d, num_elements, t_start, t_end, max_angular_acceleration,
        max_angular_speed, max_allowable_speed_profile);

    // The initial and final angular velocity of a path is assumed to be zero
    const float initial_angular_speed = 0;
    const float final_angular_speed   = 0;
    // Generate the forwards continuous angular speed profile
    status = app_trajectory_planner_impl_createForwardsContinuousSpeedProfile(
        final_angular_speed, angular_segment_lengths, max_allowable_speed_profile,
        max_angular_acceleration, initial_angular_speed, num_elements, angular_speed);
    if (status != OK)
    {
        return status;
    }

    // Make the speed profiles backwards continuous
    status = app_trajectory_planner_impl_modifySpeedsToBeBackwardsContinuous(
        initial_linear_speed, linear_segment_lengths, max_linear_acceleration,
        num_elements, linear_speed);
<<<<<<< HEAD

=======
>>>>>>> 912cb812
    if (status != OK)
    {
        return status;
    }

    status = app_trajectory_planner_impl_modifySpeedsToBeBackwardsContinuous(
        initial_angular_speed, angular_segment_lengths, max_angular_acceleration,
        num_elements, angular_speed);
<<<<<<< HEAD

=======
>>>>>>> 912cb812
    if (status != OK)
    {
        return status;
    }

    float linear_time_profile[TRAJECTORY_PLANNER_MAX_NUM_ELEMENTS];
    float angular_time_profile[TRAJECTORY_PLANNER_MAX_NUM_ELEMENTS];

    // Generate the segment-based duration of each trajectory
    app_trajectory_planner_impl_generatePositionTrajectoryTimeProfile(
        linear_segment_lengths, linear_speed, num_elements, linear_time_profile);
    app_trajectory_planner_impl_generatePositionTrajectoryTimeProfile(
        angular_segment_lengths, angular_speed, num_elements, angular_time_profile);

    // Calculate the time duration of the trajectory at each segment node
    app_trajectory_planner_impl_modifySpeedsToMatchLongestSegmentDuration(
        linear_segment_lengths, angular_segment_lengths, linear_time_profile,
        angular_time_profile, num_elements, linear_speed, angular_speed,
        position_trajectory->time_profile);

    return OK;
}

TrajectoryPlannerGenerationStatus_t
app_trajectory_planner_generateConstantPeriodPositionTrajectory(
    float interpolation_period, FirmwareRobotPathParameters_t* path_parameters,
    PositionTrajectory_t* constant_period_trajectory)
{
    PositionTrajectory_t variable_time_trajectory;

    // Generate the position trajectory
    TrajectoryPlannerGenerationStatus_t status =
        app_trajectory_planner_generateConstantParameterizationPositionTrajectory(
            *path_parameters, &variable_time_trajectory);

    if (status != OK)
    {
        return status;
    }

    status = app_trajectory_planner_interpolateConstantPeriodPositionTrajectory(
        &variable_time_trajectory, interpolation_period, &path_parameters->num_elements,
        constant_period_trajectory);

    if (status != OK)
    {
        return status;
    }

    return OK;
}

TrajectoryPlannerGenerationStatus_t
app_trajectory_planner_interpolateConstantPeriodPositionTrajectory(
    PositionTrajectory_t* variable_period_trajectory, float interpolation_period,
    unsigned int* num_elements, PositionTrajectory_t* constant_period_trajectory)
{
    // The first point is the same for each trajectory
    constant_period_trajectory->x_position[0] = variable_period_trajectory->x_position[0];
    constant_period_trajectory->y_position[0] = variable_period_trajectory->y_position[0];
    constant_period_trajectory->orientation[0] =
        variable_period_trajectory->orientation[0];
    constant_period_trajectory->linear_speed[0] =
        variable_period_trajectory->linear_speed[0];
    constant_period_trajectory->angular_speed[0] =
        variable_period_trajectory->angular_speed[0];
    constant_period_trajectory->time_profile[0] =
        variable_period_trajectory->time_profile[0];

    // Keep track of the current time we are searching for in the constant
    // parameterization trajectory
    unsigned int time_periods = 1;
    float trajectory_time     = interpolation_period * time_periods;

    // Loop until we find a value JUST larger than the expected
    // Check the element prior and perform linear interpolation
    for (unsigned int i = 1; i < *num_elements; i++)
    {
        while (variable_period_trajectory->time_profile[i] > trajectory_time &&
               time_periods < TRAJECTORY_PLANNER_MAX_NUM_ELEMENTS)
        {
            // Perform a linear interpolation
            const float interpolated_x = shared_tbots_math_linearInterpolation(
                variable_period_trajectory->time_profile[i - 1],
                variable_period_trajectory->x_position[i - 1],
                variable_period_trajectory->time_profile[i],
                variable_period_trajectory->x_position[i], trajectory_time);
            const float interpolated_y = shared_tbots_math_linearInterpolation(
                variable_period_trajectory->time_profile[i - 1],
                variable_period_trajectory->y_position[i - 1],
                variable_period_trajectory->time_profile[i],
                variable_period_trajectory->y_position[i], trajectory_time);
            const float interpolated_theta = shared_tbots_math_linearInterpolation(
                variable_period_trajectory->time_profile[i - 1],
                variable_period_trajectory->orientation[i - 1],
                variable_period_trajectory->time_profile[i],
                variable_period_trajectory->orientation[i], trajectory_time);
            const float interpolated_angular_speed =
                shared_tbots_math_linearInterpolation(
                    variable_period_trajectory->time_profile[i - 1],
                    variable_period_trajectory->angular_speed[i - 1],
                    variable_period_trajectory->time_profile[i],
                    variable_period_trajectory->angular_speed[i], trajectory_time);
            const float interpolated_linear_speed = shared_tbots_math_linearInterpolation(
                variable_period_trajectory->time_profile[i - 1],
                variable_period_trajectory->linear_speed[i - 1],
                variable_period_trajectory->time_profile[i],
                variable_period_trajectory->linear_speed[i], trajectory_time);

            constant_period_trajectory->x_position[time_periods]  = interpolated_x;
            constant_period_trajectory->y_position[time_periods]  = interpolated_y;
            constant_period_trajectory->orientation[time_periods] = interpolated_theta;
            constant_period_trajectory->linear_speed[time_periods] =
                interpolated_linear_speed;
            constant_period_trajectory->angular_speed[time_periods] =
                interpolated_angular_speed;
            constant_period_trajectory->angular_speed[time_periods] = trajectory_time;

            // Step forwards one interpolation period
            constant_period_trajectory->time_profile[time_periods] =
                interpolation_period * time_periods;
            time_periods++;
            trajectory_time = interpolation_period * time_periods;
        }
    }

    if (time_periods == TRAJECTORY_PLANNER_MAX_NUM_ELEMENTS)
    {
        return INTERPOLATION_ELEMENT_MAXED_OUT;
    }

    const unsigned int last_element_index = *num_elements - 1;

    // The last element of both trajectories are also identical
    constant_period_trajectory->x_position[time_periods] =
        variable_period_trajectory->x_position[last_element_index];
    constant_period_trajectory->y_position[time_periods] =
        variable_period_trajectory->y_position[last_element_index];
    constant_period_trajectory->orientation[time_periods] =
        variable_period_trajectory->orientation[last_element_index];
    constant_period_trajectory->linear_speed[time_periods] =
        variable_period_trajectory->linear_speed[last_element_index];
    constant_period_trajectory->angular_speed[time_periods] =
        variable_period_trajectory->angular_speed[last_element_index];
    constant_period_trajectory->time_profile[time_periods] =
        variable_period_trajectory->time_profile[last_element_index];

    // Set the new number of time periods
    *num_elements = ++time_periods;
    return OK;
}

void app_trajectory_planner_generateVelocityTrajectory(
    PositionTrajectory_t* position_trajectory, unsigned int num_elements,
    VelocityTrajectory_t* velocity_trajectory)
{
    // Assign local variables to make code more legible
    float* x_positions           = position_trajectory->x_position;
    float* y_positions           = position_trajectory->y_position;
    float* orientations          = position_trajectory->orientation;
    float* linear_speeds         = position_trajectory->linear_speed;
    float* angular_speeds        = position_trajectory->angular_speed;
    float* position_time_profile = position_trajectory->time_profile;

    float* x_velocity            = velocity_trajectory->x_velocity;
    float* y_velocity            = velocity_trajectory->y_velocity;
    float* angular_speeds_copy   = velocity_trajectory->angular_velocity;
    float* velocity_time_profile = velocity_trajectory->time_profile;

    for (unsigned int i = 0; i < num_elements - 1; i++)
    {
        const float delta_x     = x_positions[i + 1] - x_positions[i];
        const float delta_y     = y_positions[i + 1] - y_positions[i];
        const float delta_theta = (orientations[i + 1] - orientations[i]);

        // The unit vector of the direction is 1/magnitide(vector) *vector
        const float vector_magnitude_inverse =
            (1 / sqrtf(powf(delta_x, 2.0f) + powf(delta_y, 2.0f)));

        const float x_velocity_component =
            delta_x == 0 ? 0 : vector_magnitude_inverse * delta_x * linear_speeds[i];
        const float y_velocity_component =
            delta_y == 0 ? 0 : vector_magnitude_inverse * delta_y * linear_speeds[i];


        // Use the sign of the change in orientation to calculate the direction of the
        // angular velocity
        const float angular_velocity =
            delta_theta > 0.0 ? angular_speeds[i] : -1 * angular_speeds[i];

        // Copy data into the velocity element array
        x_velocity[i]            = x_velocity_component;
        y_velocity[i]            = y_velocity_component;
        angular_speeds_copy[i]   = angular_velocity;
        velocity_time_profile[i] = position_time_profile[i];
    }

    const unsigned int last_element_index = num_elements - 1;
    // Assume that the velocity of the final segment is in the direction of the previous
    const float delta_x =
        x_positions[last_element_index] - x_positions[last_element_index - 1];
    const float delta_y =
        y_positions[last_element_index] - y_positions[last_element_index - 1];

    float x_velocity_component = 0;
    float y_velocity_component = 0;

    // Get the inverse magnitude of the direction vector for normalization
    const float vector_magnitude_inverse =
        (float)(1 / sqrtf(powf(delta_x, 2) + powf(delta_y, 2)));
    if (delta_x != 0)
    {
        x_velocity_component =
            vector_magnitude_inverse * delta_x * linear_speeds[last_element_index];
    }
    if (delta_y != 0)
    {
        y_velocity_component =
            vector_magnitude_inverse * delta_y * linear_speeds[last_element_index];
    }

    // Copy data into the velocity element array
    x_velocity[last_element_index] = x_velocity_component;
    y_velocity[last_element_index] = y_velocity_component;
    angular_speeds_copy[last_element_index] =
        0.0;  // Final angular velocity is always assumed to be zero
    velocity_time_profile[last_element_index] = position_time_profile[last_element_index];
}<|MERGE_RESOLUTION|>--- conflicted
+++ resolved
@@ -84,10 +84,6 @@
     status = app_trajectory_planner_impl_modifySpeedsToBeBackwardsContinuous(
         initial_linear_speed, linear_segment_lengths, max_linear_acceleration,
         num_elements, linear_speed);
-<<<<<<< HEAD
-
-=======
->>>>>>> 912cb812
     if (status != OK)
     {
         return status;
@@ -96,10 +92,6 @@
     status = app_trajectory_planner_impl_modifySpeedsToBeBackwardsContinuous(
         initial_angular_speed, angular_segment_lengths, max_angular_acceleration,
         num_elements, angular_speed);
-<<<<<<< HEAD
-
-=======
->>>>>>> 912cb812
     if (status != OK)
     {
         return status;
