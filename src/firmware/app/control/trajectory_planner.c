#include "firmware/app/control/trajectory_planner.h"

#include <assert.h>
#include <math.h>

#include "assert.h"
#include "firmware/app/control/trajectory_planner_impl.h"
#include "firmware/shared/math/polynomial_1d.h"
#include "firmware/shared/math/polynomial_2d.h"
#include "firmware/shared/math/tbots_math.h"

TrajectoryPlannerGenerationStatus_t
app_trajectory_planner_generateConstantParameterizationPositionTrajectory(
    FirmwareRobotPathParameters_t path_parameters,
    PositionTrajectory_t* position_trajectory)
{
    // Assign all of the path parameter data to local variables
    const unsigned int num_elements = path_parameters.num_elements;
    const float t_end               = path_parameters.t_end;
    const float t_start             = path_parameters.t_start;
    float* x_profile                = position_trajectory->x_position;
    float* y_profile                = position_trajectory->y_position;
    float* orientation_profile      = position_trajectory->orientation;
    float* angular_speed            = position_trajectory->angular_speed;
    float* linear_speed             = position_trajectory->linear_speed;
    const float max_linear_acceleration =
        path_parameters.max_allowable_linear_acceleration;
    const float max_angular_acceleration =
        path_parameters.max_allowable_angular_acceleration;
    const float max_linear_speed     = path_parameters.max_allowable_linear_speed;
    const float max_angular_speed    = path_parameters.max_allowable_angular_speed;
    const float initial_linear_speed = path_parameters.initial_linear_speed;
    const float final_linear_speed   = path_parameters.final_linear_speed;

    Polynomial1dOrder3_t theta_poly = path_parameters.orientation_profile;

    float linear_segment_lengths[TRAJECTORY_PLANNER_MAX_NUM_ELEMENTS];
    float angular_segment_lengths[TRAJECTORY_PLANNER_MAX_NUM_ELEMENTS];

    // Generate the states and segment lengths for each dimension
<<<<<<< HEAD
    app_trajectory_planner_generate2dSegmentNodesAndLengths_impl(
        t_start, t_end, path_parameters.path, num_elements, x_profile, y_profile,
        linear_segment_lengths);

    app_trajectory_planner_generate1dSegmentNodesAndLengths_impl(
=======
    app_trajectory_planner_impl_generate2dSegmentNodesAndLengths(
        t_start, t_end, path_parameters.path, num_elements, x_profile, y_profile,
        linear_segment_lengths);

    app_trajectory_planner_impl_generate1dSegmentNodesAndLengths(
>>>>>>> ed3276ee
        t_start, t_end, theta_poly, num_elements, orientation_profile,
        angular_segment_lengths);

    // Generate the max allowable speed profile for linear and angular profile
    float max_allowable_speed_profile[TRAJECTORY_PLANNER_MAX_NUM_ELEMENTS];

    app_trajectory_planner_impl_getMaximumSpeedProfile(
        path_parameters.path, num_elements, t_start, t_end, max_linear_acceleration,
        max_linear_speed, max_allowable_speed_profile);

    TrajectoryPlannerGenerationStatus_t status =
        app_trajectory_planner_impl_createForwardsContinuousSpeedProfile(
            final_linear_speed, linear_segment_lengths, max_allowable_speed_profile,
            max_linear_acceleration, initial_linear_speed, num_elements, linear_speed);
    if (status != OK)
    {
        return status;
    }

    // Create a 2d polynomial out of the theta profile and a polynomial of all zeros
    Polynomial2dOrder3_t theta_poly_2d = {.x = theta_poly, .y = {0, 0, 0, 0}};
    app_trajectory_planner_impl_getMaximumSpeedProfile(
        theta_poly_2d, num_elements, t_start, t_end, max_angular_acceleration,
        max_angular_speed, max_allowable_speed_profile);

    // The initial and final angular velocity of a path is assumed to be zero
    const float initial_angular_speed = 0;
    const float final_angular_speed   = 0;
    // Generate the forwards continuous angular speed profile
    status = app_trajectory_planner_impl_createForwardsContinuousSpeedProfile(
        final_angular_speed, angular_segment_lengths, max_allowable_speed_profile,
        max_angular_acceleration, initial_angular_speed, num_elements, angular_speed);
    if (status != OK)
    {
        return status;
    }

    // Make the speed profiles backwards continuous
<<<<<<< HEAD
    status = app_trajectory_planner_modifySpeedsToBeBackwardsContinuous_impl(
        num_elements, linear_segment_lengths, max_linear_acceleration,
        initial_linear_speed, linear_speed);
=======
    status = app_trajectory_planner_impl_modifySpeedsToBeBackwardsContinuous(
        initial_linear_speed, linear_segment_lengths, max_linear_acceleration,
        num_elements, linear_speed);
>>>>>>> ed3276ee
    if (status != OK)
    {
        return status;
    }

<<<<<<< HEAD
    status = app_trajectory_planner_modifySpeedsToBeBackwardsContinuous_impl(
        num_elements, angular_segment_lengths, max_angular_acceleration,
        initial_angular_speed, angular_speed);
=======
    status = app_trajectory_planner_impl_modifySpeedsToBeBackwardsContinuous(
        initial_angular_speed, angular_segment_lengths, max_angular_acceleration,
        num_elements, angular_speed);
>>>>>>> ed3276ee
    if (status != OK)
    {
        return status;
    }

    float linear_time_profile[TRAJECTORY_PLANNER_MAX_NUM_ELEMENTS];
    float angular_time_profile[TRAJECTORY_PLANNER_MAX_NUM_ELEMENTS];

    // Generate the segment-based duration of each trajectory
    app_trajectory_planner_impl_generatePositionTrajectoryTimeProfile(
        linear_segment_lengths, linear_speed, num_elements, linear_time_profile);
    app_trajectory_planner_impl_generatePositionTrajectoryTimeProfile(
        angular_segment_lengths, angular_speed, num_elements, angular_time_profile);

    // Calculate the time duration of the trajectory at each segment node
<<<<<<< HEAD
    app_trajectory_planner_modifySpeedsToMatchLongestSegmentDuration_impl(
=======
    app_trajectory_planner_impl_modifySpeedsToMatchLongestSegmentDuration(
>>>>>>> ed3276ee
        linear_segment_lengths, angular_segment_lengths, linear_time_profile,
        angular_time_profile, num_elements, linear_speed, angular_speed,
        position_trajectory->time_profile);

    return OK;
}

TrajectoryPlannerGenerationStatus_t
app_trajectory_planner_generateConstantPeriodPositionTrajectory(
    float interpolation_period, FirmwareRobotPathParameters_t* path_parameters,
    PositionTrajectory_t* constant_period_trajectory)
{
    PositionTrajectory_t variable_time_trajectory;

    // Generate the position trajectory
    TrajectoryPlannerGenerationStatus_t status =
        app_trajectory_planner_generateConstantParameterizationPositionTrajectory(
            *path_parameters, &variable_time_trajectory);

    if (status != OK)
    {
        return status;
    }

    status = app_trajectory_planner_interpolateConstantPeriodPositionTrajectory(
        &variable_time_trajectory, interpolation_period, &path_parameters->num_elements,
        constant_period_trajectory);

    if (status != OK)
    {
        return status;
    }

    return OK;
}

TrajectoryPlannerGenerationStatus_t
app_trajectory_planner_interpolateConstantPeriodPositionTrajectory(
    PositionTrajectory_t* variable_period_trajectory, float interpolation_period,
    unsigned int* num_elements, PositionTrajectory_t* constant_period_trajectory)
{
    // The first point is the same for each trajectory
    constant_period_trajectory->x_position[0] = variable_period_trajectory->x_position[0];
    constant_period_trajectory->y_position[0] = variable_period_trajectory->y_position[0];
    constant_period_trajectory->orientation[0] =
        variable_period_trajectory->orientation[0];
    constant_period_trajectory->linear_speed[0] =
        variable_period_trajectory->linear_speed[0];
    constant_period_trajectory->angular_speed[0] =
        variable_period_trajectory->angular_speed[0];
    constant_period_trajectory->time_profile[0] =
        variable_period_trajectory->time_profile[0];

    // Keep track of the current time we are searching for in the constant
    // parameterization trajectory
    unsigned int time_periods = 1;
    float trajectory_time     = interpolation_period * time_periods;

    // Loop until we find a value JUST larger than the expected
    // Check the element prior and perform linear interpolation
    for (unsigned int i = 1; i < *num_elements; i++)
    {
        while (variable_period_trajectory->time_profile[i] > trajectory_time &&
               time_periods < TRAJECTORY_PLANNER_MAX_NUM_ELEMENTS)
        {
            // Perform a linear interpolation
            const float interpolated_x = shared_tbots_math_linearInterpolation(
                variable_period_trajectory->time_profile[i - 1],
                variable_period_trajectory->x_position[i - 1],
                variable_period_trajectory->time_profile[i],
                variable_period_trajectory->x_position[i], trajectory_time);
            const float interpolated_y = shared_tbots_math_linearInterpolation(
                variable_period_trajectory->time_profile[i - 1],
                variable_period_trajectory->y_position[i - 1],
                variable_period_trajectory->time_profile[i],
                variable_period_trajectory->y_position[i], trajectory_time);
            const float interpolated_theta = shared_tbots_math_linearInterpolation(
                variable_period_trajectory->time_profile[i - 1],
                variable_period_trajectory->orientation[i - 1],
                variable_period_trajectory->time_profile[i],
                variable_period_trajectory->orientation[i], trajectory_time);
            const float interpolated_angular_speed =
                shared_tbots_math_linearInterpolation(
                    variable_period_trajectory->time_profile[i - 1],
                    variable_period_trajectory->angular_speed[i - 1],
                    variable_period_trajectory->time_profile[i],
                    variable_period_trajectory->angular_speed[i], trajectory_time);
            const float interpolated_linear_speed = shared_tbots_math_linearInterpolation(
                variable_period_trajectory->time_profile[i - 1],
                variable_period_trajectory->linear_speed[i - 1],
                variable_period_trajectory->time_profile[i],
                variable_period_trajectory->linear_speed[i], trajectory_time);

            constant_period_trajectory->x_position[time_periods]  = interpolated_x;
            constant_period_trajectory->y_position[time_periods]  = interpolated_y;
            constant_period_trajectory->orientation[time_periods] = interpolated_theta;
            constant_period_trajectory->linear_speed[time_periods] =
                interpolated_linear_speed;
            constant_period_trajectory->angular_speed[time_periods] =
                interpolated_angular_speed;
            constant_period_trajectory->angular_speed[time_periods] = trajectory_time;

            // Step forwards one interpolation period
            constant_period_trajectory->time_profile[time_periods] =
                interpolation_period * time_periods;
            time_periods++;
            trajectory_time = interpolation_period * time_periods;
        }
    }

    if (time_periods == TRAJECTORY_PLANNER_MAX_NUM_ELEMENTS)
    {
        return INTERPOLATION_ELEMENT_MAXED_OUT;
    }

    const unsigned int last_element_index = *num_elements - 1;

    // The last element of both trajectories are also identical
    constant_period_trajectory->x_position[time_periods] =
        variable_period_trajectory->x_position[last_element_index];
    constant_period_trajectory->y_position[time_periods] =
        variable_period_trajectory->y_position[last_element_index];
    constant_period_trajectory->orientation[time_periods] =
        variable_period_trajectory->orientation[last_element_index];
    constant_period_trajectory->linear_speed[time_periods] =
        variable_period_trajectory->linear_speed[last_element_index];
    constant_period_trajectory->angular_speed[time_periods] =
        variable_period_trajectory->angular_speed[last_element_index];
    constant_period_trajectory->time_profile[time_periods] =
        variable_period_trajectory->time_profile[last_element_index];

    // Set the new number of time periods
    *num_elements = ++time_periods;
    return OK;
}

void app_trajectory_planner_generateVelocityTrajectory(
    PositionTrajectory_t* position_trajectory, unsigned int num_elements,
    VelocityTrajectory_t* velocity_trajectory)
{
    // Assign local variables to make code more legible
    float* x_positions           = position_trajectory->x_position;
    float* y_positions           = position_trajectory->y_position;
    float* orientations          = position_trajectory->orientation;
    float* linear_speeds         = position_trajectory->linear_speed;
    float* angular_speeds        = position_trajectory->angular_speed;
    float* position_time_profile = position_trajectory->time_profile;

    float* x_velocity            = velocity_trajectory->x_velocity;
    float* y_velocity            = velocity_trajectory->y_velocity;
    float* angular_speeds_copy   = velocity_trajectory->angular_velocity;
    float* velocity_time_profile = velocity_trajectory->time_profile;

    for (unsigned int i = 0; i < num_elements - 1; i++)
    {
        const float delta_x     = x_positions[i + 1] - x_positions[i];
        const float delta_y     = y_positions[i + 1] - y_positions[i];
        const float delta_theta = (orientations[i + 1] - orientations[i]);

        // The unit vector of the direction is 1/magnitide(vector) *vector
        const float vector_magnitude_inverse =
            (1 / sqrtf(powf(delta_x, 2.0f) + powf(delta_y, 2.0f)));

        const float x_velocity_component =
            delta_x == 0 ? 0 : vector_magnitude_inverse * delta_x * linear_speeds[i];
        const float y_velocity_component =
            delta_y == 0 ? 0 : vector_magnitude_inverse * delta_y * linear_speeds[i];


        // Use the sign of the change in orientation to calculate the direction of the
        // angular velocity
        const float angular_velocity =
            delta_theta > 0.0 ? angular_speeds[i] : -1 * angular_speeds[i];

        // Copy data into the velocity element array
        x_velocity[i]            = x_velocity_component;
        y_velocity[i]            = y_velocity_component;
        angular_speeds_copy[i]   = angular_velocity;
        velocity_time_profile[i] = position_time_profile[i];
    }

    const unsigned int last_element_index = num_elements - 1;
    // Assume that the velocity of the final segment is in the direction of the previous
    const float delta_x =
        x_positions[last_element_index] - x_positions[last_element_index - 1];
    const float delta_y =
        y_positions[last_element_index] - y_positions[last_element_index - 1];

    float x_velocity_component = 0;
    float y_velocity_component = 0;

    // Get the inverse magnitude of the direction vector for normalization
    const float vector_magnitude_inverse =
        (float)(1 / sqrtf(powf(delta_x, 2) + powf(delta_y, 2)));
    if (delta_x != 0)
    {
        x_velocity_component =
            vector_magnitude_inverse * delta_x * linear_speeds[last_element_index];
    }
    if (delta_y != 0)
    {
        y_velocity_component =
            vector_magnitude_inverse * delta_y * linear_speeds[last_element_index];
    }

    // Copy data into the velocity element array
    x_velocity[last_element_index] = x_velocity_component;
    y_velocity[last_element_index] = y_velocity_component;
    angular_speeds_copy[last_element_index] =
        0.0;  // Final angular velocity is always assumed to be zero
    velocity_time_profile[last_element_index] = position_time_profile[last_element_index];
}<|MERGE_RESOLUTION|>--- conflicted
+++ resolved
@@ -38,19 +38,11 @@
     float angular_segment_lengths[TRAJECTORY_PLANNER_MAX_NUM_ELEMENTS];
 
     // Generate the states and segment lengths for each dimension
-<<<<<<< HEAD
-    app_trajectory_planner_generate2dSegmentNodesAndLengths_impl(
-        t_start, t_end, path_parameters.path, num_elements, x_profile, y_profile,
-        linear_segment_lengths);
-
-    app_trajectory_planner_generate1dSegmentNodesAndLengths_impl(
-=======
     app_trajectory_planner_impl_generate2dSegmentNodesAndLengths(
         t_start, t_end, path_parameters.path, num_elements, x_profile, y_profile,
         linear_segment_lengths);
 
     app_trajectory_planner_impl_generate1dSegmentNodesAndLengths(
->>>>>>> ed3276ee
         t_start, t_end, theta_poly, num_elements, orientation_profile,
         angular_segment_lengths);
 
@@ -89,29 +81,19 @@
     }
 
     // Make the speed profiles backwards continuous
-<<<<<<< HEAD
-    status = app_trajectory_planner_modifySpeedsToBeBackwardsContinuous_impl(
-        num_elements, linear_segment_lengths, max_linear_acceleration,
-        initial_linear_speed, linear_speed);
-=======
     status = app_trajectory_planner_impl_modifySpeedsToBeBackwardsContinuous(
         initial_linear_speed, linear_segment_lengths, max_linear_acceleration,
         num_elements, linear_speed);
->>>>>>> ed3276ee
-    if (status != OK)
-    {
-        return status;
-    }
-
-<<<<<<< HEAD
-    status = app_trajectory_planner_modifySpeedsToBeBackwardsContinuous_impl(
-        num_elements, angular_segment_lengths, max_angular_acceleration,
-        initial_angular_speed, angular_speed);
-=======
+
+    if (status != OK)
+    {
+        return status;
+    }
+
     status = app_trajectory_planner_impl_modifySpeedsToBeBackwardsContinuous(
         initial_angular_speed, angular_segment_lengths, max_angular_acceleration,
         num_elements, angular_speed);
->>>>>>> ed3276ee
+
     if (status != OK)
     {
         return status;
@@ -127,11 +109,7 @@
         angular_segment_lengths, angular_speed, num_elements, angular_time_profile);
 
     // Calculate the time duration of the trajectory at each segment node
-<<<<<<< HEAD
-    app_trajectory_planner_modifySpeedsToMatchLongestSegmentDuration_impl(
-=======
     app_trajectory_planner_impl_modifySpeedsToMatchLongestSegmentDuration(
->>>>>>> ed3276ee
         linear_segment_lengths, angular_segment_lengths, linear_time_profile,
         angular_time_profile, num_elements, linear_speed, angular_speed,
         position_trajectory->time_profile);
