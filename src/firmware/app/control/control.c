--- conflicted
+++ resolved
@@ -42,10 +42,6 @@
 
         float slip_ratio = constants.motor_max_voltage_before_wheel_slip /
                            (fabsf(resistive_voltage_loss) + 1e-6f);
-<<<<<<< HEAD
-
-=======
->>>>>>> 1df71679
         if (slip_ratio < slip_ratio_min)
         {
             slip_ratio_min = slip_ratio;
