--- conflicted
+++ resolved
@@ -28,17 +28,10 @@
  * Node1  |--segment length---| Node2
  *   ->   *-------------------*  <-
  */
-<<<<<<< HEAD
-void app_trajectory_planner_generate1dSegmentNodesAndLengths_impl(
-    float t_start, float t_end, Polynomial1dOrder3_t path_1d, unsigned int num_elements,
-    float *node_values, float *segment_lengths);
-=======
 void app_trajectory_planner_impl_generate1dSegmentNodesAndLengths(
     float t_start, float t_end, Polynomial1dOrder3_t path_1d, unsigned int num_elements,
     float node_values[TRAJECTORY_PLANNER_MAX_NUM_ELEMENTS],
     float segment_lengths[TRAJECTORY_PLANNER_MAX_NUM_ELEMENTS]);
->>>>>>> ed3276ee
-
 
 /**
  * Function generates the length of segments in a 2d polynomial. It works as an wrapper
@@ -64,17 +57,11 @@
  * @param segment_lengths [out] The length of each trajectory segment (euclidean of the XY
  * 2d polynomial). This array is of length num_elements-1
  */
-<<<<<<< HEAD
-void app_trajectory_planner_generate2dSegmentNodesAndLengths_impl(
-    float t_start, float t_end, Polynomial2dOrder3_t path_2d, unsigned int num_elements,
-    float *x_values, float *y_values, float *segment_lengths);
-=======
 void app_trajectory_planner_impl_generate2dSegmentNodesAndLengths(
     float t_start, float t_end, Polynomial2dOrder3_t path_2d, unsigned int num_elements,
     float x_values[TRAJECTORY_PLANNER_MAX_NUM_ELEMENTS],
     float y_values[TRAJECTORY_PLANNER_MAX_NUM_ELEMENTS],
     float segment_lengths[TRAJECTORY_PLANNER_MAX_NUM_ELEMENTS]);
->>>>>>> ed3276ee
 
 /**
  * Function that modifies an existing speed profile to be backwards continuous. This means
@@ -83,21 +70,13 @@
  * @pre All arrays are pre-allocated up to at least TRAJECTORY_PLANNER_MAX_NUM_ELEMENTS
  *
  * @param segment_lengths [in] The length of each segment in the trajectory.  Units of
-<<<<<<< HEAD
- * parameters must be in consistent magnitudes, ie: distances in mm and speed in mm/s.
-=======
  * parameters must be in consistent magnitudes, Ex: distances in mm and speed in mm/s.
->>>>>>> ed3276ee
  *
  * @param max_allowable_acceleration [in] The maximum acceleration that can occur anywhere
  * on the trajectory
  *
  * @param initial_speed [in] The initial speed at the beginning of the trajectory.  Units
-<<<<<<< HEAD
- * of parameters must be in consistent magnitudes, ie: distances in mm and acceleration in
-=======
  * of parameters must be in consistent magnitudes, Ex: distances in mm and acceleration in
->>>>>>> ed3276ee
  * mm/s.
  *
  * @param num_segments [in] The number of nodes(elements) in the trajectory
@@ -126,20 +105,6 @@
  * profile. In meters.
  *
  * @param max_allowable_speed_profile [in] An array that limits the max speed at each
-<<<<<<< HEAD
- * point on the profile. Units of parameters must be in consistent magnitudes, ie:
- * distances in mm and speed in mm/s.
- *
- * @param max_allowable_acceleration [in] The maximum allowable acceleration along any
- * segment in the profile. Units of parameters must be in consistent magnitudes, ie:
- * distances in mm and acceleration in mm/s^2.
- *
- * @param initial_speed [in] The initial speed at the first element of the profile.  Units
- * of parameters must be in consistent magnitudes, ie: distances in mm and speed in mm/s.
- *
- * @param final_speed  [in] The final speed at the last element of the profile.  Units of
- * parameters must be in consistent magnitudes, ie: distances in mm and speed in mm/s.
-=======
  * point on the profile. Units of parameters must be in consistent magnitudes, Ex:
  * distances in mm and speed in mm/s.
  *
@@ -152,7 +117,6 @@
  *
  * @param final_speed  [in] The final speed at the last element of the profile.  Units of
  * parameters must be in consistent magnitudes, Ex: distances in mm and speed in mm/s.
->>>>>>> ed3276ee
  *
  * @param num_elements [in] The number of elements in the speed profile
  *
@@ -187,37 +151,22 @@
  * @param t_end [in] The ending value of the parameterization
  *
  * @param max_allowable_acceleration [in] The maximum allowable acceleration along the
-<<<<<<< HEAD
- * trajectory. Units of parameters must be in consistent magnitudes, ie: distances in mm
-=======
  * trajectory. Units of parameters must be in consistent magnitudes, Ex: distances in mm
->>>>>>> ed3276ee
  * and acceleration in mm/s^2.
  *
  * @param speed_cap [in] The maximum allowable speed at any point on the trajectory. This
  * value is defined by the user and this speed limit will not be exceeded even if possible
  * given the physical possibility. Units of parameters must be in consistent magnitudes,
-<<<<<<< HEAD
- * ie: distances in mm and speed in mm/s.
-=======
  * Ex: distances in mm and speed in mm/s.
->>>>>>> ed3276ee
  *
  * @param max_allowable_speed_profile [out] The array that will be modified in-place to
  * contain the absolute maximum allowable speed profile. The units here are consistent
  * with the input units. This array is of length num_elements.
  */
-<<<<<<< HEAD
-void app_trajectory_planner_getMaximumSpeedProfile_impl(
-    Polynomial2dOrder3_t path, unsigned int num_elements, float t_start, float t_end,
-    float max_allowable_acceleration, float speed_cap,
-    float *max_allowable_speed_profile);
-=======
 void app_trajectory_planner_impl_getMaximumSpeedProfile(
     Polynomial2dOrder3_t path, unsigned int num_elements, float t_start, float t_end,
     float max_allowable_acceleration, float speed_cap,
     float max_allowable_speed_profile[TRAJECTORY_PLANNER_MAX_NUM_ELEMENTS]);
->>>>>>> ed3276ee
 
 /**
  * Function generates the time profile for a speed profile with given segment lengths and
@@ -229,17 +178,10 @@
  *
  * @param segment_lengths [in] The length of each segment in meters. The segment length is
  * the distance travelled between successive speed elements.  Units of parameters must be
-<<<<<<< HEAD
- * in consistent magnitudes, ie: distances in mm and acceleration in mm/s^2.
- *
- * @param speeds [in] The speed profile defining the speed at each element.  Units of
- * parameters must be in consistent magnitudes, ie: distances in mm and speed in mm/s.
-=======
  * in consistent magnitudes, Ex: distances in mm and acceleration in mm/s^2.
  *
  * @param speeds [in] The speed profile defining the speed at each element.  Units of
  * parameters must be in consistent magnitudes, Ex: distances in mm and speed in mm/s.
->>>>>>> ed3276ee
  *
  * @param num_elements [in] The number of elements in the speed profile.
  *
@@ -265,7 +207,14 @@
  * @pre The arrays must be pre-allocated up to at least
  * TRAJECTORY_PLANNER_MAX_NUM_SEGMENTS.
  *
-<<<<<<< HEAD
+ * @param displacement1 [in] The displacement corresponding to the distance between
+ * successive speed elements in trajectory 1. In meters. This array is of length
+ * num_elements-1.
+ *
+ * @param displacement2 [in] The displacement corresponding to the distance between
+ * successive speed elements in trajectory 2. In meters. This array is of length
+ * num_elements-1.
+ *
  * @param durations1 [in] The time durations corresponding to the length of time between
  * successive speed points in trajectory 1. In seconds. This array is of length
  * num_elements-1.
@@ -273,27 +222,6 @@
  * @param durations2 [in] The time durations corresponding to the length of time between
  * successive speed points in trajectory 2. In seconds. This array is of length
  * num_elements-1.
- *
-=======
->>>>>>> ed3276ee
- * @param displacement1 [in] The displacement corresponding to the distance between
- * successive speed elements in trajectory 1. In meters. This array is of length
- * num_elements-1.
- *
- * @param displacement2 [in] The displacement corresponding to the distance between
- * successive speed elements in trajectory 2. In meters. This array is of length
- * num_elements-1.
-<<<<<<< HEAD
-=======
- *
- * @param durations1 [in] The time durations corresponding to the length of time between
- * successive speed points in trajectory 1. In seconds. This array is of length
- * num_elements-1.
- *
- * @param durations2 [in] The time durations corresponding to the length of time between
- * successive speed points in trajectory 2. In seconds. This array is of length
- * num_elements-1.
->>>>>>> ed3276ee
  *
  * @param num_elements [in] The number of elements in both trajectory 1 and 2.
  *
@@ -325,11 +253,7 @@
  * between the initial and final speeds is equal to the parameter duration. This is done
  * assuming constant acceleration over the given displacement.
  *
-<<<<<<< HEAD
- * Note: The magnitude of units have to be consistent. Ie. Distances in mm and speeds in
-=======
  * Note: The magnitude of units have to be consistent. Ex. Distances in mm and speeds in
->>>>>>> ed3276ee
  * mm/s. The output will be in the same units magnitude.
  *
  * @param initial_speed [in] The initial speed at the start of a segment.
@@ -341,10 +265,6 @@
  *
  * @return final_speed The final speed at the end of the segment.
  */
-<<<<<<< HEAD
-float app_trajectory_planner_modifySpeedToMatchDuration_impl(float initial_speed,
-=======
 float app_trajectory_planner_impl_modifySpeedToMatchDuration(float initial_speed,
->>>>>>> ed3276ee
                                                              float duration,
                                                              float displacement);