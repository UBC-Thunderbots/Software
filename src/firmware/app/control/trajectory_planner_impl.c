--- conflicted
+++ resolved
@@ -28,16 +28,10 @@
     }
 }
 
-<<<<<<< HEAD
-void app_trajectory_planner_generate1dSegmentNodesAndLengths_impl(
-    float t_start, float t_end, Polynomial1dOrder3_t path_1d, unsigned int num_elements,
-    float *node_values, float *segment_lengths)
-=======
 void app_trajectory_planner_impl_generate1dSegmentNodesAndLengths(
     float t_start, float t_end, Polynomial1dOrder3_t path_1d, unsigned int num_elements,
     float node_values[TRAJECTORY_PLANNER_MAX_NUM_ELEMENTS],
     float segment_lengths[TRAJECTORY_PLANNER_MAX_NUM_ELEMENTS])
->>>>>>> ed3276ee
 {
     // Check that the pre conditions are met
     assert(num_elements > 2);
@@ -62,31 +56,19 @@
     }
 }
 
-<<<<<<< HEAD
-void app_trajectory_planner_generate2dSegmentNodesAndLengths_impl(
-    float t_start, float t_end, Polynomial2dOrder3_t path_2d, unsigned int num_elements,
-    float *x_values, float *y_values, float *segment_lengths)
-=======
 void app_trajectory_planner_impl_generate2dSegmentNodesAndLengths(
     float t_start, float t_end, Polynomial2dOrder3_t path_2d, unsigned int num_elements,
     float x_values[TRAJECTORY_PLANNER_MAX_NUM_ELEMENTS],
     float y_values[TRAJECTORY_PLANNER_MAX_NUM_ELEMENTS],
     float segment_lengths[TRAJECTORY_PLANNER_MAX_NUM_ELEMENTS])
->>>>>>> ed3276ee
 {
     // Hold into the x and y segment lengths to calculate the combined segment length
     float x_lengths[TRAJECTORY_PLANNER_MAX_NUM_ELEMENTS];
     float y_lengths[TRAJECTORY_PLANNER_MAX_NUM_ELEMENTS];
 
-<<<<<<< HEAD
-    app_trajectory_planner_generate1dSegmentNodesAndLengths_impl(
-        t_start, t_end, path_2d.x, num_elements, x_values, x_lengths);
-    app_trajectory_planner_generate1dSegmentNodesAndLengths_impl(
-=======
     app_trajectory_planner_impl_generate1dSegmentNodesAndLengths(
         t_start, t_end, path_2d.x, num_elements, x_values, x_lengths);
     app_trajectory_planner_impl_generate1dSegmentNodesAndLengths(
->>>>>>> ed3276ee
         t_start, t_end, path_2d.y, num_elements, y_values, y_lengths);
 
     // total length is the root sum-squared of the individual values
@@ -124,11 +106,7 @@
     }
 }
 
-<<<<<<< HEAD
-float app_trajectory_planner_modifySpeedToMatchDuration_impl(float initial_speed,
-=======
 float app_trajectory_planner_impl_modifySpeedToMatchDuration(float initial_speed,
->>>>>>> ed3276ee
                                                              float duration,
                                                              float displacement)
 {
@@ -163,11 +141,7 @@
             float *final_speed_to_change = &speeds2[i + 1];
 
             *final_speed_to_change =
-<<<<<<< HEAD
-                app_trajectory_planner_modifySpeedToMatchDuration_impl(
-=======
                 app_trajectory_planner_impl_modifySpeedToMatchDuration(
->>>>>>> ed3276ee
                     current_speed, desired_duration, displacement);
             complete_time_profile[i + 1] = complete_time_profile[i] + desired_duration;
         }
@@ -179,11 +153,7 @@
             float *final_speed_to_change = &speeds1[i + 1];
 
             *final_speed_to_change =
-<<<<<<< HEAD
-                app_trajectory_planner_modifySpeedToMatchDuration_impl(
-=======
                 app_trajectory_planner_impl_modifySpeedToMatchDuration(
->>>>>>> ed3276ee
                     current_speed, desired_duration, displacement);
             complete_time_profile[i + 1] = complete_time_profile[i] + desired_duration;
         }
