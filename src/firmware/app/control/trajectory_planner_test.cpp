--- conflicted
+++ resolved
@@ -1212,18 +1212,6 @@
 }
 
 // A robot with very little linear motion required, rotates just under 180 deg.
-<<<<<<< HEAD
-TEST_F(TrajectoryPlannerTest, please_rename_me)
-{
-    // TODO; formatting what the heck here
-    FirmwareRobotPathParameters_t path_parameters = {
-        .path                               = {.x = {.coefficients = {0.0f, 0.0f, 0.05f, 4.6f}},
-                 .y = {.coefficients = {0.0f, 0.0f, 0.0f, -3.09f}}},
-        .orientation_profile                = {.coefficients = {0.0f, 0.0f, 2.55f, 0.0f}},
-        .t_start                            = 0.0f,
-        .t_end                              = 1.0f,
-        .num_elements                       = 10,
-=======
 TEST_F(TrajectoryPlannerTest,
        test_angular_limiting_the_trajectory_with_large_linear_slowdown)
 {
@@ -1237,7 +1225,6 @@
         .t_start             = 0.0f,
         .t_end               = 1.0f,
         .num_elements        = 10,
->>>>>>> 706c29be
         .max_allowable_linear_acceleration  = 1.5f,
         .max_allowable_linear_speed         = 1.0f,
         .max_allowable_angular_acceleration = 5.0f,
@@ -1246,13 +1233,6 @@
         .final_linear_speed                 = 0.0f};
 
     PositionTrajectory_t position_trajectory;
-<<<<<<< HEAD
-
-    auto status = app_trajectory_planner_generateConstantParameterizationPositionTrajectory(
-        path_parameters, &position_trajectory);
-
-    ASSERT_EQ(status, OK);
-=======
     auto status =
         app_trajectory_planner_generateConstantParameterizationPositionTrajectory(
             path_parameters, &position_trajectory);
@@ -1265,5 +1245,4 @@
                 0.0001f);
     EXPECT_NEAR(position_trajectory.angular_speed[0], 0.0f, 0.0001f);
     EXPECT_NEAR(position_trajectory.angular_speed[9], 0.0f, 0.0001f);
->>>>>>> 706c29be
 }