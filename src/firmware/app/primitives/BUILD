package(default_visibility = ["//visibility:public"])

cc_library(
    name = "primitive",
    srcs = ["primitive.c"],
    hdrs = ["primitive.h"],
    deps = [
        "//firmware/app/world:firmware_world",
        "//shared/proto:tbots_nanopb_proto",
    ],
)

cc_library(
    name = "primitive_manager",
    srcs = ["primitive_manager.c"],
    hdrs = ["primitive_manager.h"],
    copts = select({
        # TODO: this should not be dependent on freertos at all
        "//cc_toolchain:cpu_stm32f4": [
            "-isystem firmware/boards/shared/legacy_freertos/include",
            "-isystem firmware/boards/shared/legacy_stm32lib/include",
        ],
        "//conditions:default": [],
    }),
    deps = [
        ":move",
        ":primitive",
        ":direct_control",
<<<<<<< HEAD
        ":kick",
=======
        ":spinning_move",
>>>>>>> a6c0d7ae
        ":stop",
        "//firmware/app/world:firmware_world",
    ] + select({
        # TODO: this should not be dependent on freertos at all
        "//cc_toolchain:cpu_stm32f4": ["//firmware/boards/legacy_robot_stm32f4:legacy_shared_libs"],
        "//conditions:default": [],
    }),
)

cc_library(
    name = "direct_control",
    srcs = ["direct_control_primitive.c"],
    hdrs = ["direct_control_primitive.h"],
    deps = [
        ":primitive",
        "//firmware/app/control",
        "//firmware/app/logger",
    ],
)

cc_library(
    name = "move",
    srcs = ["move_primitive.c"],
    hdrs = ["move_primitive.h"],
    deps = [
        ":primitive",
        "//firmware/app/control",
        "//firmware/app/control:bangbang",
        "//firmware/app/control:physbot",
        "//firmware/app/control:trajectory_planner",
        "//firmware/shared:physics",
        "//firmware/shared:util",
        "//shared:constants",
        "//shared:robot_constants",
    ],
)

cc_library(
<<<<<<< HEAD
    name = "move",
    srcs = ["move_primitive.c"],
    hdrs = ["move_primitive.h"],
=======
    name = "spinning_move",
    srcs = ["spinning_move_primitive.c"],
    hdrs = ["spinning_move_primitive.h"],
>>>>>>> a6c0d7ae
    deps = [
        ":primitive",
        "//firmware/app/control",
        "//firmware/app/control:bangbang",
<<<<<<< HEAD
        "//firmware/app/control:physbot",
        "//firmware/app/control:trajectory_planner",
        "//firmware/shared:physics",
        "//firmware/shared:util",
        "//shared:constants",
        "//shared:robot_constants",
=======
        "//firmware/shared:physics",
>>>>>>> a6c0d7ae
    ],
)

cc_test(
    name = "move_test",
    srcs = ["move_primitive_test.cpp"],
    deps = [
        ":move",
        ":test_util_world",
    ],
)

cc_library(
    name = "test_util_world",
    hdrs = ["test_util_world.h"],
    deps = [
        ":primitive_manager",
        "@fff",
        "@gtest//:gtest_main",
    ],
)

cc_library(
    name = "stop",
    srcs = ["stop_primitive.c"],
    hdrs = ["stop_primitive.h"],
    deps = [
        ":primitive",
    ],
)<|MERGE_RESOLUTION|>--- conflicted
+++ resolved
@@ -26,11 +26,6 @@
         ":move",
         ":primitive",
         ":direct_control",
-<<<<<<< HEAD
-        ":kick",
-=======
-        ":spinning_move",
->>>>>>> a6c0d7ae
         ":stop",
         "//firmware/app/world:firmware_world",
     ] + select({
@@ -68,33 +63,6 @@
     ],
 )
 
-cc_library(
-<<<<<<< HEAD
-    name = "move",
-    srcs = ["move_primitive.c"],
-    hdrs = ["move_primitive.h"],
-=======
-    name = "spinning_move",
-    srcs = ["spinning_move_primitive.c"],
-    hdrs = ["spinning_move_primitive.h"],
->>>>>>> a6c0d7ae
-    deps = [
-        ":primitive",
-        "//firmware/app/control",
-        "//firmware/app/control:bangbang",
-<<<<<<< HEAD
-        "//firmware/app/control:physbot",
-        "//firmware/app/control:trajectory_planner",
-        "//firmware/shared:physics",
-        "//firmware/shared:util",
-        "//shared:constants",
-        "//shared:robot_constants",
-=======
-        "//firmware/shared:physics",
->>>>>>> a6c0d7ae
-    ],
-)
-
 cc_test(
     name = "move_test",
     srcs = ["move_primitive_test.cpp"],
