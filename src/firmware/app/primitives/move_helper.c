--- conflicted
+++ resolved
@@ -20,17 +20,8 @@
 
 typedef struct MoveHelperState
 {
-<<<<<<< HEAD
     // The trajectory we're tracking
     PositionTrajectory_t position_trajectory;
-=======
-    float destination[3], end_speed, major_vec[2], minor_vec[2];
-    // We store a wheel index here so we only have to calculate the axis
-    // we want to use when move start is called
-    unsigned optimal_wheel_axes_index;
-} MoveHelperState_t;
-DEFINE_PRIMITIVE_STATE_CREATE_AND_DESTROY_FUNCTIONS(MoveHelperState_t)
->>>>>>> a5f0ff51
 
     // The number of elements in the trajectory we're tracking
     size_t num_trajectory_elems;
@@ -73,19 +64,16 @@
     MoveHelperState_t* state = (MoveHelperState_t*)void_state_ptr;
 
     // Convert into m/s and rad/s because physics is in m and s
-<<<<<<< HEAD
     const float destination_x           = move_position_params.destination.x_meters;
     const float destination_y           = move_position_params.destination.y_meters;
     const float destination_orientation = final_angle;
     const float speed_at_dest_m_per_s =
         move_position_params.final_speed_meters_per_second;
-    state->move_slow = move_position_params.slow;
-=======
-    state->destination[0] = move_position_params.destination.x_meters;
-    state->destination[1] = move_position_params.destination.y_meters;
-    state->destination[2] = final_angle;
-    state->end_speed      = move_position_params.final_speed_meters_per_second;
->>>>>>> a5f0ff51
+
+    // TODO: should remove this from the state entirely if its no longer in 
+    //       the proto
+    //state->move_slow = move_position_params.slow;
+    state->move_slow = false;
 
     const FirmwareRobot_t* robot = app_firmware_world_getRobot(world);
 
@@ -162,16 +150,10 @@
     const float dest_speed = state->position_trajectory.linear_speed[trajectory_index];
 
     // plan major axis movement
-<<<<<<< HEAD
     float max_major_a = (float)ROBOT_MAX_ACCELERATION_METERS_PER_SECOND_SQUARED;
     float max_major_v =
         state->move_slow ? 1.25f : (float)ROBOT_MAX_SPEED_METERS_PER_SECOND;
     float major_params[3] = {dest_speed, max_major_a, max_major_v};
-=======
-    float max_major_a     = 3.5;
-    float max_major_v     = 3.0;
-    float major_params[3] = {state->end_speed, max_major_a, max_major_v};
->>>>>>> a5f0ff51
     app_physbot_planMove(&pb.maj, major_params);
 
     // plan minor axis movement
