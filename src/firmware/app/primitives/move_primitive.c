--- conflicted
+++ resolved
@@ -93,23 +93,14 @@
         (int)(distance_to_destination / max_speed_m_per_s * target_spin_rev_per_s);
     // Change in orientation to reach destination orientation
     const float net_change_in_orientation =
-<<<<<<< HEAD
-        min_angle_delta(current_orientation, destination_orientation);
-=======
         shared_physics_minAngleDelta(current_orientation, destination_orientation);
->>>>>>> f0fa04a4
     const float orientation_delta =
         net_change_in_orientation + (float)revolutions_to_spin * 2.0f * (float)M_PI;
 
     const float estimated_time_delta = fmaxf(
-<<<<<<< HEAD
-        fabsf(distance_to_destination) / (float)(ROBOT_MAX_SPEED_METERS_PER_SECOND),
-        fabsf(net_change_in_orientation) / (float)(ROBOT_MAX_ANG_SPEED_RAD_PER_SECOND));
-=======
         fabsf(distance_to_destination) / (float)(robot_constants.robot_max_speed_m_per_s),
         fabsf(net_change_in_orientation) /
             (float)(robot_constants.robot_max_ang_speed_rad_per_s));
->>>>>>> f0fa04a4
 
     // clamp num elements between 3 (minimum number of trajectory elements) and
     // TRAJECTORY_PLANNER_MAX_NUM_ELEMENTS
