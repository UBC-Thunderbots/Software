--- conflicted
+++ resolved
@@ -68,11 +68,7 @@
     /* Handle robot movement */
     MoveState_t* state = (MoveState_t*)void_state_ptr;
 
-<<<<<<< HEAD
-    TbotsProto_Point destination = prim_msg.motion_control.path.point[0];
-=======
     TbotsProto_Point destination = prim_msg.motion_control.path.points[0];
->>>>>>> 243b01bd
 
     // parameters from the primitive message
     const float destination_x           = (float)destination.x_meters;
