#include "primitive_manager.h"

// There are different semaphore implementations depending on if we're on a x86 or arm
// system, and we use typdefs here to switch between them
#ifdef __arm__
#include <FreeRTOS.h>
#include <semphr.h>
#elif __unix__
#include <pthread.h>
#else
#error "Could not determine what CPU this is being compiled for."
#endif

#include <assert.h>
#include <stdint.h>
#include <stdio.h>

#include "firmware/app/primitives/direct_velocity_primitive.h"
#include "firmware/app/primitives/direct_wheels_primitive.h"
#include "firmware/app/primitives/dribble_primitive.h"
#include "firmware/app/primitives/move_primitive.h"
#include "firmware/app/primitives/pivot_primitive.h"
#include "firmware/app/primitives/primitive.h"
#include "firmware/app/primitives/shoot_primitive.h"
#include "firmware/app/primitives/spin_primitive.h"
#include "firmware/app/primitives/stop_primitive.h"

struct PrimitiveManager
{
// The mutex that prevents multiple entries into the same primitive at the same time.
#ifdef __arm__
    SemaphoreHandle_t primitive_mutex;
#elif __unix__
    pthread_mutex_t primitive_mutex;
#endif

    // The primitive that is currently running. If NULL then there is no primitive running
    const primitive_t *current_primitive;

    // A pointer to the state of the current primitive
    void *current_primitive_state;
};

/**
 * Lock the primitive mutex
 * @param manager [in/out] The primitive manager to lock the primitive mutex for
 */
void app_primitive_manager_lockPrimitiveMutex(PrimitiveManager_t *manager)
{
#ifdef __arm__
    xSemaphoreTake(manager->primitive_mutex, portMAX_DELAY);
#elif __unix__
    pthread_mutex_lock(&(manager->primitive_mutex));
#else
#error "Could not determine what CPU this is being compiled for."
#endif
}

/**
 * Unlock the primitive mutex
 * @param manager [in/out] The primitive manager to unlock the primitive mutex for
 */
void app_primitive_manager_unlockPrimitiveMutex(PrimitiveManager_t *manager)
{
#ifdef __arm__
    xSemaphoreGive(manager->primitive_mutex);
#elif __unix__
    pthread_mutex_unlock(&(manager->primitive_mutex));
#else
#error "Could not determine what CPU this is being compiled for."
#endif
}

/**
 * Make the robot in the given world "safe" by disabling potentially dangerous
 * functionality and bringing the robot to a stop
 *
 * @param manager [in/out] The primitive manager controlling the robot
 * @param world [in] The world containing the robot make safe
 */
void app_primitive_manager_makeRobotSafe(PrimitiveManager_t *manager,
                                         FirmwareWorld_t *world);

PrimitiveManager_t *app_primitive_manager_create(void)
{
    PrimitiveManager_t *manager =
        (PrimitiveManager_t *)malloc(sizeof(PrimitiveManager_t));

#ifdef __arm__
    static StaticSemaphore_t primitive_mutex_storage;
    manager->primitive_mutex = xSemaphoreCreateMutexStatic(&primitive_mutex_storage);
#elif __unix__
    pthread_mutex_init(&(manager->primitive_mutex), NULL);
#else
#error "Could not determine what CPU this is being compiled for."
#endif

    manager->current_primitive       = NULL;
    manager->current_primitive_state = NULL;

    return manager;
}

void app_primitive_manager_destroy(PrimitiveManager_t *manager)
{
    free(manager);
}

void app_primitive_manager_startNewPrimitive(PrimitiveManager_t *manager,
                                             FirmwareWorld_t *world,
                                             PrimitiveMsg primitive_msg)
{
<<<<<<< HEAD
    // We have both an assert statement and an if statement because we want to easily
    // be able to see this case while debugging, but don't want to accidentally
    // run a totally random primitive if we're compiling in optimized mode with no
    // assertions
    if (primitive_index >= PRIMITIVE_COUNT)
    {
        assert(false);
        return;
    }

    if (app_firmware_robot_getId(app_firmware_world_getRobot(world)) == 5){
        printf("running %d\n", primitive_index);
    }

=======
>>>>>>> 0eb978e0
    app_primitive_manager_lockPrimitiveMutex(manager);

    app_primitive_manager_endCurrentPrimitive(manager, world);

    // Figure out which primitive we're running and start it
    switch (primitive_msg.which_primitive)
    {
        case PrimitiveMsg_move_tag:
            manager->current_primitive       = &MOVE_PRIMITIVE;
            manager->current_primitive_state = manager->current_primitive->create_state();
            app_move_primitive_start(primitive_msg.primitive.move,
                                     manager->current_primitive_state, world);
            break;
        case PrimitiveMsg_stop_tag:
            manager->current_primitive       = &STOP_PRIMITIVE;
            manager->current_primitive_state = manager->current_primitive->create_state();
            app_stop_primitive_start(primitive_msg.primitive.stop,
                                     manager->current_primitive_state, world);
            break;
        case PrimitiveMsg_dribble_tag:
            manager->current_primitive       = &DRIBBLE_PRIMITIVE;
            manager->current_primitive_state = manager->current_primitive->create_state();
            app_dribble_primitive_start(primitive_msg.primitive.dribble,
                                        manager->current_primitive_state, world);
            break;
        case PrimitiveMsg_shoot_tag:
            manager->current_primitive       = &SHOOT_PRIMITIVE;
            manager->current_primitive_state = manager->current_primitive->create_state();
            app_shoot_primitive_start(primitive_msg.primitive.shoot,
                                      manager->current_primitive_state, world);
            break;
        case PrimitiveMsg_pivot_tag:
            manager->current_primitive       = &PIVOT_PRIMITIVE;
            manager->current_primitive_state = manager->current_primitive->create_state();
            app_pivot_primitive_start(primitive_msg.primitive.pivot,
                                      manager->current_primitive_state, world);
            break;
        case PrimitiveMsg_spin_tag:
            manager->current_primitive       = &SPIN_PRIMITIVE;
            manager->current_primitive_state = manager->current_primitive->create_state();
            app_spin_primitive_start(primitive_msg.primitive.spin,
                                     manager->current_primitive_state, world);
            break;
        case PrimitiveMsg_direct_wheels_tag:
            manager->current_primitive       = &DIRECT_WHEELS_PRIMITIVE;
            manager->current_primitive_state = manager->current_primitive->create_state;
            app_direct_wheels_primitive_start(primitive_msg.primitive.direct_wheels,
                                              manager->current_primitive_state, world);
            break;
        case PrimitiveMsg_direct_velocity_tag:
            manager->current_primitive       = &DIRECT_VELOCITY_PRIMITIVE;
            manager->current_primitive_state = manager->current_primitive->create_state();
            app_direct_velocity_primitive_start(primitive_msg.primitive.direct_velocity,
                                                manager->current_primitive_state, world);
            break;
        default:
            app_primitive_manager_makeRobotSafe(manager, world);
            assert(false);
    }

    app_primitive_manager_unlockPrimitiveMutex(manager);
}

void app_primitive_manager_runCurrentPrimitive(PrimitiveManager_t *manager,
                                               FirmwareWorld_t *world)
{
    app_primitive_manager_lockPrimitiveMutex(manager);

    if (manager->current_primitive)
    {
        manager->current_primitive->tick(manager->current_primitive_state, world);
    }

    app_primitive_manager_unlockPrimitiveMutex(manager);
}

void app_primitive_manager_endCurrentPrimitive(PrimitiveManager_t *manager,
                                               FirmwareWorld_t *world)
{
    if (manager->current_primitive)
    {
        manager->current_primitive->end(manager->current_primitive_state, world);
        manager->current_primitive->destroy_state(manager->current_primitive_state);

        manager->current_primitive = NULL;
    }

    app_primitive_manager_makeRobotSafe(manager, world);
}

void app_primitive_manager_makeRobotSafe(PrimitiveManager_t *manager,
                                         FirmwareWorld_t *world)
{
    // Disable chipper, kicker, dribbler
    FirmwareRobot_t *robot = app_firmware_world_getRobot(world);
    Chicker_t *chicker     = app_firmware_robot_getChicker(robot);
    Dribbler_t *dribbler   = app_firmware_robot_getDribbler(robot);

    app_chicker_disableAutochip(chicker);
    app_chicker_disableAutokick(chicker);
    app_dribbler_setSpeed(dribbler, 0);

    // Set the current primitive to STOP to stop the robot moving
    manager->current_primitive       = &STOP_PRIMITIVE;
    manager->current_primitive_state = manager->current_primitive->create_state();
    PrimitiveParamsMsg params        = PrimitiveParamsMsg_init_zero;
    app_stop_primitive_start(params, manager->current_primitive_state, world);
}<|MERGE_RESOLUTION|>--- conflicted
+++ resolved
@@ -110,23 +110,6 @@
                                              FirmwareWorld_t *world,
                                              PrimitiveMsg primitive_msg)
 {
-<<<<<<< HEAD
-    // We have both an assert statement and an if statement because we want to easily
-    // be able to see this case while debugging, but don't want to accidentally
-    // run a totally random primitive if we're compiling in optimized mode with no
-    // assertions
-    if (primitive_index >= PRIMITIVE_COUNT)
-    {
-        assert(false);
-        return;
-    }
-
-    if (app_firmware_robot_getId(app_firmware_world_getRobot(world)) == 5){
-        printf("running %d\n", primitive_index);
-    }
-
-=======
->>>>>>> 0eb978e0
     app_primitive_manager_lockPrimitiveMutex(manager);
 
     app_primitive_manager_endCurrentPrimitive(manager, world);
