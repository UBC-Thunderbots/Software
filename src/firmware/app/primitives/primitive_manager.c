#include "firmware/app/primitives/primitive_manager.h"

// There are different semaphore implementations depending on if we're on a x86 or arm
// system, and we use typdefs here to switch between them
#ifdef __arm__
#include <FreeRTOS.h>
#include <semphr.h>
#elif __unix__
#include <pthread.h>
#else
#error "Could not determine what CPU this is being compiled for."
#endif

#include <assert.h>
#include <stdint.h>
#include <stdio.h>

#include "firmware/app/primitives/direct_velocity_primitive.h"
#include "firmware/app/primitives/direct_wheels_primitive.h"
#include "firmware/app/primitives/move_primitive.h"
#include "firmware/app/primitives/primitive.h"
#include "firmware/app/primitives/shoot_primitive.h"
#include "firmware/app/primitives/spinning_move_primitive.h"
#include "firmware/app/primitives/stop_primitive.h"

struct PrimitiveManager
{
// The mutex that prevents multiple entries into the same primitive at the same time.
#ifdef __arm__
    SemaphoreHandle_t primitive_mutex;
#elif __unix__
    pthread_mutex_t primitive_mutex;
#endif

    // The primitive that is currently running. If NULL then there is no primitive running
    const primitive_t *current_primitive;

    // A pointer to the state of the current primitive
    void *current_primitive_state;
};

/**
 * Lock the primitive mutex
 * @param manager [in/out] The primitive manager to lock the primitive mutex for
 */
void app_primitive_manager_lockPrimitiveMutex(PrimitiveManager_t *manager)
{
#ifdef __arm__
    xSemaphoreTake(manager->primitive_mutex, portMAX_DELAY);
#elif __unix__
    pthread_mutex_lock(&(manager->primitive_mutex));
#else
#error "Could not determine what CPU this is being compiled for."
#endif
}

/**
 * Unlock the primitive mutex
 * @param manager [in/out] The primitive manager to unlock the primitive mutex for
 */
void app_primitive_manager_unlockPrimitiveMutex(PrimitiveManager_t *manager)
{
#ifdef __arm__
    xSemaphoreGive(manager->primitive_mutex);
#elif __unix__
    pthread_mutex_unlock(&(manager->primitive_mutex));
#else
#error "Could not determine what CPU this is being compiled for."
#endif
}

/**
 * Make the robot in the given world "safe" by disabling potentially dangerous
 * functionality and bringing the robot to a stop
 *
 * @param manager [in/out] The primitive manager controlling the robot
 * @param world [in] The world containing the robot make safe
 */
void app_primitive_manager_makeRobotSafe(PrimitiveManager_t *manager,
                                         FirmwareWorld_t *world);

PrimitiveManager_t *app_primitive_manager_create(void)
{
    PrimitiveManager_t *manager =
        (PrimitiveManager_t *)malloc(sizeof(PrimitiveManager_t));

#ifdef __arm__
    static StaticSemaphore_t primitive_mutex_storage;
    manager->primitive_mutex = xSemaphoreCreateMutexStatic(&primitive_mutex_storage);
#elif __unix__
    pthread_mutex_init(&(manager->primitive_mutex), NULL);
#else
#error "Could not determine what CPU this is being compiled for."
#endif

    manager->current_primitive       = NULL;
    manager->current_primitive_state = NULL;

    return manager;
}

void app_primitive_manager_destroy(PrimitiveManager_t *manager)
{
    free(manager);
}

void app_primitive_manager_startNewPrimitive(PrimitiveManager_t *manager,
                                             FirmwareWorld_t *world,
                                             TbotsProto_Primitive primitive_msg)
{
    app_primitive_manager_lockPrimitiveMutex(manager);

    app_primitive_manager_endCurrentPrimitive(manager, world);

    // Figure out which primitive we're running and start it
    switch (primitive_msg.which_primitive)
    {
<<<<<<< HEAD
        case TbotsProto_Primitive_move_tag:
=======
        case PrimitiveMsg_move_tag:
        {
>>>>>>> 10f4efa1
            manager->current_primitive       = &MOVE_PRIMITIVE;
            manager->current_primitive_state = manager->current_primitive->create_state();
            app_move_primitive_start(primitive_msg.primitive.move,
                                     manager->current_primitive_state, world);
            break;
<<<<<<< HEAD
        case TbotsProto_Primitive_stop_tag:
=======
        }
        case PrimitiveMsg_stop_tag:
        {
>>>>>>> 10f4efa1
            manager->current_primitive       = &STOP_PRIMITIVE;
            manager->current_primitive_state = manager->current_primitive->create_state();
            app_stop_primitive_start(primitive_msg.primitive.stop,
                                     manager->current_primitive_state, world);
            break;
<<<<<<< HEAD
        case TbotsProto_Primitive_shoot_tag:
=======
        }
        case PrimitiveMsg_shoot_tag:
        {
>>>>>>> 10f4efa1
            manager->current_primitive       = &SHOOT_PRIMITIVE;
            manager->current_primitive_state = manager->current_primitive->create_state();
            app_shoot_primitive_start(primitive_msg.primitive.shoot,
                                      manager->current_primitive_state, world);
            break;
<<<<<<< HEAD
        case TbotsProto_Primitive_spinning_move_tag:
=======
        }
        case PrimitiveMsg_spinning_move_tag:
        {
>>>>>>> 10f4efa1
            manager->current_primitive       = &SPINNING_MOVE_PRIMITIVE;
            manager->current_primitive_state = manager->current_primitive->create_state();
            app_spinning_move_primitive_start(primitive_msg.primitive.spinning_move,
                                              manager->current_primitive_state, world);
            break;
<<<<<<< HEAD
        case TbotsProto_Primitive_direct_wheels_tag:
=======
        }
        case PrimitiveMsg_direct_wheels_tag:
        {
>>>>>>> 10f4efa1
            manager->current_primitive       = &DIRECT_WHEELS_PRIMITIVE;
            manager->current_primitive_state = manager->current_primitive->create_state;
            app_direct_wheels_primitive_start(primitive_msg.primitive.direct_wheels,
                                              manager->current_primitive_state, world);
            break;
<<<<<<< HEAD
        case TbotsProto_Primitive_direct_velocity_tag:
=======
        }
        case PrimitiveMsg_direct_velocity_tag:
        {
>>>>>>> 10f4efa1
            manager->current_primitive       = &DIRECT_VELOCITY_PRIMITIVE;
            manager->current_primitive_state = manager->current_primitive->create_state();
            app_direct_velocity_primitive_start(primitive_msg.primitive.direct_velocity,
                                                manager->current_primitive_state, world);
            break;
        }
        default:
        {
            app_primitive_manager_makeRobotSafe(manager, world);
            assert(false);
        }
    }

    app_primitive_manager_unlockPrimitiveMutex(manager);
}

void app_primitive_manager_runCurrentPrimitive(PrimitiveManager_t *manager,
                                               FirmwareWorld_t *world)
{
    app_primitive_manager_lockPrimitiveMutex(manager);

    if (manager->current_primitive)
    {
        manager->current_primitive->tick(manager->current_primitive_state, world);
    }

    app_primitive_manager_unlockPrimitiveMutex(manager);
}

void app_primitive_manager_endCurrentPrimitive(PrimitiveManager_t *manager,
                                               FirmwareWorld_t *world)
{
    if (manager->current_primitive)
    {
        manager->current_primitive->end(manager->current_primitive_state, world);
        manager->current_primitive->destroy_state(manager->current_primitive_state);

        manager->current_primitive = NULL;
    }

    app_primitive_manager_makeRobotSafe(manager, world);
}

void app_primitive_manager_makeRobotSafe(PrimitiveManager_t *manager,
                                         FirmwareWorld_t *world)
{
    // Disable chipper, kicker, dribbler
    FirmwareRobot_t *robot = app_firmware_world_getRobot(world);
    Chicker_t *chicker     = app_firmware_robot_getChicker(robot);
    Dribbler_t *dribbler   = app_firmware_robot_getDribbler(robot);

    app_chicker_disableAutochip(chicker);
    app_chicker_disableAutokick(chicker);
    app_dribbler_setSpeed(dribbler, 0);

    // Set the current primitive to STOP to stop the robot moving
    manager->current_primitive        = &STOP_PRIMITIVE;
    manager->current_primitive_state  = manager->current_primitive->create_state();
    TbotsProto_PrimitiveParams params = TbotsProto_PrimitiveParams_init_zero;
    app_stop_primitive_start(params, manager->current_primitive_state, world);
}<|MERGE_RESOLUTION|>--- conflicted
+++ resolved
@@ -115,72 +115,48 @@
     // Figure out which primitive we're running and start it
     switch (primitive_msg.which_primitive)
     {
-<<<<<<< HEAD
         case TbotsProto_Primitive_move_tag:
-=======
-        case PrimitiveMsg_move_tag:
-        {
->>>>>>> 10f4efa1
+        {
             manager->current_primitive       = &MOVE_PRIMITIVE;
             manager->current_primitive_state = manager->current_primitive->create_state();
             app_move_primitive_start(primitive_msg.primitive.move,
                                      manager->current_primitive_state, world);
             break;
-<<<<<<< HEAD
+        }
         case TbotsProto_Primitive_stop_tag:
-=======
-        }
-        case PrimitiveMsg_stop_tag:
-        {
->>>>>>> 10f4efa1
+        {
             manager->current_primitive       = &STOP_PRIMITIVE;
             manager->current_primitive_state = manager->current_primitive->create_state();
             app_stop_primitive_start(primitive_msg.primitive.stop,
                                      manager->current_primitive_state, world);
             break;
-<<<<<<< HEAD
+        }
         case TbotsProto_Primitive_shoot_tag:
-=======
-        }
-        case PrimitiveMsg_shoot_tag:
-        {
->>>>>>> 10f4efa1
+        {
             manager->current_primitive       = &SHOOT_PRIMITIVE;
             manager->current_primitive_state = manager->current_primitive->create_state();
             app_shoot_primitive_start(primitive_msg.primitive.shoot,
                                       manager->current_primitive_state, world);
             break;
-<<<<<<< HEAD
+        }
         case TbotsProto_Primitive_spinning_move_tag:
-=======
-        }
-        case PrimitiveMsg_spinning_move_tag:
-        {
->>>>>>> 10f4efa1
+        {
             manager->current_primitive       = &SPINNING_MOVE_PRIMITIVE;
             manager->current_primitive_state = manager->current_primitive->create_state();
             app_spinning_move_primitive_start(primitive_msg.primitive.spinning_move,
                                               manager->current_primitive_state, world);
             break;
-<<<<<<< HEAD
+        }
         case TbotsProto_Primitive_direct_wheels_tag:
-=======
-        }
-        case PrimitiveMsg_direct_wheels_tag:
-        {
->>>>>>> 10f4efa1
+        {
             manager->current_primitive       = &DIRECT_WHEELS_PRIMITIVE;
             manager->current_primitive_state = manager->current_primitive->create_state;
             app_direct_wheels_primitive_start(primitive_msg.primitive.direct_wheels,
                                               manager->current_primitive_state, world);
             break;
-<<<<<<< HEAD
+        }
         case TbotsProto_Primitive_direct_velocity_tag:
-=======
-        }
-        case PrimitiveMsg_direct_velocity_tag:
-        {
->>>>>>> 10f4efa1
+        {
             manager->current_primitive       = &DIRECT_VELOCITY_PRIMITIVE;
             manager->current_primitive_state = manager->current_primitive->create_state();
             app_direct_velocity_primitive_start(primitive_msg.primitive.direct_velocity,
