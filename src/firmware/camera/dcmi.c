--- conflicted
+++ resolved
@@ -103,12 +103,8 @@
         .MSIZE = 0b10,  // 32bit
         .PSIZE = 0b10,  // 32bit
         .MINC  = 1,     // Memory increments automatically
-                        //					  .CIRC = 1, 	// Double buffer iff circular mode
-<<<<<<< HEAD
-                        //enabled
-=======
+                        //	.CIRC = 1, 	// Double buffer iff circular mode
                         // enabled
->>>>>>> 77885c72
         .DIR   = 0b00,  // Peripheral to memory
         .TCIE  = 1,     // Transfer complete interrupt enabled
         .DMEIE = 1      // Direct mode error interrupt enabled
