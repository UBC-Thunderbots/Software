#include "firmware/main/math/polynomial_2d.h"

#include <assert.h>
#include <math.h>
#include <stdbool.h>
#include <stdio.h>

/**
 * Calculate the L2 norm of the vector at the given t-value
 *
 * @param p The polynomial to get the vector from
 * @param t The t-value to get the vector at
 * @return The L2 norm of the polynomial at the given t-value
 */
#define GENERATE_2D_POLYNOMIAL_CALCULATE_L2_NORM_DEFINITION(N)                           \
    float calculateL2NormAtValueOrder##N(Polynomial2dOrder##N##_t p, float t)            \
    {                                                                                    \
        const float x_value = shared_polynomial1d_getValueOrder##N(p.x, t);              \
        const float y_value = shared_polynomial1d_getValueOrder##N(p.y, t);              \
                                                                                         \
        return sqrt(pow(x_value, 2.0) + pow(y_value, 2.0));                              \
    }
GENERATE_2D_POLYNOMIAL_CALCULATE_L2_NORM_DEFINITION(3);
GENERATE_2D_POLYNOMIAL_CALCULATE_L2_NORM_DEFINITION(2);
GENERATE_2D_POLYNOMIAL_CALCULATE_L2_NORM_DEFINITION(1);
GENERATE_2D_POLYNOMIAL_CALCULATE_L2_NORM_DEFINITION(0);

#define GENERATE_2D_POLYNOMIAL_GET_VALUE_FUNCTION_DEFINITION(N)                          \
    Vector2d_t shared_polynomial2d_getValueOrder##N(Polynomial2dOrder##N##_t p, float t) \
    {                                                                                    \
        Vector2d_t result = {                                                            \
            .x = shared_polynomial1d_getValueOrder##N(p.x, t),                           \
            .y = shared_polynomial1d_getValueOrder##N(p.y, t),                           \
        };                                                                               \
        return result;                                                                   \
    }
GENERATE_2D_POLYNOMIAL_GET_VALUE_FUNCTION_DEFINITION(3)
GENERATE_2D_POLYNOMIAL_GET_VALUE_FUNCTION_DEFINITION(2)
GENERATE_2D_POLYNOMIAL_GET_VALUE_FUNCTION_DEFINITION(1)
GENERATE_2D_POLYNOMIAL_GET_VALUE_FUNCTION_DEFINITION(0)

#define GENERATE_2D_POLYNOMIAL_DIFFERENTIATE_FUNCTION_DEFINITION(FROM_ORDER, TO_ORDER)   \
    Polynomial2dOrder##TO_ORDER##_t shared_polynomial2d_differentiateOrder##FROM_ORDER(  \
        Polynomial2dOrder##FROM_ORDER##_t p)                                             \
    {                                                                                    \
        _Static_assert(TO_ORDER == FROM_ORDER - 1, "TO_ORDER != FROM_ORDER-1");          \
        Polynomial2dOrder##TO_ORDER##_t derivative = {                                   \
            .x = shared_polynomial1d_differentiateOrder##FROM_ORDER(p.x),                \
            .y = shared_polynomial1d_differentiateOrder##FROM_ORDER(p.y),                \
        };                                                                               \
        return derivative;                                                               \
    }
GENERATE_2D_POLYNOMIAL_DIFFERENTIATE_FUNCTION_DEFINITION(3, 2)
GENERATE_2D_POLYNOMIAL_DIFFERENTIATE_FUNCTION_DEFINITION(2, 1)
GENERATE_2D_POLYNOMIAL_DIFFERENTIATE_FUNCTION_DEFINITION(1, 0)


#define GENERATE_2D_POLYNOMIAL_GET_ARC_LENGTH_PARAMETRIZATION_FUNCTION_DEFINITION(       \
    N, N_minus_1)                                                                        \
    void shared_polynomial_getArcLengthParametrizationOrder##N(                          \
        Polynomial2dOrder##N##_t p, float t_min, float t_max,                            \
        ArcLengthParametrization_t parametrization)                                      \
    {                                                                                    \
        assert(t_min < t_max);                                                           \
                                                                                         \
        if (parametrization.num_values == 1)                                             \
        {                                                                                \
            parametrization.arc_length_values[0] = 0;                                    \
            parametrization.t_values[0]          = (t_max + t_min) / 2.0;                \
            return;                                                                      \
        }                                                                                \
                                                                                         \
        Polynomial2dOrder##N_minus_1##_t deriv =                                         \
            shared_polynomial2d_differentiateOrder##N(p);                                \
                                                                                         \
        /* We divide dt by two here because we want to ensure we get the number of */    \
        /* values that the user requested, but simpsons rule requires that we use */     \
        /* an even number of points */                                                   \
        float dt = (t_max - t_min) / ((parametrization.num_values - 1) * 2);             \
                                                                                         \
        /* Populate the entries of the parametrization by numerically integrating the */ \
        /* derivative with Simpson's rule: */                                            \
        /* https://www.intmath.com/integration/6-simpsons-rule.php */                    \
        float initial_value = calculateL2NormAtValueOrder##N_minus_1(deriv, t_min);      \
        float sum_of_odd_arc_length_values   = 0;                                        \
        float sum_of_even_arc_length_values  = 0;                                        \
        parametrization.arc_length_values[0] = 0;                                        \
        parametrization.t_values[0]          = t_min;                                    \
        for (size_t i = 1; i < parametrization.num_values; i++)                          \
        {                                                                                \
            const float t_i     = t_min + 2 * i * dt;                                    \
            const float value_i = calculateL2NormAtValueOrder##N_minus_1(deriv, t_i);    \
                                                                                         \
            const float t_i_minus_1 = t_min + (2 * i - 1) * dt;                          \
            const float value_i_minus_1 =                                                \
                calculateL2NormAtValueOrder##N_minus_1(deriv, t_i_minus_1);              \
            sum_of_odd_arc_length_values += value_i_minus_1;                             \
                                                                                         \
            const float s_i = initial_value + 4 * sum_of_odd_arc_length_values +         \
                              2 * sum_of_even_arc_length_values + value_i;               \
                                                                                         \
            parametrization.arc_length_values[i] = s_i;                                  \
            parametrization.t_values[i]          = t_i;                                  \
                                                                                         \
            sum_of_even_arc_length_values += value_i;                                    \
        }                                                                                \
        for (size_t i = 0; i < parametrization.num_values; i++)                          \
        {                                                                                \
            parametrization.arc_length_values[i] *= dt / 3;                              \
        }                                                                                \
    }
GENERATE_2D_POLYNOMIAL_GET_ARC_LENGTH_PARAMETRIZATION_FUNCTION_DEFINITION(3, 2)
GENERATE_2D_POLYNOMIAL_GET_ARC_LENGTH_PARAMETRIZATION_FUNCTION_DEFINITION(2, 1)
GENERATE_2D_POLYNOMIAL_GET_ARC_LENGTH_PARAMETRIZATION_FUNCTION_DEFINITION(1, 0)

#define GENERATE_2D_POLYNOMIAL_GET_POSITION_AT_ARC_LENGTH_FUNCTION_DEFINITION(N)         \
    Vector2d_t shared_polynomial2d_getPositionAtArcLengthOrder##N(                       \
        Polynomial2dOrder##N##_t p, float arc_length,                                    \
        ArcLengthParametrization_t arc_length_parametrization)                           \
    {                                                                                    \
        float t = shared_polynomial2d_getTValueAtArcLengthOrder##N(                      \
            p, arc_length, arc_length_parametrization);                                  \
        Vector2d_t result = {.x = shared_polynomial1d_getValueOrder##N(p.x, t),          \
                             .y = shared_polynomial1d_getValueOrder##N(p.y, t)};         \
        return result;                                                                   \
    }
GENERATE_2D_POLYNOMIAL_GET_POSITION_AT_ARC_LENGTH_FUNCTION_DEFINITION(3)
GENERATE_2D_POLYNOMIAL_GET_POSITION_AT_ARC_LENGTH_FUNCTION_DEFINITION(2)
GENERATE_2D_POLYNOMIAL_GET_POSITION_AT_ARC_LENGTH_FUNCTION_DEFINITION(1)

#define GENERATE_2D_POLYNOMIAL_GET_T_VALUE_AT_ARC_LENGTH_FUNCTION_DEFINITION(N)          \
    float shared_polynomial2d_getTValueAtArcLengthOrder##N(                              \
        Polynomial2dOrder##N##_t p, float arc_length,                                    \
        ArcLengthParametrization_t arc_length_parametrization)                           \
    {                                                                                    \
        /* Check that we have at least one s-value in the parametrization, and the s */  \
        /* value we're looking for is within the parametrization */                      \
        assert(arc_length_parametrization.num_values > 0);                               \
                                                                                         \
        const float max_arc_length_value =                                               \
            arc_length_parametrization                                                   \
                .arc_length_values[arc_length_parametrization.num_values - 1];           \
        const float min_arc_length_value =                                               \
            arc_length_parametrization.arc_length_values[0];                             \
        if (arc_length > max_arc_length_value)                                           \
        {                                                                                \
            arc_length = max_arc_length_value;                                           \
        }                                                                                \
        else if (arc_length < min_arc_length_value)                                      \
        {                                                                                \
            arc_length = min_arc_length_value;                                           \
        }                                                                                \
                                                                                         \
                                                                                         \
        /* Binary search to find between which two s-values in the */                    \
        /* table the given s value is */                                                 \
                                                                                         \
        size_t upper = arc_length_parametrization.num_values - 1;                        \
        size_t lower = 0;                                                                \
        size_t pivot = lower + (int)floor((upper - lower) / 2);                          \
        float arc_length_below_pivot =                                                   \
            arc_length_parametrization.arc_length_values[pivot];                         \
        float arc_length_above_pivot =                                                   \
            arc_length_parametrization.arc_length_values[pivot + 1];                     \
        while (upper != lower && !(arc_length >= arc_length_below_pivot &&               \
                                   arc_length <= arc_length_above_pivot))                \
        {                                                                                \
            if (arc_length > arc_length_above_pivot)                                     \
            {                                                                            \
                lower = pivot;                                                           \
            }                                                                            \
            else                                                                         \
            {                                                                            \
                upper = pivot;                                                           \
            }                                                                            \
            pivot = lower + floor((upper - lower) / 2);                                  \
            arc_length_below_pivot =                                                     \
                arc_length_parametrization.arc_length_values[pivot];                     \
            arc_length_above_pivot =                                                     \
                arc_length_parametrization.arc_length_values[pivot + 1];                 \
        }                                                                                \
                                                                                         \
        /* Linearly interpolate between the two t-values above and below the s-value */  \
        /* we found */                                                                   \
        const float t_below_pivot = arc_length_parametrization.t_values[pivot];          \
        const float t_above_pivot = arc_length_parametrization.t_values[pivot + 1];      \
        const float arc_length_ratio =                                                   \
            (arc_length - arc_length_below_pivot) /                                      \
            (arc_length_above_pivot - arc_length_below_pivot);                           \
        const float t =                                                                  \
            t_below_pivot + (t_above_pivot - t_below_pivot) * arc_length_ratio;          \
<<<<<<< HEAD
                                                                                         \
        Vector2d_t result = {.x = shared_polynomial1d_getValueOrder##N(p.x, t),          \
                             .y = shared_polynomial1d_getValueOrder##N(p.y, t),          \
                             .t = t};                                                    \
                                                                                         \
        return result;                                                                   \
=======
        return t;                                                                        \
>>>>>>> ffdcba1b
    }
GENERATE_2D_POLYNOMIAL_GET_T_VALUE_AT_ARC_LENGTH_FUNCTION_DEFINITION(3)
GENERATE_2D_POLYNOMIAL_GET_T_VALUE_AT_ARC_LENGTH_FUNCTION_DEFINITION(2)
GENERATE_2D_POLYNOMIAL_GET_T_VALUE_AT_ARC_LENGTH_FUNCTION_DEFINITION(1)<|MERGE_RESOLUTION|>--- conflicted
+++ resolved
@@ -189,16 +189,7 @@
             (arc_length_above_pivot - arc_length_below_pivot);                           \
         const float t =                                                                  \
             t_below_pivot + (t_above_pivot - t_below_pivot) * arc_length_ratio;          \
-<<<<<<< HEAD
-                                                                                         \
-        Vector2d_t result = {.x = shared_polynomial1d_getValueOrder##N(p.x, t),          \
-                             .y = shared_polynomial1d_getValueOrder##N(p.y, t),          \
-                             .t = t};                                                    \
-                                                                                         \
-        return result;                                                                   \
-=======
         return t;                                                                        \
->>>>>>> ffdcba1b
     }
 GENERATE_2D_POLYNOMIAL_GET_T_VALUE_AT_ARC_LENGTH_FUNCTION_DEFINITION(3)
 GENERATE_2D_POLYNOMIAL_GET_T_VALUE_AT_ARC_LENGTH_FUNCTION_DEFINITION(2)
