extern "C"
{
#include "firmware/main/math/polynomial_2d.h"
}

#include <gtest/gtest.h>
#include <math.h>

<<<<<<< HEAD
=======
#include "math.h"
#include "polynomial_1d.h"
#include "polynomial_2d.h"

>>>>>>> 902b869a
class Polynomial2dTest : public testing::Test
{
   protected:
    virtual void SetUp() {}

    virtual void TearDown() {}

    static void expectRawArraysEq(float* expected, float* actual, size_t num_elements,
                                  double tolerance = 10e-10)
    {
        for (size_t i = 0; i < num_elements; i++)
        {
            EXPECT_NEAR(expected[i], actual[i], tolerance)
                << "expected[" << i << "] is " << expected[i] << " but actual[" << i
                << "] is " << actual[i];
        }
    }

    static void expectArcLengthParametrizationsEqual(ArcLengthParametrization_t expected,
                                                     ArcLengthParametrization_t actual,
                                                     double tolerance = 10e-10)
    {
        ASSERT_EQ(expected.num_values, actual.num_values);

        expectRawArraysEq(expected.t_values, actual.t_values, expected.num_values,
                          tolerance);
        expectRawArraysEq(expected.arc_length_values, actual.arc_length_values,
                          expected.num_values, tolerance);
    }

    static void expectVector2dEqual(Vector2d_t expected, Vector2d_t actual,
                                    double tolerance = 10e-6)
    {
        EXPECT_NEAR(expected.x, actual.x, tolerance);
        EXPECT_NEAR(expected.y, actual.y, tolerance);
    }
};

TEST_F(Polynomial2dTest, get_value_0th_order_polynomial)
{
    Polynomial2dOrder0_t poly = {
        .x = {.coefficients = {-2}},
        .y = {.coefficients = {3}},
    };

    expectVector2dEqual({.x = -2, .y = 3}, shared_polynomial2d_getValueOrder0(poly, 0));
    expectVector2dEqual({.x = -2, .y = 3}, shared_polynomial2d_getValueOrder0(poly, 0.1));
    expectVector2dEqual({.x = -2, .y = 3},
                        shared_polynomial2d_getValueOrder0(poly, -0.1));
    expectVector2dEqual({.x = -2, .y = 3}, shared_polynomial2d_getValueOrder0(poly, 10));
    expectVector2dEqual({.x = -2, .y = 3}, shared_polynomial2d_getValueOrder0(poly, -10));
}

TEST_F(Polynomial2dTest, get_value_2rd_order_polynomial)
{
    Polynomial2dOrder2_t poly = {
        .x = {.coefficients = {-2, 0.5, 6}},
        .y = {.coefficients = {.2, 7, 2}},
    };

    expectVector2dEqual({.x = 6.0, .y = 2.0},
                        shared_polynomial2d_getValueOrder2(poly, 0));
    expectVector2dEqual({.x = 6.03, .y = 2.702},
                        shared_polynomial2d_getValueOrder2(poly, 0.1));
    expectVector2dEqual({.x = 5.93, .y = 1.302},
                        shared_polynomial2d_getValueOrder2(poly, -0.1));
    expectVector2dEqual({.x = -189, .y = 92},
                        shared_polynomial2d_getValueOrder2(poly, 10));
    expectVector2dEqual({.x = -199, .y = -48},
                        shared_polynomial2d_getValueOrder2(poly, -10));
}

TEST_F(Polynomial2dTest, get_derivative_3rd_order_polynomial)
{
    Polynomial2dOrder3_t poly = {
        .x = {.coefficients = {-2, 0.5, 6, 99}},
        .y = {.coefficients = {.2, 7, 2, 38}},
    };

    Polynomial2dOrder2_t derivative = shared_polynomial2d_differentiateOrder3(poly);

    EXPECT_FLOAT_EQ(-6, derivative.x.coefficients[0]);
    EXPECT_FLOAT_EQ(1, derivative.x.coefficients[1]);
    EXPECT_FLOAT_EQ(6, derivative.x.coefficients[2]);

    EXPECT_NEAR(0.6, derivative.y.coefficients[0], 10e-7);
    EXPECT_FLOAT_EQ(14, derivative.y.coefficients[1]);
    EXPECT_FLOAT_EQ(2, derivative.y.coefficients[2]);
}

TEST_F(Polynomial2dTest, get_arc_length_parametrization_num_values_0)
{
    // This function should probably never be used like this, but this checks that
    // we're at least executing defined behavior
    Polynomial2dOrder1_t poly = {
        .x = {.coefficients = {0, 0}},
        .y = {.coefficients = {1, 0.1}},
    };

    CREATE_STATIC_ARC_LENGTH_PARAMETRIZATION(parametrization, 0);

    shared_polynomial_getArcLengthParametrizationOrder1(poly, -2, 2, parametrization);

    float expected_t_values[0]          = {};
    float expected_arc_length_values[0] = {};
    ArcLengthParametrization_t expected = {
        .t_values          = expected_t_values,
        .arc_length_values = expected_arc_length_values,
        .num_values        = 0};

    expectArcLengthParametrizationsEqual(expected, parametrization);
}

TEST_F(Polynomial2dTest, get_arc_length_parametrization_num_values_1)
{
    // This function should probably never be used like this, but this checks that
    // we're at least executing defined behavior
    Polynomial2dOrder1_t poly = {
        .x = {.coefficients = {1, 0.1}},
        .y = {.coefficients = {1, 0.1}},
    };

    CREATE_STATIC_ARC_LENGTH_PARAMETRIZATION(parametrization, 1);

    shared_polynomial_getArcLengthParametrizationOrder1(poly, -1, 2, parametrization);

    float expected_t_values[1]          = {0.5};
    float expected_arc_length_values[1] = {0};
    ArcLengthParametrization_t expected = {
        .t_values          = expected_t_values,
        .arc_length_values = expected_arc_length_values,
        .num_values        = 1};

    expectArcLengthParametrizationsEqual(expected, parametrization);
}

TEST_F(Polynomial2dTest, get_arc_length_parametrization_vertical_line_0_divisions)
{
    Polynomial2dOrder1_t poly = {
        .x = {.coefficients = {0, 0}},
        .y = {.coefficients = {1, 0.1}},
    };

    CREATE_STATIC_ARC_LENGTH_PARAMETRIZATION(parametrization, 2);

    shared_polynomial_getArcLengthParametrizationOrder1(poly, -2, 2, parametrization);

    float expected_t_values[2]          = {-2, 2};
    float expected_arc_length_values[2] = {0, 4};
    ArcLengthParametrization_t expected = {
        .t_values          = expected_t_values,
        .arc_length_values = expected_arc_length_values,
        .num_values        = 2};

    expectArcLengthParametrizationsEqual(expected, parametrization);
}

TEST_F(Polynomial2dTest, get_arc_length_parametrization_diagonal_line_2_divisions)
{
    Polynomial2dOrder1_t poly = {
        .x = {.coefficients = {1, 0.1}},
        .y = {.coefficients = {1, 0.1}},
    };

    CREATE_STATIC_ARC_LENGTH_PARAMETRIZATION(parametrization, 4);

    shared_polynomial_getArcLengthParametrizationOrder1(poly, -3, 3, parametrization);

    float expected_t_values_storage[4]          = {-3, -1, 1, 3};
    float expected_arc_length_values_storage[4] = {
        0.0, (float)sqrt(4 + 4), (float)sqrt(16 + 16), (float)sqrt(36 + 36)};
    ArcLengthParametrization_t expected = {
        .t_values          = expected_t_values_storage,
        .arc_length_values = expected_arc_length_values_storage,
        .num_values        = 4};

    expectArcLengthParametrizationsEqual(expected, parametrization);
}


TEST_F(Polynomial2dTest, get_arc_length_parametrization_for_complex_function)
{
    Polynomial2dOrder3_t poly = {
        .x = {.coefficients = {0.1 / 3, 1.5, -0.5, 70.1}},
        .y = {.coefficients = {-0.2 / 3, 19.1, -3, -3}},
    };

    CREATE_STATIC_ARC_LENGTH_PARAMETRIZATION(parametrization, 17);

    shared_polynomial_getArcLengthParametrizationOrder3(poly, -6, 6, parametrization);

    // These values were calculated via numerical integration in GNU Octave with the
    // following program:
    //
    // clang-format off
    // ```
    // f=@(t) sqrt((0.1* t.^2 + 3*t.^1 - 0.5).^2 + (-0.2*t.^2 + 38.2*t.^1 - 3).^2)
    // for t = linspace(-6, 6, 17)
    //     disp(quadcc(f, -6, t));
    //     disp(",")
    // end
    // ```
    // clang-format on
    float expected_t_values[17] = {-6,   -5.25, -4.5, -3.75, -3.0, -2.25, -1.5, -0.75, 0,
                                   0.75, 1.5,   2.25, 3,     3.75, 4.5,   5.25, 6};
    float expected_arc_length_values[17] = {
        0,      168.5,  314.3,  437.58, 538.49, 617.19, 673.86, 708.65, 721.73,
        730.46, 760.33, 811.43, 883.60, 976.68, 1090.5, 1224.9, 1379.8};
    ArcLengthParametrization_t expected = {
        .t_values          = expected_t_values,
        .arc_length_values = expected_arc_length_values,
        .num_values        = 17};

    expectArcLengthParametrizationsEqual(expected, parametrization, 1);
}

TEST_F(Polynomial2dTest, get_position_at_arc_length_on_straight_line_1_values)
{
    // This function should probably never be used like this, but this checks that
    // we're at least executing defined behavior

    Polynomial2dOrder1_t poly = {
        .x = {.coefficients = {1, 0.1}},
        .y = {.coefficients = {1, 0.2}},
    };

    float t_values[1]                                     = {0.5};
    float arc_length_values[1]                            = {99};
    ArcLengthParametrization_t arc_length_parametrization = {
        .t_values = t_values, .arc_length_values = arc_length_values, .num_values = 1};

    expectVector2dEqual({.x = 0.6, .y = 0.7},
                        shared_polynomial2d_getPositionAtArcLengthOrder1(
                            poly, 99, arc_length_parametrization));
}

TEST_F(Polynomial2dTest, get_position_at_arc_length_on_straight_line_single_division)
{
    Polynomial2dOrder1_t poly = {
        .x = {.coefficients = {1, 0.1}},
        .y = {.coefficients = {1, 0.1}},
    };

    float t_values[2]                                     = {-2, 2};
    float arc_length_values[2]                            = {0, 4};
    ArcLengthParametrization_t arc_length_parametrization = {
        .t_values = t_values, .arc_length_values = arc_length_values, .num_values = 2};

    expectVector2dEqual({.x = -1.9, .y = -1.9},
                        shared_polynomial2d_getPositionAtArcLengthOrder1(
                            poly, 0, arc_length_parametrization));
    expectVector2dEqual({.x = -0.9, .y = -0.9},
                        shared_polynomial2d_getPositionAtArcLengthOrder1(
                            poly, 1, arc_length_parametrization));
    expectVector2dEqual({.x = 0.1, .y = 0.1},
                        shared_polynomial2d_getPositionAtArcLengthOrder1(
                            poly, 2, arc_length_parametrization));
    expectVector2dEqual({.x = 1.1, .y = 1.1},
                        shared_polynomial2d_getPositionAtArcLengthOrder1(
                            poly, 3, arc_length_parametrization));
    expectVector2dEqual({.x = 2.1, .y = 2.1},
                        shared_polynomial2d_getPositionAtArcLengthOrder1(
                            poly, 4, arc_length_parametrization));
}

TEST_F(Polynomial2dTest, get_position_on_arc_length_above_arc_lengths_in_parametrization)
{
    Polynomial2dOrder1_t poly = {
        .x = {.coefficients = {1, 0.1}},
        .y = {.coefficients = {1, 0.1}},
    };

    float t_values[2]                                     = {-2, 2};
    float arc_length_values[2]                            = {0, 4};
    ArcLengthParametrization_t arc_length_parametrization = {
        .t_values = t_values, .arc_length_values = arc_length_values, .num_values = 2};

    expectVector2dEqual({.x = 2.1, .y = 2.1},
                        shared_polynomial2d_getPositionAtArcLengthOrder1(
                            poly, 5, arc_length_parametrization));
}

TEST_F(Polynomial2dTest, get_position_on_arc_length_below_arc_lengths_in_parametrization)
{
    Polynomial2dOrder1_t poly = {
        .x = {.coefficients = {1, 0.1}},
        .y = {.coefficients = {1, 0.1}},
    };

    float t_values[2]                                     = {-2, 2};
    float arc_length_values[2]                            = {0, 4};
    ArcLengthParametrization_t arc_length_parametrization = {
        .t_values = t_values, .arc_length_values = arc_length_values, .num_values = 2};

    expectVector2dEqual({.x = -1.9, .y = -1.9},
                        shared_polynomial2d_getPositionAtArcLengthOrder1(
                            poly, -5, arc_length_parametrization));
}

TEST_F(Polynomial2dTest, get_position_at_arc_length_on_complex_line_multiple_divisions)
{
    Polynomial2dOrder3_t poly = {
        .x = {.coefficients = {0.1 / 3, 1.5, -0.5, 70.1}},
        .y = {.coefficients = {-0.2 / 3, 19.1, -3, -3}},
    };

    // Note that for the purposes of this test it does not matter what the t and s
    // values here actually are, as long as they're both in ascending order, as this
    // function's job is merely to interpolate over the given set of values, whatever
    // those values might be.
    float t_values[17]          = {-6,   -5.25, -4.5, -3.75, -3.0, -2.25, -1.5, -0.75, 0,
                          0.75, 1.5,   2.25, 3,     3.75, 4.5,   5.25, 6};
    float arc_length_values[17] = {0,      168.5,  314.3,  437.58, 538.49, 617.19,
                                   673.86, 708.65, 721.73, 730.46, 760.33, 811.43,
                                   883.60, 976.68, 1090.5, 1224.9, 1379.8};
    ArcLengthParametrization_t arc_length_parametrization = {
        .t_values = t_values, .arc_length_values = arc_length_values, .num_values = 17};

    // Check some arc length points that require no interpolation
    expectVector2dEqual({.x = 119.9, .y = 717.00},
                        shared_polynomial2d_getPositionAtArcLengthOrder3(
                            poly, 0, arc_length_parametrization),
                        0.01);
    expectVector2dEqual({.x = 128.3, .y = 652.2},
                        shared_polynomial2d_getPositionAtArcLengthOrder3(
                            poly, 1379.8, arc_length_parametrization),
                        0.01);
    expectVector2dEqual({.x = 70.1, .y = -3.0},
                        shared_polynomial2d_getPositionAtArcLengthOrder3(
                            poly, 721.73, arc_length_parametrization),
                        0.01);

    // Check some arc length points that should be determined via interpolation
    expectVector2dEqual({.x = 111.81, .y = 588.75},
                        shared_polynomial2d_getPositionAtArcLengthOrder3(
                            poly, 126.38, arc_length_parametrization),
                        0.01);
    expectVector2dEqual({.x = 97.479, .y = 370.5},
                        shared_polynomial2d_getPositionAtArcLengthOrder3(
                            poly, 345.12, arc_length_parametrization),
                        0.01);
}

TEST_F(Polynomial2dTest, get_t_value_at_arc_length_on_straight_line_1_values)
{
    // This function should probably never be used like this, but this checks that
    // we're at least executing defined behavior

    Polynomial2dOrder1_t poly = {
        .x = {.coefficients = {1, 0.1}},
        .y = {.coefficients = {1, 0.2}},
    };

    float t_values[1]                                     = {0.5};
    float arc_length_values[1]                            = {99};
    ArcLengthParametrization_t arc_length_parametrization = {
        .t_values = t_values, .arc_length_values = arc_length_values, .num_values = 1};

    EXPECT_FLOAT_EQ(0.5, shared_polynomial2d_getTValueAtArcLengthOrder1(
                             poly, 99, arc_length_parametrization));
}

TEST_F(Polynomial2dTest, get_t_value_at_arc_length_on_straight_line_single_division)
{
    Polynomial2dOrder1_t poly = {
        .x = {.coefficients = {1, 0.1}},
        .y = {.coefficients = {1, 0.1}},
    };

    float t_values[2]                                     = {-2, 2};
    float arc_length_values[2]                            = {0, 4};
    ArcLengthParametrization_t arc_length_parametrization = {
        .t_values = t_values, .arc_length_values = arc_length_values, .num_values = 2};

    EXPECT_FLOAT_EQ(-2, shared_polynomial2d_getTValueAtArcLengthOrder1(
                            poly, 0, arc_length_parametrization));
    EXPECT_FLOAT_EQ(-1, shared_polynomial2d_getTValueAtArcLengthOrder1(
                            poly, 1, arc_length_parametrization));
    EXPECT_FLOAT_EQ(0, shared_polynomial2d_getTValueAtArcLengthOrder1(
                           poly, 2, arc_length_parametrization));
    EXPECT_FLOAT_EQ(1, shared_polynomial2d_getTValueAtArcLengthOrder1(
                           poly, 3, arc_length_parametrization));
    EXPECT_FLOAT_EQ(2, shared_polynomial2d_getTValueAtArcLengthOrder1(
                           poly, 4, arc_length_parametrization));
}

TEST_F(Polynomial2dTest, get_t_value_on_arc_length_above_arc_lengths_in_parametrization)
{
    Polynomial2dOrder1_t poly = {
        .x = {.coefficients = {1, 0.1}},
        .y = {.coefficients = {1, 0.1}},
    };

    float t_values[2]                                     = {-2, 2};
    float arc_length_values[2]                            = {0, 4};
    ArcLengthParametrization_t arc_length_parametrization = {
        .t_values = t_values, .arc_length_values = arc_length_values, .num_values = 2};

    EXPECT_FLOAT_EQ(2, shared_polynomial2d_getTValueAtArcLengthOrder1(
                           poly, 5, arc_length_parametrization));
}

TEST_F(Polynomial2dTest, get_t_value_on_arc_length_below_arc_lengths_in_parametrization)
{
    Polynomial2dOrder1_t poly = {
        .x = {.coefficients = {1, 0.1}},
        .y = {.coefficients = {1, 0.1}},
    };

    float t_values[2]                                     = {-2, 2};
    float arc_length_values[2]                            = {0, 4};
    ArcLengthParametrization_t arc_length_parametrization = {
        .t_values = t_values, .arc_length_values = arc_length_values, .num_values = 2};

    EXPECT_FLOAT_EQ(-2, shared_polynomial2d_getTValueAtArcLengthOrder1(
                            poly, -5, arc_length_parametrization));
}

TEST_F(Polynomial2dTest, get_t_value_at_arc_length_on_complex_line_multiple_divisions)
{
    Polynomial2dOrder3_t poly = {
        .x = {.coefficients = {0.1 / 3, 1.5, -0.5, 70.1}},
        .y = {.coefficients = {-0.2 / 3, 19.1, -3, -3}},
    };

    // Note that for the purposes of this test it does not matter what the t and s
    // values here actually are, as long as they're both in ascending order, as this
    // function's job is merely to interpolate over the given set of values, whatever
    // those values might be.
    float t_values[17]          = {-6,   -5.25, -4.5, -3.75, -3.0, -2.25, -1.5, -0.75, 0,
                          0.75, 1.5,   2.25, 3,     3.75, 4.5,   5.25, 6};
    float arc_length_values[17] = {0,      168.5,  314.3,  437.58, 538.49, 617.19,
                                   673.86, 708.65, 721.73, 730.46, 760.33, 811.43,
                                   883.60, 976.68, 1090.5, 1224.9, 1379.8};
    ArcLengthParametrization_t arc_length_parametrization = {
        .t_values = t_values, .arc_length_values = arc_length_values, .num_values = 17};

    // Check some arc length points that require no interpolation
    EXPECT_FLOAT_EQ(-6, shared_polynomial2d_getTValueAtArcLengthOrder3(
                            poly, 0, arc_length_parametrization));
    EXPECT_FLOAT_EQ(6, shared_polynomial2d_getTValueAtArcLengthOrder3(
                           poly, 1379.8, arc_length_parametrization));
    EXPECT_FLOAT_EQ(0, shared_polynomial2d_getTValueAtArcLengthOrder3(
                           poly, 721.73, arc_length_parametrization));

    // Check some arc length points that should be determined via interpolation
    EXPECT_FLOAT_EQ(-5.4374776, shared_polynomial2d_getTValueAtArcLengthOrder3(
                                    poly, 126.38, arc_length_parametrization));
    EXPECT_FLOAT_EQ(-4.3125, shared_polynomial2d_getTValueAtArcLengthOrder3(
                                 poly, 345.12, arc_length_parametrization));
}<|MERGE_RESOLUTION|>--- conflicted
+++ resolved
@@ -1,18 +1,12 @@
 extern "C"
 {
 #include "firmware/main/math/polynomial_2d.h"
+#include "firmware/main/math/polynomial_1d.h"
 }
 
 #include <gtest/gtest.h>
 #include <math.h>
 
-<<<<<<< HEAD
-=======
-#include "math.h"
-#include "polynomial_1d.h"
-#include "polynomial_2d.h"
-
->>>>>>> 902b869a
 class Polynomial2dTest : public testing::Test
 {
    protected:
