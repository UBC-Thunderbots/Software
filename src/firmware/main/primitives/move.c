--- conflicted
+++ resolved
@@ -218,16 +218,10 @@
  *
  * @param log the log record to fill with information about the tick, or
  * NULL if no record is to be filled
-<<<<<<< HEAD
- * \param[in] world an object representing the world
+ * @param[in] world an object representing the world
  * @return void
  */
 static void move_tick(log_record_t *log, World *world)
-=======
- * @return void
- */
-static void move_tick(log_record_t *log)
->>>>>>> 77885c72
 {
     printf("Move tick called.\n");
     // get the state of the bot
