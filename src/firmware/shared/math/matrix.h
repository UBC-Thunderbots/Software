--- conflicted
+++ resolved
@@ -46,12 +46,8 @@
 /**
  * Creates a shared_matrix_transpose of the given in_matrix.
  *
-<<<<<<< HEAD
- * @param in_matrix [in] the matrix to shared_matrix_transpose
+ * @param in_matrix [in] the matrix to transpose
  *
-=======
- * @param in_matrix [in] the matrix to transpose
->>>>>>> 8f8a6fe2
  * @return the shared_matrix_transpose of the given matrix
  */
 Matrix_t* shared_matrix_transpose(Matrix_t* in_matrix);
