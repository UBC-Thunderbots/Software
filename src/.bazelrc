<<<<<<< HEAD
# Use Our Remote Cache To Avoid Rebuilding Files Already Built By CI
# build --remote_http_cache=https://storage.googleapis.com/thunderbots_bazel_cache_us_multi_region

# Disable sandboxing, since using the remote cache with it enabled is still 
# considered "experimental"
--spawn_strategy=standalone

# Don't Try to Upload Results (since CI does not currently have required credentials)
# See https://github.com/UBC-Thunderbots/Software/issues/829 for more info
build --remote_upload_local_results=false 

# Credentials for Uploading Build Results To Our Remote Cache
#build --google_credentials="/home/gareth/Downloads/tbots-bazel-cache-key.json"

=======
>>>>>>> 4681c7cf
# We rely on all symbols being included when linking for our implementation of
# the "factory" design pattern.
build --incompatible_remove_legacy_whole_archive=False

# We want bazel to output the results of our gtests
test --test_output=all

# Use Our Custom Toolchain
build --crosstool_top=//cc_toolchain:toolchain

# Automatically set the CPU environment based on the `--cpu` flag as per our
# defined CPU environments
build --auto_cpu_environment_group=//cc_toolchain:cpus<|MERGE_RESOLUTION|>--- conflicted
+++ resolved
@@ -1,20 +1,4 @@
-<<<<<<< HEAD
-# Use Our Remote Cache To Avoid Rebuilding Files Already Built By CI
-# build --remote_http_cache=https://storage.googleapis.com/thunderbots_bazel_cache_us_multi_region
 
-# Disable sandboxing, since using the remote cache with it enabled is still 
-# considered "experimental"
---spawn_strategy=standalone
-
-# Don't Try to Upload Results (since CI does not currently have required credentials)
-# See https://github.com/UBC-Thunderbots/Software/issues/829 for more info
-build --remote_upload_local_results=false 
-
-# Credentials for Uploading Build Results To Our Remote Cache
-#build --google_credentials="/home/gareth/Downloads/tbots-bazel-cache-key.json"
-
-=======
->>>>>>> 4681c7cf
 # We rely on all symbols being included when linking for our implementation of
 # the "factory" design pattern.
 build --incompatible_remove_legacy_whole_archive=False
