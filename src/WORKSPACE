--- conflicted
+++ resolved
@@ -76,7 +76,6 @@
     path = "external/qt",  # This directory is symlinked in the setup script
 )
 
-<<<<<<< HEAD
 http_archive(
     name = "llvm_clang",
     build_file = "@//external:clang.BUILD",
@@ -95,7 +94,8 @@
     urls = [
         "https://developer.arm.com/-/media/Files/downloads/gnu-rm/8-2019q3/RC1.1/gcc-arm-none-eabi-8-2019-q3-update-linux.tar.bz2",
     ],
-=======
+)
+
 # We use our own fork of Box2D as we have made a few small modifications
 # See the repository readme for details
 new_git_repository(
@@ -104,5 +104,4 @@
     commit = "bddb4ec7efc8a6630fcbe7ef913017d88fb9b4b1",
     remote = "https://github.com/UBC-Thunderbots/Box2D",
     shallow_since = "1571445859 -0700",
->>>>>>> 15ceb2b5
 )