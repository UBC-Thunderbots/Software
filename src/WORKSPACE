--- conflicted
+++ resolved
@@ -199,17 +199,7 @@
 
 # Based on the hermetic Python 3 guide found here
 # https://thethoughtfulkoala.com/posts/2020/05/16/bazel-hermetic-python.html
-<<<<<<< HEAD
-
-# Special logic for building python interpreter with OpenSSL from homebrew.
-# See https://devguide.python.org/setup/#macos-and-os-x
-_py_configure = """
-if [[ "$OSTYPE" == "darwin"* ]]; then
-    ./configure --prefix=$(pwd)/bazel_install --with-openssl=$(brew --prefix openssl)
-else
-    ./configure --prefix=$(pwd)/bazel_install
-fi
-"""
+_py_configure = "./configure --prefix=$(pwd)/bazel_install"
 
 http_archive(
     name = "python_interpreter",
@@ -237,36 +227,6 @@
 
 load("@rules_python//python:repositories.bzl", "py_repositories")
 
-=======
-_py_configure = "./configure --prefix=$(pwd)/bazel_install"
-
-http_archive(
-    name = "python_interpreter",
-    build_file_content = """
-exports_files(["python_bin"])
-filegroup(
-    name = "files",
-    srcs = glob(["bazel_install/**"], exclude = ["**/* *"]),
-    visibility = ["//visibility:public"],
-)
-""",
-    patch_cmds = [
-        "mkdir $(pwd)/bazel_install",
-        _py_configure,
-        "make -j$(nproc)",
-        "make install",
-        "ln -s bazel_install/bin/python3 python_bin",
-    ],
-    sha256 = "91923007b05005b5f9bd46f3b9172248aea5abc1543e8a636d59e629c3331b01",
-    strip_prefix = "Python-3.7.9",
-    urls = ["https://www.python.org/ftp/python/3.7.9/Python-3.7.9.tar.xz"],
-)
-
-register_toolchains("//:py_toolchain")
-
-load("@rules_python//python:repositories.bzl", "py_repositories")
-
->>>>>>> b332988a
 py_repositories()
 
 load("@rules_python//python:pip.bzl", "pip_install")
@@ -288,7 +248,12 @@
     python_interpreter_target = "@python_interpreter//:python_bin",
     requirements = "//external:nanopb_requirements.txt",
 )
-<<<<<<< HEAD
+
+pip_install(
+    name = "nanopb_deps",
+    python_interpreter_target = "@python_interpreter//:python_bin",
+    requirements = "//external:nanopb_requirements.txt",
+)
 
 pip_install(
     name = "python_tools_deps",
@@ -296,6 +261,7 @@
     requirements = "//python_tools:requirements.txt",
 )
 
+# required to use `py_proto_library` from protobuf
 http_archive(
     name = "six_archive",
     build_file = "//external:six.BUILD",
@@ -306,11 +272,4 @@
 bind(
     name = "six",
     actual = "@six_archive//:six",
-=======
-
-pip_install(
-    name = "python_tools_deps",
-    python_interpreter_target = "@python_interpreter//:python_bin",
-    requirements = "//python_tools:requirements.txt",
->>>>>>> b332988a
 )