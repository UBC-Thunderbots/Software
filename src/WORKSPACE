load("@bazel_tools//tools/build_defs/repo:http.bzl", "http_archive")
load("@bazel_tools//tools/build_defs/repo:git.bzl", "git_repository")
load("@bazel_tools//tools/build_defs/repo:git.bzl", "new_git_repository")
load("@bazel_tools//tools/build_defs/repo:utils.bzl", "maybe")

http_archive(
    name = "rules_foreign_cc",
    sha256 = "33a5690733c5cc2ede39cb62ebf89e751f2448e27f20c8b2fbbc7d136b166804",
    strip_prefix = "rules_foreign_cc-0.5.1",
    url = "https://github.com/bazelbuild/rules_foreign_cc/archive/0.5.1.tar.gz",
)

load("@rules_foreign_cc//foreign_cc:repositories.bzl", "rules_foreign_cc_dependencies")

# This sets up some common toolchains for building targets. For more details, please see
# https://bazelbuild.github.io/rules_foreign_cc/0.5.1/flatten.html#rules_foreign_cc_dependencies
rules_foreign_cc_dependencies()

http_archive(
    name = "rules_python",
    sha256 = "a30abdfc7126d497a7698c29c46ea9901c6392d6ed315171a6df5ce433aa4502",
    strip_prefix = "rules_python-0.6.0",
    url = "https://github.com/bazelbuild/rules_python/archive/0.6.0.tar.gz",
)

load("@rules_python//python:pip.bzl", "pip_install")

all_contents = """filegroup(name = "all", srcs = glob(["**/**"]), visibility = ["//visibility:public"])"""

http_archive(
    name = "rapidcheck",
    build_file_content = all_contents,
    sha256 = "93f73c2c39ff91fd3a265b87b429ed266631c2425d9287d4548b149b99168736",
    strip_prefix = "rapidcheck-7acca63b8e834a74fd47fe8fbf17668d22cc6331",
    urls = ["https://github.com/emil-e/rapidcheck/archive/7acca63b8e834a74fd47fe8fbf17668d22cc6331.zip"],
)

http_archive(
    name = "cpp_redis",
    sha256 = "12a6fc86ba4ca3d4537a3eee82c094f385b8e03e283c664c976f16d421f17f7d",
    strip_prefix = "cpp_redis-fc2c43fa07e45e1ef0f77cbda6a240e7890ae5aa",
    urls = [
        "https://github.com/cpp-redis/cpp_redis/archive/fc2c43fa07e45e1ef0f77cbda6a240e7890ae5aa.zip",
    ],
)

http_archive(
    name = "tacopie",
    sha256 = "bbdebecdb68d5f9eb64170217000daf844e0aee18b8c4d3dd373d07efd9f7316",
    strip_prefix = "tacopie-master",
    url = "https://github.com/cylix/tacopie/archive/master.zip",
)

http_archive(
    name = "gtest",
    sha256 = "927827c183d01734cc5cfef85e0ff3f5a92ffe6188e0d18e909c5efebf28a0c7",
    strip_prefix = "googletest-release-1.8.1",
    url = "https://github.com/google/googletest/archive/release-1.8.1.zip",
)

http_archive(
    name = "g3log",
    build_file = "@//extlibs:g3log.BUILD",
    sha256 = "176fcf4e1634aba425549c32f76426d7976ab6973370785fd6b76986e9f7b20e",
    strip_prefix = "g3log-1.3.3",
    url = "https://github.com/KjellKod/g3log/archive/1.3.3.zip",
)

http_archive(
    name = "g3sinks",
    build_file = "@//extlibs:g3sinks.BUILD",
    sha256 = "77632432de1ec456987c7d83c6eb163bb42f0eb9df6e0bdf63bcf7961c1f6c70",
    strip_prefix = "g3sinks-1.1.3",
    url = "https://github.com/KjellKod/g3sinks/archive/1.1.3.zip",
)

http_archive(
    name = "base64",
    build_file = "@//extlibs:base64.BUILD",
    sha256 = "5e5366919938b834ca95fec4c2a80ad0c002872175d43226c933d25e40572883",
    strip_prefix = "cpp-base64-2.rc.08",
    url = "https://github.com/ReneNyffenegger/cpp-base64/archive/refs/tags/V2.rc.08.zip",
)

load("@bazel_tools//tools/build_defs/repo:git.bzl", "git_repository")

git_repository(
    name = "com_google_protobuf",
    # We need this patch to properly add generated dependencies to the protoc
    # compiler. It also fixes an issue with the python imports.
    patch_args = ["-p1"],
    patches = ["@//extlibs:protobuf.patch"],
    remote = "https://github.com/protocolbuffers/protobuf",
    tag = "v3.19.4",
)

load("@com_google_protobuf//:protobuf_deps.bzl", "protobuf_deps")

protobuf_deps()

git_repository(
    name = "com_github_nelhage_rules_boost",
    commit = "9f9fb8b2f0213989247c9d5c0e814a8451d18d7f",
    remote = "https://github.com/nelhage/rules_boost",
    shallow_since = "1570056263 -0700",
)

git_repository(
    name = "pybind11_protobuf",
    commit = "f20537c3285636716ed86a7ef96baa19a788c944",
    remote = "https://github.com/pybind/pybind11_protobuf",
)

# Used by pybind11 proto autocasters
http_archive(
    name = "com_google_absl",
    sha256 = "dcf71b9cba8dc0ca9940c4b316a0c796be8fab42b070bb6b7cab62b48f0e66c4",  # SHARED_ABSL_SHA
    strip_prefix = "abseil-cpp-20211102.0",
    urls = [
        "https://github.com/abseil/abseil-cpp/archive/refs/tags/20211102.0.tar.gz",
    ],
)

load("@com_github_nelhage_rules_boost//:boost/boost.bzl", "boost_deps")

boost_deps()

new_git_repository(
    name = "eigen",
    build_file = "@//extlibs:eigen.BUILD",
    commit = "937c3d73cbf55b6edc658decf7931b90ede1daef",
    remote = "https://chromium.googlesource.com/external/gitlab.com/libeigen/eigen.git",
    shallow_since = "1642460459 -0600",
)

# nanopb: lightweight protobuf library used on the STM32. The build file in the
# repo does not build the proto compiler (protoc) as a target, and is really complicated
# to set it up as a protobuf plugin due to lack of bazel support. So we use the archive
# which has both the headers and compiled protoc w/ the c support baked in.

http_archive(
    name = "nanopb",
    build_file = "@//extlibs:nanopb.BUILD",
    sha256 = "e98dd6403ab8c5b271d32a6bc025e7e596bb181c7bc7e0492c5daa21fc44c940",
    strip_prefix = "nanopb-0.3.9.4-linux-x86",
    urls = [
        "https://jpa.kapsi.fi/nanopb/download/nanopb-0.3.9.4-linux-x86.tar.gz",
    ],
)

new_git_repository(
    name = "munkres_cpp",
    build_file = "@//extlibs:munkres_cpp.BUILD",
    commit = "61086fcf5b3a8ad4bda578cdc2d1dca57b548786",
    remote = "https://github.com/saebyn/munkres-cpp.git",
    shallow_since = "1479502661 -0800",
)

# yaml cpp parser for dynamic parameters test
git_repository(
    name = "yaml-cpp",
    commit = "f531f8a8c3f8ca0923f9219c72fcca511555f824",
    remote = "https://github.com/jbeder/yaml-cpp.git",
    shallow_since = "1571237073 -0500",
)

# Qt bazel rules from https://github.com/justbuchanan/bazel_rules_qt
git_repository(
    name = "bazel_rules_qt",
    commit = "7665177f47bf514176d5f8575a7334f030203e3d",
    remote = "https://github.com/justbuchanan/bazel_rules_qt.git",
    shallow_since = "1614109311 -0800",
)

# Fake Function Framework
new_git_repository(
    name = "fff",
    build_file = "@//extlibs:fff.BUILD",
    commit = "7e09f07e5b262b1cc826189dc5057379e40ce886",
    remote = "https://github.com/meekrosoft/fff.git",
    shallow_since = "1566392271 +0200",
)

# Right now qt5 is installed on the system using the setup_software.sh script
# We assume we can find the headers in the "standard" path used in this rule
new_local_repository(
    name = "qt",
    build_file = "@bazel_rules_qt//:qt.BUILD",
    path = "/usr/include/x86_64-linux-gnu/qt5/",
)

new_local_repository(
    name = "linux_gcc",
    build_file = "@//extlibs:linux_gcc.BUILD",
    path = "/",
)

# libclang-dev is installed into the system through setup_software.sh
new_local_repository(
    name = "libclang",
    build_file = "@//extlibs:libclang.BUILD",
    path = "/usr/lib/llvm-6.0/",
)

http_archive(
    name = "jetson_nano_gcc",
    build_file = "@//extlibs:jetson_nano_gcc.BUILD",
    sha256 = "73eed74e593e2267504efbcf3678918bb22409ab7afa3dc7c135d2c6790c2345",
    strip_prefix = "gcc-linaro-7.3.1-2018.05-x86_64_aarch64-linux-gnu",
    urls = [
        "http://releases.linaro.org/components/toolchain/binaries/7.3-2018.05/aarch64-linux-gnu/gcc-linaro-7.3.1-2018.05-x86_64_aarch64-linux-gnu.tar.xz",
    ],
)

# We use our own fork of Box2D as we have made a few small modifications
# See the repository readme for details
new_git_repository(
    name = "box2d",
    build_file = "@//extlibs:box2d.BUILD",
    commit = "bddb4ec7efc8a6630fcbe7ef913017d88fb9b4b1",
    remote = "https://github.com/UBC-Thunderbots/Box2D",
    shallow_since = "1571445859 -0700",
)

# tool used to flash firmware with bazel
git_repository(
    name = "platformio_rules",
    commit = "882a88e4be94a3b0aadf8d694c012ffeec5eb32a",
    remote = "http://github.com/mum4k/platformio_rules.git",
    shallow_since = "1584297373 -0400",
)

# Developer tools for working with bazel
git_repository(
    name = "bazel_buildtools",
    commit = "41a45edb9184de83dd29e2791bd995fbb73ea141",
    remote = "git@github.com:bazelbuild/buildtools.git",
)

# Needed for bazel buildifier: it is written in Go and hence needs rules_go to
# be built.
http_archive(
    name = "io_bazel_rules_go",
    sha256 = "b27e55d2dcc9e6020e17614ae6e0374818a3e3ce6f2024036e688ada24110444",
    urls = [
        "https://storage.googleapis.com/bazel-mirror/github.com/bazelbuild/rules_go/releases/download/v0.21.0/rules_go-v0.21.0.tar.gz",
        "https://github.com/bazelbuild/rules_go/releases/download/v0.21.0/rules_go-v0.21.0.tar.gz",
    ],
)

load("@io_bazel_rules_go//go:deps.bzl", "go_register_toolchains", "go_rules_dependencies")

go_rules_dependencies()

go_register_toolchains()

# Needed for bazel buildifier
http_archive(
    name = "bazel_gazelle",
    sha256 = "be9296bfd64882e3c08e3283c58fcb461fa6dd3c171764fcc4cf322f60615a9b",
    urls = [
        "https://storage.googleapis.com/bazel-mirror/github.com/bazelbuild/bazel-gazelle/releases/download/0.18.1/bazel-gazelle-0.18.1.tar.gz",
        "https://github.com/bazelbuild/bazel-gazelle/releases/download/0.18.1/bazel-gazelle-0.18.1.tar.gz",
    ],
)

load("@bazel_gazelle//:deps.bzl", "gazelle_dependencies")

gazelle_dependencies()

# Bazel buildtools, provide us with the bazel formatter ("buildifier")
http_archive(
    name = "com_github_bazelbuild_buildtools",
    sha256 = "46ead728d66d48969f8ae3b88f2fd10fddfc80dd7903fb8b5bff9c568f0ebf25",
    strip_prefix = "buildtools-9e63c6f02e63adaab63e21a3a8feb75f4f7503cb",
    url = "https://github.com/bazelbuild/buildtools/archive/9e63c6f02e63adaab63e21a3a8feb75f4f7503cb.zip",
)

# State Machine Library
new_git_repository(
    name = "sml",
    build_file = "@//extlibs:sml.BUILD",
    commit = "07a503cc3f18de2b861ea15d8357d3b3c0c978d6",  # Version `1.1.3`
    remote = "https://github.com/boost-ext/sml.git",
    shallow_since = "1596403987 -0600",
)

git_repository(
    name = "rules_python",
    commit = "6f37aa9966f53e063c41b7509a386d53a9f156c3",
    remote = "https://github.com/bazelbuild/rules_python.git",
    shallow_since = "1617165164 +1100",
)

new_git_repository(
    name = "trinamic",
    build_file = "@//extlibs:trinamic.BUILD",
    commit = "0cd695fab6d43ceb121af4b8608e5d92b14e1ce9",
    remote = "https://github.com/trinamic/TMC-API.git",
    shallow_since = "1631132123 +0200",
)

register_toolchains("//:py_toolchain")

pip_install(
    name = "python_control_deps",
    python_interpreter = "/opt/tbotspython/bin/python",
    requirements = "//firmware/app/control/python_controller:requirements.txt",
)

pip_install(
    name = "dynamic_parameter_deps",
    python_interpreter = "/opt/tbotspython/bin/python",
    requirements = "//shared/parameter/generation_scripts:requirements.txt",
)

pip_install(
    name = "nanopb_deps",
    python_interpreter = "/opt/tbotspython/bin/python",
    requirements = "//extlibs:nanopb_requirements.txt",
)

pip_install(
    name = "python_tools_deps",
    python_interpreter = "/opt/tbotspython/bin/python",
    requirements = "//python_tools:requirements.txt",
)

pip_install(
    name = "display_deps",
    python_interpreter = "/opt/tbotspython/bin/python",
    requirements = "//software/jetson_nano/display:requirements.txt",
)

pip_install(
    name = "jetson_nano_deps",
    python_interpreter = "/opt/tbotspython/bin/python",
    requirements = "//software/jetson_nano:requirements.txt",
)

pip_install(
    name = "thunderscope_deps",
    python_interpreter = "/opt/tbotspython/bin/python",
    requirements = "//software/thunderscope:requirements.txt",
)

pip_install(
    name = "ansible_deps",
    python_interpreter = "/opt/tbotspython/bin/python",
    requirements = "//software/jetson_nano/ansible:requirements.txt",
)

<<<<<<< HEAD
=======
pip_install(
    name = "simulated_tests_deps",
    python_interpreter = "/opt/tbotspython/bin/python",
    requirements = "//software/simulated_tests:requirements.txt",
)

>>>>>>> 9dd160ba
# required to use `py_proto_library` from protobuf
http_archive(
    name = "six_archive",
    build_file = "//extlibs:six.BUILD",
    sha256 = "105f8d68616f8248e24bf0e9372ef04d3cc10104f1980f54d57b2ce73a5ad56a",
    url = "https://pypi.python.org/packages/source/s/six/six-1.10.0.tar.gz#md5=34eed507548117b2ab523ab14b2f8b55",
)

bind(
    name = "six",
    actual = "@six_archive//:six",
)

http_archive(
    name = "pybind11_bazel",
    sha256 = "fec6281e4109115c5157ca720b8fe20c8f655f773172290b03f57353c11869c2",
    strip_prefix = "pybind11_bazel-72cbbf1fbc830e487e3012862b7b720001b70672",
    urls = ["https://github.com/pybind/pybind11_bazel/archive/72cbbf1fbc830e487e3012862b7b720001b70672.zip"],
)

# We still require the pybind library.
http_archive(
    name = "pybind11",
    build_file = "@pybind11_bazel//:pybind11.BUILD",
    sha256 = "1c6e0141f7092867c5bf388bc3acdb2689ed49f59c3977651394c6c87ae88232",
    strip_prefix = "pybind11-2.9.0",
    urls = ["https://github.com/pybind/pybind11/archive/refs/tags/v2.9.0.zip"],
)

load("@pybind11_bazel//:python_configure.bzl", "python_configure")

python_configure(
    name = "local_config_python",
    python_version = "3",
)

# These headers are used by pybind11
bind(
    name = "python_headers",
    actual = "@local_config_python//:python_headers",
)

maybe(
    git_repository,
    name = "rules_third_party",
    commit = "8d0ba00f9874588c1ea38d1be2859060ac8c8516",
    remote = "https://github.com/DraconicEnt/rules_third_party.git",
    shallow_since = "1620228587 -0400",
)

load("@rules_third_party//libraries:bullet.bzl", "bullet")

# Adds commit 272c7099d3ba8ac9e8c142e361e8d4cf5d91b8f2 of
# https://github.com/bulletphysics/bullet3 to the WORKSPACE
bullet()

load("@bazel_tools//tools/build_defs/repo:http.bzl", "http_archive")

# Hedron's Compile Commands Extractor for Bazel
# https://github.com/hedronvision/bazel-compile-commands-extractor
git_repository(
    name = "hedron_compile_commands",
    commit = "084957eaa1bf6e2bd031f50b1f5d04c89273103a",
    remote = "https://github.com/hedronvision/bazel-compile-commands-extractor.git",
    shallow_since = "1640414663 -0800",
)

load("@hedron_compile_commands//:workspace_setup.bzl", "hedron_compile_commands_setup")

hedron_compile_commands_setup()<|MERGE_RESOLUTION|>--- conflicted
+++ resolved
@@ -350,15 +350,12 @@
     requirements = "//software/jetson_nano/ansible:requirements.txt",
 )
 
-<<<<<<< HEAD
-=======
 pip_install(
     name = "simulated_tests_deps",
     python_interpreter = "/opt/tbotspython/bin/python",
     requirements = "//software/simulated_tests:requirements.txt",
 )
 
->>>>>>> 9dd160ba
 # required to use `py_proto_library` from protobuf
 http_archive(
     name = "six_archive",
