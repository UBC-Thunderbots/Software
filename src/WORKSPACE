--- conflicted
+++ resolved
@@ -269,7 +269,6 @@
     shallow_since = "1596403987 -0600",
 )
 
-<<<<<<< HEAD
 git_repository(
     name = "rules_python",
     commit = "6f37aa9966f53e063c41b7509a386d53a9f156c3",
@@ -277,8 +276,6 @@
     shallow_since = "1617165164 +1100",
 )
 
-=======
->>>>>>> c91e39b9
 new_git_repository(
     name = "trinamic",
     build_file = "@//extlibs:trinamic.BUILD",
