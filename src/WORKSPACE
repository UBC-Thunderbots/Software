--- conflicted
+++ resolved
@@ -345,15 +345,15 @@
 )
 
 pip_install(
-<<<<<<< HEAD
     name = "ansible_deps",
     python_interpreter = "/opt/tbotspython/bin/python",
     requirements = "//software/jetson_nano/ansible:requirements.txt",
-=======
+)
+
+pip_install(
     name = "simulated_tests_deps",
     python_interpreter = "/opt/tbotspython/bin/python",
     requirements = "//software/simulated_tests:requirements.txt",
->>>>>>> 6df4d9db
 )
 
 # required to use `py_proto_library` from protobuf
