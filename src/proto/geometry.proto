--- conflicted
+++ resolved
@@ -55,20 +55,10 @@
 {
     required Point start = 1;
     required Point end   = 2;
-<<<<<<< HEAD
-}
-
-message VelocityObstacle
-{
-    required Vector apex       = 1;
-    required Vector left_side  = 2;
-    required Vector right_side = 3;
 }
 
 message Stadium
 {
     required Segment segment = 1;
     required double radius  = 2;
-=======
->>>>>>> 7b73536a
 }