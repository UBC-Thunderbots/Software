<<<<<<< HEAD
syntax = "proto3";

=======
syntax = "proto2";
>>>>>>> 5d89a851
import "generator/nanopb/options.proto";

package TbotsProto;

message Point
{
    // x coordinate
    required double x_meters = 1;

    // y coordinate
    required double y_meters = 2;
}

message Path
{
    repeated Point point = 1 [(nanopb.fieldopt).max_count = 20];
}

message Vector
{
    // x component
    required double x_component_meters = 1;

    // y component
    required double y_component_meters = 2;
}

message Angle
{
    // the angle in radians
    required double radians = 1;
}

message AngularVelocity
{
    // the angular velocity in radians
    required double radians_per_second = 1;
}

message Polygon
{
    // list of polygon vertices
    repeated Point points = 1 [(nanopb.fieldopt).max_count = 20];
}

message Circle
{
    required Point origin  = 1;
    required double radius = 2;
}<|MERGE_RESOLUTION|>--- conflicted
+++ resolved
@@ -1,9 +1,5 @@
-<<<<<<< HEAD
-syntax = "proto3";
+syntax = "proto2";
 
-=======
-syntax = "proto2";
->>>>>>> 5d89a851
 import "generator/nanopb/options.proto";
 
 package TbotsProto;
