load("@nanopb//extra/bazel:nanopb_cc_proto_library.bzl", "cc_nanopb_proto_library")
load("@protobuf//bazel:proto_library.bzl", "proto_library")
load("@protobuf//bazel:py_proto_library.bzl", "py_proto_library")
load("//starlark/nanopb:nanopb.bzl", "nanopb_proto_library")

package(default_visibility = ["//visibility:public"])

proto_library(
    name = "geneva_proto",
    srcs = [
        "geneva_slot.proto",
    ],
)

proto_library(
    name = "robot_proto",
    srcs = [
        "geometry.proto",
        "robot_crash_msg.proto",
        "robot_log_msg.proto",
        "robot_status_msg.proto",
        "tbots_timestamp_msg.proto",
    ],
    deps = [
        "geneva_proto",
        "@nanopb//:nanopb_proto",
    ],
)

proto_library(
    name = "tbots_proto",
    srcs = [
        "ball.proto",
        "game_state.proto",
        "ip_notification.proto",
        "parameters.proto",
        "play.proto",
        "power_frame_msg.proto",
        "primitive.proto",
        "replay_bookmark.proto",
        "robot_statistic.proto",
        "tactic.proto",
        "tbots_software_msgs.proto",
        "team.proto",
        "vision.proto",
        "world.proto",
    ],
    deps = [
        "geneva_proto",
        "robot_proto",
        "@nanopb//:nanopb_proto",
        "@protobuf//:descriptor_proto",
    ],
)

cc_proto_library(
    name = "tbots_cc_proto",
    deps = [":tbots_proto"],
)

nanopb_proto_library(
    name = "tbots_nanopb_proto",
    nanopb_libs = ["@nanopb//:nanopb"],
    deps = [":tbots_proto"],
)

py_proto_library(
    name = "tbots_py_proto",
    deps = [
        ":tbots_proto",
    ],
)

proto_library(
    name = "ssl_proto",
    srcs = [
        "ssl_autoref_ci.proto",
        "ssl_gc_api.proto",
        "ssl_gc_change.proto",
        "ssl_gc_ci.proto",
        "ssl_gc_common.proto",
        "ssl_gc_engine.proto",
        "ssl_gc_engine_config.proto",
        "ssl_gc_game_event.proto",
        "ssl_gc_geometry.proto",
        "ssl_gc_referee_message.proto",
        "ssl_gc_state.proto",
        "ssl_vision_detection.proto",
        "ssl_vision_detection_tracked.proto",
        "ssl_vision_geometry.proto",
        "ssl_vision_wrapper.proto",
        "ssl_vision_wrapper_tracked.proto",
    ],
    visibility = ["//visibility:public"],
    deps = [
        "@protobuf//:duration_proto",
        "@protobuf//:timestamp_proto",
        "@protobuf//:wrappers_proto",
    ],
)

# These proto files are based on the following commit:
# https://github.com/RoboCup-SSL/ssl-simulation-protocol/commit/b455b4b8a1ed6f6aebaf8e8cd3721b7e130aa9ce
proto_library(
    name = "ssl_simulation_proto",
    srcs = [
        "ssl_simulation_config.proto",
        "ssl_simulation_control.proto",
        "ssl_simulation_error.proto",
        "ssl_simulation_robot_control.proto",
        "ssl_simulation_robot_feedback.proto",
        "ssl_simulation_synchronous.proto",
    ],
    visibility = ["//visibility:private"],
    deps = [
        ":ssl_proto",
        "@protobuf//:any_proto",
    ],
)

cc_proto_library(
    name = "ssl_simulation_cc_proto",
    deps = [":ssl_simulation_proto"],
)

cc_proto_library(
    name = "any_cc_proto",
    deps = ["@protobuf//:any_proto"],
)

proto_library(
    name = "sensor_msg_proto",
    srcs = [
        "sensor_msg.proto",
    ],
    visibility = ["//visibility:private"],
    deps = [
        ":robot_proto",
        ":ssl_proto",
        ":tbots_proto",
    ],
)

proto_library(
    name = "validation_proto",
    srcs = [
        "validation.proto",
    ],
    deps = [
        ":tbots_proto",
    ],
)

proto_library(
    name = "visualization_proto",
    srcs = [
        "visualization.proto",
    ],
    deps = [
        ":tbots_proto",
        "@protobuf//:any_proto",
    ],
)

proto_library(
    name = "play_info_msg_proto",
    srcs = [
        "play_info_msg.proto",
    ],
    visibility = ["//visibility:private"],
)

cc_proto_library(
    name = "ssl_cc_proto",
    deps = [":ssl_proto"],
)

cc_proto_library(
    name = "sensor_msg_cc_proto",
    deps = [":sensor_msg_proto"],
)

cc_proto_library(
    name = "validation_cc_proto",
    deps = [":validation_proto"],
)

cc_proto_library(
    name = "visualization_cc_proto",
    deps = [":visualization_proto"],
)

cc_proto_library(
    name = "play_info_msg_cc_proto",
    deps = [":play_info_msg_proto"],
)

proto_library(
    name = "software_proto",
    srcs = [
        "manual_gc_command.proto",
        "play_info_msg.proto",
<<<<<<< HEAD
        "sensor_msg.proto",
    ],
    deps = [
=======
        # "sensor_msg.proto",
        "ssl_autoref_ci.proto",
        "ssl_gc_api.proto",
        "ssl_gc_change.proto",
        "ssl_gc_ci.proto",
        "ssl_gc_common.proto",
        "ssl_gc_engine.proto",
        "ssl_gc_engine_config.proto",
        "ssl_gc_game_event.proto",
        "ssl_gc_geometry.proto",
        "ssl_gc_referee_message.proto",
        "ssl_gc_state.proto",
        "ssl_vision_detection.proto",
        "ssl_vision_detection_tracked.proto",
        "ssl_vision_geometry.proto",
        "ssl_vision_wrapper.proto",
        "ssl_vision_wrapper_tracked.proto",
    ],
    deps = [
        ":sensor_msg_proto",
        ":robot_proto",
>>>>>>> 3584f10d
        ":ssl_proto",
        ":tbots_proto",
        "@protobuf//:duration_proto",
        "@protobuf//:timestamp_proto",
        "@protobuf//:wrappers_proto",
    ],
)

proto_library(
    name = "estop_state_proto",
    srcs = ["estop_state.proto"],
)

py_proto_library(
    name = "estop_state_py_proto",
    deps = ["estop_state_proto"],
)

py_proto_library(
    name = "software_py_proto",
    deps = [
        ":software_proto",
    ],
)

py_proto_library(
    name = "visualization_py_proto",
    deps = [
        ":visualization_proto",
    ],
)

py_proto_library(
    name = "validation_py_proto",
    deps = [
        ":validation_proto",
    ],
)

py_library(
    name = "import_all_protos",
    srcs = [
        "import_all_protos.py",
    ],
    deps = [
        ":software_py_proto",
        ":tbots_py_proto",
    ],
)<|MERGE_RESOLUTION|>--- conflicted
+++ resolved
@@ -200,33 +200,10 @@
     srcs = [
         "manual_gc_command.proto",
         "play_info_msg.proto",
-<<<<<<< HEAD
-        "sensor_msg.proto",
-    ],
-    deps = [
-=======
-        # "sensor_msg.proto",
-        "ssl_autoref_ci.proto",
-        "ssl_gc_api.proto",
-        "ssl_gc_change.proto",
-        "ssl_gc_ci.proto",
-        "ssl_gc_common.proto",
-        "ssl_gc_engine.proto",
-        "ssl_gc_engine_config.proto",
-        "ssl_gc_game_event.proto",
-        "ssl_gc_geometry.proto",
-        "ssl_gc_referee_message.proto",
-        "ssl_gc_state.proto",
-        "ssl_vision_detection.proto",
-        "ssl_vision_detection_tracked.proto",
-        "ssl_vision_geometry.proto",
-        "ssl_vision_wrapper.proto",
-        "ssl_vision_wrapper_tracked.proto",
-    ],
-    deps = [
+    ],
+    deps = [
+        ":robot_proto",
         ":sensor_msg_proto",
-        ":robot_proto",
->>>>>>> 3584f10d
         ":ssl_proto",
         ":tbots_proto",
         "@protobuf//:duration_proto",
