--- conflicted
+++ resolved
@@ -16,15 +16,12 @@
     AVOID = 1;
 }
 
-<<<<<<< HEAD
-=======
 message Obstacles
 {
     repeated Polygon polygon = 1;
     repeated Circle circle   = 2;
 }
 
->>>>>>> 243b01bd
 enum MotionConstraint
 {
     // The box around the friendly goal
@@ -53,10 +50,7 @@
     double normalized_path_length                = 2;
     repeated MotionConstraint motion_constraints = 3;
     Point requested_destination                  = 4;
-<<<<<<< HEAD
-=======
     repeated Obstacles static_obstacles          = 5;
->>>>>>> 243b01bd
 }
 
 enum DribblerMode
@@ -131,18 +125,6 @@
 
 message MovePrimitive
 {
-<<<<<<< HEAD
-    message AutoChipOrKick
-    {
-        oneof auto_chip_or_kick
-        {
-            float autokick_speed_m_per_s   = 1;
-            float autochip_distance_meters = 2;
-        };
-    }
-
-=======
->>>>>>> 243b01bd
     MotionControl motion_control          = 1;
     float final_speed_m_per_s             = 2;
     Angle final_angle                     = 3;
