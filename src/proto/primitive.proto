--- conflicted
+++ resolved
@@ -92,17 +92,6 @@
         };
     }
 
-<<<<<<< HEAD
-    // TODO (3194): Remove this message type
-    message GenevaControl
-    {
-        float angle_deg          = 1;
-        float rotation_speed_rpm = 2;
-    }
-
-    // TODO (3194): Remove this message type
-=======
->>>>>>> 62c5e21a
     ChickerControl chicker  = 1;
     Geneva.Slot geneva_slot = 2;
 }
