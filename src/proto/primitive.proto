syntax = "proto3";

package TbotsProto;

import "proto/geometry.proto";

enum BallCollisionType
{
    ALLOW = 0;
    AVOID = 1;
}

enum DribblerMode
{
    OFF        = 0;
    INDEFINITE = 1;
    MAX_FORCE  = 2;
}

enum MaxAllowedSpeedMode
{
<<<<<<< HEAD
    PHYSICAL_LIMIT = 0;
    STOP_COMMAND   = 1;
    TIPTOE         = 2;
=======
    // The physical limit of the robots
    PHYSICAL_LIMIT = 0;
    // Move at speed limit for the stop command
    STOP_COMMAND = 1;
    // Move at speed at which collisions are allowed
    COLLISIONS_ALLOWED = 2;
>>>>>>> b6da26fc
}

message AutoChipOrKick
{
    oneof auto_chip_or_kick
    {
        float autokick_speed_m_per_s   = 1;
        float autochip_distance_meters = 2;
    };
}

message Primitive
{
    oneof primitive
    {
        EstopPrimitive estop                  = 1;
        MovePrimitive move                    = 2;
        StopPrimitive stop                    = 3;
        DirectControlPrimitive direct_control = 4;
    }
}

message EstopPrimitive {}

message MovePrimitive
{
    message AutoChipOrKick
    {
        oneof auto_chip_or_kick
        {
            float autokick_speed_m_per_s   = 1;
            float autochip_distance_meters = 2;
        };
    }

    Path path                        = 1;
    float final_speed_m_per_s        = 2;
    Angle final_angle                = 3;
    float dribbler_speed_rpm         = 4;
    float max_speed_m_per_s          = 5;
    AutoChipOrKick auto_chip_or_kick = 6;
    float target_spin_rev_per_s      = 7;
}

message StopPrimitive
{
    enum StopType
    {
        BRAKE = 0;
        COAST = 1;
    }
    StopType stop_type = 1;
}

message DirectControlPrimitive
{
    enum ChargeMode
    {
        DISCHARGE = 0;
        CHARGE    = 1;
        FLOAT     = 2;
    }

    message DirectPerWheelControl
    {
        float front_left_wheel_rpm  = 1;
        float back_left_wheel_rpm   = 2;
        float front_right_wheel_rpm = 3;
        float back_right_wheel_rpm  = 4;
    }

    message DirectVelocityControl
    {
        Vector velocity                  = 1;
        AngularVelocity angular_velocity = 2;
    }

    oneof wheel_control
    {
        DirectPerWheelControl direct_per_wheel_control = 1;
        DirectVelocityControl direct_velocity_control  = 2;
    }
    ChargeMode charge_mode = 3;
    oneof chick_command
    {
        float kick_speed_m_per_s       = 4;
        float chip_distance_meters     = 5;
        float autokick_speed_m_per_s   = 6;
        float autochip_distance_meters = 7;
    }
    float dribbler_speed_rpm = 8;
}<|MERGE_RESOLUTION|>--- conflicted
+++ resolved
@@ -19,18 +19,12 @@
 
 enum MaxAllowedSpeedMode
 {
-<<<<<<< HEAD
-    PHYSICAL_LIMIT = 0;
-    STOP_COMMAND   = 1;
-    TIPTOE         = 2;
-=======
     // The physical limit of the robots
     PHYSICAL_LIMIT = 0;
     // Move at speed limit for the stop command
     STOP_COMMAND = 1;
     // Move at speed at which collisions are allowed
     COLLISIONS_ALLOWED = 2;
->>>>>>> b6da26fc
 }
 
 message AutoChipOrKick
