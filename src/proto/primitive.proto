syntax = "proto3";

package TbotsProto;

import "proto/geometry.proto";

enum BallCollisionType
{
    ALLOW = 0;
    AVOID = 1;
}

enum DribblerMode
{
    OFF        = 0;
    INDEFINITE = 1;
    MAX_FORCE  = 2;
}

enum MaxAllowedSpeedMode
{
    PHYSICAL_LIMIT = 0;
    STOP_COMMAND   = 1;
    TIPTOE         = 2;
}

message AutoChipOrKick
{
    oneof auto_chip_or_kick
    {
        float autokick_speed_m_per_s   = 1;
        float autochip_distance_meters = 2;
    };
}

message Primitive
{
    oneof primitive
    {
        EstopPrimitive estop                  = 1;
        MovePrimitive move                    = 2;
        StopPrimitive stop                    = 3;
        DirectControlPrimitive direct_control = 4;
    }
}

message EstopPrimitive {}

message MovePrimitive
{
<<<<<<< HEAD
    Point destination                = 1;
=======
    message AutoChipOrKick
    {
        oneof auto_chip_or_kick
        {
            float autokick_speed_m_per_s   = 1;
            float autochip_distance_meters = 2;
        };
    }

    Path path                        = 1;
>>>>>>> 8632e71a
    float final_speed_m_per_s        = 2;
    Angle final_angle                = 3;
    float dribbler_speed_rpm         = 4;
    float max_speed_m_per_s          = 5;
    AutoChipOrKick auto_chip_or_kick = 6;
    float target_spin_rev_per_s      = 7;
}

message StopPrimitive
{
    enum StopType
    {
        BRAKE = 0;
        COAST = 1;
    }
    StopType stop_type = 1;
}

message DirectControlPrimitive
{
    enum ChargeMode
    {
        DISCHARGE = 0;
        CHARGE    = 1;
        FLOAT     = 2;
    }

    message DirectPerWheelControl
    {
        float front_left_wheel_rpm  = 1;
        float back_left_wheel_rpm   = 2;
        float front_right_wheel_rpm = 3;
        float back_right_wheel_rpm  = 4;
    }

    message DirectVelocityControl
    {
        Vector velocity                  = 1;
        AngularVelocity angular_velocity = 2;
    }

    oneof wheel_control
    {
        DirectPerWheelControl direct_per_wheel_control = 1;
        DirectVelocityControl direct_velocity_control  = 2;
    }
    ChargeMode charge_mode = 3;
    oneof chick_command
    {
        float kick_speed_m_per_s       = 4;
        float chip_distance_meters     = 5;
        float autokick_speed_m_per_s   = 6;
        float autochip_distance_meters = 7;
    }
    float dribbler_speed_rpm = 8;
}<|MERGE_RESOLUTION|>--- conflicted
+++ resolved
@@ -48,9 +48,6 @@
 
 message MovePrimitive
 {
-<<<<<<< HEAD
-    Point destination                = 1;
-=======
     message AutoChipOrKick
     {
         oneof auto_chip_or_kick
@@ -61,7 +58,6 @@
     }
 
     Path path                        = 1;
->>>>>>> 8632e71a
     float final_speed_m_per_s        = 2;
     Angle final_angle                = 3;
     float dribbler_speed_rpm         = 4;
