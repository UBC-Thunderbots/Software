--- conflicted
+++ resolved
@@ -16,12 +16,12 @@
     repeated Circle circle   = 2;
 }
 
-<<<<<<< HEAD
 message NamedValue
 {
     string name = 1;
     float value = 2;
-=======
+}
+
 message PassWithRating
 {
     double rating = 1;
@@ -37,5 +37,4 @@
 message PassVisualization
 {
     repeated PassWithRating best_passes = 1;
->>>>>>> 26738cea
 }