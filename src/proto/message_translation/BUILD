--- conflicted
+++ resolved
@@ -37,10 +37,6 @@
     hdrs = ["tbots_geometry.h"],
     visibility = ["//visibility:public"],
     deps = [
-<<<<<<< HEAD
-        "//software/ai/navigator/path_planner/hrvo:velocity_obstacle",
-=======
->>>>>>> 149275a6
         "//proto:tbots_cc_proto",
         "//software/ai/navigator/path_planner/hrvo:velocity_obstacle",
         "//software/geom:angle",
