package(default_visibility = ["//visibility:public"])

load(
    "@platformio_rules//platformio:platformio.bzl",
    "platformio_library",
)

cc_library(
    name = "tbots_protobuf",
    srcs = ["tbots_protobuf.cpp"],
    hdrs = ["tbots_protobuf.h"],
    visibility = ["//visibility:public"],
    deps = [
        ":tbots_geometry",
        "//proto:tbots_cc_proto",
        "//proto:visualization_cc_proto",
        "//software/ai/passing:pass_with_rating",
        "//software/geom:angle",
        "//software/geom:point",
        "//software/geom:vector",
        "//software/world",
    ],
)

cc_test(
    name = "tbots_protobuf_test",
    srcs = ["tbots_protobuf_test.cpp"],
    deps = [
        "tbots_protobuf",
        "//software/test_util",
    ],
)

cc_library(
    name = "tbots_geometry",
    srcs = ["tbots_geometry.cpp"],
    hdrs = ["tbots_geometry.h"],
    visibility = ["//visibility:public"],
    deps = [
        "//proto:tbots_cc_proto",
        "//software/geom:angle",
        "//software/geom:angular_velocity",
        "//software/geom:circle",
        "//software/geom:point",
        "//software/geom:polygon",
        "//software/geom:vector",
    ],
)

cc_test(
    name = "tbots_geometry_test",
    srcs = ["tbots_geometry_test.cpp"],
    visibility = ["//visibility:public"],
    deps = [
        "tbots_geometry",
        "//shared/test_util:tbots_gtest_main",
        "//software/test_util",
    ],
)

cc_library(
    name = "ssl_geometry",
    srcs = ["ssl_geometry.cpp"],
    hdrs = ["ssl_geometry.h"],
    deps = [
        "//proto:ssl_cc_proto",
        "//shared:constants",
        "//software/util/make_enum",
        "//software/world:field",
    ],
)

cc_test(
    name = "ssl_geometry_test",
    srcs = ["ssl_geometry_test.cpp"],
    deps = [
        ":ssl_geometry",
        "//shared/test_util:tbots_gtest_main",
        "//software/test_util",
    ],
)

cc_library(
    name = "ssl_detection",
    srcs = ["ssl_detection.cpp"],
    hdrs = ["ssl_detection.h"],
    deps = [
        "//proto:ssl_cc_proto",
        "//shared:constants",
        "//software/sensor_fusion/filter:vision_detection",
        "//software/time:timestamp",
        "//software/world:ball_state",
        "//software/world:robot_state",
    ],
)

cc_test(
    name = "ssl_detection_test",
    srcs = ["ssl_detection_test.cpp"],
    deps = [
        ":ssl_detection",
        "//shared/test_util:tbots_gtest_main",
        "//software/test_util",
    ],
)

cc_library(
    name = "ssl_wrapper",
    srcs = ["ssl_wrapper.cpp"],
    hdrs = ["ssl_wrapper.h"],
    deps = [
        ":ssl_detection",
        ":ssl_geometry",
        "//proto:ssl_cc_proto",
        "//software/logger",
        "//software/world",
    ],
)

cc_test(
    name = "ssl_wrapper_test",
    srcs = ["ssl_wrapper_test.cpp"],
    deps = [
        ":ssl_wrapper",
        "//shared/test_util:tbots_gtest_main",
        "//software/test_util",
    ],
)

cc_library(
    name = "ssl_referee",
    srcs = ["ssl_referee.cpp"],
    hdrs = ["ssl_referee.h"],
    deps = [
        "//proto:ssl_cc_proto",
        "//software/geom:point",
        "//software/world:game_state",
        "//software/world:team_colour",
    ],
)

cc_test(
    name = "ssl_referee_test",
    srcs = ["ssl_referee_test.cpp"],
    deps = [
        ":ssl_referee",
        "//shared/test_util:tbots_gtest_main",
    ],
)

cc_library(
    name = "ssl_simulation_robot_control",
    srcs = ["ssl_simulation_robot_control.cpp"],
    hdrs = ["ssl_simulation_robot_control.h"],
    deps = [
        "//firmware/shared:physics",
        "//proto:ssl_simulation_cc_proto",
        "//proto:tbots_cc_proto",
        "//shared:constants",
        "//shared:robot_constants",
        "//software/geom:angle",
    ],
)

cc_test(
    name = "ssl_simulation_robot_control_test",
    srcs = ["ssl_simulation_robot_control_test.cpp"],
    deps = [
        ":ssl_simulation_robot_control",
        "//shared/test_util:tbots_gtest_main",
    ],
)

cc_library(
    name = "primitive_google_to_nanopb_converter",
    srcs = ["primitive_google_to_nanopb_converter.cpp"],
    hdrs = ["primitive_google_to_nanopb_converter.h"],
    visibility = ["//visibility:public"],
    deps = [
        "//proto:tbots_cc_proto",
        "//proto:tbots_nanopb_proto",
        "//proto/primitive:primitive_msg_factory",
        "//shared:constants",
        "@nanopb",
    ],
)

cc_test(
    name = "primitive_google_to_nanopb_converter_test",
    srcs = ["primitive_google_to_nanopb_converter_test.cpp"],
    deps = [
        ":primitive_google_to_nanopb_converter",
        "//shared/test_util:tbots_gtest_main",
    ],
)

cc_library(
    name = "defending_side",
    srcs = ["defending_side.cpp"],
    hdrs = ["defending_side.h"],
    deps = [
        "//proto:defending_side_msg_cc_proto",
        "//software/world:field",
    ],
)

cc_test(
    name = "defending_side_test",
    srcs = ["defending_side_test.cpp"],
    deps = [
        ":defending_side",
        "//shared/test_util:tbots_gtest_main",
    ],
)

cc_library(
    name = "er_force_world",
    srcs = ["er_force_world.cpp"],
    hdrs = ["er_force_world.h"],
    deps = [
        "//extlibs/er_force_sim/src/protobuf:protobuf_cc_lib",
        "//software/world:ball",
        "//software/world:robot",
    ],
)

cc_test(
    name = "er_force_world_test",
    srcs = ["er_force_world_test.cpp"],
    deps = [
        ":er_force_world",
        "//shared/test_util:tbots_gtest_main",
        "//software/test_util",
    ],
)

<<<<<<< HEAD
=======
platformio_library(
    name = "power_frame_msg_platformio",
    hdr = "power_frame_msg.hpp",
)

cc_library(
    name = "power_frame_msg",
    hdrs = ["power_frame_msg.hpp"],
    deps = [
        "//proto:tbots_cc_proto",
        "//proto:tbots_nanopb_proto",
        "//proto/primitive:primitive_msg_factory",
        "@nanopb",
    ],
)

>>>>>>> dd3dee6e
py_library(
    name = "py_tbots_protobuf",
    srcs = [
        "tbots_protobuf.py",
    ],
    deps = [
        "//proto:import_all_protos",
        "//proto:software_py_proto",
        "//proto:tbots_py_proto",
    ],
)<|MERGE_RESOLUTION|>--- conflicted
+++ resolved
@@ -234,8 +234,6 @@
     ],
 )
 
-<<<<<<< HEAD
-=======
 platformio_library(
     name = "power_frame_msg_platformio",
     hdr = "power_frame_msg.hpp",
@@ -252,7 +250,6 @@
     ],
 )
 
->>>>>>> dd3dee6e
 py_library(
     name = "py_tbots_protobuf",
     srcs = [
