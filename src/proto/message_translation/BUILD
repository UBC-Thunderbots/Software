--- conflicted
+++ resolved
@@ -234,7 +234,7 @@
     ],
 )
 
-<<<<<<< HEAD
+
 platformio_library(
     name = "power_frame_msg_platformio",
     hdr = "power_frame_msg.hpp",
@@ -248,7 +248,9 @@
         "//proto:tbots_nanopb_proto",
         "//proto/primitive:primitive_msg_factory",
         "@nanopb",
-=======
+    ],
+)
+
 py_library(
     name = "py_tbots_protobuf",
     srcs = [
@@ -258,6 +260,5 @@
         "//proto:import_all_protos",
         "//proto:software_py_proto",
         "//proto:tbots_py_proto",
->>>>>>> 03eb6c41
     ],
 )