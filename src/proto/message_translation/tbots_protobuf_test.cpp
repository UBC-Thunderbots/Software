--- conflicted
+++ resolved
@@ -160,8 +160,8 @@
     Vector initial_velocity(-1.0, -1.0);
     TbotsProto::MaxAllowedSpeedMode max_allowed_speed_mode =
         TbotsProto::MaxAllowedSpeedMode::PHYSICAL_LIMIT;
-    double max_speed = convertMaxAllowedSpeedModeToMaxAllowedLinearSpeed(
-        max_allowed_speed_mode, robot_constants);
+    double max_speed = convertMaxAllowedSpeedModeToMaxAllowedLinearSpeed(max_allowed_speed_mode,
+                                                                         robot_constants);
     KinematicConstraints constraints(max_speed,
                                      robot_constants.robot_max_acceleration_m_per_s_2,
                                      robot_constants.robot_max_deceleration_m_per_s_2);
@@ -203,14 +203,9 @@
         *(params.add_sub_destinations()) = sub_destination_proto;
     }
 
-    // TODO: (robocup) update test 
+    // TODO: (robocup) update test
     auto converted_trajectory_path_opt =
-<<<<<<< HEAD
         createTrajectoryPathFromParams(params, Point(), initial_velocity, robot_constants, TbotsProto::MaxAllowedSpeedMode::PHYSICAL_LIMIT);
-=======
-        createTrajectoryPathFromParams(params, initial_velocity, robot_constants,
-                                       TbotsProto::MaxAllowedSpeedMode::PHYSICAL_LIMIT);
->>>>>>> 1cfee56c
     ASSERT_TRUE(converted_trajectory_path_opt.has_value());
 
     TrajectoryPath converted_trajectory_path = converted_trajectory_path_opt.value();
