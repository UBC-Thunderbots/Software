--- conflicted
+++ resolved
@@ -127,24 +127,7 @@
 std::unique_ptr<TbotsProto::PlotJugglerValue> createPlotJugglerValue(
     const std::map<std::string, double>& values);
 
-template <class Shape>
-std::unique_ptr<TbotsProto::DebugShapes::DebugShape> createDebugShape(
-    const Shape& shape, const std::string& unique_id, const std::string& debug_text = "")
-{
-    //    static_assert(std::is_base_of<Shape, Circle>::value || std::is_base_of<Shape,
-    //    Polygon>::value || std::is_base_of<Shape, Stadium>::value, "Shape must be a
-    //    Circle, Polygon, or Stadium");
-
-    auto debug_shape = std::make_unique<TbotsProto::DebugShapes::DebugShape>();
-    (*debug_shape->mutable_shape()) = *createShapeProto(shape);
-    debug_shape->set_unique_id(unique_id);
-    debug_shape->set_debug_text(debug_text);
-    return debug_shape;
-};
-
-/**
-<<<<<<< HEAD
-=======
+/**
  * Returns a TbotsProto::DebugShapes::DebugShape proto for a given shape,
  * unique id, and an optional debug text.
  *
@@ -170,20 +153,13 @@
 };
 
 /**
->>>>>>> 6c0d8dbc
  * Returns a TbotsProto::DebugShapes proto containing the debug shapes
  *
  * Could use LOG(VISUALIZE) to plot these values. Example:
  *  LOG(VISUALIZE) << *createDebugShapes({
-<<<<<<< HEAD
- *      {"circle_name", *createShapeProto(circle_object)},
- *      {"stadium_name", *createShapeProto(stadium_object)},
- *      {"polygon_name", *createShapeProto(polygon_object)}
-=======
  *       *createDebugShape(circle, unique_id1, optional_text),
  *       *createDebugShape(polygon, unique_id2, optional_text),
  *       *createDebugShape(stadium, unique_id3, optional_text)
->>>>>>> 6c0d8dbc
  *  });
  *
  * @param debug_shapes A list of debug shapes proto to plot
@@ -237,12 +213,6 @@
  */
 std::unique_ptr<TbotsProto::PassVisualization> createPassVisualization(
     const std::vector<PassWithRating>& passes_with_rating);
-
-// TODO (NIMA): docs
-std::unique_ptr<TbotsProto::AttackerVisualization> createAttackerVisualization(
-    const std::optional<Pass>& pass, const bool pass_committed,
-    const std::optional<Shot>& shot, const std::optional<Point>& balls_position,
-    const std::optional<Point>& chip_target);
 
 /**
  * Returns an attacker visualization
