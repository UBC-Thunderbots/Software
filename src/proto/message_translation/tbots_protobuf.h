#pragma once

#include "proto/message_translation/tbots_geometry.h"
#include "proto/tbots_software_msgs.pb.h"
#include "proto/vision.pb.h"
#include "proto/visualization.pb.h"
#include "proto/world.pb.h"
#include "software/ai/passing/pass_with_rating.h"
#include "software/world/world.h"

/**
 * Returns a TbotsProto::World proto given a World.
 *
 * @param world The world msg to extract the TbotsProto::World from
 *
 * @return The unique_ptr to a TbotsProto::World proto containing the field, friendly
 * team, enemy team, ball, and the game state.
 */
std::unique_ptr<TbotsProto::World> createWorld(const World& world);

/**
 * Returns a TbotsProto::Team proto given a Team.
 *
 * @param team The Team msg to extract the TbotsProto::Team from
 *
 * @return The unique_ptr to a TbotsProto::Team proto containing a list of robots and
 * goalie ID
 */
std::unique_ptr<TbotsProto::Team> createTeam(const Team& team);

/**
 * Returns a TbotsProto::Robot proto given a Robot.
 *
 * @param robot The Robot msg to extract the TbotsProto::Robot from
 *
 * @return The unique_ptr to a TbotsProto::Robot proto containing the robot ID and robot
 * state
 */
std::unique_ptr<TbotsProto::Robot> createRobot(const Robot& robot);

/**
 * Returns a TbotsProto::Ball proto given a Ball.
 *
 * @param ball The Ball msg to extract the TbotsProto::Ball from
 *
 * @return The unique_ptr to a TbotsProto::Ball proto containing the ball state and the
 * ball acceleration
 */
std::unique_ptr<TbotsProto::Ball> createBall(const Ball& ball);

/**
 * Returns a TbotsProto::Field proto given a Field.
 *
 * @param field The Field msg to extract the TbotsProto::Field from
 *
 * @return The unique_ptr to a TbotsProto::Field proto containing the Ball ID and Ball
 * state
 */
std::unique_ptr<TbotsProto::Field> createField(const Field& field);

/**
 * Returns (Robot, Game, Ball) State given a (Robot, Game, Ball)
 *
 * @param The (Robot, Game, Ball) to convert to State proto
 *
 * @return The unique_ptr to a (Robot, Game, Ball) State after conversion
 */
std::unique_ptr<TbotsProto::RobotState> createRobotStateProto(const Robot& robot);
std::unique_ptr<TbotsProto::RobotState> createRobotStateProto(
    const RobotState& robot_state);
std::unique_ptr<TbotsProto::GameState> createGameState(const GameState& game_state);
std::unique_ptr<TbotsProto::BallState> createBallState(const Ball& ball);

/**
 * Returns a TbotsProto::Timestamp proto given a timestamp.
 *
 * @param timestamp The Timestamp msg to extract the TbotsProto::Timestamp from
 *
 * @return The unique_ptr to a TbotsProto::Timestamp proto containing the timestamp with
 * the same time zone as the timestamp argument.
 */
std::unique_ptr<TbotsProto::Timestamp> createTimestamp(const Timestamp& timestamp);

/**
 * Returns a TbotsProto::NamedValue proto given a name and value.
 *
 * @param name The name of the value to plot
 * @param value The NamedValue msg to extract the TbotsProto::NamedValue from
 *
 * @return The unique_ptr to a TbotsProto::NamedValue proto containing data with
 *         specified name and value
 */
std::unique_ptr<TbotsProto::NamedValue> createNamedValue(const std::string name,
                                                         float value);

/**
 * Returns a timestamp msg with the time that this function was called
 *
 * @return The unique_ptr to a TbotsProto::Timestamp with the current UTC time
 */
std::unique_ptr<TbotsProto::Timestamp> createCurrentTimestamp();

/**
 * Return RobotState given the TbotsProto::RobotState protobuf
 *
 * @param robot_state The RobotState proto to create a RobotState from
 * @return the RobotState
 */
RobotState createRobotState(const TbotsProto::RobotState robot_state);

/**
 * Return BallState given the TbotsProto::BallState protobuf
 *
 * @param robot_state The BallState proto to create a RobotState from
 * @return the BallState
 */
BallState createBallState(const TbotsProto::BallState ball_state);

/**
 * Returns a pass visualization given a vector of the best passes
 *
 * @param A vector of passes across their fields  with their ratings
 *
 * @return The unique_ptr to a PassVisualization proto
 */
std::unique_ptr<TbotsProto::PassVisualization> createPassVisualization(
    const std::vector<PassWithRating>& passes_with_rating);

/**
<<<<<<< HEAD
 * Returns the SimulationStartedTrigger given the simulation start trigger
 *
 * @param sim_started_trigger a boolean value that is true if simulation has already started
 *
 * @return The unique_ptr to a TbotsProto::SimulationStartedTrigger proto containing 
 *         a boolean value for whether simulation has started or not
 */
std::unique_ptr<TbotsProto::SimulationStartedTrigger> createSimulationStartedTrigger(const bool sim_started_trigger);
=======
 * Returns a cost visualization given a vector of costs
 *
 * @param costs A vector of costs to visualize
 * @param num_rows The number of rows to display in the cost visualization
 * @param num_cols The number of columns to display in the cost visualization
 *
 * @return The unique_ptr to a CostVisualization proto
 */
std::unique_ptr<TbotsProto::CostVisualization> createCostVisualization(
    const std::vector<double>& costs, int num_rows, int num_cols);
>>>>>>> a1e46aa2
<|MERGE_RESOLUTION|>--- conflicted
+++ resolved
@@ -127,7 +127,6 @@
     const std::vector<PassWithRating>& passes_with_rating);
 
 /**
-<<<<<<< HEAD
  * Returns the SimulationStartedTrigger given the simulation start trigger
  *
  * @param sim_started_trigger a boolean value that is true if simulation has already started
@@ -136,7 +135,8 @@
  *         a boolean value for whether simulation has started or not
  */
 std::unique_ptr<TbotsProto::SimulationStartedTrigger> createSimulationStartedTrigger(const bool sim_started_trigger);
-=======
+
+/**
  * Returns a cost visualization given a vector of costs
  *
  * @param costs A vector of costs to visualize
@@ -146,5 +146,4 @@
  * @return The unique_ptr to a CostVisualization proto
  */
 std::unique_ptr<TbotsProto::CostVisualization> createCostVisualization(
-    const std::vector<double>& costs, int num_rows, int num_cols);
->>>>>>> a1e46aa2
+    const std::vector<double>& costs, int num_rows, int num_cols);