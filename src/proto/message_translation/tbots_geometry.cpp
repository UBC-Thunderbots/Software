#include "proto/message_translation/tbots_geometry.h"

std::unique_ptr<TbotsProto::Point> createPointProto(const Point& point)
{
    auto point_msg = std::make_unique<TbotsProto::Point>();
    point_msg->set_x_meters(point.x());
    point_msg->set_y_meters(point.y());
    return point_msg;
}

std::unique_ptr<TbotsProto::Angle> createAngleProto(const Angle& angle)
{
    auto angle_msg = std::make_unique<TbotsProto::Angle>();
    angle_msg->set_radians(angle.toRadians());
    return angle_msg;
}

std::unique_ptr<TbotsProto::AngularVelocity> createAngularVelocityProto(
    const AngularVelocity& angular_velocity)
{
    auto anglular_velocity_msg = std::make_unique<TbotsProto::AngularVelocity>();
    anglular_velocity_msg->set_radians_per_second(angular_velocity.toRadians());
    return anglular_velocity_msg;
}

std::unique_ptr<TbotsProto::Vector> createVectorProto(const Vector& vector)
{
    auto vector_msg = std::make_unique<TbotsProto::Vector>();
    vector_msg->set_x_component_meters(vector.x());
    vector_msg->set_y_component_meters(vector.y());
    return vector_msg;
}

std::unique_ptr<TbotsProto::Polygon> createPolygonProto(const Polygon& polygon)
{
    auto polygon_msg   = std::make_unique<TbotsProto::Polygon>();
    const auto& points = polygon.getPoints();

    std::for_each(points.begin(), points.end(), [&](const Point& point) {
        *(polygon_msg->add_points()) = *createPointProto(point);
    });

    return polygon_msg;
}

std::unique_ptr<TbotsProto::Circle> createCircleProto(const Circle& circle)
{
    auto circle_proto                 = std::make_unique<TbotsProto::Circle>();
    *(circle_proto->mutable_origin()) = *createPointProto(circle.origin());
    circle_proto->set_radius(circle.radius());

    return circle_proto;
}

std::unique_ptr<TbotsProto::VelocityObstacle> createVelocityObstacleProto(
    const VelocityObstacle& vo)
{
    auto vo_proto                     = std::make_unique<TbotsProto::VelocityObstacle>();
    *(vo_proto->mutable_apex())       = *createVectorProto(vo.getApex());
    *(vo_proto->mutable_left_side())  = *createVectorProto(vo.getLeftSide());
    *(vo_proto->mutable_right_side()) = *createVectorProto(vo.getRightSide());
    return vo_proto;
}

Point createPoint(const TbotsProto::Point& point)
{
    return Point(point.x_meters(), point.y_meters());
}

Angle createAngle(const TbotsProto::Angle& angle)
{
    return Angle::fromRadians(angle.radians());
}

AngularVelocity createAngularVelocity(const TbotsProto::AngularVelocity& angular_velocity)
{
    return AngularVelocity::fromRadians(angular_velocity.radians_per_second());
}

Vector createVector(const TbotsProto::Vector& vector)
{
    return Vector(vector.x_component_meters(), vector.y_component_meters());
}

Polygon createPolygon(const TbotsProto::Polygon& polygon)
{
    std::vector<Point> polygon_points;
    const auto& polygons_msg_points = polygon.points();
    for (const TbotsProto::Point& point : polygons_msg_points)
    {
        polygon_points.emplace_back(createPoint(point));
    }

    return Polygon(polygon_points);
}

Circle createCircle(const TbotsProto::Circle& circle)
{
    return Circle(createPoint(circle.origin()), circle.radius());
}

VelocityObstacle createVelocityObstacle(
    const TbotsProto::VelocityObstacle& velocity_obstacle_msg)
{
    Vector apex  = createVector(velocity_obstacle_msg.apex());
<<<<<<< HEAD
    Vector left_side = createVector(velocity_obstacle_msg.left_side());
    Vector right_side = createVector(velocity_obstacle_msg.right_side());
    return VelocityObstacle(apex, left_side, right_side);
=======
    Vector side1 = createVector(velocity_obstacle_msg.left_side());
    Vector side2 = createVector(velocity_obstacle_msg.right_side());
    return VelocityObstacle(apex, side1, side2);
>>>>>>> 149275a6
}<|MERGE_RESOLUTION|>--- conflicted
+++ resolved
@@ -103,13 +103,7 @@
     const TbotsProto::VelocityObstacle& velocity_obstacle_msg)
 {
     Vector apex  = createVector(velocity_obstacle_msg.apex());
-<<<<<<< HEAD
-    Vector left_side = createVector(velocity_obstacle_msg.left_side());
-    Vector right_side = createVector(velocity_obstacle_msg.right_side());
-    return VelocityObstacle(apex, left_side, right_side);
-=======
     Vector side1 = createVector(velocity_obstacle_msg.left_side());
     Vector side2 = createVector(velocity_obstacle_msg.right_side());
     return VelocityObstacle(apex, side1, side2);
->>>>>>> 149275a6
 }