--- conflicted
+++ resolved
@@ -349,14 +349,13 @@
     return pass_visualization_msg;
 }
 
-<<<<<<< HEAD
 std::unique_ptr<TbotsProto::SimulationStartedTrigger> createSimulationStartedTrigger(const bool sim_started_trigger)
 {
     auto sim_started_trigger_msg = std::make_unique<TbotsProto::SimulationStartedTrigger>();
     sim_started_trigger_msg->set_sim_started(sim_started_trigger);
     return sim_started_trigger_msg;
 }
-=======
+
 std::unique_ptr<TbotsProto::CostVisualization> createCostVisualization(
     const std::vector<double>& costs, int num_rows, int num_cols)
 {
@@ -371,4 +370,3 @@
 
     return cost_visualization_msg;
 }
->>>>>>> a1e46aa2
