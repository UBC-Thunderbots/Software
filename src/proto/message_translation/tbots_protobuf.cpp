--- conflicted
+++ resolved
@@ -455,8 +455,8 @@
     const TbotsProto::TrajectoryPathParams2D& params, const Vector& initial_velocity,
     const RobotConstants& robot_constants)
 {
-    double max_speed = convertMaxAllowedSpeedModeToMaxAllowedLinearSpeed(
-            params.max_speed_mode(), robot_constants);
+    double max_speed = convertMaxAllowedSpeedModeToMaxAllowedSpeed(
+        params.max_speed_mode(), robot_constants);
 
     if (max_speed == 0)
     {
@@ -534,7 +534,7 @@
     }
 }
 
-double convertMaxAllowedSpeedModeToMaxAllowedLinearSpeed(
+double convertMaxAllowedSpeedModeToMaxAllowedSpeed(
     TbotsProto::MaxAllowedSpeedMode max_allowed_speed_mode,
     RobotConstants_t robot_constants)
 {
@@ -553,33 +553,6 @@
             return robot_constants.ball_placement_wall_max_speed_m_per_s;
         case TbotsProto::MaxAllowedSpeedMode::DRIBBLE:
             return robot_constants.dribble_speed_m_per_s;
-<<<<<<< HEAD
-        default:
-            LOG(WARNING) << "MaxAllowedSpeedMode is invalid" << std::endl;
-            return 0.0;
-    }
-}
-
-double convertMaxAllowedSpeedModeToMaxAllowedAngularSpeed(
-        TbotsProto::MaxAllowedSpeedMode max_allowed_speed_mode,
-        RobotConstants_t robot_constants)
-{
-    switch (max_allowed_speed_mode)
-    {
-        case TbotsProto::MaxAllowedSpeedMode::PHYSICAL_LIMIT:
-            return robot_constants.robot_max_ang_speed_rad_per_s;
-        case TbotsProto::MaxAllowedSpeedMode::STOP_COMMAND:
-            return robot_constants.robot_max_ang_speed_rad_per_s;
-        case TbotsProto::MaxAllowedSpeedMode::COLLISIONS_ALLOWED:
-            return robot_constants.robot_max_ang_speed_rad_per_s;
-        case TbotsProto::MaxAllowedSpeedMode::BALL_PLACEMENT_RETREAT:
-            return robot_constants.robot_max_ang_speed_rad_per_s;
-        case TbotsProto::MaxAllowedSpeedMode::BALL_PLACEMENT_WALL_DRIBBLE:
-            return robot_constants.dribble_max_ang_speed_rad_per_s;
-        case TbotsProto::MaxAllowedSpeedMode::DRIBBLE:
-            return robot_constants.dribble_max_ang_speed_rad_per_s;
-=======
->>>>>>> 6ef9cf2a
         default:
             LOG(WARNING) << "MaxAllowedSpeedMode is invalid" << std::endl;
             return 0.0;
