from __future__ import annotations

from proto.import_all_protos import *
<<<<<<< HEAD
import software.python_bindings as tbots_cpp
import math
from typing import List


def create_world_state(
    yellow_robot_locations: List[tbots_cpp.Point],
    blue_robot_locations: List[tbots_cpp.Point],
    ball_location: tbots_cpp.Point,
=======
import software.python_bindings as cpp_bindings
import numpy


def create_world_state(
    yellow_robot_locations: list[cpp_bindings.Point],
    blue_robot_locations: list[tbots_cpp.Point],
    ball_location: cpp_bindings.Point,
>>>>>>> f18e01fa
    ball_velocity: tbots_cpp.Vector,
) -> WorldState:
    """Initializes the world from a list of robot locations and ball location/velocity.

    NOTE: (index is robot id)

    :param yellow_robot_locations: A list of yellow robot locations
    :param blue_robot_locations: A list of blue robot locations
    :param ball_location: Location of the ball
    :param ball_velocity: Velocity of the ball

    """
    world_state = WorldState()

    for robot_id, robot_location in enumerate(yellow_robot_locations):
        world_state.yellow_robots[robot_id].CopyFrom(
            RobotState(
                global_position=Point(
                    x_meters=robot_location.x(), y_meters=robot_location.y()
                ),
                global_orientation=Angle(radians=math.pi),
            )
        )

    for robot_id, robot_location in enumerate(blue_robot_locations):
        world_state.blue_robots[robot_id].CopyFrom(
            RobotState(
                global_position=Point(
                    x_meters=robot_location.x(), y_meters=robot_location.y()
                ),
            )
        )

    world_state.ball_state.CopyFrom(
        BallState(
            global_position=Point(
                x_meters=ball_location.x(), y_meters=ball_location.y()
            ),
            global_velocity=Vector(
                x_component_meters=ball_velocity.x(),
                y_component_meters=ball_velocity.y(),
            ),
        )
    )

    return world_state


def create_default_world_state(num_robots: int) -> WorldState:
    """
    Create a WorldState proto with num_robots yellow and blue robots evenly spaced in two parallel lines on the field.

    :param num_robots: Number of robots for the yellow and blue teams
    """
    return create_world_state(
        blue_robot_locations=[
            cpp_bindings.Point(-3, y) for y in numpy.linspace(-2, 2, num_robots)
        ],
        yellow_robot_locations=[
            cpp_bindings.Point(3, y) for y in numpy.linspace(-2, 2, num_robots)
        ],
        ball_location=cpp_bindings.Point(0, 0),
        ball_velocity=cpp_bindings.Vector(0, 0),
    )<|MERGE_RESOLUTION|>--- conflicted
+++ resolved
@@ -1,26 +1,15 @@
 from __future__ import annotations
 
 from proto.import_all_protos import *
-<<<<<<< HEAD
-import software.python_bindings as tbots_cpp
-import math
-from typing import List
-
-
-def create_world_state(
-    yellow_robot_locations: List[tbots_cpp.Point],
-    blue_robot_locations: List[tbots_cpp.Point],
-    ball_location: tbots_cpp.Point,
-=======
 import software.python_bindings as cpp_bindings
 import numpy
+import math
 
 
 def create_world_state(
     yellow_robot_locations: list[cpp_bindings.Point],
     blue_robot_locations: list[tbots_cpp.Point],
     ball_location: cpp_bindings.Point,
->>>>>>> f18e01fa
     ball_velocity: tbots_cpp.Vector,
 ) -> WorldState:
     """Initializes the world from a list of robot locations and ball location/velocity.
