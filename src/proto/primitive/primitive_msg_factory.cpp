#include "proto/primitive/primitive_msg_factory.h"

#include "proto/message_translation/tbots_protobuf.h"
#include "software/logger/logger.h"

<<<<<<< HEAD
std::unique_ptr<TbotsProto::Primitive>
createMovePrimitive(const TbotsProto::MotionControl &motion_control, const Angle &final_angle, double final_speed,
                    const TbotsProto::DribblerMode &dribbler_mode,
                    const TbotsProto::BallCollisionType &ball_collision_type, const AutoChipOrKick &auto_chip_or_kick,
                    const TbotsProto::MaxAllowedSpeedMode &max_allowed_speed_mode, double target_spin_rev_per_s,
                    const RobotConstants_t &robot_constants, std::optional<double> cost_override, bool run_hrvo)
=======
std::unique_ptr<TbotsProto::Primitive> createMovePrimitive(
    const TbotsProto::MotionControl &motion_control, const Angle &final_angle,
    double final_speed, bool should_drive_forward,
    const TbotsProto::DribblerMode &dribbler_mode,
    const TbotsProto::BallCollisionType &ball_collision_type,
    const AutoChipOrKick &auto_chip_or_kick,
    const TbotsProto::MaxAllowedSpeedMode &max_allowed_speed_mode,
    double target_spin_rev_per_s, const RobotConstants_t &robot_constants,
    std::optional<double> cost_override)
>>>>>>> c280fd5c
{
    auto move_primitive_msg = std::make_unique<TbotsProto::Primitive>();

    auto cost = motion_control.normalized_path_length();
    if (cost_override.has_value())
    {
        cost = cost_override.value();
    }

    *(move_primitive_msg->mutable_move()->mutable_motion_control()) = motion_control;
    move_primitive_msg->mutable_move()->set_final_speed_m_per_s(
        static_cast<float>(final_speed));
    move_primitive_msg->mutable_move()->set_max_speed_m_per_s(
        static_cast<float>(convertMaxAllowedSpeedModeToMaxAllowedSpeed(
            max_allowed_speed_mode, robot_constants)));
<<<<<<< HEAD
    move_primitive_msg->mutable_move()->set_robot_max_ang_speed_rad_per_s(robot_constants.robot_max_ang_speed_rad_per_s);
    move_primitive_msg->mutable_move()->set_robot_max_acceleration_m_per_s_2(robot_constants.robot_max_acceleration_m_per_s_2);
    move_primitive_msg->mutable_move()->set_robot_max_ang_acceleration_rad_per_s_2(robot_constants.robot_max_ang_speed_rad_per_s);
    move_primitive_msg->mutable_move()->set_hrvo_start_deceleration_dist(0.4);
=======
    move_primitive_msg->mutable_move()->set_should_drive_forward(should_drive_forward);
>>>>>>> c280fd5c

    *(move_primitive_msg->mutable_move()->mutable_final_angle()) =
        *createAngleProto(final_angle);
    move_primitive_msg->mutable_move()->set_dribbler_speed_rpm(static_cast<float>(
        convertDribblerModeToDribblerSpeed(dribbler_mode, robot_constants)));

    if (auto_chip_or_kick.auto_chip_kick_mode == AutoChipOrKickMode::AUTOCHIP)
    {
        move_primitive_msg->mutable_move()
            ->mutable_auto_chip_or_kick()
            ->set_autochip_distance_meters(
                static_cast<float>(auto_chip_or_kick.autochip_distance_m));
    }
    else if (auto_chip_or_kick.auto_chip_kick_mode == AutoChipOrKickMode::AUTOKICK)
    {
        move_primitive_msg->mutable_move()
            ->mutable_auto_chip_or_kick()
            ->set_autokick_speed_m_per_s(
                static_cast<float>(auto_chip_or_kick.autokick_speed_m_per_s));
    }

    move_primitive_msg->mutable_move()->set_ball_collision_type(ball_collision_type);

    move_primitive_msg->mutable_move()->set_target_spin_rev_per_s(
        static_cast<float>(target_spin_rev_per_s));
    move_primitive_msg->set_cost(cost);
    return move_primitive_msg;
}

std::unique_ptr<TbotsProto::Primitive> createStopPrimitive()
{
    auto stop_primitive_msg = std::make_unique<TbotsProto::Primitive>();

    stop_primitive_msg->mutable_stop();

    stop_primitive_msg->set_cost(1.0);

    return stop_primitive_msg;
}

std::unique_ptr<TbotsProto::Primitive> createDirectControlPrimitive(
    const Vector &velocity, AngularVelocity angular_velocity, double dribbler_speed_rpm,
    const TbotsProto::AutoChipOrKick &auto_chip_or_kick)
{
    auto direct_control_primitive_msg = std::make_unique<TbotsProto::Primitive>();
    auto direct_velocity_control =
        std::make_unique<TbotsProto::MotorControl::DirectVelocityControl>();

    *(direct_velocity_control->mutable_velocity()) = *createVectorProto(velocity);
    *(direct_velocity_control->mutable_angular_velocity()) =
        *createAngularVelocityProto(angular_velocity);

    *(direct_control_primitive_msg->mutable_direct_control()
          ->mutable_motor_control()
          ->mutable_direct_velocity_control()) = *direct_velocity_control;

    direct_control_primitive_msg->mutable_direct_control()
        ->mutable_motor_control()
        ->set_dribbler_speed_rpm(static_cast<float>(dribbler_speed_rpm));

    *(direct_control_primitive_msg->mutable_direct_control()
          ->mutable_power_control()
          ->mutable_chicker()
          ->mutable_auto_chip_or_kick()) = auto_chip_or_kick;
    return direct_control_primitive_msg;
}

double convertDribblerModeToDribblerSpeed(TbotsProto::DribblerMode dribbler_mode,
                                          RobotConstants_t robot_constants)
{
    switch (dribbler_mode)
    {
        case TbotsProto::DribblerMode::INDEFINITE:
            return robot_constants.indefinite_dribbler_speed_rpm;
        case TbotsProto::DribblerMode::MAX_FORCE:
            return robot_constants.max_force_dribbler_speed_rpm;
        case TbotsProto::DribblerMode::OFF:
            return 0.0;
        default:
            LOG(WARNING) << "DribblerMode is invalid" << std::endl;
            return 0.0;
    }
}

double convertMaxAllowedSpeedModeToMaxAllowedSpeed(
    TbotsProto::MaxAllowedSpeedMode max_allowed_speed_mode,
    RobotConstants_t robot_constants)
{
    switch (max_allowed_speed_mode)
    {
        case TbotsProto::MaxAllowedSpeedMode::PHYSICAL_LIMIT:
            return robot_constants.robot_max_speed_m_per_s;
        case TbotsProto::MaxAllowedSpeedMode::STOP_COMMAND:
            return STOP_COMMAND_ROBOT_MAX_SPEED_METERS_PER_SECOND;
        case TbotsProto::MaxAllowedSpeedMode::COLLISIONS_ALLOWED:
            return COLLISION_ALLOWED_ROBOT_MAX_SPEED_METERS_PER_SECOND;
        case TbotsProto::MaxAllowedSpeedMode::DRIBBLE_GET_POSSESSION:
            return 0.5;
        case TbotsProto::MaxAllowedSpeedMode::DRIBBLE_DRIBBLING:
            return 1.5;
        default:
            LOG(WARNING) << "MaxAllowedSpeedMode is invalid" << std::endl;
            return 0.0;
    }
}<|MERGE_RESOLUTION|>--- conflicted
+++ resolved
@@ -3,14 +3,6 @@
 #include "proto/message_translation/tbots_protobuf.h"
 #include "software/logger/logger.h"
 
-<<<<<<< HEAD
-std::unique_ptr<TbotsProto::Primitive>
-createMovePrimitive(const TbotsProto::MotionControl &motion_control, const Angle &final_angle, double final_speed,
-                    const TbotsProto::DribblerMode &dribbler_mode,
-                    const TbotsProto::BallCollisionType &ball_collision_type, const AutoChipOrKick &auto_chip_or_kick,
-                    const TbotsProto::MaxAllowedSpeedMode &max_allowed_speed_mode, double target_spin_rev_per_s,
-                    const RobotConstants_t &robot_constants, std::optional<double> cost_override, bool run_hrvo)
-=======
 std::unique_ptr<TbotsProto::Primitive> createMovePrimitive(
     const TbotsProto::MotionControl &motion_control, const Angle &final_angle,
     double final_speed, bool should_drive_forward,
@@ -20,7 +12,6 @@
     const TbotsProto::MaxAllowedSpeedMode &max_allowed_speed_mode,
     double target_spin_rev_per_s, const RobotConstants_t &robot_constants,
     std::optional<double> cost_override)
->>>>>>> c280fd5c
 {
     auto move_primitive_msg = std::make_unique<TbotsProto::Primitive>();
 
@@ -36,14 +27,7 @@
     move_primitive_msg->mutable_move()->set_max_speed_m_per_s(
         static_cast<float>(convertMaxAllowedSpeedModeToMaxAllowedSpeed(
             max_allowed_speed_mode, robot_constants)));
-<<<<<<< HEAD
-    move_primitive_msg->mutable_move()->set_robot_max_ang_speed_rad_per_s(robot_constants.robot_max_ang_speed_rad_per_s);
-    move_primitive_msg->mutable_move()->set_robot_max_acceleration_m_per_s_2(robot_constants.robot_max_acceleration_m_per_s_2);
-    move_primitive_msg->mutable_move()->set_robot_max_ang_acceleration_rad_per_s_2(robot_constants.robot_max_ang_speed_rad_per_s);
-    move_primitive_msg->mutable_move()->set_hrvo_start_deceleration_dist(0.4);
-=======
     move_primitive_msg->mutable_move()->set_should_drive_forward(should_drive_forward);
->>>>>>> c280fd5c
 
     *(move_primitive_msg->mutable_move()->mutable_final_angle()) =
         *createAngleProto(final_angle);
@@ -140,10 +124,6 @@
             return STOP_COMMAND_ROBOT_MAX_SPEED_METERS_PER_SECOND;
         case TbotsProto::MaxAllowedSpeedMode::COLLISIONS_ALLOWED:
             return COLLISION_ALLOWED_ROBOT_MAX_SPEED_METERS_PER_SECOND;
-        case TbotsProto::MaxAllowedSpeedMode::DRIBBLE_GET_POSSESSION:
-            return 0.5;
-        case TbotsProto::MaxAllowedSpeedMode::DRIBBLE_DRIBBLING:
-            return 1.5;
         default:
             LOG(WARNING) << "MaxAllowedSpeedMode is invalid" << std::endl;
             return 0.0;
