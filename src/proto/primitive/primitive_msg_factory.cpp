--- conflicted
+++ resolved
@@ -126,12 +126,8 @@
 }
 
 std::unique_ptr<TbotsProto::Primitive> createDirectControlPrimitive(
-<<<<<<< HEAD
-    const Vector& velocity, AngularVelocity angular_velocity, double dribbler_speed_rpm)
-=======
     const Vector &velocity, AngularVelocity angular_velocity, double dribbler_speed_rpm,
     const TbotsProto::AutoChipOrKick &auto_chip_or_kick)
->>>>>>> 0e7d24d2
 {
     auto direct_control_primitive_msg = std::make_unique<TbotsProto::Primitive>();
 
