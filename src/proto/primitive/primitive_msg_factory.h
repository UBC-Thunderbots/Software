--- conflicted
+++ resolved
@@ -25,22 +25,16 @@
  * @return Pointer to Move Primitive Message
  */
 std::unique_ptr<TbotsProto::Primitive> createMovePrimitive(
-<<<<<<< HEAD
-    const Point& dest, double final_speed_m_per_s, const Angle& final_angle,
-    DribblerMode dribbler_mode, AutoChipOrKick auto_chip_or_kick,
-    MaxAllowedSpeedMode max_allowed_speed_mode, double target_spin_rev_per_s,
-=======
     const Point &dest, double final_speed_m_per_s, const Angle &final_angle,
     TbotsProto::DribblerMode dribbler_mode, AutoChipOrKick auto_chip_or_kick,
     TbotsProto::MaxAllowedSpeedMode max_allowed_speed_mode, double target_spin_rev_per_s,
->>>>>>> 5d89a851
     RobotConstants_t robot_constants);
 
 std::unique_ptr<TbotsProto::Primitive> createMovePrimitive(
     const Point& destination, const Angle& final_angle, double final_speed,
-    const DribblerMode& dribbler_mode, const BallCollisionType& ball_collision_type,
+    const TbotsProto::DribblerMode& dribbler_mode, const BallCollisionType& ball_collision_type,
     const AutoChipOrKick& auto_chip_or_kick,
-    const MaxAllowedSpeedMode& max_allowed_speed_mode, double target_spin_rev_per_s,
+    const TbotsProto::MaxAllowedSpeedMode& max_allowed_speed_mode, double target_spin_rev_per_s,
     // TODO: delete default argument
     const RobotConstants_t& robot_constants, double cost = 1.0);
 
