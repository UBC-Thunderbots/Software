syntax = "proto2";

package TbotsProto;

import "proto/play.proto";
import "google/protobuf/descriptor.proto";

message ParameterRangeOptions
{
    optional double min_double_value = 1;
    optional double max_double_value = 2;
    optional int64 min_int_value     = 3;
    optional int64 max_int_value     = 4;
}

extend google.protobuf.FieldOptions
{
    // range is taken in python
    optional ParameterRangeOptions bounds = 5000;
}

message ThunderbotsConfig
{
    required AiConfig ai_config                      = 1;
    required SensorFusionConfig sensor_fusion_config = 2;
}


message AiConfig
{
    required AiControlConfig ai_control_config                              = 1;
    required DribbleTacticConfig dribble_tactic_config                      = 2;
    required AttackerTacticConfig attacker_tactic_config                    = 3;
    required CornerKickPlayConfig corner_kick_play_config                   = 4;
    required PassingConfig passing_config                                   = 5;
    required GoalieTacticConfig goalie_tactic_config                        = 6;
    required EnemyCapabilityConfig enemy_capability_config                  = 7;
    required ShootOrPassPlayConfig shoot_or_pass_play_config                = 8;
    required RobotCapabilitiesConfig robot_capabilities_config              = 9;
    required DefensePlayConfig defense_play_config                          = 11;
    required RobotNavigationObstacleConfig robot_navigation_obstacle_config = 12;
}

message AiControlConfig
{
    // Whether we should run or stop ai
    required bool run_ai = 1 [default = true];

    // Override the existing play with the Play enum provided
    required PlayName override_ai_play = 2 [default = UseAiSelection];
}

message AttackerTacticConfig
{
    // The radius of the circle around a friendly robot around which
    // we think an enemy is about to steal the ball
    required double enemy_about_to_steal_ball_radius = 1
        [default = 0.1, (bounds).min_double_value = 0.0, (bounds).max_double_value = 4.0];

    // The minimum open angle to the goal that we require before taking a shot
    required double min_open_angle_for_shot_deg = 2 [
        default                   = 6.0,
        (bounds).min_double_value = 0.0,
        (bounds).max_double_value = 90.0
    ];
}

message CornerKickPlayConfig
{
    // The maximum time that we will wait before committing to a pass
    required double max_time_commit_to_pass_seconds = 1
        [default = 3.0, (bounds).min_double_value = 0.0, (bounds).max_double_value = 5.0];
}


message PassingConfig
{
    // The offset from the sides of the field to place the rectangular
    // sigmoid we use to determine what areas to pass to
    required double static_field_position_quality_x_offset = 1
        [default = 0.3, (bounds).min_double_value = 0.0, (bounds).max_double_value = 1.0];
    // The offset from the sides of the field to place the rectangular
    // sigmoid we use to determine what areas to pass to
    required double static_field_position_quality_y_offset = 2
        [default = 0.3, (bounds).min_double_value = 0.0, (bounds).max_double_value = 1.0];
    // The weight that being close to the goal will have on the static
    // position quality. Lower, more negative weights result in the distance
    // to the goal having less of an effect.
    required double static_field_position_quality_friendly_goal_distance_weight = 3
        [default = 0.3, (bounds).min_double_value = 0.0, (bounds).max_double_value = 1.0];
    // This controls how heavily we weigh an enemy robot being near the pass
    // receiver when calculating enemy risk to a pass
    required double enemy_proximity_importance = 4 [
        default                   = 0.5,
        (bounds).min_double_value = 0.0,
        (bounds).max_double_value = 10.0
    ];
    // The maximum angle that we have to rotate after receiving a pass to
    // shoot that we think would likely result in a goal. Note that we may
    // try to take shots that require us to rotate more then this, it's more
    // of a soft limit.
    required double ideal_max_rotation_to_shoot_degrees = 5 [
        default                   = 60.0,
        (bounds).min_double_value = 0.0,
        (bounds).max_double_value = 180.0
    ];
    // The minimum pass speed (in m/s)
    required double min_pass_speed_m_per_s = 6
        [default = 4.3, (bounds).min_double_value = 0.0, (bounds).max_double_value = 5.0];
    // The maximum pass speed (in m/s)
    required double max_pass_speed_m_per_s = 7 [
        default                   = 6.0,
        (bounds).min_double_value = 0.0,
        (bounds).max_double_value = 10.0
    ];
    // How long we think the enemy will take to recognize we're passing and start
    // moving to intercept
    required double enemy_reaction_time = 8
        [default = 0.4, (bounds).min_double_value = 0.0, (bounds).max_double_value = 3.0];
    // The number of steps of gradient descent to perform in each iteration
    required int32 number_of_gradient_descent_steps_per_iter = 9
        [default = 2, (bounds).min_int_value = 0, (bounds).max_int_value = 100];
    // Cost visualization parameters
    required CostVisualizationConfig cost_vis_config = 10;
    // How long to cache a pass before we find another pass
    required double pass_recalculation_commit_time_s = 11 [
        default                   = 1.0,
        (bounds).min_double_value = 0.0,
        (bounds).max_double_value = 10.0
    ];
}

message GoalieTacticConfig
{
    reserved 1;

    // At what speed of the ball should the goalie panic and stop the ball
    required double ball_speed_panic = 2
        [default = 0.2, (bounds).min_double_value = 0.0, (bounds).max_double_value = 6.0];
    // The radius to wedge the robot into the cone
    required double block_cone_radius = 3
        [default = 0.3, (bounds).min_double_value = 0.0, (bounds).max_double_value = 1.0];
    // How much to deflate the defense area by, larger value means closer to the net
    required double defense_area_deflation = 4
        [default = 0.2, (bounds).min_double_value = 0.1, (bounds).max_double_value = 0.5];
    // Depth goalie should be at for plays close to the defense area (potential lateral
    // play, rebounds)
    required double conservative_depth_meters = 5
        [default = 0.3, (bounds).min_double_value = 0.0, (bounds).max_double_value = 2.0];
    // Depth goalie should be at to aggressively narrow the angle the ball has to the
    // goal as it enters the friendly half
    required double aggressive_depth_meters = 6
        [default = 0.7, (bounds).min_double_value = 0.0, (bounds).max_double_value = 2.0];
    // Distance in meters to inset the target area for finding chip targets
    required double chip_target_area_inset_meters = 7
        [default = 0.3, (bounds).min_double_value = 0.0, (bounds).max_double_value = 2.0];
    // Minimum distance in meters that a chip target must be away from the front
    // defense area crease
    required double min_chip_distance_from_crease_meters = 8
        [default = 2, (bounds).min_double_value = 0.0, (bounds).max_double_value = 10.0];
}

message DribbleTacticConfig
{
    // If ball and front of robot are separated by this amount, then we've lost
    // possession (in m)
    required double lose_ball_possession_threshold = 1 [
        default                   = 0.04,
        (bounds).min_double_value = 0.0,
        (bounds).max_double_value = 1.0
    ];

    // Threshold to determine if the ball is at the destination determined
    // experimentally (in m)
    required double ball_close_to_dest_threshold = 2
        [default = 0.1, (bounds).min_double_value = 0.0, (bounds).max_double_value = 1.0];

    // Threshold to determine if the robot has the expected orientation when
    // completing the dribble (in degrees)
    required double final_destination_close_threshold = 3 [
<<<<<<< HEAD
        default                   = 2.0,
=======
        default                   = 3.0,
>>>>>>> 5e720975
        (bounds).min_double_value = 0.0,
        (bounds).max_double_value = 10.0
    ];

    // Maximum distance to continuously dribble the ball,
    // slightly conservative to not break the 1 meter rule (in m)
    required double max_continuous_dribbling_distance = 4 [
        default                   = 0.78,
        (bounds).min_double_value = 0.0,
        (bounds).max_double_value = 2.0
    ];

    // Robot speed at which the robot is done dribbling (in m/s)
    required double robot_dribbling_done_speed = 5
        [default = 1.0, (bounds).min_double_value = 0.0, (bounds).max_double_value = 1.0];
}

message EnemyCapabilityConfig
{
    // This value should be set based on whether or not the team we are playing against
    // can pass the ball. This will affect how we defend against the team.
    required bool enemy_team_can_pass = 1 [default = true];
}

message ShootOrPassPlayConfig
{
    // The absolute minimum pass quality we're willing to attempt
    required double abs_min_pass_score = 1 [
        default                   = 0.05,
        (bounds).min_double_value = 0.0,
        (bounds).max_double_value = 1.0
    ];

    // When we're choosing a pass, we start by looking for a pass with a perfect score
    // of 1, and then over time lower the score we're will to accept. This parameter
    // how fast we ramp down to abs_min_pass_score. This is in seconds.
    required double pass_score_ramp_down_duration = 2
        [default = 2.0, (bounds).min_double_value = 0.0, (bounds).max_double_value = 5.0];

    // threshold to decide if the ball has been kicked by a robot
    required double ball_shot_threshold = 3
        [default = 4.0, (bounds).min_double_value = 0.0, (bounds).max_double_value = 5.0];

    // threshold to decide if the ball has been kicked by a robot
    required double min_distance_to_pass = 4
        [default = 0.1, (bounds).min_double_value = 0.0, (bounds).max_double_value = 1.0];

    // threshold for the distance between passer and receiver
    required double short_pass_threshold = 5
        [default = 0.5, (bounds).min_double_value = 0.0, (bounds).max_double_value = 1.0];

    // threshold to decide if ball hasn't been kicked
    required double ball_not_kicked_threshold = 6
        [default = 0.3, (bounds).min_double_value = 0.0, (bounds).max_double_value = 5.0];
}


message RobotCapabilitiesConfig
{
    // Comma-separated list of numbers of robots with broken dribblers
    required string broken_dribblers = 1;
    // Comma-separated list of numbers of robots with broken chippers
    required string broken_chippers = 2;
    // Comma-separated list of numbers of robots with broken kickers
    required string broken_kickers = 3;
}

message SensorFusionConfig
{
    // Ignores frames if our goalie appears in the opponent defense area
    required bool vision_flipping_filter_enabled = 1 [default = true];

    // Whether or not to ignore invalid camera data. If this value is true, any ball or
    // robot detections that are not within the min and max valid x coordinates will be
    // ignored. If this value is false, all data is collected as normal and not ignored.
    required bool ignore_invalid_camera_data = 2 [default = false];

    // When ignoreInvalidCameraData is true, any robot or ball detection with an
    // x-coordinate less than this value is ignored.
    required double min_valid_x = 3 [
        default                   = -10.0,
        (bounds).min_double_value = -10.0,
        (bounds).max_double_value = 10.0
    ];

    // When ignoreInvalidCameraData is true, any robot or ball detection with an
    // x-coordinate greater than this value is ignored.
    required double max_valid_x = 4 [
        default                   = -10.0,
        (bounds).min_double_value = -10.0,
        (bounds).max_double_value = 10.0
    ];

    // The id of the friendly goalie
    required int32 friendly_goalie_id = 5
        [default = 0, (bounds).min_int_value = 0, (bounds).max_int_value = 16];

    // The id of the enemy goalie
    required int32 enemy_goalie_id = 6
        [default = 0, (bounds).min_int_value = 0, (bounds).max_int_value = 16];

    // Yellow if selected, Blue if unselected
    required bool friendly_color_yellow = 9 [default = true];

    // Overrides the friendly goalie id provided by the game controller,
    // with FriendlyGoalieId parameter
    required bool override_game_controller_friendly_goalie_id = 10 [default = true];

    // Overrides the enemy goalie id provided by the game controller,
    // with EnemyGoalieId parameter
    required bool override_game_controller_enemy_goalie_id = 11 [default = true];

    // Number of dropped detections before we consider the ball not to be in the dribbler
    required int32 num_dropped_detections_before_ball_not_in_dribbler = 12
        [default = 3, (bounds).min_int_value = 0, (bounds).max_int_value = 1000];

    // Possession tracker for determining which team has possession of the ball
    required PossessionTrackerConfig possession_tracker_config = 13;
}

message DefensePlayConfig
{
    message DefenderAssignmentConfig
    {
        // The minimum distance in meters between two threats for them to be considered
        // non-similar
        required double min_distance_between_threats_meters = 1 [
            default                   = 0.25,
            (bounds).min_double_value = 0.0,
            (bounds).max_double_value = 10.0
        ];

        // The minimum difference between two threats in angle to the primary threat for
        // them to be considered non-similar
        required double min_angle_between_threats_degrees = 2 [
            default                   = 10.0,
            (bounds).min_double_value = 0.0,
            (bounds).max_double_value = 360.0
        ];

        // Multiplier to ensure that goal lanes are scored higher (in threat rating)
        // than passing lanes
        required double goal_lane_threat_multiplier = 3 [
            default                   = 3.0,
            (bounds).min_double_value = 0.0,
            (bounds).max_double_value = 10.0
        ];

        // Max percent difference between two goal lanes' angles to goal for them to be
        // considered a dense lane cluster
        required double goal_lane_density_threshold = 4 [
            default                   = 0.4,
            (bounds).min_double_value = 0.0,
            (bounds).max_double_value = 100.0
        ];

        // Bonus added to coverage rating if the goal lane is not part of a dense cluster
        required double goal_lane_nondense_bonus = 5 [
            default                   = 0.5,
            (bounds).min_double_value = 0.0,
            (bounds).max_double_value = 10.0
        ];
    }

    // The distance at which a threat is considered "immediate" if there is only 1
    // "immediate" threat the defense play will swarm that robot with shadowers
    required double immediate_threat_distance = 1
        [default = 6.0, (bounds).min_double_value = 0.0, (bounds).max_double_value = 9.5];

    // The DefenderAssignmentConfig for tuning defender assignments
    required DefenderAssignmentConfig defender_assignment_config = 2;
}

message RobotNavigationObstacleConfig
{
    required double robot_obstacle_inflation_factor = 1 [
        default                   = 1.2,
        (bounds).min_double_value = 0.0,
        (bounds).max_double_value = 10.0
    ];
}

message CostVisualizationConfig
{
    // Whether we should generate sample passes for the cost visualization
    required bool generate_sample_passes = 1 [default = false];
    required int32 num_cols              = 2
        [default = 45, (bounds).min_int_value = 1, (bounds).max_int_value = 100];
    // cost functions
    required bool static_position_quality  = 3 [default = false];
    required bool pass_friendly_capability = 4 [default = false];
    required bool pass_enemy_risk          = 5 [default = false];
    required bool pass_shoot_score         = 6 [default = false];
}

message PossessionTrackerConfig
{
    // Max distance in meters between robot and ball for robot
    // to be considered near the ball
    required double distance_near_tolerance_meters = 1
        [default = 0.1, (bounds).min_double_value = 0.0, (bounds).max_double_value = 5.0];

    // Min distance in meters between robot and ball for robot
    // to be considered far away from the ball
    required double distance_far_tolerance_meters = 2 [
        default                   = 0.5,
        (bounds).min_double_value = 0.0,
        (bounds).max_double_value = 10.0
    ];

    // Min time in seconds that robot must stay close to ball for
    // it to be considered near
    required double time_near_threshold_s = 3
        [default = 0.1, (bounds).min_double_value = 0.0, (bounds).max_double_value = 3.0];

    // Min time in seconds that robot must stay away from ball for
    // it to be considered far away
    required double time_far_threshold_s = 4 [
        default                   = 1.5,
        (bounds).min_double_value = 0.0,
        (bounds).max_double_value = 10.0
    ];
}<|MERGE_RESOLUTION|>--- conflicted
+++ resolved
@@ -178,11 +178,7 @@
     // Threshold to determine if the robot has the expected orientation when
     // completing the dribble (in degrees)
     required double final_destination_close_threshold = 3 [
-<<<<<<< HEAD
-        default                   = 2.0,
-=======
         default                   = 3.0,
->>>>>>> 5e720975
         (bounds).min_double_value = 0.0,
         (bounds).max_double_value = 10.0
     ];
