--- conflicted
+++ resolved
@@ -36,6 +36,7 @@
     required GoalieTacticConfig goalie_tactic_config                        = 6;
     required EnemyCapabilityConfig enemy_capability_config                  = 7;
     required ShootOrPassPlayConfig shoot_or_pass_play_config                = 8;
+    required RobotCapabilitiesConfig robot_capabilities_config              = 9;
     required EnemyBallPlacementPlayConfig enemy_ball_placement_play_config  = 10;
     required DefensePlayConfig defense_play_config                          = 11;
     required RobotNavigationObstacleConfig robot_navigation_obstacle_config = 12;
@@ -479,15 +480,13 @@
     // Possession tracker for determining which team has possession of the ball
     required PossessionTrackerConfig possession_tracker_config = 13;
 
-<<<<<<< HEAD
-    // Object to represent which robots have broken dribblers, kickers, or chippers (updated via Thunderscope)
-    required RobotCapabilitiesConfig robot_capabilities_config = 14;
-=======
     // Max distance between the ball and front of the robot for the robot to be
     // considered touching the ball (in m)
     required double touching_ball_threshold_meters = 14
         [default = 0.1, (bounds).min_double_value = 0.0, (bounds).max_double_value = 1.0];
->>>>>>> 90a026ad
+
+    // Object to represent which robots have broken dribblers, kickers, or chippers (updated via Thunderscope)
+    required RobotCapabilitiesConfig robot_capabilities_config = 14;
 }
 
 message EnemyBallPlacementPlayConfig
@@ -635,18 +634,6 @@
         (bounds).min_double_value = 0.0,
         (bounds).max_double_value = 10.0
     ];
-}
-
-message NetworkConfig
-{
-    // The robot communication interface
-    required string robot_communication_interface = 1 [default = "lo"];
-
-    // The referee interface
-    required string referee_interface = 2 [default = "lo"];
-
-    // The vision interface
-    required string vision_interface = 3 [default = "lo"];
 }
 
 message CreaseDefenderConfig
