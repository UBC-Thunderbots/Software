syntax = "proto2";

package TbotsProto;

import "proto/play.proto";
import "google/protobuf/descriptor.proto";

message ParameterRangeOptions
{
    optional double min_double_value = 1;
    optional double max_double_value = 2;
    optional int64 min_int_value     = 3;
    optional int64 max_int_value     = 4;
}

extend google.protobuf.FieldOptions
{
    // range is taken in python
    optional ParameterRangeOptions bounds = 5000;
}

message ThunderbotsConfig
{
    required AiConfig ai_config                      = 1;
    required SensorFusionConfig sensor_fusion_config = 2;
}


message AiConfig
{
    reserved 4, 8;

    required AiControlConfig ai_control_config                              = 1;
    required DribbleConfig dribble_config                                   = 2;
    required AttackerTacticConfig attacker_tactic_config                    = 3;
    required PassingConfig passing_config                                   = 5;
    required GoalieTacticConfig goalie_tactic_config                        = 6;
    required EnemyCapabilityConfig enemy_capability_config                  = 7;
    required RobotCapabilitiesConfig robot_capabilities_config              = 9;
    required EnemyBallPlacementPlayConfig enemy_ball_placement_play_config  = 10;
    required DefensePlayConfig defense_play_config                          = 11;
    required RobotNavigationObstacleConfig robot_navigation_obstacle_config = 12;
    required AiParameterConfig ai_parameter_config                          = 13;
<<<<<<< HEAD
    required ShotConfig shot_config                                         = 14;
    required ReceiverTacticConfig receiver_tactic_config                    = 15;
=======
    required ReceiverTacticConfig receiver_tactic_config                    = 14;
>>>>>>> 9b710f34
}

message AiControlConfig
{
    // Whether we should run or stop ai
    required bool run_ai = 1 [default = true];

    // Override the existing play with the Play enum provided
    required PlayName override_ai_play = 2 [default = UseAiSelection];
}

message AiParameterConfig
{
    // threshold to decide if ball hasn't been kicked
    required double ball_is_kicked_m_per_s_threshold = 1
        [default = 0.3, (bounds).min_double_value = 0.0, (bounds).max_double_value = 5.0];

    // Multiplier to decrease the tactic assignment cost for robots previously
    // assigned to the tactic (makes tactic assignment "sticky")
    required double repeat_tactic_assignment_multiplier = 2
        [default = 0.5, (bounds).min_double_value = 0.0, (bounds).max_double_value = 1.0];
}

message AttackerTacticConfig
{
    // The radius of the circle around a friendly robot around which
    // we think an enemy is about to steal the ball
    required double enemy_about_to_steal_ball_radius = 1
        [default = 0.4, (bounds).min_double_value = 0.0, (bounds).max_double_value = 4.0];

    // The minimum open angle to the goal that we require before taking a shot
    required double min_open_angle_for_shot_deg = 2 [
        default                   = 6.0,
        (bounds).min_double_value = 0.1,
<<<<<<< HEAD
=======
        (bounds).max_double_value = 90.0
    ];
}

message ReceiverTacticConfig
{
    // Whether one touch kicks should be disabled or not
    required bool disable_one_touch_kick = 1 [default = false];

    // The minimum open angle to the goal that we require before taking a one touch kick
    required double min_open_angle_for_one_touch_deg = 2 [
        default                   = 6.0,
        (bounds).min_double_value = 0.1,
        (bounds).max_double_value = 90.0
    ];

    // TODO (#2570): try to make it as big as possible when tuning
    // The maximum deflection angle that we will attempt a one-touch kick towards the
    // enemy goal with
    required double max_deflection_for_one_touch_deg = 3 [
        default                   = 60.0,
        (bounds).min_double_value = 10.0,
>>>>>>> 9b710f34
        (bounds).max_double_value = 90.0
    ];
}

message ReceiverTacticConfig
{
    // Whether one touch kicks should be disabled or not
    required bool disable_one_touch_kick = 1 [default = false];

    // The minimum open angle to the goal that we require before taking a one touch kick
    required double min_open_angle_for_one_touch_deg = 2 [
        default                   = 6.0,
        (bounds).min_double_value = 0.1,
        (bounds).max_double_value = 90.0
    ];

    // TODO (#2570): try to make it as big as possible when tuning
    // The maximum deflection angle that we will attempt a one-touch kick towards the
    // enemy goal with
    required double max_deflection_for_one_touch_deg = 3 [
        default                   = 45.0,
        (bounds).min_double_value = 10.0,
        (bounds).max_double_value = 90.0
    ];
}

message PassingConfig
{
    // Note that the order the fields are defined here is the order that
    // they are displayed in Thunderscope's Parameters widget, and the order
    // is independent of the field's numbering.

    reserved 8, 5;

    /*****  Pass generation parameters *****/
    // The number of passes to sample per robot.
    required uint32 pass_gen_num_samples_per_robot = 21
        [default = 5, (bounds).min_int_value = 1, (bounds).max_int_value = 100];
    // The minimum standard deviation (in meters) of the normal sampling distribution
    // used to generate passes around robots. This STD is used when the robot is
    // stationary.
    required double pass_gen_min_rand_sample_std_dev_meters = 22 [
        default                   = 0.4,
        (bounds).min_double_value = 0.01,
        (bounds).max_double_value = 3.0
    ];
    // The rate of growth of the STD as the robot velocity increases.
    required double pass_gen_rand_sample_std_dev_robot_vel_multiplier = 23 [
        default                   = 0.15,
        (bounds).min_double_value = 0.0,
        (bounds).max_double_value = 0.5
    ];
    // The rate of growth of the distance offset of the center of the normal
    // distribution as the robot velocity increases. If set to 0, the center
    // of the sampled receiving positions will be the same as the robot's position.
    required double pass_gen_rand_sample_center_robot_vel_multiplier = 24
        [default = 0.3, (bounds).min_double_value = 0.0, (bounds).max_double_value = 1.0];
    // The minimum pass speed (in m/s)
    required double min_pass_speed_m_per_s = 6
        [default = 2.0, (bounds).min_double_value = 0.0, (bounds).max_double_value = 5.0];
    // The maximum pass speed (in m/s)
    required double max_pass_speed_m_per_s = 7 [
        default                   = 6.0,
        (bounds).min_double_value = 0.0,
        (bounds).max_double_value = 10.0
    ];
    // The max speed at which a pass should be received
    required double max_receive_speed_m_per_s = 11
        [default = 2.0, (bounds).min_double_value = 1.0, (bounds).max_double_value = 4.0];
    // The number of steps of gradient descent to perform in each iteration
    required int32 number_of_gradient_descent_steps_per_iter = 9
        [default = 2, (bounds).min_int_value = 0, (bounds).max_int_value = 100];

    /*****  Cost function parameters *****/
    // The offset from the sides of the field to place the rectangular
    // sigmoid we use to determine what areas to pass to
    required double static_field_position_quality_x_offset = 1
        [default = 0.3, (bounds).min_double_value = 0.0, (bounds).max_double_value = 1.0];
    // The offset from the sides of the field to place the rectangular
    // sigmoid we use to determine what areas to pass to
    required double static_field_position_quality_y_offset = 2
        [default = 0.3, (bounds).min_double_value = 0.0, (bounds).max_double_value = 1.0];
    // The weight that being close to the goal will have on the static
    // position quality. Lower, more negative weights result in the distance
    // to the goal having less of an effect.
    required double static_field_position_quality_friendly_goal_distance_weight = 3
        [default = 0.3, (bounds).min_double_value = 0.0, (bounds).max_double_value = 1.0];
    // The estimated delay in seconds between the time we commit to a pass and the time
    // the pass is taken.
    required double pass_delay_sec = 12
        [default = 0.3, (bounds).min_double_value = 0.0, (bounds).max_double_value = 1.0];
    // The extra time added to the minimum time that it will take a friendly
    // robot to reach the receiving position and orientation.
    required double friendly_time_to_receive_slack_sec = 13
        [default = 0.1, (bounds).min_double_value = 0.0, (bounds).max_double_value = 1.0];
    // This controls how heavily we weigh an enemy robot being near the pass
    // receiver when calculating enemy risk to a pass
    required double enemy_proximity_importance = 4 [
        default                   = 0.5,
        (bounds).min_double_value = 0.01,
        (bounds).max_double_value = 10.0
    ];
    // A value multiplied by the duration that our enemy robot model predicts it will
    // take an enemy robot to intercept a pass. 1 implies that our enemy robot model
    // is exactly correct, with higher values meaning that the enemy will take longer
    // to intercept the pass, and lower values meaning that the enemy will intercept
    // the pass earlier than we anticipate.
    required double enemy_interception_time_multiplier = 14 [
        default                   = 1.0,
        (bounds).min_double_value = 0.0,
        (bounds).max_double_value = 10.0
    ];
    // This controls how heavily we weigh the time the enemy team has to intercept a pass.
    // Increasing this value increases the risk (decreasing the score) associated with a
    // pass that the enemy could intercept.
    required double enemy_interception_risk_importance = 15 [
        default                   = 4.0,
        (bounds).min_double_value = 0.0,
        (bounds).max_double_value = 20.0
    ];
    // The distance in meters along the x-axis from the passer that we prefer the receiver
    // to be when receiving a pass on the friendly half. Note that this is a soft limit
    // and the receiver may be further back.
    required double backwards_pass_distance_meters = 16 [
        default                   = -1.0,
        (bounds).min_double_value = -10.0,
        (bounds).max_double_value = 5.0
    ];
    // The max distance in meters that the receiver can be from the passer when receiving
    // a pass.
    required double receiver_ideal_max_distance_meters = 17 [
        default                   = 10.0,
        (bounds).min_double_value = 0.1,
        (bounds).max_double_value = 20.0
    ];
    // The min distance in meters that the receiver can be from the passer when receiving
    // a pass.
    required double receiver_ideal_min_distance_meters = 18 [
        default                   = 1.5,
        (bounds).min_double_value = 0.1,
        (bounds).max_double_value = 20.0
    ];
    // The minimum open angle (in degrees) for an ideal shot on enemy goal from the
    // receiver's position. Any angle greater than this is also considered ideal, where as
    // angles below this are considered less ideal and are given a lower score.
    required double min_ideal_pass_shoot_goal_open_angle_deg = 19 [
        default                   = 10.0,
        (bounds).min_double_value = 1.0,
        (bounds).max_double_value = 45.0
    ];
    // The min score that ratePassShootScore return. Used to limit the cost function
    // from returning a very low score, causing the rest of the cost functions to be
    // ignored.
    required double min_pass_shoot_score = 20
        [default = 0.5, (bounds).min_double_value = 0.0, (bounds).max_double_value = 1.0];

<<<<<<< HEAD
    /*****  PassSkill parameters *****/
    // The absolute minimum pass quality we're willing to attempt
    required double abs_min_pass_score = 27 [
        default                   = 0.05,
        (bounds).min_double_value = 0.0,
        (bounds).max_double_value = 1.0
    ];
    // When we're choosing a pass, we start by looking for a pass with a perfect score
    // of 1, and then over time lower the score we're will to accept. This parameter
    // how fast we ramp down to abs_min_pass_score. This is in seconds.
    required double pass_score_ramp_down_duration = 28
        [default = 2.0, (bounds).min_double_value = 0.0, (bounds).max_double_value = 5.0];
    // Width of the pass lane area that the ball must be inside of during the pass
    required double pass_lane_width_meters = 29
        [default = 0.5, (bounds).min_double_value = 0.0, (bounds).max_double_value = 2.0];

=======
>>>>>>> 9b710f34
    /*****  Visualization parameters *****/
    // Cost function visualization parameters
    required CostVisualizationConfig cost_vis_config = 10;
    // Pass generator visualization parameters
    required PassGeneratorVisualizationConfig pass_gen_vis_config = 25;

    /*****  Receiver position generation parameters *****/
    required ReceiverPositionGeneratorConfig receiver_position_generator_config = 26;
}

message ReceiverPositionGeneratorConfig
{
    // A multiplier to incentivize using the same receiver position as the previous
    // iteration
    required double previous_best_receiver_position_score_multiplier = 1
        [default = 1.5, (bounds).min_double_value = 1.0, (bounds).max_double_value = 3.0];
    // The number of samples to generate initially for each zone to get a sense of the
    // best zones.
    required uint32 num_initial_samples_per_zone = 2
        [default = 5, (bounds).min_int_value = 1, (bounds).max_int_value = 100];
    // The number of additional samples to generate for the top zones after the initial
    // samples. Used to get a more accurate max score.
    required uint32 num_additional_samples_per_top_zone = 3
        [default = 20, (bounds).min_int_value = 1, (bounds).max_int_value = 100];
    // The minimum angle (in degrees) between a receiver, the ball, and a previously
    // selected receiver.
    required double min_angle_between_receivers_deg = 4 [
        default                   = 20.0,
        (bounds).min_double_value = 0.0,
        (bounds).max_double_value = 45.0
    ];

    required ReceiverPositionGeneratorVisualizationConfig receiver_vis_config = 5;
}

message GoalieTacticConfig
{
    reserved 1;

    // At what speed of the ball should the goalie panic and stop the ball
    required double ball_speed_panic = 2
        [default = 0.2, (bounds).min_double_value = 0.0, (bounds).max_double_value = 6.0];
    // The radius to wedge the robot into the cone
    required double block_cone_radius = 3
        [default = 0.3, (bounds).min_double_value = 0.0, (bounds).max_double_value = 1.0];
    // How much to deflate the defense area by, larger value means closer to the net
    required double defense_area_deflation = 4
        [default = 0.2, (bounds).min_double_value = 0.1, (bounds).max_double_value = 0.5];
    // Depth goalie should be at for plays close to the defense area (potential lateral
    // play, rebounds)
    required double conservative_depth_meters = 5
        [default = 0.3, (bounds).min_double_value = 0.0, (bounds).max_double_value = 2.0];
    // Depth goalie should be at to aggressively narrow the angle the ball has to the
    // goal as it enters the friendly half
    required double aggressive_depth_meters = 6
        [default = 0.7, (bounds).min_double_value = 0.0, (bounds).max_double_value = 2.0];
    // Distance in meters to inset the target area for finding chip targets
    required double chip_target_area_inset_meters = 7
        [default = 0.3, (bounds).min_double_value = 0.0, (bounds).max_double_value = 2.0];
    // Minimum distance in meters that a chip target must be away from the front
    // defense area crease
    required double min_chip_distance_from_crease_meters = 8
        [default = 2, (bounds).min_double_value = 0.0, (bounds).max_double_value = 10.0];
    // Distance threshold multiplier used for calculating whether or not an enemy robot
    // is a safe distance away
    required double safe_distance_multiplier = 9
        [default = 2, (bounds).min_double_value = 0.0, (bounds).max_double_value = 10.0];
}

message ShotConfig
{
    // Number of shot origin points to sample when finding the best shot to take
    required int32 num_shot_origin_points_to_sample = 1
        [default = 8, (bounds).min_int_value = 0, (bounds).max_int_value = 16];
}

message DribbleConfig
{
    // If ball and front of robot are separated by this amount, then we've lost
    // control over the ball (in m)
    required double lose_ball_control_threshold = 1 [
        default                   = 0.04,
        (bounds).min_double_value = 0.0,
        (bounds).max_double_value = 1.0
    ];

    // Threshold to determine if the ball is at the destination determined
    // experimentally (in m)
    required double ball_close_to_dest_threshold = 2
        [default = 0.1, (bounds).min_double_value = 0.0, (bounds).max_double_value = 1.0];

    // Threshold to determine if the robot has the expected orientation when
    // completing the dribble (in degrees)
    required double final_destination_close_threshold = 3 [
        default                   = 3.0,
        (bounds).min_double_value = 0.0,
        (bounds).max_double_value = 10.0
    ];

    // Maximum distance to continuously dribble the ball,
    // slightly conservative to not break the 1 meter rule (in m)
    required double max_continuous_dribbling_distance = 4 [
        default                   = 0.78,
        (bounds).min_double_value = 0.0,
        (bounds).max_double_value = 2.0
    ];

    // Robot speed at which the robot is done dribbling (in m/s)
    required double robot_dribbling_done_speed = 5
        [default = 1.0, (bounds).min_double_value = 0.0, (bounds).max_double_value = 1.0];
}

message EnemyCapabilityConfig
{
    // This value should be set based on whether or not the team we are playing against
    // can pass the ball. This will affect how we defend against the team.
    required bool enemy_team_can_pass = 1 [default = true];
}

<<<<<<< HEAD
=======
message ShootOrPassPlayConfig
{
    // The absolute minimum pass quality we're willing to attempt
    required double abs_min_pass_score = 1 [
        default                   = 0.05,
        (bounds).min_double_value = 0.0,
        (bounds).max_double_value = 1.0
    ];

    // The minimum pass quality we're willing to attempt before ramping
    // down the score to abs_min_pass_score
    required double min_perfect_pass_score = 6 [
        default                   = 0.85,
        (bounds).min_double_value = 0.0,
        (bounds).max_double_value = 1.0
    ];

    // When we're choosing a pass, we start by looking for a pass with a perfect score
    // of 1, and then over time lower the score we're will to accept. This parameter
    // how fast we ramp down to abs_min_pass_score. This is in seconds.
    required double pass_score_ramp_down_duration = 2
        [default = 2.0, (bounds).min_double_value = 0.0, (bounds).max_double_value = 5.0];

    // threshold to decide if the ball has been kicked by a robot
    required double ball_shot_threshold = 3
        [default = 1.0, (bounds).min_double_value = 0.0, (bounds).max_double_value = 5.0];

    // threshold to decide if the ball has been kicked by a robot
    required double min_distance_to_pass = 4
        [default = 0.2, (bounds).min_double_value = 0.0, (bounds).max_double_value = 1.0];

    // threshold for the distance between passer and receiver
    required double short_pass_threshold = 5
        [default = 0.5, (bounds).min_double_value = 0.0, (bounds).max_double_value = 1.0];
}


>>>>>>> 9b710f34
message RobotCapabilitiesConfig
{
    // Comma-separated list of numbers of robots with broken dribblers
    required string broken_dribblers = 1;
    // Comma-separated list of numbers of robots with broken chippers
    required string broken_chippers = 2;
    // Comma-separated list of numbers of robots with broken kickers
    required string broken_kickers = 3;
}

message SensorFusionConfig
{
    // Ignores frames if our goalie appears in the opponent defense area
    required bool vision_flipping_filter_enabled = 1 [default = true];

    // Whether or not to ignore invalid camera data. If this value is true, any ball or
    // robot detections that are not within the min and max valid x coordinates will be
    // ignored. If this value is false, all data is collected as normal and not ignored.
    required bool ignore_invalid_camera_data = 2 [default = false];

    // When ignoreInvalidCameraData is true, any robot or ball detection with an
    // x-coordinate less than this value is ignored.
    required double min_valid_x = 3 [
        default                   = -10.0,
        (bounds).min_double_value = -10.0,
        (bounds).max_double_value = 10.0
    ];

    // When ignoreInvalidCameraData is true, any robot or ball detection with an
    // x-coordinate greater than this value is ignored.
    required double max_valid_x = 4 [
        default                   = -10.0,
        (bounds).min_double_value = -10.0,
        (bounds).max_double_value = 10.0
    ];

    // The id of the friendly goalie
    required int32 friendly_goalie_id = 5
        [default = 0, (bounds).min_int_value = 0, (bounds).max_int_value = 16];

    // The id of the enemy goalie
    required int32 enemy_goalie_id = 6
        [default = 0, (bounds).min_int_value = 0, (bounds).max_int_value = 16];

    // Yellow if selected, Blue if unselected
    required bool friendly_color_yellow = 9 [default = true];

    // Overrides the friendly goalie id provided by the game controller,
    // with FriendlyGoalieId parameter
    required bool override_game_controller_friendly_goalie_id = 10 [default = true];

    // Overrides the enemy goalie id provided by the game controller,
    // with EnemyGoalieId parameter
    required bool override_game_controller_enemy_goalie_id = 11 [default = true];

    // Number of dropped detections before we consider the ball not to be in the dribbler
    required int32 num_dropped_detections_before_ball_not_in_dribbler = 12
        [default = 3, (bounds).min_int_value = 0, (bounds).max_int_value = 1000];

    // Possession tracker for determining which team has possession of the ball
    required PossessionTrackerConfig possession_tracker_config = 13;
}

message EnemyBallPlacementPlayConfig
{
    // The distance to keep from the enemy ball placement stadium
    required double distance_to_keep_meters = 1 [
        default                   = 0.75,
        (bounds).min_double_value = 0.65,
        (bounds).max_double_value = 1.5
    ];
}

message DefensePlayConfig
{
    message DefenderAssignmentConfig
    {
        // The minimum distance in meters between two threats for them to be considered
        // non-similar
        required double min_distance_between_threats_meters = 1 [
            default                   = 0.25,
            (bounds).min_double_value = 0.0,
            (bounds).max_double_value = 10.0
        ];

        // The minimum difference between two threats in angle to the primary threat for
        // them to be considered non-similar
        required double min_angle_between_threats_degrees = 2 [
            default                   = 10.0,
            (bounds).min_double_value = 0.0,
            (bounds).max_double_value = 360.0
        ];

        // Multiplier to ensure that goal lanes are scored higher (in threat rating)
        // than passing lanes
        required double goal_lane_threat_multiplier = 3 [
            default                   = 3.0,
            (bounds).min_double_value = 0.0,
            (bounds).max_double_value = 10.0
        ];

        // Max percent difference between two goal lanes' angles to goal for them to be
        // considered a dense lane cluster
        required double goal_lane_density_threshold = 4 [
            default                   = 0.4,
            (bounds).min_double_value = 0.0,
            (bounds).max_double_value = 100.0
        ];

        // Bonus added to coverage rating if the goal lane is not part of a dense cluster
        required double goal_lane_nondense_bonus = 5 [
            default                   = 0.5,
            (bounds).min_double_value = 0.0,
            (bounds).max_double_value = 10.0
        ];
    }

    // The distance at which a threat is considered "immediate" if there is only 1
    // "immediate" threat the defense play will swarm that robot with shadowers
    required double immediate_threat_distance = 1
        [default = 6.0, (bounds).min_double_value = 0.0, (bounds).max_double_value = 9.5];

    // The DefenderAssignmentConfig for tuning defender assignments
    required DefenderAssignmentConfig defender_assignment_config = 2;
}

message RobotNavigationObstacleConfig
{
    required double robot_obstacle_inflation_factor = 1 [
        default                   = 1.2,
        (bounds).min_double_value = 0.0,
        (bounds).max_double_value = 10.0
    ];

    // The additional inflation amount (in meters) for the enemy defense area
    required double enemy_defense_area_additional_inflation_meters = 2
        [default = 0.3, (bounds).min_double_value = 0.0, (bounds).max_double_value = 1.0];

    // The minimum velocity of an enemy robot for it to be considered
    // as a dynamic obstacle. Below this speed, the robot is considered
    // to be stationary.
    required double dynamic_enemy_robot_obstacle_min_speed_mps = 3
        [default = 0.5, (bounds).min_double_value = 0.0, (bounds).max_double_value = 3.0];

    // The maximum time into the future that we will predict the enemy
    // robot's position for obstacle avoidance
    required double dynamic_enemy_robot_obstacle_horizon_sec = 4
        [default = 0.4, (bounds).min_double_value = 0.0, (bounds).max_double_value = 2.0];
}

message CostVisualizationConfig
{
    // Whether we should generate sample passes for the cost visualization
    required bool generate_sample_passes = 1 [default = false];
    required int32 num_cols              = 2
        [default = 45, (bounds).min_int_value = 1, (bounds).max_int_value = 100];
    // cost functions
    required bool static_position_quality    = 3 [default = false];
    required bool pass_forward_quality       = 7 [default = false];
    required bool pass_not_too_close_quality = 8 [default = false];

    required bool pass_friendly_capability = 4 [default = false];
    required bool pass_enemy_risk          = 5 [default = false];
    required bool pass_shoot_score         = 6 [default = false];
    required bool enemy_proximity_risk     = 9 [default = false];
    required bool enemy_interception_risk  = 10 [default = false];

    required bool passer_position_score   = 11 [default = false];
    required bool receiver_position_score = 12 [default = false];
}

message PassGeneratorVisualizationConfig
{
    required bool visualize_sampled_passes = 1 [default = false];
}

message ReceiverPositionGeneratorVisualizationConfig
{
    required bool visualize_best_receiving_positions_and_zones = 1 [default = false];
}

message PossessionTrackerConfig
{
    // Max distance in meters between robot and ball for robot
    // to be considered near the ball
    required double distance_near_tolerance_meters = 1
        [default = 0.1, (bounds).min_double_value = 0.0, (bounds).max_double_value = 5.0];

    // Min distance in meters between robot and ball for robot
    // to be considered far away from the ball
    required double distance_far_tolerance_meters = 2 [
        default                   = 0.5,
        (bounds).min_double_value = 0.0,
        (bounds).max_double_value = 10.0
    ];

    // Min time in seconds that robot must stay close to ball for
    // it to be considered near
    required double time_near_threshold_s = 3
        [default = 0.1, (bounds).min_double_value = 0.0, (bounds).max_double_value = 3.0];

    // Min time in seconds that robot must stay away from ball for
    // it to be considered far away
    required double time_far_threshold_s = 4 [
        default                   = 1.5,
        (bounds).min_double_value = 0.0,
        (bounds).max_double_value = 10.0
    ];
}<|MERGE_RESOLUTION|>--- conflicted
+++ resolved
@@ -41,12 +41,8 @@
     required DefensePlayConfig defense_play_config                          = 11;
     required RobotNavigationObstacleConfig robot_navigation_obstacle_config = 12;
     required AiParameterConfig ai_parameter_config                          = 13;
-<<<<<<< HEAD
     required ShotConfig shot_config                                         = 14;
     required ReceiverTacticConfig receiver_tactic_config                    = 15;
-=======
-    required ReceiverTacticConfig receiver_tactic_config                    = 14;
->>>>>>> 9b710f34
 }
 
 message AiControlConfig
@@ -81,31 +77,6 @@
     required double min_open_angle_for_shot_deg = 2 [
         default                   = 6.0,
         (bounds).min_double_value = 0.1,
-<<<<<<< HEAD
-=======
-        (bounds).max_double_value = 90.0
-    ];
-}
-
-message ReceiverTacticConfig
-{
-    // Whether one touch kicks should be disabled or not
-    required bool disable_one_touch_kick = 1 [default = false];
-
-    // The minimum open angle to the goal that we require before taking a one touch kick
-    required double min_open_angle_for_one_touch_deg = 2 [
-        default                   = 6.0,
-        (bounds).min_double_value = 0.1,
-        (bounds).max_double_value = 90.0
-    ];
-
-    // TODO (#2570): try to make it as big as possible when tuning
-    // The maximum deflection angle that we will attempt a one-touch kick towards the
-    // enemy goal with
-    required double max_deflection_for_one_touch_deg = 3 [
-        default                   = 60.0,
-        (bounds).min_double_value = 10.0,
->>>>>>> 9b710f34
         (bounds).max_double_value = 90.0
     ];
 }
@@ -262,7 +233,6 @@
     required double min_pass_shoot_score = 20
         [default = 0.5, (bounds).min_double_value = 0.0, (bounds).max_double_value = 1.0];
 
-<<<<<<< HEAD
     /*****  PassSkill parameters *****/
     // The absolute minimum pass quality we're willing to attempt
     required double abs_min_pass_score = 27 [
@@ -279,8 +249,6 @@
     required double pass_lane_width_meters = 29
         [default = 0.5, (bounds).min_double_value = 0.0, (bounds).max_double_value = 2.0];
 
-=======
->>>>>>> 9b710f34
     /*****  Visualization parameters *****/
     // Cost function visualization parameters
     required CostVisualizationConfig cost_vis_config = 10;
@@ -400,46 +368,6 @@
     required bool enemy_team_can_pass = 1 [default = true];
 }
 
-<<<<<<< HEAD
-=======
-message ShootOrPassPlayConfig
-{
-    // The absolute minimum pass quality we're willing to attempt
-    required double abs_min_pass_score = 1 [
-        default                   = 0.05,
-        (bounds).min_double_value = 0.0,
-        (bounds).max_double_value = 1.0
-    ];
-
-    // The minimum pass quality we're willing to attempt before ramping
-    // down the score to abs_min_pass_score
-    required double min_perfect_pass_score = 6 [
-        default                   = 0.85,
-        (bounds).min_double_value = 0.0,
-        (bounds).max_double_value = 1.0
-    ];
-
-    // When we're choosing a pass, we start by looking for a pass with a perfect score
-    // of 1, and then over time lower the score we're will to accept. This parameter
-    // how fast we ramp down to abs_min_pass_score. This is in seconds.
-    required double pass_score_ramp_down_duration = 2
-        [default = 2.0, (bounds).min_double_value = 0.0, (bounds).max_double_value = 5.0];
-
-    // threshold to decide if the ball has been kicked by a robot
-    required double ball_shot_threshold = 3
-        [default = 1.0, (bounds).min_double_value = 0.0, (bounds).max_double_value = 5.0];
-
-    // threshold to decide if the ball has been kicked by a robot
-    required double min_distance_to_pass = 4
-        [default = 0.2, (bounds).min_double_value = 0.0, (bounds).max_double_value = 1.0];
-
-    // threshold for the distance between passer and receiver
-    required double short_pass_threshold = 5
-        [default = 0.5, (bounds).min_double_value = 0.0, (bounds).max_double_value = 1.0];
-}
-
-
->>>>>>> 9b710f34
 message RobotCapabilitiesConfig
 {
     // Comma-separated list of numbers of robots with broken dribblers
