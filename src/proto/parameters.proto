syntax = "proto2";

package TbotsProto;

import "proto/play.proto";
import "google/protobuf/descriptor.proto";

message ParameterRangeOptions
{
    optional double min_double_value = 1;
    optional double max_double_value = 2;
    optional int64 min_int_value     = 3;
    optional int64 max_int_value     = 4;
}

extend google.protobuf.FieldOptions
{
    // range is taken in python
    optional ParameterRangeOptions bounds = 5000;
}

message ThunderbotsConfig
{
    required AiConfig ai_config                      = 1;
    required SensorFusionConfig sensor_fusion_config = 2;
}


message AiConfig
{
    required AiControlConfig ai_control_config                              = 1;
    required DribbleTacticConfig dribble_tactic_config                      = 2;
    required AttackerTacticConfig attacker_tactic_config                    = 3;
    required FreeKickPlayConfig free_kick_play_config                       = 4;
    required PassingConfig passing_config                                   = 5;
    required GoalieTacticConfig goalie_tactic_config                        = 6;
    required EnemyCapabilityConfig enemy_capability_config                  = 7;
    required ShootOrPassPlayConfig shoot_or_pass_play_config                = 8;
    required RobotCapabilitiesConfig robot_capabilities_config              = 9;
    required EnemyBallPlacementPlayConfig enemy_ball_placement_play_config  = 10;
    required DefensePlayConfig defense_play_config                          = 11;
    required RobotNavigationObstacleConfig robot_navigation_obstacle_config = 12;
    required AiParameterConfig ai_parameter_config                          = 13;
    required ReceiverTacticConfig receiver_tactic_config                    = 14;
}

message AiControlConfig
{
    // Whether we should run or stop ai
    required bool run_ai = 1 [default = true];

    // Override the existing play with the Play enum provided
    required PlayName override_ai_play = 2 [default = UseAiSelection];
}

message AiParameterConfig
{
    // threshold to decide if ball hasn't been kicked
    required double ball_is_kicked_m_per_s_threshold = 1
        [default = 0.3, (bounds).min_double_value = 0.0, (bounds).max_double_value = 5.0];
}

message AttackerTacticConfig
{
    // The radius of the circle around a friendly robot around which
    // we think an enemy is about to steal the ball
    required double enemy_about_to_steal_ball_radius = 1
        [default = 0.4, (bounds).min_double_value = 0.0, (bounds).max_double_value = 4.0];

    // The minimum open angle to the goal that we require before taking a shot
    required double min_open_angle_for_shot_deg = 2 [
        default                   = 6.0,
        (bounds).min_double_value = 0.1,
<<<<<<< HEAD
=======
        (bounds).max_double_value = 90.0
    ];
}

message ReceiverTacticConfig
{
    // Whether one touch kicks should be enabled or not
    required bool enable_one_touch_kick = 1 [default = true];

    // The minimum open angle to the goal that we require before taking a one touch kick
    required double min_open_angle_for_one_touch_deg = 2 [
        default                   = 6.0,
        (bounds).min_double_value = 0.1,
        (bounds).max_double_value = 90.0
    ];

    // TODO (#2570): try to make it as big as possible when tuning
    // The maximum deflection angle that we will attempt a one-touch kick towards the
    // enemy goal
    required double max_deflection_for_one_touch_deg = 3 [
        default                   = 60.0,
        (bounds).min_double_value = 10.0,
>>>>>>> 13f04e4a
        (bounds).max_double_value = 90.0
    ];
}

message ReceiverTacticConfig
{
    // Whether one touch kicks should be disabled or not
    required bool disable_one_touch_kick = 1 [default = false];

    // The minimum open angle to the goal that we require before taking a one touch kick
    required double min_open_angle_for_one_touch_deg = 2 [
        default                   = 6.0,
        (bounds).min_double_value = 0.1,
        (bounds).max_double_value = 90.0
    ];

    // TODO (#2570): try to make it as big as possible when tuning
    // The maximum deflection angle that we will attempt a one-touch kick towards the
    // enemy goal with
    required double max_deflection_for_one_touch_deg = 3 [
        default                   = 60.0,
        (bounds).min_double_value = 10.0,
        (bounds).max_double_value = 90.0
    ];
}

message FreeKickPlayConfig
{
    // The maximum time that we will wait before committing to a pass
    required double max_time_commit_to_pass_seconds = 1
        [default = 5.0, (bounds).min_double_value = 0.0, (bounds).max_double_value = 8.0];
}


message PassingConfig
{
    // Note that the order the fields are defined here is the order that
    // they are displayed in Thunderscope's Parameters widget, and the order
    // is independent of the field's numbering.

    reserved 8, 5;

    /*****  Pass generation parameters *****/
    // The number of passes to sample per robot.
    required uint32 pass_gen_num_samples_per_robot = 21
        [default = 5, (bounds).min_int_value = 1, (bounds).max_int_value = 100];
    // The minimum standard deviation (in meters) of the normal sampling distribution
    // used to generate passes around robots. This STD is used when the robot is
    // stationary.
    required double pass_gen_min_rand_sample_std_dev_meters = 22 [
        default                   = 0.4,
        (bounds).min_double_value = 0.01,
        (bounds).max_double_value = 3.0
    ];
    // The rate of growth of the STD as the robot velocity increases.
    required double pass_gen_rand_sample_std_dev_robot_vel_multiplier = 23 [
        default                   = 0.15,
        (bounds).min_double_value = 0.0,
        (bounds).max_double_value = 0.5
    ];
    // The rate of growth of the distance offset of the center of the normal
    // distribution as the robot velocity increases. If set to 0, the center
    // of the sampled receiving positions will be the same as the robot's position.
    required double pass_gen_rand_sample_center_robot_vel_multiplier = 24
        [default = 0.3, (bounds).min_double_value = 0.0, (bounds).max_double_value = 1.0];
    // The minimum pass speed (in m/s)
    required double min_pass_speed_m_per_s = 6
        [default = 2.0, (bounds).min_double_value = 0.0, (bounds).max_double_value = 5.0];
    // The maximum pass speed (in m/s)
    required double max_pass_speed_m_per_s = 7 [
        default                   = 6.0,
        (bounds).min_double_value = 0.0,
        (bounds).max_double_value = 10.0
    ];
    // The max speed at which a pass should be received
    required double max_receive_speed_m_per_s = 11
        [default = 2.0, (bounds).min_double_value = 1.0, (bounds).max_double_value = 4.0];
    // The number of steps of gradient descent to perform in each iteration
    required int32 number_of_gradient_descent_steps_per_iter = 9
        [default = 2, (bounds).min_int_value = 0, (bounds).max_int_value = 100];

    /*****  Cost function parameters *****/
    // The offset from the sides of the field to place the rectangular
    // sigmoid we use to determine what areas to pass to
    required double static_field_position_quality_x_offset = 1
        [default = 0.3, (bounds).min_double_value = 0.0, (bounds).max_double_value = 1.0];
    // The offset from the sides of the field to place the rectangular
    // sigmoid we use to determine what areas to pass to
    required double static_field_position_quality_y_offset = 2
        [default = 0.3, (bounds).min_double_value = 0.0, (bounds).max_double_value = 1.0];
    // The weight that being close to the goal will have on the static
    // position quality. Lower, more negative weights result in the distance
    // to the goal having less of an effect.
    required double static_field_position_quality_friendly_goal_distance_weight = 3
        [default = 0.3, (bounds).min_double_value = 0.0, (bounds).max_double_value = 1.0];
    // The estimated delay in seconds between the time we commit to a pass and the time
    // the pass is taken.
    required double pass_delay_sec = 12
        [default = 0.3, (bounds).min_double_value = 0.0, (bounds).max_double_value = 1.0];
    // The extra time added to the minimum time that it will take a friendly
    // robot to reach the receiving position and orientation.
    required double friendly_time_to_receive_slack_sec = 13
        [default = 0.1, (bounds).min_double_value = 0.0, (bounds).max_double_value = 1.0];
    // This controls how heavily we weigh an enemy robot being near the pass
    // receiver when calculating enemy risk to a pass
    required double enemy_proximity_importance = 4 [
        default                   = 0.5,
        (bounds).min_double_value = 0.01,
        (bounds).max_double_value = 10.0
    ];
<<<<<<< HEAD
    // A value multiplied by the duration that our enemy robot model predicts it will
=======
    // A value multiplied by the duration that our enemy robot model predicts will
>>>>>>> 13f04e4a
    // take an enemy robot to intercept a pass. 1 implies that our enemy robot model
    // is exactly correct, with higher values meaning that the enemy will take longer
    // to intercept the pass, and lower values meaning that the enemy will intercept
    // the pass earlier than we anticipate.
    required double enemy_interception_time_multiplier = 14 [
        default                   = 1.0,
        (bounds).min_double_value = 0.0,
        (bounds).max_double_value = 10.0
    ];
    // This controls how heavily we weigh the time the enemy team has to intercept a pass.
    // Increasing this value increases the risk (decreasing the score) associated with a
    // pass that the enemy could intercept.
    required double enemy_interception_risk_importance = 15 [
        default                   = 4.0,
        (bounds).min_double_value = 0.0,
        (bounds).max_double_value = 20.0
    ];
    // The distance in meters along the x-axis from the passer that we prefer the receiver
    // to be when receiving a pass on the friendly half. Note that this is a soft limit
    // and the receiver may be further back.
    required double backwards_pass_distance_meters = 16 [
        default                   = -1.0,
        (bounds).min_double_value = -10.0,
        (bounds).max_double_value = 5.0
    ];
    // The max distance in meters that the receiver can be from the passer when receiving
    // a pass.
    required double receiver_ideal_max_distance_meters = 17 [
        default                   = 10.0,
        (bounds).min_double_value = 0.1,
        (bounds).max_double_value = 20.0
    ];
    // The min distance in meters that the receiver can be from the passer when receiving
    // a pass.
    required double receiver_ideal_min_distance_meters = 18 [
        default                   = 1.5,
        (bounds).min_double_value = 0.1,
        (bounds).max_double_value = 20.0
    ];
    // The minimum open angle (in degrees) for an ideal shot on enemy goal from the
    // receiver's position. Any angle greater than this is also considered ideal, where as
    // angles below this are considered less ideal and are given a lower score.
    required double min_ideal_pass_shoot_goal_open_angle_deg = 19 [
        default                   = 10.0,
        (bounds).min_double_value = 1.0,
        (bounds).max_double_value = 45.0
    ];
    // The min score that ratePassShootScore return. Used to limit the cost function
    // from returning a very low score, causing the rest of the cost functions to be
    // ignored.
    required double min_pass_shoot_score = 20
        [default = 0.5, (bounds).min_double_value = 0.0, (bounds).max_double_value = 1.0];

    /*****  Visualization parameters *****/
    // Cost function visualization parameters
    required CostVisualizationConfig cost_vis_config = 10;
    // Pass generator visualization parameters
    required PassGeneratorVisualizationConfig pass_gen_vis_config = 25;

    /*****  Receiver position generation parameters *****/
    required ReceiverPositionGeneratorConfig receiver_position_generator_config = 26;
}

message ReceiverPositionGeneratorConfig
{
    // A multiplier to incentivize using the same receiver position as the previous
    // iteration
    required double previous_best_receiver_position_score_multiplier = 1
        [default = 1.5, (bounds).min_double_value = 1.0, (bounds).max_double_value = 3.0];
    // The number of samples to generate initially for each zone to get a sense of the
    // best zones.
    required uint32 num_initial_samples_per_zone = 2
        [default = 5, (bounds).min_int_value = 1, (bounds).max_int_value = 100];
    // The number of additional samples to generate for the top zones after the initial
    // samples. Used to get a more accurate max score.
    required uint32 num_additional_samples_per_top_zone = 3
        [default = 20, (bounds).min_int_value = 1, (bounds).max_int_value = 100];
    // The minimum angle (in degrees) between a receiver, the ball, and a previously
    // selected receiver.
    required double min_angle_between_receivers_deg = 4 [
        default                   = 20.0,
        (bounds).min_double_value = 0.0,
        (bounds).max_double_value = 45.0
    ];

    required ReceiverPositionGeneratorVisualizationConfig receiver_vis_config = 5;
}

message GoalieTacticConfig
{
    reserved 1;

    // At what speed of the ball should the goalie panic and stop the ball
    required double ball_speed_panic = 2
        [default = 0.2, (bounds).min_double_value = 0.0, (bounds).max_double_value = 6.0];
    // The radius to wedge the robot into the cone
    required double block_cone_radius = 3
        [default = 0.3, (bounds).min_double_value = 0.0, (bounds).max_double_value = 1.0];
    // How much to deflate the defense area by, larger value means closer to the net
    required double defense_area_deflation = 4
        [default = 0.2, (bounds).min_double_value = 0.1, (bounds).max_double_value = 0.5];
    // Depth goalie should be at for plays close to the defense area (potential lateral
    // play, rebounds)
    required double conservative_depth_meters = 5
        [default = 0.3, (bounds).min_double_value = 0.0, (bounds).max_double_value = 2.0];
    // Depth goalie should be at to aggressively narrow the angle the ball has to the
    // goal as it enters the friendly half
    required double aggressive_depth_meters = 6
        [default = 0.7, (bounds).min_double_value = 0.0, (bounds).max_double_value = 2.0];
    // Distance in meters to inset the target area for finding chip targets
    required double chip_target_area_inset_meters = 7
        [default = 0.3, (bounds).min_double_value = 0.0, (bounds).max_double_value = 2.0];
    // Minimum distance in meters that a chip target must be away from the front
    // defense area crease
    required double min_chip_distance_from_crease_meters = 8
        [default = 2, (bounds).min_double_value = 0.0, (bounds).max_double_value = 10.0];
    // Distance threshold multiplier used for calculating whether or not an enemy robot
    // is a safe distance away
    required double safe_distance_multiplier = 9
        [default = 2, (bounds).min_double_value = 0.0, (bounds).max_double_value = 10.0];
}

message DribbleTacticConfig
{
    // If ball and front of robot are separated by this amount, then we've lost
    // possession (in m)
    required double lose_ball_possession_threshold = 1 [
        default                   = 0.04,
        (bounds).min_double_value = 0.0,
        (bounds).max_double_value = 1.0
    ];

    // Threshold to determine if the ball is at the destination determined
    // experimentally (in m)
    required double ball_close_to_dest_threshold = 2
        [default = 0.1, (bounds).min_double_value = 0.0, (bounds).max_double_value = 1.0];

    // Threshold to determine if the robot has the expected orientation when
    // completing the dribble (in degrees)
    required double final_destination_close_threshold_deg = 3 [
        default                   = 3.0,
        (bounds).min_double_value = 0.0,
        (bounds).max_double_value = 10.0
    ];

    // Maximum distance to continuously dribble the ball,
    // slightly conservative to not break the 1 meter rule (in m)
    required double max_continuous_dribbling_distance = 4 [
        default                   = 0.78,
        (bounds).min_double_value = 0.0,
        (bounds).max_double_value = 2.0
    ];

    // Robot speed at which the robot is done dribbling (in m/s)
    required double robot_dribbling_done_speed = 5
        [default = 1.0, (bounds).min_double_value = 0.0, (bounds).max_double_value = 1.0];

    // The maximum amount of additional time that the robot should
    // reach the interception point prior to the ball.
    required double max_ball_interception_slack_time_sec = 6
        [default = 0.1, (bounds).min_double_value = 0.0, (bounds).max_double_value = 1.0];

    // The additional offset from the regular ball interception point that the robot
    // should aim for when the robot's dribbler is not aligned with the ball.
    required double offset_to_ball_when_not_aligned_meters = 7 [
        default                   = 0.08,
        (bounds).min_double_value = 0.0,
        (bounds).max_double_value = 0.2
    ];

    // The maximum angular velocity the robot can have when it is about to get possession
    // of the ball. This is used to avoid the robot from trying to get possession of the
    // ball when it is turning too fast.
    required double max_robot_angular_vel_when_getting_possession_deg_per_s = 8 [
        default                   = 40.0,
        (bounds).min_double_value = 0.0,
        (bounds).max_double_value = 180.0
    ];
}

message EnemyCapabilityConfig
{
    // This value should be set based on whether or not the team we are playing against
    // can pass the ball. This will affect how we defend against the team.
    required bool enemy_team_can_pass = 1 [default = true];
}

message ShootOrPassPlayConfig
{
    // The absolute minimum pass quality we're willing to attempt
    required double abs_min_pass_score = 1 [
        default                   = 0.05,
        (bounds).min_double_value = 0.0,
        (bounds).max_double_value = 1.0
    ];

    // The minimum pass quality we're willing to attempt before ramping
    // down the score to abs_min_pass_score
    required double min_perfect_pass_score = 6 [
        default                   = 0.85,
        (bounds).min_double_value = 0.0,
        (bounds).max_double_value = 1.0
    ];

    // When we're choosing a pass, we start by looking for a pass with a perfect score
    // of 1, and then over time lower the score we're will to accept. This parameter
    // how fast we ramp down to abs_min_pass_score. This is in seconds.
    required double pass_score_ramp_down_duration = 2
        [default = 2.0, (bounds).min_double_value = 0.0, (bounds).max_double_value = 5.0];

    // threshold to decide if the ball has been kicked by a robot
    required double ball_shot_threshold = 3
        [default = 1.0, (bounds).min_double_value = 0.0, (bounds).max_double_value = 5.0];

    // threshold to decide if the ball has been kicked by a robot
    required double min_distance_to_pass = 4
        [default = 0.2, (bounds).min_double_value = 0.0, (bounds).max_double_value = 1.0];

    // threshold for the distance between passer and receiver
    required double short_pass_threshold = 5
        [default = 0.5, (bounds).min_double_value = 0.0, (bounds).max_double_value = 1.0];
}


message RobotCapabilitiesConfig
{
    // Comma-separated list of numbers of robots with broken dribblers
    required string broken_dribblers = 1;
    // Comma-separated list of numbers of robots with broken chippers
    required string broken_chippers = 2;
    // Comma-separated list of numbers of robots with broken kickers
    required string broken_kickers = 3;
}

message SensorFusionConfig
{
    // Ignores frames if our goalie appears in the opponent defense area
    required bool vision_flipping_filter_enabled = 1 [default = true];

    // Whether or not to ignore invalid camera data. If this value is true, any ball or
    // robot detections that are not within the min and max valid x coordinates will be
    // ignored. If this value is false, all data is collected as normal and not ignored.
    required bool ignore_invalid_camera_data = 2 [default = false];

    // When ignoreInvalidCameraData is true, any robot or ball detection with an
    // x-coordinate less than this value is ignored.
    required double min_valid_x = 3 [
        default                   = -10.0,
        (bounds).min_double_value = -10.0,
        (bounds).max_double_value = 10.0
    ];

    // When ignoreInvalidCameraData is true, any robot or ball detection with an
    // x-coordinate greater than this value is ignored.
    required double max_valid_x = 4 [
        default                   = -10.0,
        (bounds).min_double_value = -10.0,
        (bounds).max_double_value = 10.0
    ];

    // The id of the friendly goalie
    required int32 friendly_goalie_id = 5
        [default = 0, (bounds).min_int_value = 0, (bounds).max_int_value = 16];

    // The id of the enemy goalie
    required int32 enemy_goalie_id = 6
        [default = 0, (bounds).min_int_value = 0, (bounds).max_int_value = 16];

    // Yellow if selected, Blue if unselected
    required bool friendly_color_yellow = 9 [default = true];

    // Overrides the friendly goalie id provided by the game controller,
    // with FriendlyGoalieId parameter
    required bool override_game_controller_friendly_goalie_id = 10 [default = true];

    // Overrides the enemy goalie id provided by the game controller,
    // with EnemyGoalieId parameter
    required bool override_game_controller_enemy_goalie_id = 11 [default = true];

    // Number of dropped detections before we consider the ball not to be in the dribbler
    required int32 num_dropped_detections_before_ball_not_in_dribbler = 12
        [default = 3, (bounds).min_int_value = 0, (bounds).max_int_value = 1000];

    // Possession tracker for determining which team has possession of the ball
    required PossessionTrackerConfig possession_tracker_config = 13;
}

message EnemyBallPlacementPlayConfig
{
    // The distance to keep from the enemy ball placement stadium
    required double distance_to_keep_meters = 1 [
        default                   = 0.75,
        (bounds).min_double_value = 0.65,
        (bounds).max_double_value = 1.5
    ];
}

message DefensePlayConfig
{
    message DefenderAssignmentConfig
    {
        // The minimum distance in meters between two threats for them to be considered
        // non-similar
        required double min_distance_between_threats_meters = 1 [
            default                   = 0.25,
            (bounds).min_double_value = 0.0,
            (bounds).max_double_value = 10.0
        ];

        // The minimum difference between two threats in angle to the primary threat for
        // them to be considered non-similar
        required double min_angle_between_threats_degrees = 2 [
            default                   = 10.0,
            (bounds).min_double_value = 0.0,
            (bounds).max_double_value = 360.0
        ];

        // Multiplier to ensure that goal lanes are scored higher (in threat rating)
        // than passing lanes
        required double goal_lane_threat_multiplier = 3 [
            default                   = 3.0,
            (bounds).min_double_value = 0.0,
            (bounds).max_double_value = 10.0
        ];

        // Max percent difference between two goal lanes' angles to goal for them to be
        // considered a dense lane cluster
        required double goal_lane_density_threshold = 4 [
            default                   = 0.4,
            (bounds).min_double_value = 0.0,
            (bounds).max_double_value = 100.0
        ];

        // Bonus added to coverage rating if the goal lane is not part of a dense cluster
        required double goal_lane_nondense_bonus = 5 [
            default                   = 0.5,
            (bounds).min_double_value = 0.0,
            (bounds).max_double_value = 10.0
        ];
    }

    // The distance at which a threat is considered "immediate" if there is only 1
    // "immediate" threat the defense play will swarm that robot with shadowers
    required double immediate_threat_distance = 1
        [default = 6.0, (bounds).min_double_value = 0.0, (bounds).max_double_value = 9.5];

    // The DefenderAssignmentConfig for tuning defender assignments
    required DefenderAssignmentConfig defender_assignment_config = 2;
}

message RobotNavigationObstacleConfig
{
    required double robot_obstacle_inflation_factor = 1 [
        default                   = 1.2,
        (bounds).min_double_value = 0.0,
        (bounds).max_double_value = 10.0
    ];

    // The additional inflation amount (in meters) for the enemy defense area
    required double enemy_defense_area_additional_inflation_meters = 2
        [default = 0.3, (bounds).min_double_value = 0.0, (bounds).max_double_value = 1.0];

    // The minimum velocity of an enemy robot for it to be considered
    // as a dynamic obstacle. Below this speed, the robot is considered
    // to be stationary.
    required double dynamic_enemy_robot_obstacle_min_speed_mps = 3
        [default = 0.5, (bounds).min_double_value = 0.0, (bounds).max_double_value = 3.0];

    // The maximum time into the future that we will predict the enemy
    // robot's position for obstacle avoidance
    required double dynamic_enemy_robot_obstacle_horizon_sec = 4
        [default = 0.4, (bounds).min_double_value = 0.0, (bounds).max_double_value = 2.0];
}

message CostVisualizationConfig
{
    // Whether we should generate sample passes for the cost visualization
    required bool generate_sample_passes = 1 [default = false];
    required int32 num_cols              = 2
        [default = 45, (bounds).min_int_value = 1, (bounds).max_int_value = 100];
    // cost functions
    required bool static_position_quality    = 3 [default = false];
    required bool pass_forward_quality       = 7 [default = false];
    required bool pass_not_too_close_quality = 8 [default = false];

    required bool pass_friendly_capability = 4 [default = false];
    required bool pass_enemy_risk          = 5 [default = false];
    required bool pass_shoot_score         = 6 [default = false];
    required bool enemy_proximity_risk     = 9 [default = false];
    required bool enemy_interception_risk  = 10 [default = false];

    required bool passer_position_score   = 11 [default = false];
    required bool receiver_position_score = 12 [default = false];
}

message PassGeneratorVisualizationConfig
{
    required bool visualize_sampled_passes = 1 [default = false];
}

message ReceiverPositionGeneratorVisualizationConfig
{
    required bool visualize_best_receiving_positions_and_zones = 1 [default = false];
}

message PossessionTrackerConfig
{
    // Max distance in meters between robot and ball for robot
    // to be considered near the ball
    required double distance_near_tolerance_meters = 1
        [default = 0.1, (bounds).min_double_value = 0.0, (bounds).max_double_value = 5.0];

    // Min distance in meters between robot and ball for robot
    // to be considered far away from the ball
    required double distance_far_tolerance_meters = 2 [
        default                   = 0.5,
        (bounds).min_double_value = 0.0,
        (bounds).max_double_value = 10.0
    ];

    // Min time in seconds that robot must stay close to ball for
    // it to be considered near
    required double time_near_threshold_s = 3
        [default = 0.1, (bounds).min_double_value = 0.0, (bounds).max_double_value = 3.0];

    // Min time in seconds that robot must stay away from ball for
    // it to be considered far away
    required double time_far_threshold_s = 4 [
        default                   = 1.5,
        (bounds).min_double_value = 0.0,
        (bounds).max_double_value = 10.0
    ];
}<|MERGE_RESOLUTION|>--- conflicted
+++ resolved
@@ -71,8 +71,6 @@
     required double min_open_angle_for_shot_deg = 2 [
         default                   = 6.0,
         (bounds).min_double_value = 0.1,
-<<<<<<< HEAD
-=======
         (bounds).max_double_value = 90.0
     ];
 }
@@ -92,29 +90,6 @@
     // TODO (#2570): try to make it as big as possible when tuning
     // The maximum deflection angle that we will attempt a one-touch kick towards the
     // enemy goal
-    required double max_deflection_for_one_touch_deg = 3 [
-        default                   = 60.0,
-        (bounds).min_double_value = 10.0,
->>>>>>> 13f04e4a
-        (bounds).max_double_value = 90.0
-    ];
-}
-
-message ReceiverTacticConfig
-{
-    // Whether one touch kicks should be disabled or not
-    required bool disable_one_touch_kick = 1 [default = false];
-
-    // The minimum open angle to the goal that we require before taking a one touch kick
-    required double min_open_angle_for_one_touch_deg = 2 [
-        default                   = 6.0,
-        (bounds).min_double_value = 0.1,
-        (bounds).max_double_value = 90.0
-    ];
-
-    // TODO (#2570): try to make it as big as possible when tuning
-    // The maximum deflection angle that we will attempt a one-touch kick towards the
-    // enemy goal with
     required double max_deflection_for_one_touch_deg = 3 [
         default                   = 60.0,
         (bounds).min_double_value = 10.0,
@@ -206,11 +181,7 @@
         (bounds).min_double_value = 0.01,
         (bounds).max_double_value = 10.0
     ];
-<<<<<<< HEAD
-    // A value multiplied by the duration that our enemy robot model predicts it will
-=======
     // A value multiplied by the duration that our enemy robot model predicts will
->>>>>>> 13f04e4a
     // take an enemy robot to intercept a pass. 1 implies that our enemy robot model
     // is exactly correct, with higher values meaning that the enemy will take longer
     // to intercept the pass, and lower values meaning that the enemy will intercept
