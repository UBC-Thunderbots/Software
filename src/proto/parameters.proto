syntax = "proto2";

package TbotsProto;

import "proto/play.proto";
import "google/protobuf/descriptor.proto";

message ParameterRangeOptions
{
    optional double min_double_value = 1;
    optional double max_double_value = 2;
    optional int64 min_int_value     = 3;
    optional int64 max_int_value     = 4;
}

extend google.protobuf.FieldOptions
{
    // range is taken in python
    optional ParameterRangeOptions bounds = 5000;
}

message ThunderbotsConfig
{
    required AiConfig ai_config                      = 1;
    required SensorFusionConfig sensor_fusion_config = 2;
}


message AiConfig
{
    required AiControlConfig ai_control_config                              = 1;
    required DribbleTacticConfig dribble_tactic_config                      = 2;
    required AttackerTacticConfig attacker_tactic_config                    = 3;
    required CornerKickPlayConfig corner_kick_play_config                   = 4;
    required PassingConfig passing_config                                   = 5;
    required GoalieTacticConfig goalie_tactic_config                        = 6;
    required EnemyCapabilityConfig enemy_capability_config                  = 7;
    required ShootOrPassPlayConfig shoot_or_pass_play_config                = 8;
    required RobotCapabilitiesConfig robot_capabilities_config              = 9;
    required EnemyBallPlacementPlayConfig enemy_ball_placement_play_config  = 10;
    required DefensePlayConfig defense_play_config                          = 11;
    required RobotNavigationObstacleConfig robot_navigation_obstacle_config = 12;
    required AiParameterConfig ai_parameter_config                          = 13;
<<<<<<< HEAD

    required PassDefenderConfig pass_defender_config = 14;
=======
    required ReceiverTacticConfig receiver_tactic_config                    = 14;
>>>>>>> 13f04e4a
}

message AiControlConfig
{
    // Whether we should run or stop ai
    required bool run_ai = 1 [default = true];

    // Override the existing play with the Play enum provided
    required PlayName override_ai_play = 2 [default = UseAiSelection];
}

message AiParameterConfig
{
    // threshold to decide if ball hasn't been kicked
    required double ball_is_kicked_m_per_s_threshold = 1
        [default = 0.3, (bounds).min_double_value = 0.0, (bounds).max_double_value = 5.0];
}

message AttackerTacticConfig
{
    // The radius of the circle around a friendly robot around which
    // we think an enemy is about to steal the ball
    required double enemy_about_to_steal_ball_radius = 1
        [default = 0.4, (bounds).min_double_value = 0.0, (bounds).max_double_value = 4.0];

    // The minimum open angle to the goal that we require before taking a shot
    required double min_open_angle_for_shot_deg = 2 [
        default                   = 6.0,
        (bounds).min_double_value = 0.1,
        (bounds).max_double_value = 90.0
    ];
}

message ReceiverTacticConfig
{
    // Whether one touch kicks should be enabled or not
    required bool enable_one_touch_kick = 1 [default = true];

    // The minimum open angle to the goal that we require before taking a one touch kick
    required double min_open_angle_for_one_touch_deg = 2 [
        default                   = 6.0,
        (bounds).min_double_value = 0.1,
        (bounds).max_double_value = 90.0
    ];

    // TODO (#2570): try to make it as big as possible when tuning
    // The maximum deflection angle that we will attempt a one-touch kick towards the
    // enemy goal
    required double max_deflection_for_one_touch_deg = 3 [
        default                   = 60.0,
        (bounds).min_double_value = 10.0,
        (bounds).max_double_value = 90.0
    ];
}

message CornerKickPlayConfig
{
    // The maximum time that we will wait before committing to a pass
    required double max_time_commit_to_pass_seconds = 1
        [default = 3.0, (bounds).min_double_value = 0.0, (bounds).max_double_value = 5.0];
}


message PassingConfig
{
    // Note that the order the fields are defined here is the order that
    // they are displayed in Thunderscope's Parameters widget, and the order
    // is independent of the field's numbering.

    reserved 8, 5;

    /*****  Pass generation parameters *****/
    // The number of passes to sample per robot.
    required uint32 pass_gen_num_samples_per_robot = 21
        [default = 5, (bounds).min_int_value = 1, (bounds).max_int_value = 100];
    // The minimum standard deviation (in meters) of the normal sampling distribution
    // used to generate passes around robots. This STD is used when the robot is
    // stationary.
    required double pass_gen_min_rand_sample_std_dev_meters = 22 [
        default                   = 0.4,
        (bounds).min_double_value = 0.01,
        (bounds).max_double_value = 3.0
    ];
    // The rate of growth of the STD as the robot velocity increases.
    required double pass_gen_rand_sample_std_dev_robot_vel_multiplier = 23 [
        default                   = 0.15,
        (bounds).min_double_value = 0.0,
        (bounds).max_double_value = 0.5
    ];
    // The rate of growth of the distance offset of the center of the normal
    // distribution as the robot velocity increases. If set to 0, the center
    // of the sampled receiving positions will be the same as the robot's position.
    required double pass_gen_rand_sample_center_robot_vel_multiplier = 24
        [default = 0.3, (bounds).min_double_value = 0.0, (bounds).max_double_value = 1.0];
    // The minimum pass speed (in m/s)
    required double min_pass_speed_m_per_s = 6
        [default = 2.0, (bounds).min_double_value = 0.0, (bounds).max_double_value = 5.0];
    // The maximum pass speed (in m/s)
    required double max_pass_speed_m_per_s = 7 [
        default                   = 6.0,
        (bounds).min_double_value = 0.0,
        (bounds).max_double_value = 10.0
    ];
    // The max speed at which a pass should be received
    required double max_receive_speed_m_per_s = 11
        [default = 2.0, (bounds).min_double_value = 1.0, (bounds).max_double_value = 4.0];
    // The number of steps of gradient descent to perform in each iteration
    required int32 number_of_gradient_descent_steps_per_iter = 9
        [default = 2, (bounds).min_int_value = 0, (bounds).max_int_value = 100];

    /*****  Cost function parameters *****/
    // The offset from the sides of the field to place the rectangular
    // sigmoid we use to determine what areas to pass to
    required double static_field_position_quality_x_offset = 1
        [default = 0.3, (bounds).min_double_value = 0.0, (bounds).max_double_value = 1.0];
    // The offset from the sides of the field to place the rectangular
    // sigmoid we use to determine what areas to pass to
    required double static_field_position_quality_y_offset = 2
        [default = 0.3, (bounds).min_double_value = 0.0, (bounds).max_double_value = 1.0];
    // The weight that being close to the goal will have on the static
    // position quality. Lower, more negative weights result in the distance
    // to the goal having less of an effect.
    required double static_field_position_quality_friendly_goal_distance_weight = 3
        [default = 0.3, (bounds).min_double_value = 0.0, (bounds).max_double_value = 1.0];
    // The estimated delay in seconds between the time we commit to a pass and the time
    // the pass is taken.
    required double pass_delay_sec = 12
        [default = 0.3, (bounds).min_double_value = 0.0, (bounds).max_double_value = 1.0];
    // The extra time added to the minimum time that it will take a friendly
    // robot to reach the receiving position and orientation.
    required double friendly_time_to_receive_slack_sec = 13
        [default = 0.1, (bounds).min_double_value = 0.0, (bounds).max_double_value = 1.0];
    // This controls how heavily we weigh an enemy robot being near the pass
    // receiver when calculating enemy risk to a pass
    required double enemy_proximity_importance = 4 [
        default                   = 0.5,
        (bounds).min_double_value = 0.01,
        (bounds).max_double_value = 10.0
    ];
    // A value multiplied by the duration that our enemy robot model predicts will
    // take an enemy robot to intercept a pass. 1 implies that our enemy robot model
    // is exactly correct, with higher values meaning that the enemy will take longer
    // to intercept the pass, and lower values meaning that the enemy will intercept
    // the pass earlier than we anticipate.
    required double enemy_interception_time_multiplier = 14 [
        default                   = 1.0,
        (bounds).min_double_value = 0.0,
        (bounds).max_double_value = 10.0
    ];
    // This controls how heavily we weigh the time the enemy team has to intercept a pass.
    // Increasing this value increases the risk (decreasing the score) associated with a
    // pass that the enemy could intercept.
    required double enemy_interception_risk_importance = 15 [
        default                   = 4.0,
        (bounds).min_double_value = 0.0,
        (bounds).max_double_value = 20.0
    ];
    // The distance in meters along the x-axis from the passer that we prefer the receiver
    // to be when receiving a pass on the friendly half. Note that this is a soft limit
    // and the receiver may be further back.
    required double backwards_pass_distance_meters = 16 [
        default                   = -1.0,
        (bounds).min_double_value = -10.0,
        (bounds).max_double_value = 5.0
    ];
    // The max distance in meters that the receiver can be from the passer when receiving
    // a pass.
    required double receiver_ideal_max_distance_meters = 17 [
        default                   = 10.0,
        (bounds).min_double_value = 0.1,
        (bounds).max_double_value = 20.0
    ];
    // The min distance in meters that the receiver can be from the passer when receiving
    // a pass.
    required double receiver_ideal_min_distance_meters = 18 [
        default                   = 1.5,
        (bounds).min_double_value = 0.1,
        (bounds).max_double_value = 20.0
    ];
    // The minimum open angle (in degrees) for an ideal shot on enemy goal from the
    // receiver's position. Any angle greater than this is also considered ideal, where as
    // angles below this are considered less ideal and are given a lower score.
    required double min_ideal_pass_shoot_goal_open_angle_deg = 19 [
        default                   = 10.0,
        (bounds).min_double_value = 1.0,
        (bounds).max_double_value = 45.0
    ];
    // The min score that ratePassShootScore return. Used to limit the cost function
    // from returning a very low score, causing the rest of the cost functions to be
    // ignored.
    required double min_pass_shoot_score = 20
        [default = 0.5, (bounds).min_double_value = 0.0, (bounds).max_double_value = 1.0];

    /*****  Visualization parameters *****/
    // Cost function visualization parameters
    required CostVisualizationConfig cost_vis_config = 10;
    // Pass generator visualization parameters
    required PassGeneratorVisualizationConfig pass_gen_vis_config = 25;

    /*****  Receiver position generation parameters *****/
    required ReceiverPositionGeneratorConfig receiver_position_generator_config = 26;
}

message ReceiverPositionGeneratorConfig
{
    // A multiplier to incentivize using the same receiver position as the previous
    // iteration
    required double previous_best_receiver_position_score_multiplier = 1
        [default = 1.5, (bounds).min_double_value = 1.0, (bounds).max_double_value = 3.0];
    // The number of samples to generate initially for each zone to get a sense of the
    // best zones.
    required uint32 num_initial_samples_per_zone = 2
        [default = 5, (bounds).min_int_value = 1, (bounds).max_int_value = 100];
    // The number of additional samples to generate for the top zones after the initial
    // samples. Used to get a more accurate max score.
    required uint32 num_additional_samples_per_top_zone = 3
        [default = 20, (bounds).min_int_value = 1, (bounds).max_int_value = 100];
    // The minimum angle (in degrees) between a receiver, the ball, and a previously
    // selected receiver.
    required double min_angle_between_receivers_deg = 4 [
        default                   = 20.0,
        (bounds).min_double_value = 0.0,
        (bounds).max_double_value = 45.0
    ];

    required ReceiverPositionGeneratorVisualizationConfig receiver_vis_config = 5;
}

message GoalieTacticConfig
{
    reserved 1;

    // At what speed of the ball should the goalie panic and stop the ball
    required double ball_speed_panic = 2
        [default = 0.2, (bounds).min_double_value = 0.0, (bounds).max_double_value = 6.0];
    // The radius to wedge the robot into the cone
    required double block_cone_radius = 3
        [default = 0.3, (bounds).min_double_value = 0.0, (bounds).max_double_value = 1.0];
    // How much to deflate the defense area by, larger value means closer to the net
    required double defense_area_deflation = 4
        [default = 0.2, (bounds).min_double_value = 0.1, (bounds).max_double_value = 0.5];
    // Depth goalie should be at for plays close to the defense area (potential lateral
    // play, rebounds)
    required double conservative_depth_meters = 5
        [default = 0.3, (bounds).min_double_value = 0.0, (bounds).max_double_value = 2.0];
    // Depth goalie should be at to aggressively narrow the angle the ball has to the
    // goal as it enters the friendly half
    required double aggressive_depth_meters = 6
        [default = 0.7, (bounds).min_double_value = 0.0, (bounds).max_double_value = 2.0];
    // Distance in meters to inset the target area for finding chip targets
    required double chip_target_area_inset_meters = 7
        [default = 0.3, (bounds).min_double_value = 0.0, (bounds).max_double_value = 2.0];
    // Minimum distance in meters that a chip target must be away from the front
    // defense area crease
    required double min_chip_distance_from_crease_meters = 8
        [default = 2, (bounds).min_double_value = 0.0, (bounds).max_double_value = 10.0];
    // Distance threshold multiplier used for calculating whether or not an enemy robot
    // is a safe distance away
    required double safe_distance_multiplier = 9
        [default = 2, (bounds).min_double_value = 0.0, (bounds).max_double_value = 10.0];
}

message DribbleTacticConfig
{
    // If ball and front of robot are separated by this amount, then we've lost
    // possession (in m)
    required double lose_ball_possession_threshold = 1 [
        default                   = 0.04,
        (bounds).min_double_value = 0.0,
        (bounds).max_double_value = 1.0
    ];

    // Threshold to determine if the ball is at the destination determined
    // experimentally (in m)
    required double ball_close_to_dest_threshold = 2
        [default = 0.1, (bounds).min_double_value = 0.0, (bounds).max_double_value = 1.0];

    // Threshold to determine if the robot has the expected orientation when
    // completing the dribble (in degrees)
    required double final_destination_close_threshold_deg = 3 [
        default                   = 3.0,
        (bounds).min_double_value = 0.0,
        (bounds).max_double_value = 10.0
    ];

    // Maximum distance to continuously dribble the ball,
    // slightly conservative to not break the 1 meter rule (in m)
    required double max_continuous_dribbling_distance = 4 [
        default                   = 0.78,
        (bounds).min_double_value = 0.0,
        (bounds).max_double_value = 2.0
    ];

    // Robot speed at which the robot is done dribbling (in m/s)
    required double robot_dribbling_done_speed = 5
        [default = 1.0, (bounds).min_double_value = 0.0, (bounds).max_double_value = 1.0];

    // The maximum amount of additional time that the robot should
    // reach the interception point prior to the ball.
    required double max_ball_interception_slack_time_sec = 6
        [default = 0.1, (bounds).min_double_value = 0.0, (bounds).max_double_value = 1.0];

    // The additional offset from the regular ball interception point that the robot
    // should aim for when the robot's dribbler is not aligned with the ball.
    required double offset_to_ball_when_not_aligned_meters = 7 [
        default                   = 0.08,
        (bounds).min_double_value = 0.0,
        (bounds).max_double_value = 0.2
    ];

    // The maximum angular velocity the robot can have when it is about to get possession
    // of the ball. This is used to avoid the robot from trying to get possession of the
    // ball when it is turning too fast.
    required double max_robot_angular_vel_when_getting_possession_deg_per_s = 8 [
        default                   = 40.0,
        (bounds).min_double_value = 0.0,
        (bounds).max_double_value = 180.0
    ];
}

message EnemyCapabilityConfig
{
    // This value should be set based on whether or not the team we are playing against
    // can pass the ball. This will affect how we defend against the team.
    required bool enemy_team_can_pass = 1 [default = true];
}

message ShootOrPassPlayConfig
{
    // The absolute minimum pass quality we're willing to attempt
    required double abs_min_pass_score = 1 [
        default                   = 0.05,
        (bounds).min_double_value = 0.0,
        (bounds).max_double_value = 1.0
    ];

    // The minimum pass quality we're willing to attempt before ramping
    // down the score to abs_min_pass_score
    required double min_perfect_pass_score = 6 [
        default                   = 0.85,
        (bounds).min_double_value = 0.0,
        (bounds).max_double_value = 1.0
    ];

    // When we're choosing a pass, we start by looking for a pass with a perfect score
    // of 1, and then over time lower the score we're will to accept. This parameter
    // how fast we ramp down to abs_min_pass_score. This is in seconds.
    required double pass_score_ramp_down_duration = 2
        [default = 2.0, (bounds).min_double_value = 0.0, (bounds).max_double_value = 5.0];

    // threshold to decide if the ball has been kicked by a robot
    required double ball_shot_threshold = 3
        [default = 1.0, (bounds).min_double_value = 0.0, (bounds).max_double_value = 5.0];

    // threshold to decide if the ball has been kicked by a robot
    required double min_distance_to_pass = 4
        [default = 0.2, (bounds).min_double_value = 0.0, (bounds).max_double_value = 1.0];

    // threshold for the distance between passer and receiver
    required double short_pass_threshold = 5
        [default = 0.5, (bounds).min_double_value = 0.0, (bounds).max_double_value = 1.0];
}


message RobotCapabilitiesConfig
{
    // Comma-separated list of numbers of robots with broken dribblers
    required string broken_dribblers = 1;
    // Comma-separated list of numbers of robots with broken chippers
    required string broken_chippers = 2;
    // Comma-separated list of numbers of robots with broken kickers
    required string broken_kickers = 3;
}

message SensorFusionConfig
{
    // Ignores frames if our goalie appears in the opponent defense area
    required bool vision_flipping_filter_enabled = 1 [default = true];

    // Whether or not to ignore invalid camera data. If this value is true, any ball or
    // robot detections that are not within the min and max valid x coordinates will be
    // ignored. If this value is false, all data is collected as normal and not ignored.
    required bool ignore_invalid_camera_data = 2 [default = false];

    // When ignoreInvalidCameraData is true, any robot or ball detection with an
    // x-coordinate less than this value is ignored.
    required double min_valid_x = 3 [
        default                   = -10.0,
        (bounds).min_double_value = -10.0,
        (bounds).max_double_value = 10.0
    ];

    // When ignoreInvalidCameraData is true, any robot or ball detection with an
    // x-coordinate greater than this value is ignored.
    required double max_valid_x = 4 [
        default                   = -10.0,
        (bounds).min_double_value = -10.0,
        (bounds).max_double_value = 10.0
    ];

    // The id of the friendly goalie
    required int32 friendly_goalie_id = 5
        [default = 0, (bounds).min_int_value = 0, (bounds).max_int_value = 16];

    // The id of the enemy goalie
    required int32 enemy_goalie_id = 6
        [default = 0, (bounds).min_int_value = 0, (bounds).max_int_value = 16];

    // Yellow if selected, Blue if unselected
    required bool friendly_color_yellow = 9 [default = true];

    // Overrides the friendly goalie id provided by the game controller,
    // with FriendlyGoalieId parameter
    required bool override_game_controller_friendly_goalie_id = 10 [default = true];

    // Overrides the enemy goalie id provided by the game controller,
    // with EnemyGoalieId parameter
    required bool override_game_controller_enemy_goalie_id = 11 [default = true];

    // Number of dropped detections before we consider the ball not to be in the dribbler
    required int32 num_dropped_detections_before_ball_not_in_dribbler = 12
        [default = 3, (bounds).min_int_value = 0, (bounds).max_int_value = 1000];

    // Possession tracker for determining which team has possession of the ball
    required PossessionTrackerConfig possession_tracker_config = 13;
}

message EnemyBallPlacementPlayConfig
{
    // The distance to keep from the enemy ball placement stadium
    required double distance_to_keep_meters = 1 [
        default                   = 0.75,
        (bounds).min_double_value = 0.65,
        (bounds).max_double_value = 1.5
    ];
}

message DefensePlayConfig
{
    message DefenderAssignmentConfig
    {
        // The minimum distance in meters between two threats for them to be considered
        // non-similar
        required double min_distance_between_threats_meters = 1 [
            default                   = 0.25,
            (bounds).min_double_value = 0.0,
            (bounds).max_double_value = 10.0
        ];

        // The minimum difference between two threats in angle to the primary threat for
        // them to be considered non-similar
        required double min_angle_between_threats_degrees = 2 [
            default                   = 10.0,
            (bounds).min_double_value = 0.0,
            (bounds).max_double_value = 360.0
        ];

        // Multiplier to ensure that goal lanes are scored higher (in threat rating)
        // than passing lanes
        required double goal_lane_threat_multiplier = 3 [
            default                   = 3.0,
            (bounds).min_double_value = 0.0,
            (bounds).max_double_value = 10.0
        ];

        // Max percent difference between two goal lanes' angles to goal for them to be
        // considered a dense lane cluster
        required double goal_lane_density_threshold = 4 [
            default                   = 0.4,
            (bounds).min_double_value = 0.0,
            (bounds).max_double_value = 100.0
        ];

        // Bonus added to coverage rating if the goal lane is not part of a dense cluster
        required double goal_lane_nondense_bonus = 5 [
            default                   = 0.5,
            (bounds).min_double_value = 0.0,
            (bounds).max_double_value = 10.0
        ];
    }

    // The distance at which a threat is considered "immediate" if there is only 1
    // "immediate" threat the defense play will swarm that robot with shadowers
    required double immediate_threat_distance = 1
        [default = 6.0, (bounds).min_double_value = 0.0, (bounds).max_double_value = 9.5];

    // The DefenderAssignmentConfig for tuning defender assignments
    required DefenderAssignmentConfig defender_assignment_config = 2;
}

message RobotNavigationObstacleConfig
{
    required double robot_obstacle_inflation_factor = 1 [
        default                   = 1.2,
        (bounds).min_double_value = 0.0,
        (bounds).max_double_value = 10.0
    ];

    // The additional inflation amount (in meters) for the enemy defense area
    required double enemy_defense_area_additional_inflation_meters = 2
        [default = 0.3, (bounds).min_double_value = 0.0, (bounds).max_double_value = 1.0];

    // The minimum velocity of an enemy robot for it to be considered
    // as a dynamic obstacle. Below this speed, the robot is considered
    // to be stationary.
    required double dynamic_enemy_robot_obstacle_min_speed_mps = 3
        [default = 0.5, (bounds).min_double_value = 0.0, (bounds).max_double_value = 3.0];

    // The maximum time into the future that we will predict the enemy
    // robot's position for obstacle avoidance
    required double dynamic_enemy_robot_obstacle_horizon_sec = 4
        [default = 0.4, (bounds).min_double_value = 0.0, (bounds).max_double_value = 2.0];
}

message CostVisualizationConfig
{
    // Whether we should generate sample passes for the cost visualization
    required bool generate_sample_passes = 1 [default = false];
    required int32 num_cols              = 2
        [default = 45, (bounds).min_int_value = 1, (bounds).max_int_value = 100];
    // cost functions
    required bool static_position_quality    = 3 [default = false];
    required bool pass_forward_quality       = 7 [default = false];
    required bool pass_not_too_close_quality = 8 [default = false];

    required bool pass_friendly_capability = 4 [default = false];
    required bool pass_enemy_risk          = 5 [default = false];
    required bool pass_shoot_score         = 6 [default = false];
    required bool enemy_proximity_risk     = 9 [default = false];
    required bool enemy_interception_risk  = 10 [default = false];

    required bool passer_position_score   = 11 [default = false];
    required bool receiver_position_score = 12 [default = false];
}

message PassGeneratorVisualizationConfig
{
    required bool visualize_sampled_passes = 1 [default = false];
}

message ReceiverPositionGeneratorVisualizationConfig
{
    required bool visualize_best_receiving_positions_and_zones = 1 [default = false];
}

message PossessionTrackerConfig
{
    // Max distance in meters between robot and ball for robot
    // to be considered near the ball
    required double distance_near_tolerance_meters = 1
        [default = 0.1, (bounds).min_double_value = 0.0, (bounds).max_double_value = 5.0];

    // Min distance in meters between robot and ball for robot
    // to be considered far away from the ball
    required double distance_far_tolerance_meters = 2 [
        default                   = 0.5,
        (bounds).min_double_value = 0.0,
        (bounds).max_double_value = 10.0
    ];

    // Min time in seconds that robot must stay close to ball for
    // it to be considered near
    required double time_near_threshold_s = 3
        [default = 0.1, (bounds).min_double_value = 0.0, (bounds).max_double_value = 3.0];

    // Min time in seconds that robot must stay away from ball for
    // it to be considered far away
    required double time_far_threshold_s = 4 [
        default                   = 1.5,
        (bounds).min_double_value = 0.0,
        (bounds).max_double_value = 10.0
    ];
}

message PassDefenderConfig
{
    /*
    Max ratio between distances (pass defender and ball) / (nearest enemy and ball) for
    pass defender to chase ball.
    Threshold = 1.0 results in pass defenders chasing the ball even if the ball is
    equidistant to nearest enemy. Threshold < 1.0 results in pass defenders chasing the
    ball only when it is at least (threshold) percent closer to our bot than the nearest
    enemy. ┌──────────────────────────────────────────┐ | Pass   | <────> Ball
    <───────────> Enemy | |       ()         x                  ()   |
    └──────────────────────────────────────────┘
     */
    required double max_get_ball_ratio_threshold = 1 [
        default                   = 0.3,
        (bounds).min_double_value = 0.01,
        (bounds).max_double_value = 1.0
    ];
    // Max distance that the pass defender will try and get possession of a ball
    required double max_get_ball_radius_m = 2
        [default = 1, (bounds).min_double_value = 0.0, (bounds).max_double_value = 10.0];
    // Max speed of ball that pass defender will try and get possession
    required double max_ball_speed_to_get_m_per_s = 3
        [default = 0.5, (bounds).min_double_value = 0.0, (bounds).max_double_value = 7.0];
}<|MERGE_RESOLUTION|>--- conflicted
+++ resolved
@@ -41,12 +41,9 @@
     required DefensePlayConfig defense_play_config                          = 11;
     required RobotNavigationObstacleConfig robot_navigation_obstacle_config = 12;
     required AiParameterConfig ai_parameter_config                          = 13;
-<<<<<<< HEAD
-
-    required PassDefenderConfig pass_defender_config = 14;
-=======
     required ReceiverTacticConfig receiver_tactic_config                    = 14;
->>>>>>> 13f04e4a
+
+    required PassDefenderConfig pass_defender_config                        = 16;
 }
 
 message AiControlConfig
