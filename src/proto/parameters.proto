syntax = "proto2";

package TbotsProto;

import "proto/play.proto";
import "google/protobuf/descriptor.proto";

message ParameterRangeOptions
{
    optional double min_double_value = 1;
    optional double max_double_value = 2;
    optional int64 min_int_value     = 3;
    optional int64 max_int_value     = 4;
}

extend google.protobuf.FieldOptions
{
    // range is taken in python
    optional ParameterRangeOptions bounds = 5000;
}

message ThunderbotsConfig
{
    required AiConfig ai_config                      = 1;
    required SensorFusionConfig sensor_fusion_config = 2;
}


message AiConfig
{
    required AiControlConfig ai_control_config                              = 1;
    required DribbleTacticConfig dribble_tactic_config                      = 2;
    required AttackerTacticConfig attacker_tactic_config                    = 3;
    required CornerKickPlayConfig corner_kick_play_config                   = 4;
    required PassingConfig passing_config                                   = 5;
    required GoalieTacticConfig goalie_tactic_config                        = 6;
    required EnemyCapabilityConfig enemy_capability_config                  = 7;
    required ShootOrPassPlayConfig shoot_or_pass_play_config                = 8;
    required RobotCapabilitiesConfig robot_capabilities_config              = 9;
    required EnemyBallPlacementPlayConfig enemy_ball_placement_play_config  = 10;
    required DefensePlayConfig defense_play_config                          = 11;
    required RobotNavigationObstacleConfig robot_navigation_obstacle_config = 12;
    required AiParameterConfig ai_parameter_config                          = 13;
<<<<<<< HEAD

    required PassDefenderConfig pass_defender_config = 14;
=======
    required ReceiverTacticConfig receiver_tactic_config                    = 14;
    required CreaseDefenderConfig crease_defender_config                    = 15;
>>>>>>> dea10f84
}

message AiControlConfig
{
    // Whether we should run or stop ai
    required bool run_ai = 1 [default = true];

    // Override the existing play with the Play enum provided
    required PlayName override_ai_play = 2 [default = UseAiSelection];
}

message AiParameterConfig
{
    // threshold to decide if ball hasn't been kicked
    required double ball_is_kicked_m_per_s_threshold = 1
        [default = 0.3, (bounds).min_double_value = 0.0, (bounds).max_double_value = 5.0];
}

message AttackerTacticConfig
{
    // The radius of the circle around a friendly robot around which
    // we think an enemy is about to steal the ball
    required double enemy_about_to_steal_ball_radius = 1
        [default = 0.4, (bounds).min_double_value = 0.0, (bounds).max_double_value = 4.0];

    // The minimum open angle to the goal that we require before taking a shot
    required double min_open_angle_for_shot_deg = 2 [
        default                   = 6.0,
        (bounds).min_double_value = 0.1,
        (bounds).max_double_value = 90.0
    ];
}

message ReceiverTacticConfig
{
    // Whether one touch kicks should be enabled or not
    required bool enable_one_touch_kick = 1 [default = true];

    // The minimum open angle to the goal that we require before taking a one touch kick
    required double min_open_angle_for_one_touch_deg = 2 [
        default                   = 6.0,
        (bounds).min_double_value = 0.1,
        (bounds).max_double_value = 90.0
    ];

    // TODO (#2570): try to make it as big as possible when tuning
    // The maximum deflection angle that we will attempt a one-touch kick towards the
    // enemy goal
    required double max_deflection_for_one_touch_deg = 3 [
        default                   = 60.0,
        (bounds).min_double_value = 10.0,
        (bounds).max_double_value = 90.0
    ];
}

message CornerKickPlayConfig
{
    // The maximum time that we will wait before committing to a pass
    required double max_time_commit_to_pass_seconds = 1
        [default = 3.0, (bounds).min_double_value = 0.0, (bounds).max_double_value = 5.0];
}


message PassingConfig
{
    // Note that the order the fields are defined here is the order that
    // they are displayed in Thunderscope's Parameters widget, and the order
    // is independent of the field's numbering.

    reserved 8, 5;

    /*****  Pass generation parameters *****/
    // The number of passes to sample per robot.
    required uint32 pass_gen_num_samples_per_robot = 21
        [default = 5, (bounds).min_int_value = 1, (bounds).max_int_value = 100];
    // The minimum standard deviation (in meters) of the normal sampling distribution
    // used to generate passes around robots. This STD is used when the robot is
    // stationary.
    required double pass_gen_min_rand_sample_std_dev_meters = 22 [
        default                   = 0.4,
        (bounds).min_double_value = 0.01,
        (bounds).max_double_value = 3.0
    ];
    // The rate of growth of the STD as the robot velocity increases.
    required double pass_gen_rand_sample_std_dev_robot_vel_multiplier = 23 [
        default                   = 0.15,
        (bounds).min_double_value = 0.0,
        (bounds).max_double_value = 0.5
    ];
    // The rate of growth of the distance offset of the center of the normal
    // distribution as the robot velocity increases. If set to 0, the center
    // of the sampled receiving positions will be the same as the robot's position.
    required double pass_gen_rand_sample_center_robot_vel_multiplier = 24
        [default = 0.3, (bounds).min_double_value = 0.0, (bounds).max_double_value = 1.0];
    // The minimum pass speed (in m/s)
    required double min_pass_speed_m_per_s = 6
        [default = 2.0, (bounds).min_double_value = 0.0, (bounds).max_double_value = 5.0];
    // The maximum pass speed (in m/s)
    required double max_pass_speed_m_per_s = 7 [
        default                   = 6.0,
        (bounds).min_double_value = 0.0,
        (bounds).max_double_value = 10.0
    ];
    // The max speed at which a pass should be received
    required double max_receive_speed_m_per_s = 11
        [default = 2.0, (bounds).min_double_value = 1.0, (bounds).max_double_value = 4.0];
    // The number of steps of gradient descent to perform in each iteration
    required int32 number_of_gradient_descent_steps_per_iter = 9
        [default = 2, (bounds).min_int_value = 0, (bounds).max_int_value = 100];

    /*****  Cost function parameters *****/
    // The offset from the sides of the field to place the rectangular
    // sigmoid we use to determine what areas to pass to
    required double static_field_position_quality_x_offset = 1
        [default = 0.3, (bounds).min_double_value = 0.0, (bounds).max_double_value = 1.0];
    // The offset from the sides of the field to place the rectangular
    // sigmoid we use to determine what areas to pass to
    required double static_field_position_quality_y_offset = 2
        [default = 0.3, (bounds).min_double_value = 0.0, (bounds).max_double_value = 1.0];
    // The weight that being close to the goal will have on the static
    // position quality. Lower, more negative weights result in the distance
    // to the goal having less of an effect.
    required double static_field_position_quality_friendly_goal_distance_weight = 3
        [default = 0.3, (bounds).min_double_value = 0.0, (bounds).max_double_value = 1.0];
    // The estimated delay in seconds between the time we commit to a pass and the time
    // the pass is taken.
    required double pass_delay_sec = 12
        [default = 0.3, (bounds).min_double_value = 0.0, (bounds).max_double_value = 1.0];
    // The extra time added to the minimum time that it will take a friendly
    // robot to reach the receiving position and orientation.
    required double friendly_time_to_receive_slack_sec = 13
        [default = 0.1, (bounds).min_double_value = 0.0, (bounds).max_double_value = 1.0];
    // This controls how heavily we weigh an enemy robot being near the pass
    // receiver when calculating enemy risk to a pass
    required double enemy_proximity_importance = 4 [
        default                   = 0.5,
        (bounds).min_double_value = 0.01,
        (bounds).max_double_value = 10.0
    ];
    // A value multiplied by the duration that our enemy robot model predicts will
    // take an enemy robot to intercept a pass. 1 implies that our enemy robot model
    // is exactly correct, with higher values meaning that the enemy will take longer
    // to intercept the pass, and lower values meaning that the enemy will intercept
    // the pass earlier than we anticipate.
    required double enemy_interception_time_multiplier = 14 [
        default                   = 1.0,
        (bounds).min_double_value = 0.0,
        (bounds).max_double_value = 10.0
    ];
    // This controls how heavily we weigh the time the enemy team has to intercept a pass.
    // Increasing this value increases the risk (decreasing the score) associated with a
    // pass that the enemy could intercept.
    required double enemy_interception_risk_importance = 15 [
        default                   = 4.0,
        (bounds).min_double_value = 0.0,
        (bounds).max_double_value = 20.0
    ];
    // The distance in meters along the x-axis from the passer that we prefer the receiver
    // to be when receiving a pass on the friendly half. Note that this is a soft limit
    // and the receiver may be further back.
    required double backwards_pass_distance_meters = 16 [
        default                   = -1.0,
        (bounds).min_double_value = -10.0,
        (bounds).max_double_value = 5.0
    ];
    // The max distance in meters that the receiver can be from the passer when receiving
    // a pass.
    required double receiver_ideal_max_distance_meters = 17 [
        default                   = 10.0,
        (bounds).min_double_value = 0.1,
        (bounds).max_double_value = 20.0
    ];
    // The min distance in meters that the receiver can be from the passer when receiving
    // a pass.
    required double receiver_ideal_min_distance_meters = 18 [
        default                   = 1.5,
        (bounds).min_double_value = 0.1,
        (bounds).max_double_value = 20.0
    ];
    // The minimum open angle (in degrees) for an ideal shot on enemy goal from the
    // receiver's position. Any angle greater than this is also considered ideal, where as
    // angles below this are considered less ideal and are given a lower score.
    required double min_ideal_pass_shoot_goal_open_angle_deg = 19 [
        default                   = 10.0,
        (bounds).min_double_value = 1.0,
        (bounds).max_double_value = 45.0
    ];
    // The min score that ratePassShootScore return. Used to limit the cost function
    // from returning a very low score, causing the rest of the cost functions to be
    // ignored.
    required double min_pass_shoot_score = 20
        [default = 0.5, (bounds).min_double_value = 0.0, (bounds).max_double_value = 1.0];

    /*****  Visualization parameters *****/
    // Cost function visualization parameters
    required CostVisualizationConfig cost_vis_config = 10;
    // Pass generator visualization parameters
    required PassGeneratorVisualizationConfig pass_gen_vis_config = 25;

    /*****  Receiver position generation parameters *****/
    required ReceiverPositionGeneratorConfig receiver_position_generator_config = 26;
}

message ReceiverPositionGeneratorConfig
{
    // A multiplier to incentivize using the same receiver position as the previous
    // iteration
    required double previous_best_receiver_position_score_multiplier = 1
        [default = 1.5, (bounds).min_double_value = 1.0, (bounds).max_double_value = 3.0];
    // The number of samples to generate initially for each zone to get a sense of the
    // best zones.
    required uint32 num_initial_samples_per_zone = 2
        [default = 5, (bounds).min_int_value = 1, (bounds).max_int_value = 100];
    // The number of additional samples to generate for the top zones after the initial
    // samples. Used to get a more accurate max score.
    required uint32 num_additional_samples_per_top_zone = 3
        [default = 20, (bounds).min_int_value = 1, (bounds).max_int_value = 100];
    // The minimum angle (in degrees) between a receiver, the ball, and a previously
    // selected receiver.
    required double min_angle_between_receivers_deg = 4 [
        default                   = 20.0,
        (bounds).min_double_value = 0.0,
        (bounds).max_double_value = 45.0
    ];

    required ReceiverPositionGeneratorVisualizationConfig receiver_vis_config = 5;
}

message GoalieTacticConfig
{
    reserved 1;

    // At what speed of the ball should the goalie panic and stop the ball
    required double ball_speed_panic = 2
        [default = 0.2, (bounds).min_double_value = 0.0, (bounds).max_double_value = 6.0];
    // The radius to wedge the robot into the cone
    required double block_cone_radius = 3
        [default = 0.3, (bounds).min_double_value = 0.0, (bounds).max_double_value = 1.0];
    // How much to deflate the defense area by, larger value means closer to the net
    required double defense_area_deflation = 4
        [default = 0.2, (bounds).min_double_value = 0.1, (bounds).max_double_value = 0.5];
    // Depth goalie should be at for plays close to the defense area (potential lateral
    // play, rebounds)
    required double conservative_depth_meters = 5
        [default = 0.3, (bounds).min_double_value = 0.0, (bounds).max_double_value = 2.0];
    // Depth goalie should be at to aggressively narrow the angle the ball has to the
    // goal as it enters the friendly half
    required double aggressive_depth_meters = 6
        [default = 0.7, (bounds).min_double_value = 0.0, (bounds).max_double_value = 2.0];
    // Distance in meters to inset the target area for finding chip targets
    required double chip_target_area_inset_meters = 7
        [default = 0.3, (bounds).min_double_value = 0.0, (bounds).max_double_value = 2.0];
    // Minimum distance in meters that a chip target must be away from the front
    // defense area crease
    required double min_chip_distance_from_crease_meters = 8
        [default = 2, (bounds).min_double_value = 0.0, (bounds).max_double_value = 10.0];
    // Distance threshold multiplier used for calculating whether or not an enemy robot
    // is a safe distance away
    required double safe_distance_multiplier = 9
        [default = 2, (bounds).min_double_value = 0.0, (bounds).max_double_value = 10.0];
}

message DribbleTacticConfig
{
    // If ball and front of robot are separated by this amount, then we've lost
    // possession (in m)
    required double lose_ball_possession_threshold = 1 [
        default                   = 0.04,
        (bounds).min_double_value = 0.0,
        (bounds).max_double_value = 1.0
    ];

    // Threshold to determine if the ball is at the destination determined
    // experimentally (in m)
    required double ball_close_to_dest_threshold = 2
        [default = 0.1, (bounds).min_double_value = 0.0, (bounds).max_double_value = 1.0];

    // Threshold to determine if the robot has the expected orientation when
    // completing the dribble (in degrees)
    required double final_destination_close_threshold_deg = 3 [
        default                   = 3.0,
        (bounds).min_double_value = 0.0,
        (bounds).max_double_value = 10.0
    ];

    // Maximum distance to continuously dribble the ball,
    // slightly conservative to not break the 1 meter rule (in m)
    required double max_continuous_dribbling_distance = 4 [
        default                   = 0.78,
        (bounds).min_double_value = 0.0,
        (bounds).max_double_value = 2.0
    ];

    // Robot speed at which the robot is done dribbling (in m/s)
    required double robot_dribbling_done_speed = 5
        [default = 1.0, (bounds).min_double_value = 0.0, (bounds).max_double_value = 1.0];

    // The maximum amount of additional time that the robot should
    // reach the interception point prior to the ball.
    required double max_ball_interception_slack_time_sec = 6
        [default = 0.1, (bounds).min_double_value = 0.0, (bounds).max_double_value = 1.0];

    // The additional offset from the regular ball interception point that the robot
    // should aim for when the robot's dribbler is not aligned with the ball.
    required double offset_to_ball_when_not_aligned_meters = 7 [
        default                   = 0.08,
        (bounds).min_double_value = 0.0,
        (bounds).max_double_value = 0.2
    ];

    // The maximum angular velocity the robot can have when it is about to get possession
    // of the ball. This is used to avoid the robot from trying to get possession of the
    // ball when it is turning too fast.
    required double max_robot_angular_vel_when_getting_possession_deg_per_s = 8 [
        default                   = 40.0,
        (bounds).min_double_value = 0.0,
        (bounds).max_double_value = 180.0
    ];
}

message EnemyCapabilityConfig
{
    // This value should be set based on whether or not the team we are playing against
    // can pass the ball. This will affect how we defend against the team.
    required bool enemy_team_can_pass = 1 [default = true];
}

message ShootOrPassPlayConfig
{
    // The absolute minimum pass quality we're willing to attempt
    required double abs_min_pass_score = 1 [
        default                   = 0.05,
        (bounds).min_double_value = 0.0,
        (bounds).max_double_value = 1.0
    ];

    // The minimum pass quality we're willing to attempt before ramping
    // down the score to abs_min_pass_score
    required double min_perfect_pass_score = 6 [
        default                   = 0.85,
        (bounds).min_double_value = 0.0,
        (bounds).max_double_value = 1.0
    ];

    // When we're choosing a pass, we start by looking for a pass with a perfect score
    // of 1, and then over time lower the score we're will to accept. This parameter
    // how fast we ramp down to abs_min_pass_score. This is in seconds.
    required double pass_score_ramp_down_duration = 2
        [default = 2.0, (bounds).min_double_value = 0.0, (bounds).max_double_value = 5.0];

    // threshold to decide if the ball has been kicked by a robot
    required double ball_shot_threshold = 3
        [default = 1.0, (bounds).min_double_value = 0.0, (bounds).max_double_value = 5.0];

    // threshold to decide if the ball has been kicked by a robot
    required double min_distance_to_pass = 4
        [default = 0.2, (bounds).min_double_value = 0.0, (bounds).max_double_value = 1.0];

    // threshold for the distance between passer and receiver
    required double short_pass_threshold = 5
        [default = 0.5, (bounds).min_double_value = 0.0, (bounds).max_double_value = 1.0];
}


message RobotCapabilitiesConfig
{
    // Comma-separated list of numbers of robots with broken dribblers
    required string broken_dribblers = 1;
    // Comma-separated list of numbers of robots with broken chippers
    required string broken_chippers = 2;
    // Comma-separated list of numbers of robots with broken kickers
    required string broken_kickers = 3;
}

message SensorFusionConfig
{
    // Ignores frames if our goalie appears in the opponent defense area
    required bool vision_flipping_filter_enabled = 1 [default = true];

    // Whether or not to ignore invalid camera data. If this value is true, any ball or
    // robot detections that are not within the min and max valid x coordinates will be
    // ignored. If this value is false, all data is collected as normal and not ignored.
    required bool ignore_invalid_camera_data = 2 [default = false];

    // When ignoreInvalidCameraData is true, any robot or ball detection with an
    // x-coordinate less than this value is ignored.
    required double min_valid_x = 3 [
        default                   = -10.0,
        (bounds).min_double_value = -10.0,
        (bounds).max_double_value = 10.0
    ];

    // When ignoreInvalidCameraData is true, any robot or ball detection with an
    // x-coordinate greater than this value is ignored.
    required double max_valid_x = 4 [
        default                   = -10.0,
        (bounds).min_double_value = -10.0,
        (bounds).max_double_value = 10.0
    ];

    // The id of the friendly goalie
    required int32 friendly_goalie_id = 5
        [default = 0, (bounds).min_int_value = 0, (bounds).max_int_value = 16];

    // The id of the enemy goalie
    required int32 enemy_goalie_id = 6
        [default = 0, (bounds).min_int_value = 0, (bounds).max_int_value = 16];

    // Yellow if selected, Blue if unselected
    required bool friendly_color_yellow = 9 [default = true];

    // Overrides the friendly goalie id provided by the game controller,
    // with FriendlyGoalieId parameter
    required bool override_game_controller_friendly_goalie_id = 10 [default = true];

    // Overrides the enemy goalie id provided by the game controller,
    // with EnemyGoalieId parameter
    required bool override_game_controller_enemy_goalie_id = 11 [default = true];

    // Number of dropped detections before we consider the ball not to be in the dribbler
    required int32 num_dropped_detections_before_ball_not_in_dribbler = 12
        [default = 3, (bounds).min_int_value = 0, (bounds).max_int_value = 1000];

    // Possession tracker for determining which team has possession of the ball
    required PossessionTrackerConfig possession_tracker_config = 13;
}

message EnemyBallPlacementPlayConfig
{
    // The distance to keep from the enemy ball placement stadium
    required double distance_to_keep_meters = 1 [
        default                   = 0.75,
        (bounds).min_double_value = 0.65,
        (bounds).max_double_value = 1.5
    ];
}

message DefensePlayConfig
{
    message DefenderAssignmentConfig
    {
        // The minimum distance in meters between two threats for them to be considered
        // non-similar
        required double min_distance_between_threats_meters = 1 [
            default                   = 0.25,
            (bounds).min_double_value = 0.0,
            (bounds).max_double_value = 10.0
        ];

        // The minimum difference between two threats in angle to the primary threat for
        // them to be considered non-similar
        required double min_angle_between_threats_degrees = 2 [
            default                   = 10.0,
            (bounds).min_double_value = 0.0,
            (bounds).max_double_value = 360.0
        ];

        // Multiplier to ensure that goal lanes are scored higher (in threat rating)
        // than passing lanes
        required double goal_lane_threat_multiplier = 3 [
            default                   = 3.0,
            (bounds).min_double_value = 0.0,
            (bounds).max_double_value = 10.0
        ];

        // Max percent difference between two goal lanes' angles to goal for them to be
        // considered a dense lane cluster
        required double goal_lane_density_threshold = 4 [
            default                   = 0.4,
            (bounds).min_double_value = 0.0,
            (bounds).max_double_value = 100.0
        ];

        // Bonus added to coverage rating if the goal lane is not part of a dense cluster
        required double goal_lane_nondense_bonus = 5 [
            default                   = 0.5,
            (bounds).min_double_value = 0.0,
            (bounds).max_double_value = 10.0
        ];
    }

    // The distance at which a threat is considered "immediate" if there is only 1
    // "immediate" threat the defense play will swarm that robot with shadowers
    required double immediate_threat_distance = 1
        [default = 6.0, (bounds).min_double_value = 0.0, (bounds).max_double_value = 9.5];

    // The DefenderAssignmentConfig for tuning defender assignments
    required DefenderAssignmentConfig defender_assignment_config = 2;
}

message RobotNavigationObstacleConfig
{
    required double robot_obstacle_inflation_factor = 1 [
        default                   = 1.2,
        (bounds).min_double_value = 0.0,
        (bounds).max_double_value = 10.0
    ];

    // The additional inflation amount (in meters) for the enemy defense area
    required double enemy_defense_area_additional_inflation_meters = 2
        [default = 0.3, (bounds).min_double_value = 0.0, (bounds).max_double_value = 1.0];

    // The minimum velocity of an enemy robot for it to be considered
    // as a dynamic obstacle. Below this speed, the robot is considered
    // to be stationary.
    required double dynamic_enemy_robot_obstacle_min_speed_mps = 3
        [default = 0.5, (bounds).min_double_value = 0.0, (bounds).max_double_value = 3.0];

    // The maximum time into the future that we will predict the enemy
    // robot's position for obstacle avoidance
    required double dynamic_enemy_robot_obstacle_horizon_sec = 4
        [default = 0.4, (bounds).min_double_value = 0.0, (bounds).max_double_value = 2.0];
}

message CostVisualizationConfig
{
    // Whether we should generate sample passes for the cost visualization
    required bool generate_sample_passes = 1 [default = false];
    required int32 num_cols              = 2
        [default = 45, (bounds).min_int_value = 1, (bounds).max_int_value = 100];
    // cost functions
    required bool static_position_quality    = 3 [default = false];
    required bool pass_forward_quality       = 7 [default = false];
    required bool pass_not_too_close_quality = 8 [default = false];

    required bool pass_friendly_capability = 4 [default = false];
    required bool pass_enemy_risk          = 5 [default = false];
    required bool pass_shoot_score         = 6 [default = false];
    required bool enemy_proximity_risk     = 9 [default = false];
    required bool enemy_interception_risk  = 10 [default = false];

    required bool passer_position_score   = 11 [default = false];
    required bool receiver_position_score = 12 [default = false];
}

message PassGeneratorVisualizationConfig
{
    required bool visualize_sampled_passes = 1 [default = false];
}

message ReceiverPositionGeneratorVisualizationConfig
{
    required bool visualize_best_receiving_positions_and_zones = 1 [default = false];
}

message PossessionTrackerConfig
{
    // Max distance in meters between robot and ball for robot
    // to be considered near the ball
    required double distance_near_tolerance_meters = 1
        [default = 0.1, (bounds).min_double_value = 0.0, (bounds).max_double_value = 5.0];

    // Min distance in meters between robot and ball for robot
    // to be considered far away from the ball
    required double distance_far_tolerance_meters = 2 [
        default                   = 0.5,
        (bounds).min_double_value = 0.0,
        (bounds).max_double_value = 10.0
    ];

    // Min time in seconds that robot must stay close to ball for
    // it to be considered near
    required double time_near_threshold_s = 3
        [default = 0.1, (bounds).min_double_value = 0.0, (bounds).max_double_value = 3.0];

    // Min time in seconds that robot must stay away from ball for
    // it to be considered far away
    required double time_far_threshold_s = 4 [
        default                   = 1.5,
        (bounds).min_double_value = 0.0,
        (bounds).max_double_value = 10.0
    ];
}

<<<<<<< HEAD
message PassDefenderConfig
{
    /*
    Max ratio between distances (pass defender and ball) / (nearest enemy and ball) for
    pass defender to chase ball.
    Threshold = 1.0 results in pass defenders chasing the ball even if the ball is equidistant to
    nearest enemy.
    Threshold < 1.0 results in pass defenders chasing the ball only when it is at least
=======
message CreaseDefenderConfig
{
    /*
    Max ratio between distances (crease defender and ball) / (nearest enemy and ball) for
    pass defender to chase ball.
    Threshold = 1.0 results in crease defenders chasing the ball even if the ball is
    equidistant to nearest enemy.
    Threshold < 1.0 results in crease defenders chasing the ball only when it is at least
>>>>>>> dea10f84
    (threshold) percent closer to our bot than the nearest enemy.
    ┌──────────────────────────────────────────┐
    | Pass   | <────> Ball <───────────> Enemy |
    |       ()         x                  ()   |
    └──────────────────────────────────────────┘
     */
<<<<<<< HEAD
    required double max_get_ball_ratio_threshold = 1 [
        default                   = 0.3,
        (bounds).min_double_value = 0.01,
        (bounds).max_double_value = 1.0
    ];
    // Max distance that the pass defender will try and get possession of a ball
    required double max_get_ball_radius_m = 2
        [default = 1, (bounds).min_double_value = 0.0, (bounds).max_double_value = 10.0];
    // Max speed of ball that pass defender will try and get possession
    required double max_ball_speed_to_get_m_per_s = 3
        [default = 0.5, (bounds).min_double_value = 0.0, (bounds).max_double_value = 7.0];
=======
    required double max_get_ball_ratio_threshold = 1
        [default = 0.3, (bounds).min_double_value = 0.0, (bounds).max_double_value = 1.0];
    // Max distance that the crease defenders will try and get possession of a ball
    required double max_get_ball_radius_m = 2
        [default = 1, (bounds).min_double_value = 0.0, (bounds).max_double_value = 10.0];
    // Max speed of ball that crease defenders will try and get possession
    required double max_ball_speed_to_get_m_per_s = 3
        [default = 0.5, (bounds).min_double_value = 0.0, (bounds).max_double_value = 7.0];
    // The additional buffer length for each side of the goal
    // to determine if crease defender chipping is "towards goal"
    required double goal_post_offset_chipping = 4
        [default = 0.5, (bounds).min_double_value = 0.0, (bounds).max_double_value = 2.0];
>>>>>>> dea10f84
}<|MERGE_RESOLUTION|>--- conflicted
+++ resolved
@@ -41,13 +41,9 @@
     required DefensePlayConfig defense_play_config                          = 11;
     required RobotNavigationObstacleConfig robot_navigation_obstacle_config = 12;
     required AiParameterConfig ai_parameter_config                          = 13;
-<<<<<<< HEAD
-
-    required PassDefenderConfig pass_defender_config = 14;
-=======
     required ReceiverTacticConfig receiver_tactic_config                    = 14;
     required CreaseDefenderConfig crease_defender_config                    = 15;
->>>>>>> dea10f84
+    required PassDefenderConfig pass_defender_config                        = 16;
 }
 
 message AiControlConfig
@@ -622,55 +618,44 @@
     ];
 }
 
-<<<<<<< HEAD
+message CreaseDefenderConfig
+{
+    // The additional buffer length for each side of the goal
+    // to determine if crease defender chipping is "towards goal"
+    required double goal_post_offset_chipping = 4
+        [default = 0.5, (bounds).min_double_value = 0.0, (bounds).max_double_value = 2.0];
+    // Unique steal config for crease defenders
+    required DefenderStealConfig defender_steal_config = 1;
+}
+
 message PassDefenderConfig
 {
+    // Unique steal config for pass defenders
+    required DefenderStealConfig defender_steal_config = 1;
+}
+
+message DefenderStealConfig {
     /*
-    Max ratio between distances (pass defender and ball) / (nearest enemy and ball) for
-    pass defender to chase ball.
-    Threshold = 1.0 results in pass defenders chasing the ball even if the ball is equidistant to
+    Max ratio between distances (defender and ball) / (nearest enemy and ball) for
+    defender to chase ball.
+    Threshold = 1.0 results in defenders chasing the ball even if the ball is equidistant to
     nearest enemy.
-    Threshold < 1.0 results in pass defenders chasing the ball only when it is at least
-=======
-message CreaseDefenderConfig
-{
-    /*
-    Max ratio between distances (crease defender and ball) / (nearest enemy and ball) for
-    pass defender to chase ball.
-    Threshold = 1.0 results in crease defenders chasing the ball even if the ball is
-    equidistant to nearest enemy.
-    Threshold < 1.0 results in crease defenders chasing the ball only when it is at least
->>>>>>> dea10f84
-    (threshold) percent closer to our bot than the nearest enemy.
+    Threshold < 1.0 results in defenders chasing the ball only when it is at least
+    (threshold)% closer to our bot than the nearest enemy.
     ┌──────────────────────────────────────────┐
-    | Pass   | <────> Ball <───────────> Enemy |
-    |       ()         x                  ()   |
+    | Defender <────> Ball <───────────> Enemy |
+    |    ()            x                  ()   |
     └──────────────────────────────────────────┘
      */
-<<<<<<< HEAD
     required double max_get_ball_ratio_threshold = 1 [
         default                   = 0.3,
         (bounds).min_double_value = 0.01,
         (bounds).max_double_value = 1.0
     ];
-    // Max distance that the pass defender will try and get possession of a ball
+    // Max distance that the defender will try and get possession of a ball
     required double max_get_ball_radius_m = 2
-        [default = 1, (bounds).min_double_value = 0.0, (bounds).max_double_value = 10.0];
-    // Max speed of ball that pass defender will try and get possession
+    [default = 1, (bounds).min_double_value = 0.0, (bounds).max_double_value = 10.0];
+    // Max speed of ball that defender will try and get possession
     required double max_ball_speed_to_get_m_per_s = 3
-        [default = 0.5, (bounds).min_double_value = 0.0, (bounds).max_double_value = 7.0];
-=======
-    required double max_get_ball_ratio_threshold = 1
-        [default = 0.3, (bounds).min_double_value = 0.0, (bounds).max_double_value = 1.0];
-    // Max distance that the crease defenders will try and get possession of a ball
-    required double max_get_ball_radius_m = 2
-        [default = 1, (bounds).min_double_value = 0.0, (bounds).max_double_value = 10.0];
-    // Max speed of ball that crease defenders will try and get possession
-    required double max_ball_speed_to_get_m_per_s = 3
-        [default = 0.5, (bounds).min_double_value = 0.0, (bounds).max_double_value = 7.0];
-    // The additional buffer length for each side of the goal
-    // to determine if crease defender chipping is "towards goal"
-    required double goal_post_offset_chipping = 4
-        [default = 0.5, (bounds).min_double_value = 0.0, (bounds).max_double_value = 2.0];
->>>>>>> dea10f84
+    [default = 0.5, (bounds).min_double_value = 0.0, (bounds).max_double_value = 7.0];
 }