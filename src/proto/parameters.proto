--- conflicted
+++ resolved
@@ -42,12 +42,9 @@
     required RobotNavigationObstacleConfig robot_navigation_obstacle_config = 12;
     required AiParameterConfig ai_parameter_config                          = 13;
     required ReceiverTacticConfig receiver_tactic_config                    = 14;
-<<<<<<< HEAD
-    required ShotConfig shot_config                                         = 15;
-    required PivotKickConfig pivot_kick_config                              = 16;
-=======
     required CreaseDefenderConfig crease_defender_config                    = 15;
->>>>>>> 00372dfe
+    required ShotConfig shot_config                                         = 16;
+    required PivotKickConfig pivot_kick_config                              = 17;
 }
 
 message AiControlConfig
