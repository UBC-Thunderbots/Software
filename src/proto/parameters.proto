--- conflicted
+++ resolved
@@ -41,13 +41,9 @@
     required DefensePlayConfig defense_play_config                          = 11;
     required RobotNavigationObstacleConfig robot_navigation_obstacle_config = 12;
     required AiParameterConfig ai_parameter_config                          = 13;
-<<<<<<< HEAD
-    required ShotConfig shot_config                                         = 14;
-    required ReceiverTacticConfig receiver_tactic_config                    = 15;
+    required ReceiverTacticConfig receiver_tactic_config                    = 14;
+    required ShotConfig shot_config                                         = 15;
     required PivotKickConfig pivot_kick_config                              = 16;
-=======
-    required ReceiverTacticConfig receiver_tactic_config                    = 14;
->>>>>>> 13f04e4a
 }
 
 message AiControlConfig
@@ -77,31 +73,6 @@
     required double min_open_angle_for_shot_deg = 2 [
         default                   = 6.0,
         (bounds).min_double_value = 0.1,
-<<<<<<< HEAD
-=======
-        (bounds).max_double_value = 90.0
-    ];
-}
-
-message ReceiverTacticConfig
-{
-    // Whether one touch kicks should be enabled or not
-    required bool enable_one_touch_kick = 1 [default = true];
-
-    // The minimum open angle to the goal that we require before taking a one touch kick
-    required double min_open_angle_for_one_touch_deg = 2 [
-        default                   = 6.0,
-        (bounds).min_double_value = 0.1,
-        (bounds).max_double_value = 90.0
-    ];
-
-    // TODO (#2570): try to make it as big as possible when tuning
-    // The maximum deflection angle that we will attempt a one-touch kick towards the
-    // enemy goal
-    required double max_deflection_for_one_touch_deg = 3 [
-        default                   = 60.0,
-        (bounds).min_double_value = 10.0,
->>>>>>> 13f04e4a
         (bounds).max_double_value = 90.0
     ];
 
@@ -273,7 +244,6 @@
     required double enemy_proximity_importance = 4 [
         default                   = 0.5,
         (bounds).min_double_value = 0.01,
-<<<<<<< HEAD
         (bounds).max_double_value = 10.0
     ];
     // A value multiplied by the duration that our enemy robot model predicts will
@@ -352,63 +322,6 @@
     // Width of the pass lane area that the ball must be inside of during the pass
     required double pass_lane_width_meters = 30
         [default = 0.5, (bounds).min_double_value = 0.0, (bounds).max_double_value = 2.0];
-=======
-        (bounds).max_double_value = 10.0
-    ];
-    // A value multiplied by the duration that our enemy robot model predicts will
-    // take an enemy robot to intercept a pass. 1 implies that our enemy robot model
-    // is exactly correct, with higher values meaning that the enemy will take longer
-    // to intercept the pass, and lower values meaning that the enemy will intercept
-    // the pass earlier than we anticipate.
-    required double enemy_interception_time_multiplier = 14 [
-        default                   = 1.0,
-        (bounds).min_double_value = 0.0,
-        (bounds).max_double_value = 10.0
-    ];
-    // This controls how heavily we weigh the time the enemy team has to intercept a pass.
-    // Increasing this value increases the risk (decreasing the score) associated with a
-    // pass that the enemy could intercept.
-    required double enemy_interception_risk_importance = 15 [
-        default                   = 4.0,
-        (bounds).min_double_value = 0.0,
-        (bounds).max_double_value = 20.0
-    ];
-    // The distance in meters along the x-axis from the passer that we prefer the receiver
-    // to be when receiving a pass on the friendly half. Note that this is a soft limit
-    // and the receiver may be further back.
-    required double backwards_pass_distance_meters = 16 [
-        default                   = -1.0,
-        (bounds).min_double_value = -10.0,
-        (bounds).max_double_value = 5.0
-    ];
-    // The max distance in meters that the receiver can be from the passer when receiving
-    // a pass.
-    required double receiver_ideal_max_distance_meters = 17 [
-        default                   = 10.0,
-        (bounds).min_double_value = 0.1,
-        (bounds).max_double_value = 20.0
-    ];
-    // The min distance in meters that the receiver can be from the passer when receiving
-    // a pass.
-    required double receiver_ideal_min_distance_meters = 18 [
-        default                   = 1.5,
-        (bounds).min_double_value = 0.1,
-        (bounds).max_double_value = 20.0
-    ];
-    // The minimum open angle (in degrees) for an ideal shot on enemy goal from the
-    // receiver's position. Any angle greater than this is also considered ideal, where as
-    // angles below this are considered less ideal and are given a lower score.
-    required double min_ideal_pass_shoot_goal_open_angle_deg = 19 [
-        default                   = 10.0,
-        (bounds).min_double_value = 1.0,
-        (bounds).max_double_value = 45.0
-    ];
-    // The min score that ratePassShootScore return. Used to limit the cost function
-    // from returning a very low score, causing the rest of the cost functions to be
-    // ignored.
-    required double min_pass_shoot_score = 20
-        [default = 0.5, (bounds).min_double_value = 0.0, (bounds).max_double_value = 1.0];
->>>>>>> 13f04e4a
 
     /*****  Visualization parameters *****/
     // Cost function visualization parameters
@@ -561,7 +474,6 @@
         (bounds).max_double_value = 1.0
     ];
 
-<<<<<<< HEAD
     // If ball and front of robot are separated for this long, then we've lost
     // control over the ball (in seconds)
     required double lose_ball_control_time_threshold = 2 [
@@ -569,33 +481,6 @@
         (bounds).min_double_value = 0.0,
         (bounds).max_double_value = 10.0
     ];
-=======
-    // The minimum pass quality we're willing to attempt before ramping
-    // down the score to abs_min_pass_score
-    required double min_perfect_pass_score = 6 [
-        default                   = 0.85,
-        (bounds).min_double_value = 0.0,
-        (bounds).max_double_value = 1.0
-    ];
-
-    // When we're choosing a pass, we start by looking for a pass with a perfect score
-    // of 1, and then over time lower the score we're will to accept. This parameter
-    // how fast we ramp down to abs_min_pass_score. This is in seconds.
-    required double pass_score_ramp_down_duration = 2
-        [default = 2.0, (bounds).min_double_value = 0.0, (bounds).max_double_value = 5.0];
-
-    // threshold to decide if the ball has been kicked by a robot
-    required double ball_shot_threshold = 3
-        [default = 1.0, (bounds).min_double_value = 0.0, (bounds).max_double_value = 5.0];
-
-    // threshold to decide if the ball has been kicked by a robot
-    required double min_distance_to_pass = 4
-        [default = 0.2, (bounds).min_double_value = 0.0, (bounds).max_double_value = 1.0];
-
-    // threshold for the distance between passer and receiver
-    required double short_pass_threshold = 5
-        [default = 0.5, (bounds).min_double_value = 0.0, (bounds).max_double_value = 1.0];
->>>>>>> 13f04e4a
 }
 
 message EnemyCapabilityConfig
