syntax = "proto2";

package TbotsProto;

import "proto/play.proto";
import "google/protobuf/descriptor.proto";

message ParameterRangeOptions
{
    optional double min_double_value = 1;
    optional double max_double_value = 2;
    optional int64 min_int_value     = 3;
    optional int64 max_int_value     = 4;
}

extend google.protobuf.FieldOptions
{
    // range is taken in python
    optional ParameterRangeOptions bounds = 5000;
}

message ThunderbotsConfig
{
    required AiConfig ai_config                      = 1;
    required SensorFusionConfig sensor_fusion_config = 2;
}


message AiConfig
{
    required AiControlConfig ai_control_config                              = 1;
    required DribbleTacticConfig dribble_tactic_config                      = 2;
    required AttackerTacticConfig attacker_tactic_config                    = 3;
    required CornerKickPlayConfig corner_kick_play_config                   = 4;
    required PassingConfig passing_config                                   = 5;
    required GoalieTacticConfig goalie_tactic_config                        = 6;
    required EnemyCapabilityConfig enemy_capability_config                  = 7;
    required ShootOrPassPlayConfig shoot_or_pass_play_config                = 8;
    required RobotCapabilitiesConfig robot_capabilities_config              = 9;
    required DefensePlayConfig defense_play_config                          = 11;
    required RobotNavigationObstacleConfig robot_navigation_obstacle_config = 12;
    required AiParameterConfig ai_parameter_config                          = 13;
}

message AiControlConfig
{
    // Whether we should run or stop ai
    required bool run_ai = 1 [default = true];

    // Override the existing play with the Play enum provided
    required PlayName override_ai_play = 2 [default = UseAiSelection];
}

message AiParameterConfig
{
    // threshold to decide if ball hasn't been kicked
    required double ball_is_kicked_m_per_s_threshold = 1
        [default = 0.3, (bounds).min_double_value = 0.0, (bounds).max_double_value = 5.0];
}

message AttackerTacticConfig
{
    // The radius of the circle around a friendly robot around which
    // we think an enemy is about to steal the ball
    required double enemy_about_to_steal_ball_radius = 1
        [default = 0.1, (bounds).min_double_value = 0.0, (bounds).max_double_value = 4.0];

    // The minimum open angle to the goal that we require before taking a shot
    required double min_open_angle_for_shot_deg = 2 [
        default                   = 6.0,
        (bounds).min_double_value = 0.0,
        (bounds).max_double_value = 90.0
    ];
}

message CornerKickPlayConfig
{
    // The maximum time that we will wait before committing to a pass
    required double max_time_commit_to_pass_seconds = 1
        [default = 3.0, (bounds).min_double_value = 0.0, (bounds).max_double_value = 5.0];
}


message PassingConfig
{
    // The offset from the sides of the field to place the rectangular
    // sigmoid we use to determine what areas to pass to
    required double static_field_position_quality_x_offset = 1
        [default = 0.3, (bounds).min_double_value = 0.0, (bounds).max_double_value = 1.0];
    // The offset from the sides of the field to place the rectangular
    // sigmoid we use to determine what areas to pass to
    required double static_field_position_quality_y_offset = 2
        [default = 0.3, (bounds).min_double_value = 0.0, (bounds).max_double_value = 1.0];
    // The weight that being close to the goal will have on the static
    // position quality. Lower, more negative weights result in the distance
    // to the goal having less of an effect.
    required double static_field_position_quality_friendly_goal_distance_weight = 3
        [default = 0.3, (bounds).min_double_value = 0.0, (bounds).max_double_value = 1.0];
    // This controls how heavily we weigh an enemy robot being near the pass
    // receiver when calculating enemy risk to a pass
    required double enemy_proximity_importance = 4 [
        default                   = 0.5,
        (bounds).min_double_value = 0.0,
        (bounds).max_double_value = 10.0
    ];
    // The maximum angle that we have to rotate after receiving a pass to
    // shoot that we think would likely result in a goal. Note that we may
    // try to take shots that require us to rotate more then this, it's more
    // of a soft limit.
    required double ideal_max_rotation_to_shoot_degrees = 5 [
        default                   = 60.0,
        (bounds).min_double_value = 0.0,
        (bounds).max_double_value = 180.0
    ];
    // The minimum pass speed (in m/s)
    required double min_pass_speed_m_per_s = 6
<<<<<<< HEAD
        [default = 3.0, (bounds).min_double_value = 0.0, (bounds).max_double_value = 5.0];
=======
        [default = 1, (bounds).min_double_value = 0.0, (bounds).max_double_value = 5.0];
>>>>>>> f0e33f8e
    // The maximum pass speed (in m/s)
    required double max_pass_speed_m_per_s = 7 [
        default                   = 6.0,
        (bounds).min_double_value = 0.0,
        (bounds).max_double_value = 10.0
    ];
    // How long we think the enemy will take to recognize we're passing and start
    // moving to intercept
    required double enemy_reaction_time = 8
        [default = 0.2, (bounds).min_double_value = 0.0, (bounds).max_double_value = 3.0];
    // The number of steps of gradient descent to perform in each iteration
    required int32 number_of_gradient_descent_steps_per_iter = 9
        [default = 2, (bounds).min_int_value = 0, (bounds).max_int_value = 100];
    // Cost visualization parameters
    required CostVisualizationConfig cost_vis_config = 10;
    // The max speed at which a pass should be received
    required double max_receive_speed = 11
        [default = 2.0, (bounds).min_double_value = 1.0, (bounds).max_double_value = 4.0];
    required double backwards_pass_distance = 13
        [default = 0.5, (bounds).min_double_value = 0.0, (bounds).max_double_value = 2.0];
}

message GoalieTacticConfig
{
    reserved 1;

    // At what speed of the ball should the goalie panic and stop the ball
    required double ball_speed_panic = 2
        [default = 0.2, (bounds).min_double_value = 0.0, (bounds).max_double_value = 6.0];
    // The radius to wedge the robot into the cone
    required double block_cone_radius = 3
        [default = 0.3, (bounds).min_double_value = 0.0, (bounds).max_double_value = 1.0];
    // How much to deflate the defense area by, larger value means closer to the net
    required double defense_area_deflation = 4
        [default = 0.2, (bounds).min_double_value = 0.1, (bounds).max_double_value = 0.5];
    // Depth goalie should be at for plays close to the defense area (potential lateral
    // play, rebounds)
    required double conservative_depth_meters = 5
        [default = 0.3, (bounds).min_double_value = 0.0, (bounds).max_double_value = 2.0];
    // Depth goalie should be at to aggressively narrow the angle the ball has to the
    // goal as it enters the friendly half
    required double aggressive_depth_meters = 6
        [default = 0.7, (bounds).min_double_value = 0.0, (bounds).max_double_value = 2.0];
    // Distance in meters to inset the target area for finding chip targets
    required double chip_target_area_inset_meters = 7
        [default = 0.3, (bounds).min_double_value = 0.0, (bounds).max_double_value = 2.0];
    // Minimum distance in meters that a chip target must be away from the front
    // defense area crease
    required double min_chip_distance_from_crease_meters = 8
        [default = 2, (bounds).min_double_value = 0.0, (bounds).max_double_value = 10.0];
    // Distance threshold multiplier used for calculating whether or not an enemy robot
    // is a safe distance away
    required double safe_distance_multiplier = 9
        [default = 2, (bounds).min_double_value = 0.0, (bounds).max_double_value = 10.0];
}

message DribbleTacticConfig
{
    // If ball and front of robot are separated by this amount, then we've lost
    // possession (in m)
    required double lose_ball_possession_threshold = 1 [
        default                   = 0.04,
        (bounds).min_double_value = 0.0,
        (bounds).max_double_value = 1.0
    ];

    // Threshold to determine if the ball is at the destination determined
    // experimentally (in m)
    required double ball_close_to_dest_threshold = 2
        [default = 0.1, (bounds).min_double_value = 0.0, (bounds).max_double_value = 1.0];

    // Threshold to determine if the robot has the expected orientation when
    // completing the dribble (in degrees)
    required double final_destination_close_threshold = 3 [
        default                   = 3.0,
        (bounds).min_double_value = 0.0,
        (bounds).max_double_value = 10.0
    ];

    // Maximum distance to continuously dribble the ball,
    // slightly conservative to not break the 1 meter rule (in m)
    required double max_continuous_dribbling_distance = 4 [
        default                   = 0.78,
        (bounds).min_double_value = 0.0,
        (bounds).max_double_value = 2.0
    ];

    // Robot speed at which the robot is done dribbling (in m/s)
    required double robot_dribbling_done_speed = 5
        [default = 1.0, (bounds).min_double_value = 0.0, (bounds).max_double_value = 1.0];
}

message EnemyCapabilityConfig
{
    // This value should be set based on whether or not the team we are playing against
    // can pass the ball. This will affect how we defend against the team.
    required bool enemy_team_can_pass = 1 [default = true];
}

message ShootOrPassPlayConfig
{
    // The absolute minimum pass quality we're willing to attempt
    required double abs_min_pass_score = 1 [
        default                   = 0.05,
        (bounds).min_double_value = 0.0,
        (bounds).max_double_value = 1.0
    ];

    // When we're choosing a pass, we start by looking for a pass with a perfect score
    // of 1, and then over time lower the score we're will to accept. This parameter
    // how fast we ramp down to abs_min_pass_score. This is in seconds.
    required double pass_score_ramp_down_duration = 2
        [default = 2.0, (bounds).min_double_value = 0.0, (bounds).max_double_value = 5.0];

    // threshold to decide if the ball has been kicked by a robot
    required double ball_shot_threshold = 3
        [default = 4.0, (bounds).min_double_value = 0.0, (bounds).max_double_value = 5.0];

    // threshold to decide if the ball has been kicked by a robot
    required double min_distance_to_pass = 4
        [default = 0.1, (bounds).min_double_value = 0.0, (bounds).max_double_value = 1.0];

    // threshold for the distance between passer and receiver
    required double short_pass_threshold = 5
        [default = 0.5, (bounds).min_double_value = 0.0, (bounds).max_double_value = 1.0];
}


message RobotCapabilitiesConfig
{
    // Comma-separated list of numbers of robots with broken dribblers
    required string broken_dribblers = 1;
    // Comma-separated list of numbers of robots with broken chippers
    required string broken_chippers = 2;
    // Comma-separated list of numbers of robots with broken kickers
    required string broken_kickers = 3;
}

message SensorFusionConfig
{
    // Ignores frames if our goalie appears in the opponent defense area
    required bool vision_flipping_filter_enabled = 1 [default = true];

    // Whether or not to ignore invalid camera data. If this value is true, any ball or
    // robot detections that are not within the min and max valid x coordinates will be
    // ignored. If this value is false, all data is collected as normal and not ignored.
    required bool ignore_invalid_camera_data = 2 [default = false];

    // When ignoreInvalidCameraData is true, any robot or ball detection with an
    // x-coordinate less than this value is ignored.
    required double min_valid_x = 3 [
        default                   = -10.0,
        (bounds).min_double_value = -10.0,
        (bounds).max_double_value = 10.0
    ];

    // When ignoreInvalidCameraData is true, any robot or ball detection with an
    // x-coordinate greater than this value is ignored.
    required double max_valid_x = 4 [
        default                   = -10.0,
        (bounds).min_double_value = -10.0,
        (bounds).max_double_value = 10.0
    ];

    // The id of the friendly goalie
    required int32 friendly_goalie_id = 5
        [default = 0, (bounds).min_int_value = 0, (bounds).max_int_value = 16];

    // The id of the enemy goalie
    required int32 enemy_goalie_id = 6
        [default = 0, (bounds).min_int_value = 0, (bounds).max_int_value = 16];

    // Yellow if selected, Blue if unselected
    required bool friendly_color_yellow = 9 [default = true];

    // Overrides the friendly goalie id provided by the game controller,
    // with FriendlyGoalieId parameter
    required bool override_game_controller_friendly_goalie_id = 10 [default = true];

    // Overrides the enemy goalie id provided by the game controller,
    // with EnemyGoalieId parameter
    required bool override_game_controller_enemy_goalie_id = 11 [default = true];

    // Number of dropped detections before we consider the ball not to be in the dribbler
    required int32 num_dropped_detections_before_ball_not_in_dribbler = 12
        [default = 3, (bounds).min_int_value = 0, (bounds).max_int_value = 1000];

    // Possession tracker for determining which team has possession of the ball
    required PossessionTrackerConfig possession_tracker_config = 13;
}

message DefensePlayConfig
{
    message DefenderAssignmentConfig
    {
        // The minimum distance in meters between two threats for them to be considered
        // non-similar
        required double min_distance_between_threats_meters = 1 [
            default                   = 0.25,
            (bounds).min_double_value = 0.0,
            (bounds).max_double_value = 10.0
        ];

        // The minimum difference between two threats in angle to the primary threat for
        // them to be considered non-similar
        required double min_angle_between_threats_degrees = 2 [
            default                   = 10.0,
            (bounds).min_double_value = 0.0,
            (bounds).max_double_value = 360.0
        ];

        // Multiplier to ensure that goal lanes are scored higher (in threat rating)
        // than passing lanes
        required double goal_lane_threat_multiplier = 3 [
            default                   = 3.0,
            (bounds).min_double_value = 0.0,
            (bounds).max_double_value = 10.0
        ];

        // Max percent difference between two goal lanes' angles to goal for them to be
        // considered a dense lane cluster
        required double goal_lane_density_threshold = 4 [
            default                   = 0.4,
            (bounds).min_double_value = 0.0,
            (bounds).max_double_value = 100.0
        ];

        // Bonus added to coverage rating if the goal lane is not part of a dense cluster
        required double goal_lane_nondense_bonus = 5 [
            default                   = 0.5,
            (bounds).min_double_value = 0.0,
            (bounds).max_double_value = 10.0
        ];
    }

    // The distance at which a threat is considered "immediate" if there is only 1
    // "immediate" threat the defense play will swarm that robot with shadowers
    required double immediate_threat_distance = 1
        [default = 6.0, (bounds).min_double_value = 0.0, (bounds).max_double_value = 9.5];

    // The DefenderAssignmentConfig for tuning defender assignments
    required DefenderAssignmentConfig defender_assignment_config = 2;
}

message RobotNavigationObstacleConfig
{
    required double robot_obstacle_inflation_factor = 1 [
        default                   = 1.2,
        (bounds).min_double_value = 0.0,
        (bounds).max_double_value = 10.0
    ];

    // The additional inflation amount (in meters) for the enemy defense area
    required double enemy_defense_area_additional_inflation_meters = 2
        [default = 0.3, (bounds).min_double_value = 0.0, (bounds).max_double_value = 1.0];

    // The minimum velocity of an enemy robot for it to be considered
    // as a dynamic obstacle. Below this speed, the robot is considered
    // to be stationary.
    required double dynamic_enemy_robot_obstacle_min_speed_mps = 3
        [default = 0.5, (bounds).min_double_value = 0.0, (bounds).max_double_value = 3.0];

    // The maximum time into the future that we will predict the enemy
    // robot's position for obstacle avoidance
    required double dynamic_enemy_robot_obstacle_horizon_sec = 4
        [default = 0.4, (bounds).min_double_value = 0.0, (bounds).max_double_value = 2.0];
}

message CostVisualizationConfig
{
    // Whether we should generate sample passes for the cost visualization
    required bool generate_sample_passes = 1 [default = true]; // TODO (NIMA): Revert
    required int32 num_cols              = 2
        [default = 45, (bounds).min_int_value = 1, (bounds).max_int_value = 100];
    // cost functions
    required bool static_position_quality  = 3 [default = false];
    required bool pass_friendly_capability = 4 [default = false];
    required bool pass_enemy_risk          = 5 [default = false];
    required bool pass_shoot_score         = 6 [default = false];
    required bool receiver_position_score  = 7 [default = true]; // TODO (NIMA): Revert
}

message PossessionTrackerConfig
{
    // Max distance in meters between robot and ball for robot
    // to be considered near the ball
    required double distance_near_tolerance_meters = 1
        [default = 0.1, (bounds).min_double_value = 0.0, (bounds).max_double_value = 5.0];

    // Min distance in meters between robot and ball for robot
    // to be considered far away from the ball
    required double distance_far_tolerance_meters = 2 [
        default                   = 0.5,
        (bounds).min_double_value = 0.0,
        (bounds).max_double_value = 10.0
    ];

    // Min time in seconds that robot must stay close to ball for
    // it to be considered near
    required double time_near_threshold_s = 3
        [default = 0.1, (bounds).min_double_value = 0.0, (bounds).max_double_value = 3.0];

    // Min time in seconds that robot must stay away from ball for
    // it to be considered far away
    required double time_far_threshold_s = 4 [
        default                   = 1.5,
        (bounds).min_double_value = 0.0,
        (bounds).max_double_value = 10.0
    ];
}<|MERGE_RESOLUTION|>--- conflicted
+++ resolved
@@ -114,11 +114,7 @@
     ];
     // The minimum pass speed (in m/s)
     required double min_pass_speed_m_per_s = 6
-<<<<<<< HEAD
-        [default = 3.0, (bounds).min_double_value = 0.0, (bounds).max_double_value = 5.0];
-=======
-        [default = 1, (bounds).min_double_value = 0.0, (bounds).max_double_value = 5.0];
->>>>>>> f0e33f8e
+        [default = 2.0, (bounds).min_double_value = 0.0, (bounds).max_double_value = 5.0];
     // The maximum pass speed (in m/s)
     required double max_pass_speed_m_per_s = 7 [
         default                   = 6.0,
