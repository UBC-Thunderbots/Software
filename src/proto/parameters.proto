syntax = "proto2";

package TbotsProto;

import "proto/play.proto";
import "google/protobuf/descriptor.proto";

message ParameterRangeOptions
{
    optional double min_double_value = 1;
    optional double max_double_value = 2;
    optional int64 min_int_value     = 3;
    optional int64 max_int_value     = 4;
}

extend google.protobuf.FieldOptions
{
    // range is taken in python
    optional ParameterRangeOptions bounds = 5000;
}

message ThunderbotsConfig
{
    required AiConfig ai_config                      = 1;
    required SensorFusionConfig sensor_fusion_config = 2;
}


message AiConfig
{
    reserved 8;

    required AiControlConfig ai_control_config                              = 1;
    required DribbleConfig dribble_config                                   = 2;
    required AttackerTacticConfig attacker_tactic_config                    = 3;
    required FreeKickPlayConfig free_kick_play_config                       = 4;
    required PassingConfig passing_config                                   = 5;
    required GoalieTacticConfig goalie_tactic_config                        = 6;
    required EnemyCapabilityConfig enemy_capability_config                  = 7;
    required RobotCapabilitiesConfig robot_capabilities_config              = 9;
    required EnemyBallPlacementPlayConfig enemy_ball_placement_play_config  = 10;
    required DefensePlayConfig defense_play_config                          = 11;
    required RobotNavigationObstacleConfig robot_navigation_obstacle_config = 12;
    required AiParameterConfig ai_parameter_config                          = 13;
    required ReceiverTacticConfig receiver_tactic_config                    = 14;
    required CreaseDefenderConfig crease_defender_config                    = 15;
<<<<<<< HEAD
    required ShotConfig shot_config                                         = 16;
    required PivotKickConfig pivot_kick_config                              = 17;
=======
    required PassDefenderConfig pass_defender_config                        = 16;
>>>>>>> 4f16f7ca
}

message AiControlConfig
{
    // Whether we should run or stop ai
    required bool run_ai = 1 [default = true];

    // Override the existing play with the Play enum provided
    required PlayName override_ai_play = 2 [default = UseAiSelection];
}

message AiParameterConfig
{
    // threshold to decide if ball hasn't been kicked
    required double ball_is_kicked_m_per_s_threshold = 1
        [default = 0.3, (bounds).min_double_value = 0.0, (bounds).max_double_value = 5.0];
}

message AttackerTacticConfig
{
    // The radius of the circle around a friendly robot around which
    // we think an enemy is about to steal the ball
    required double enemy_about_to_steal_ball_radius = 1
        [default = 0.4, (bounds).min_double_value = 0.0, (bounds).max_double_value = 4.0];

    // The minimum open angle to the goal that we require before taking a shot
    required double min_open_angle_for_shot_deg = 2 [
        default                   = 6.0,
        (bounds).min_double_value = 0.1,
        (bounds).max_double_value = 90.0
    ];

    /*****  Q-learning hyperparameters *****/

    // The learning rate determines the extent to which new information overrides old
    // information. A higher learning rate means more emphasis on recent information.
    required double learning_rate = 3
        [default = 0.1, (bounds).min_double_value = 0.0, (bounds).max_double_value = 1.0];

    // The discount factor determines the importance of future rewards.
    // A factor of 0 makes the agent consider only immediate rewards, ignoring future
    // rewards completely. This makes the agent myopic, focusing solely on short-term
    // gains. A factor closer to 1 makes the agent consider future rewards more
    // significantly, encouraging it to evaluate long-term benefits.
    required double discount_factor = 4
        [default = 0.9, (bounds).min_double_value = 0.0, (bounds).max_double_value = 1.0];

    // Controls the epsilon parameter if using an epsilon-greedy selection strategy.
    // The epsilon determines the exploration-exploitation balance; higher epsilons lead
    // to more exploration of the action space, while lower epsilons favor exploitation of
    // the best-known actions.
    required double action_selection_epsilon = 5 [
        default                   = 0.3,
        (bounds).min_double_value = 0.0,
        (bounds).max_double_value = 10.0
    ];

    // Controls the temperature parameter if using a softmax action selection strategy.
    // Temperature determines the exploration-exploitation balance; higher temperatures
    // lead to more exploration of the action space, while lower temperatures favor
    // exploitation of the best-known actions.
    required double action_selection_temperature = 6 [
        default                   = 0.3,
        (bounds).min_double_value = 0.0,
        (bounds).max_double_value = 10.0
    ];

    // Reward function parameters
    required AttackerRewardFunctionConfig reward_function_config = 7;
}

message AttackerRewardFunctionConfig
{
    // Reward for a goal scored by the friendly team
    required double friendly_team_scoring_reward = 1
        [default = 0.8, (bounds).min_double_value = 0.0, (bounds).max_double_value = 1.0];

    // Penalty for a goal scored by the enemy team
    required double enemy_team_scoring_penalty = 2 [
        default                   = -0.8,
        (bounds).min_double_value = -1.0,
        (bounds).max_double_value = 0.0
    ];

    // Reward for getting the ball near the enemy goal (i.e. in the enemy defense area)
    required double ball_near_enemy_goal_reward = 3
        [default = 0.4, (bounds).min_double_value = 0.0, (bounds).max_double_value = 1.0];

    // Reward for keeping friendly possession
    required double kept_possession_reward = 4
        [default = 0.2, (bounds).min_double_value = 0.0, (bounds).max_double_value = 1.0];

    // Penalty for losing friendly possession
    required double lost_possession_penalty = 5 [
        default                   = -0.2,
        (bounds).min_double_value = -1.0,
        (bounds).max_double_value = 0.0
    ];

    // Maximum reward for moving the ball up the field towards the enemy goal
    required double forward_progress_reward = 6
        [default = 0.1, (bounds).min_double_value = 0.0, (bounds).max_double_value = 1.0];
}

message ReceiverTacticConfig
{
    // Whether one touch kicks should be enabled or not
    required bool enable_one_touch_kick = 1 [default = true];

    // The minimum open angle to the goal that we require before taking a one touch kick
    required double min_open_angle_for_one_touch_deg = 2 [
        default                   = 6.0,
        (bounds).min_double_value = 0.1,
        (bounds).max_double_value = 90.0
    ];

    // TODO (#2570): try to make it as big as possible when tuning
    // The maximum deflection angle that we will attempt a one-touch kick towards the
    // enemy goal
    required double max_deflection_for_one_touch_deg = 3 [
        default                   = 45.0,
        (bounds).min_double_value = 10.0,
        (bounds).max_double_value = 90.0
    ];
}

message FreeKickPlayConfig
{
    // The maximum time that we will wait before committing to a pass
    required double max_time_commit_to_pass_seconds = 1
        [default = 5.0, (bounds).min_double_value = 0.0, (bounds).max_double_value = 8.0];
}


message PassingConfig
{
    // Note that the order the fields are defined here is the order that
    // they are displayed in Thunderscope's Parameters widget, and the order
    // is independent of the field's numbering.

    reserved 8, 5;

    /*****  Pass generation parameters *****/
    // The number of passes to sample per robot.
    required uint32 pass_gen_num_samples_per_robot = 21
        [default = 5, (bounds).min_int_value = 1, (bounds).max_int_value = 100];
    // The minimum standard deviation (in meters) of the normal sampling distribution
    // used to generate passes around robots. This STD is used when the robot is
    // stationary.
    required double pass_gen_min_rand_sample_std_dev_meters = 22 [
        default                   = 0.4,
        (bounds).min_double_value = 0.01,
        (bounds).max_double_value = 3.0
    ];
    // The rate of growth of the STD as the robot velocity increases.
    required double pass_gen_rand_sample_std_dev_robot_vel_multiplier = 23 [
        default                   = 0.15,
        (bounds).min_double_value = 0.0,
        (bounds).max_double_value = 0.5
    ];
    // The rate of growth of the distance offset of the center of the normal
    // distribution as the robot velocity increases. If set to 0, the center
    // of the sampled receiving positions will be the same as the robot's position.
    required double pass_gen_rand_sample_center_robot_vel_multiplier = 24
        [default = 0.3, (bounds).min_double_value = 0.0, (bounds).max_double_value = 1.0];
    // The minimum pass speed (in m/s)
    required double min_pass_speed_m_per_s = 6
        [default = 2.0, (bounds).min_double_value = 0.0, (bounds).max_double_value = 5.0];
    // The maximum pass speed (in m/s)
    required double max_pass_speed_m_per_s = 7 [
        default                   = 6.0,
        (bounds).min_double_value = 0.0,
        (bounds).max_double_value = 10.0
    ];
    // The max speed at which a pass should be received
    required double max_receive_speed_m_per_s = 11
        [default = 2.0, (bounds).min_double_value = 1.0, (bounds).max_double_value = 4.0];
    // The number of steps of gradient descent to perform in each iteration
    required int32 number_of_gradient_descent_steps_per_iter = 9
        [default = 2, (bounds).min_int_value = 0, (bounds).max_int_value = 100];

    /*****  Cost function parameters *****/
    // The offset from the sides of the field to place the rectangular
    // sigmoid we use to determine what areas to pass to
    required double static_field_position_quality_x_offset = 1
        [default = 0.3, (bounds).min_double_value = 0.0, (bounds).max_double_value = 1.0];
    // The offset from the sides of the field to place the rectangular
    // sigmoid we use to determine what areas to pass to
    required double static_field_position_quality_y_offset = 2
        [default = 0.3, (bounds).min_double_value = 0.0, (bounds).max_double_value = 1.0];
    // The weight that being close to the goal will have on the static
    // position quality. Lower, more negative weights result in the distance
    // to the goal having less of an effect.
    required double static_field_position_quality_friendly_goal_distance_weight = 3
        [default = 0.3, (bounds).min_double_value = 0.0, (bounds).max_double_value = 1.0];
    // The estimated delay in seconds between the time we commit to a pass and the time
    // the pass is taken.
    required double pass_delay_sec = 12
        [default = 0.3, (bounds).min_double_value = 0.0, (bounds).max_double_value = 1.0];
    // The extra time added to the minimum time that it will take a friendly
    // robot to reach the receiving position and orientation.
    required double friendly_time_to_receive_slack_sec = 13
        [default = 0.1, (bounds).min_double_value = 0.0, (bounds).max_double_value = 1.0];
    // This controls how heavily we weigh an enemy robot being near the pass
    // receiver when calculating enemy risk to a pass
    required double enemy_proximity_importance = 4 [
        default                   = 0.5,
        (bounds).min_double_value = 0.01,
        (bounds).max_double_value = 10.0
    ];
    // A value multiplied by the duration that our enemy robot model predicts will
    // take an enemy robot to intercept a pass. 1 implies that our enemy robot model
    // is exactly correct, with higher values meaning that the enemy will take longer
    // to intercept the pass, and lower values meaning that the enemy will intercept
    // the pass earlier than we anticipate.
    required double enemy_interception_time_multiplier = 14 [
        default                   = 1.0,
        (bounds).min_double_value = 0.0,
        (bounds).max_double_value = 10.0
    ];
    // This controls how heavily we weigh the time the enemy team has to intercept a pass.
    // Increasing this value increases the risk (decreasing the score) associated with a
    // pass that the enemy could intercept.
    required double enemy_interception_risk_importance = 15 [
        default                   = 4.0,
        (bounds).min_double_value = 0.0,
        (bounds).max_double_value = 20.0
    ];
    // The distance in meters along the x-axis from the passer that we prefer the receiver
    // to be when receiving a pass on the friendly half. Note that this is a soft limit
    // and the receiver may be further back.
    required double backwards_pass_distance_meters = 16 [
        default                   = -1.0,
        (bounds).min_double_value = -10.0,
        (bounds).max_double_value = 5.0
    ];
    // The max distance in meters that the receiver can be from the passer when receiving
    // a pass.
    required double receiver_ideal_max_distance_meters = 17 [
        default                   = 10.0,
        (bounds).min_double_value = 0.1,
        (bounds).max_double_value = 20.0
    ];
    // The min distance in meters that the receiver can be from the passer when receiving
    // a pass.
    required double receiver_ideal_min_distance_meters = 18 [
        default                   = 1.5,
        (bounds).min_double_value = 0.1,
        (bounds).max_double_value = 20.0
    ];
    // The minimum open angle (in degrees) for an ideal shot on enemy goal from the
    // receiver's position. Any angle greater than this is also considered ideal, where as
    // angles below this are considered less ideal and are given a lower score.
    required double min_ideal_pass_shoot_goal_open_angle_deg = 19 [
        default                   = 10.0,
        (bounds).min_double_value = 1.0,
        (bounds).max_double_value = 45.0
    ];
    // The min score that ratePassShootScore return. Used to limit the cost function
    // from returning a very low score, causing the rest of the cost functions to be
    // ignored.
    required double min_pass_shoot_score = 20
        [default = 0.5, (bounds).min_double_value = 0.0, (bounds).max_double_value = 1.0];

    /*****  PassSkill parameters *****/
    // The absolute minimum pass quality we're willing to attempt
    required double abs_min_pass_score = 27 [
        default                   = 0.05,
        (bounds).min_double_value = 0.0,
        (bounds).max_double_value = 1.0
    ];
    // The minimum pass quality we're willing to attempt before ramping down the
    // score to abs_min_pass_score
    required double min_perfect_pass_score = 28 [
        default                   = 0.75,
        (bounds).min_double_value = 0.0,
        (bounds).max_double_value = 1.0
    ];
    // When we're choosing a pass, we start by looking for a pass with a perfect score
    // of 1, and then over time lower the score we're will to accept. This parameter
    // how fast we ramp down to abs_min_pass_score. This is in seconds.
    required double pass_score_ramp_down_duration = 29
        [default = 2.0, (bounds).min_double_value = 0.0, (bounds).max_double_value = 5.0];
    // Width of the pass lane area that the ball must be inside of during the pass
    required double pass_lane_width_meters = 30
        [default = 0.5, (bounds).min_double_value = 0.0, (bounds).max_double_value = 2.0];

    /*****  Visualization parameters *****/
    // Cost function visualization parameters
    required CostVisualizationConfig cost_vis_config = 10;
    // Pass generator visualization parameters
    required PassGeneratorVisualizationConfig pass_gen_vis_config = 25;

    /*****  Receiver position generation parameters *****/
    required ReceiverPositionGeneratorConfig receiver_position_generator_config = 26;
}

message ReceiverPositionGeneratorConfig
{
    // A multiplier to incentivize using the same receiver position as the previous
    // iteration
    required double previous_best_receiver_position_score_multiplier = 1
        [default = 1.5, (bounds).min_double_value = 1.0, (bounds).max_double_value = 3.0];
    // The number of samples to generate initially for each zone to get a sense of the
    // best zones.
    required uint32 num_initial_samples_per_zone = 2
        [default = 5, (bounds).min_int_value = 1, (bounds).max_int_value = 100];
    // The number of additional samples to generate for the top zones after the initial
    // samples. Used to get a more accurate max score.
    required uint32 num_additional_samples_per_top_zone = 3
        [default = 20, (bounds).min_int_value = 1, (bounds).max_int_value = 100];
    // The minimum angle (in degrees) between a receiver, the ball, and a previously
    // selected receiver.
    required double min_angle_between_receivers_deg = 4 [
        default                   = 20.0,
        (bounds).min_double_value = 0.0,
        (bounds).max_double_value = 45.0
    ];

    required ReceiverPositionGeneratorVisualizationConfig receiver_vis_config = 5;
}

message GoalieTacticConfig
{
    reserved 1;

    // At what speed of the ball should the goalie panic and stop the ball
    required double ball_speed_panic = 2
        [default = 0.2, (bounds).min_double_value = 0.0, (bounds).max_double_value = 6.0];
    // The radius to wedge the robot into the cone
    required double block_cone_radius = 3
        [default = 0.3, (bounds).min_double_value = 0.0, (bounds).max_double_value = 1.0];
    // How much to deflate the defense area by, larger value means closer to the net
    required double defense_area_deflation = 4
        [default = 0.2, (bounds).min_double_value = 0.1, (bounds).max_double_value = 0.5];
    // Depth goalie should be at for plays close to the defense area (potential lateral
    // play, rebounds)
    required double conservative_depth_meters = 5
        [default = 0.3, (bounds).min_double_value = 0.0, (bounds).max_double_value = 2.0];
    // Depth goalie should be at to aggressively narrow the angle the ball has to the
    // goal as it enters the friendly half
    required double aggressive_depth_meters = 6
        [default = 0.7, (bounds).min_double_value = 0.0, (bounds).max_double_value = 2.0];
    // Distance in meters to inset the target area for finding chip targets
    required double chip_target_area_inset_meters = 7
        [default = 0.3, (bounds).min_double_value = 0.0, (bounds).max_double_value = 2.0];
    // Minimum distance in meters that a chip target must be away from the front
    // defense area crease
    required double min_chip_distance_from_crease_meters = 8
        [default = 2, (bounds).min_double_value = 0.0, (bounds).max_double_value = 10.0];
    // Distance threshold multiplier used for calculating whether or not an enemy robot
    // is a safe distance away
    required double safe_distance_multiplier = 9
        [default = 2, (bounds).min_double_value = 0.0, (bounds).max_double_value = 10.0];
}

message ShotConfig
{
    // Number of shot origin points to sample when finding the best shot to take
    required int32 num_shot_origin_points_to_sample = 1
        [default = 8, (bounds).min_int_value = 0, (bounds).max_int_value = 16];

    // The absolute minimum open angle to the goal that we require to attempt a shot
    required double abs_min_open_angle_for_shot_deg = 2 [
        default                   = 1.0,
        (bounds).min_double_value = 0.0,
        (bounds).max_double_value = 90.0
    ];
}

message DribbleConfig
{
    // If ball and front of robot are separated by this amount, then we've lost
    // control over the ball (in m)
    required double lose_ball_control_threshold = 1 [
        default                   = 0.04,
        (bounds).min_double_value = 0.0,
        (bounds).max_double_value = 1.0
    ];

    // Threshold to determine if the ball is at the destination determined
    // experimentally (in m)
    required double ball_close_to_dest_threshold = 2
        [default = 0.1, (bounds).min_double_value = 0.0, (bounds).max_double_value = 1.0];

    // Threshold to determine if the robot has the expected orientation when
    // completing the dribble (in degrees)
    required double final_destination_close_threshold_deg = 3 [
        default                   = 3.0,
        (bounds).min_double_value = 0.0,
        (bounds).max_double_value = 10.0
    ];

    // Maximum distance to continuously dribble the ball,
    // slightly conservative to not break the 1 meter rule (in m)
    required double max_continuous_dribbling_distance = 4 [
        default                   = 0.78,
        (bounds).min_double_value = 0.0,
        (bounds).max_double_value = 2.0
    ];

    // Robot speed at which the robot is done dribbling (in m/s)
    required double robot_dribbling_done_speed = 5
        [default = 1.0, (bounds).min_double_value = 0.0, (bounds).max_double_value = 1.0];

    // The maximum amount of additional time that the robot should
    // reach the interception point prior to the ball.
    required double max_ball_interception_slack_time_sec = 6
        [default = 0.1, (bounds).min_double_value = 0.0, (bounds).max_double_value = 1.0];

    // The additional offset from the regular ball interception point that the robot
    // should aim for when the robot's dribbler is not aligned with the ball.
    required double offset_to_ball_when_not_aligned_meters = 7 [
        default                   = 0.08,
        (bounds).min_double_value = 0.0,
        (bounds).max_double_value = 0.2
    ];

    // The maximum angular velocity the robot can have when it is about to get possession
    // of the ball. This is used to avoid the robot from trying to get possession of the
    // ball when it is turning too fast.
    required double max_robot_angular_vel_when_getting_possession_deg_per_s = 8 [
        default                   = 40.0,
        (bounds).min_double_value = 0.0,
        (bounds).max_double_value = 180.0
    ];
}

message PivotKickConfig
{
    // If ball and front of robot are separated by this distance, then we've lost
    // control over the ball (in m)
    required double lose_ball_control_distance_threshold = 1 [
        default                   = 0.04,
        (bounds).min_double_value = 0.0,
        (bounds).max_double_value = 1.0
    ];

    // If ball and front of robot are separated for this long, then we've lost
    // control over the ball (in seconds)
    required double lose_ball_control_time_threshold = 2 [
        default                   = 1.0,
        (bounds).min_double_value = 0.0,
        (bounds).max_double_value = 10.0
    ];
}

message EnemyCapabilityConfig
{
    // This value should be set based on whether or not the team we are playing against
    // can pass the ball. This will affect how we defend against the team.
    required bool enemy_team_can_pass = 1 [default = true];
}

message RobotCapabilitiesConfig
{
    // Comma-separated list of numbers of robots with broken dribblers
    required string broken_dribblers = 1;
    // Comma-separated list of numbers of robots with broken chippers
    required string broken_chippers = 2;
    // Comma-separated list of numbers of robots with broken kickers
    required string broken_kickers = 3;
}

message SensorFusionConfig
{
    // Ignores frames if our goalie appears in the opponent defense area
    required bool vision_flipping_filter_enabled = 1 [default = true];

    // Whether or not to ignore invalid camera data. If this value is true, any ball or
    // robot detections that are not within the min and max valid x coordinates will be
    // ignored. If this value is false, all data is collected as normal and not ignored.
    required bool ignore_invalid_camera_data = 2 [default = false];

    // When ignoreInvalidCameraData is true, any robot or ball detection with an
    // x-coordinate less than this value is ignored.
    required double min_valid_x = 3 [
        default                   = -10.0,
        (bounds).min_double_value = -10.0,
        (bounds).max_double_value = 10.0
    ];

    // When ignoreInvalidCameraData is true, any robot or ball detection with an
    // x-coordinate greater than this value is ignored.
    required double max_valid_x = 4 [
        default                   = -10.0,
        (bounds).min_double_value = -10.0,
        (bounds).max_double_value = 10.0
    ];

    // The id of the friendly goalie
    required int32 friendly_goalie_id = 5
        [default = 0, (bounds).min_int_value = 0, (bounds).max_int_value = 16];

    // The id of the enemy goalie
    required int32 enemy_goalie_id = 6
        [default = 0, (bounds).min_int_value = 0, (bounds).max_int_value = 16];

    // Yellow if selected, Blue if unselected
    required bool friendly_color_yellow = 9 [default = true];

    // Overrides the friendly goalie id provided by the game controller,
    // with FriendlyGoalieId parameter
    required bool override_game_controller_friendly_goalie_id = 10 [default = true];

    // Overrides the enemy goalie id provided by the game controller,
    // with EnemyGoalieId parameter
    required bool override_game_controller_enemy_goalie_id = 11 [default = true];

    // Number of dropped detections before we consider the ball not to be in the dribbler
    required int32 num_dropped_detections_before_ball_not_in_dribbler = 12
        [default = 3, (bounds).min_int_value = 0, (bounds).max_int_value = 1000];

    // Possession tracker for determining which team has possession of the ball
    required PossessionTrackerConfig possession_tracker_config = 13;

    // Max distance between the ball and front of the robot for the robot to be
    // considered touching the ball (in m)
    required double touching_ball_threshold = 14 [
        default                   = 0.04,
        (bounds).min_double_value = 0.0,
        (bounds).max_double_value = 1.0
    ];
}

message EnemyBallPlacementPlayConfig
{
    // The distance to keep from the enemy ball placement stadium
    required double distance_to_keep_meters = 1 [
        default                   = 0.75,
        (bounds).min_double_value = 0.65,
        (bounds).max_double_value = 1.5
    ];
}

message DefensePlayConfig
{
    message DefenderAssignmentConfig
    {
        // The minimum distance in meters between two threats for them to be considered
        // non-similar
        required double min_distance_between_threats_meters = 1 [
            default                   = 0.25,
            (bounds).min_double_value = 0.0,
            (bounds).max_double_value = 10.0
        ];

        // The minimum difference between two threats in angle to the primary threat for
        // them to be considered non-similar
        required double min_angle_between_threats_degrees = 2 [
            default                   = 10.0,
            (bounds).min_double_value = 0.0,
            (bounds).max_double_value = 360.0
        ];

        // Multiplier to ensure that goal lanes are scored higher (in threat rating)
        // than passing lanes
        required double goal_lane_threat_multiplier = 3 [
            default                   = 3.0,
            (bounds).min_double_value = 0.0,
            (bounds).max_double_value = 10.0
        ];

        // Max percent difference between two goal lanes' angles to goal for them to be
        // considered a dense lane cluster
        required double goal_lane_density_threshold = 4 [
            default                   = 0.4,
            (bounds).min_double_value = 0.0,
            (bounds).max_double_value = 100.0
        ];

        // Bonus added to coverage rating if the goal lane is not part of a dense cluster
        required double goal_lane_nondense_bonus = 5 [
            default                   = 0.5,
            (bounds).min_double_value = 0.0,
            (bounds).max_double_value = 10.0
        ];
    }

    // The distance between an enemy robot and the ball for the enemy to be considered
    // an "immediate" threat that must be avoided
    required double immediate_threat_distance = 1
        [default = 1.5, (bounds).min_double_value = 0.0, (bounds).max_double_value = 9.5];

    // The DefenderAssignmentConfig for tuning defender assignments
    required DefenderAssignmentConfig defender_assignment_config = 2;
}

message RobotNavigationObstacleConfig
{
    required double robot_obstacle_inflation_factor = 1 [
        default                   = 1.2,
        (bounds).min_double_value = 0.0,
        (bounds).max_double_value = 10.0
    ];

    // The additional inflation amount (in meters) for the enemy defense area
    required double enemy_defense_area_additional_inflation_meters = 2
        [default = 0.3, (bounds).min_double_value = 0.0, (bounds).max_double_value = 1.0];

    // The minimum velocity of an enemy robot for it to be considered
    // as a dynamic obstacle. Below this speed, the robot is considered
    // to be stationary.
    required double dynamic_enemy_robot_obstacle_min_speed_mps = 3
        [default = 0.5, (bounds).min_double_value = 0.0, (bounds).max_double_value = 3.0];

    // The maximum time into the future that we will predict the enemy
    // robot's position for obstacle avoidance
    required double dynamic_enemy_robot_obstacle_horizon_sec = 4
        [default = 0.4, (bounds).min_double_value = 0.0, (bounds).max_double_value = 2.0];
}

message CostVisualizationConfig
{
    // Whether we should generate sample passes for the cost visualization
    required bool generate_sample_passes = 1 [default = false];
    required int32 num_cols              = 2
        [default = 45, (bounds).min_int_value = 1, (bounds).max_int_value = 100];
    // cost functions
    required bool static_position_quality    = 3 [default = false];
    required bool pass_forward_quality       = 7 [default = false];
    required bool pass_not_too_close_quality = 8 [default = false];

    required bool pass_friendly_capability = 4 [default = false];
    required bool pass_enemy_risk          = 5 [default = false];
    required bool pass_shoot_score         = 6 [default = false];
    required bool enemy_proximity_risk     = 9 [default = false];
    required bool enemy_interception_risk  = 10 [default = false];

    required bool passer_position_score   = 11 [default = false];
    required bool receiver_position_score = 12 [default = false];
}

message PassGeneratorVisualizationConfig
{
    required bool visualize_sampled_passes = 1 [default = false];
}

message ReceiverPositionGeneratorVisualizationConfig
{
    required bool visualize_best_receiving_positions_and_zones = 1 [default = false];
}

message PossessionTrackerConfig
{
    // Max distance in meters between robot and ball for robot
    // to be considered near the ball
    required double distance_near_tolerance_meters = 1
        [default = 0.1, (bounds).min_double_value = 0.0, (bounds).max_double_value = 5.0];

    // Min distance in meters between robot and ball for robot
    // to be considered far away from the ball
    required double distance_far_tolerance_meters = 2 [
        default                   = 0.3,
        (bounds).min_double_value = 0.0,
        (bounds).max_double_value = 10.0
    ];

    // Min time in seconds that robot must stay close to ball for
    // it to be considered near
    required double time_near_threshold_s = 3
        [default = 0.1, (bounds).min_double_value = 0.0, (bounds).max_double_value = 3.0];

    // Min time in seconds that robot must stay away from ball for
    // it to be considered far away
    required double time_far_threshold_s = 4 [
        default                   = 1.5,
        (bounds).min_double_value = 0.0,
        (bounds).max_double_value = 10.0
    ];
}

message CreaseDefenderConfig
{
    // The additional buffer length for each side of the goal
    // to determine if crease defender chipping is "towards goal"
    required double goal_post_offset_chipping = 4
        [default = 0.5, (bounds).min_double_value = 0.0, (bounds).max_double_value = 2.0];
    // Unique steal config for crease defenders
    required DefenderStealConfig defender_steal_config = 1;
}

message PassDefenderConfig
{
    // Unique steal config for pass defenders
    required DefenderStealConfig defender_steal_config = 1;
}

message DefenderStealConfig
{
    /*
    Max ratio between distances (defender and ball) / (nearest enemy and ball) for
    defender to chase ball.
    Threshold = 1.0 results in defenders chasing the ball even if the ball is equidistant
    to nearest enemy. Threshold < 1.0 results in defenders chasing the ball only when it
    is at least (threshold)% closer to our bot than the nearest enemy.
    ┌──────────────────────────────────────────┐
    | Defender <────> Ball <───────────> Enemy |
    |    ()            x                  ()   |
    └──────────────────────────────────────────┘
     */
    required double max_get_ball_ratio_threshold = 1 [
        default                   = 0.3,
        (bounds).min_double_value = 0.01,
        (bounds).max_double_value = 1.0
    ];
    // Max distance that the defender will try and get possession of a ball
    required double max_get_ball_radius_m = 2
        [default = 1, (bounds).min_double_value = 0.0, (bounds).max_double_value = 10.0];
    // Max speed of ball that pass defender will try and get possession
    required double max_ball_speed_to_get_m_per_s = 3
        [default = 0.5, (bounds).min_double_value = 0.0, (bounds).max_double_value = 7.0];
}<|MERGE_RESOLUTION|>--- conflicted
+++ resolved
@@ -44,12 +44,9 @@
     required AiParameterConfig ai_parameter_config                          = 13;
     required ReceiverTacticConfig receiver_tactic_config                    = 14;
     required CreaseDefenderConfig crease_defender_config                    = 15;
-<<<<<<< HEAD
-    required ShotConfig shot_config                                         = 16;
-    required PivotKickConfig pivot_kick_config                              = 17;
-=======
     required PassDefenderConfig pass_defender_config                        = 16;
->>>>>>> 4f16f7ca
+    required ShotConfig shot_config                                         = 17;
+    required PivotKickConfig pivot_kick_config                              = 18;
 }
 
 message AiControlConfig
