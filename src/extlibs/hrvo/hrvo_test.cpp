--- conflicted
+++ resolved
@@ -199,18 +199,11 @@
                     prev_x_pos_arr[robot_id] = curr_x_pos;
                     prev_y_pos_arr[robot_id] = curr_y_pos;
                 }
-<<<<<<< HEAD
-
-                Vector2 goal_position =
+
+                Vector goal_position =
                     simulator.agents_[robot_id]->getPath().getCurrentPathPoint().value().getPosition();
 
                 float goal_radius = simulator.agents_[robot_id]->getPathRadius();
-=======
-                Vector goal_position =
-                    simulator.goals_[simulator.agents_[robot_id]->getGoalIndex()]
-                        ->getCurrentGoalPosition();
-                float goal_radius = simulator.agents_[robot_id]->getGoalRadius();
->>>>>>> 4aaeb22e
 
                 output_file << frame << "," << time << ","
                             << std::to_string(computation_time.count()) << "," << robot_id
