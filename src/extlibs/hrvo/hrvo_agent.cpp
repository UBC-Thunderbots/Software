/*
 * agent.cpp
 * HRVO Library
 *
 * Copyright 2009 University of North Carolina at Chapel Hill
 *
 * Licensed under the Apache License, Version 2.0 (the "License");
 * you may not use this file except in compliance with the License.
 * You may obtain a copy of the License at
 *
 *     https://www.apache.org/licenses/LICENSE-2.0
 *
 * Unless required by applicable law or agreed to in writing, software
 * distributed under the License is distributed on an "AS IS" BASIS,
 * WITHOUT WARRANTIES OR CONDITIONS OF ANY KIND, either express or implied.
 * See the License for the specific language governing permissions and
 * limitations under the License.
 *
 * Please send all bug reports to <geom@cs.unc.edu>.
 *
 * The authors may be contacted via:
 *
 * Jamie Snape, Jur van den Berg, Stephen J. Guy, and Dinesh Manocha
 * Dept. of Computer Science
 * 201 S. Columbia St.
 * Frederick P. Brooks, Jr. Computer Science Bldg.
 * Chapel Hill, N.C. 27599-3175
 * United States of America
 *
 * <https://gamma.cs.unc.edu/HRVO/>
 */

#include "hrvo_agent.h"

#include <algorithm>
#include <cmath>
#include <iostream>
#include <limits>

#include "kd_tree.h"
#include "path.h"
#include "software/geom/vector.h"
#include "shared/parameter/cpp_dynamic_parameters.h"
#include "proto/message_translation/tbots_protobuf.h"


HRVOAgent::HRVOAgent(HRVOSimulator *simulator, const Vector &position, float neighborDist, std::size_t maxNeighbors,
                     float radius, const Vector &velocity, float maxAccel, AgentPath &path, float maxSpeed,
                     float uncertaintyOffset)
    : Agent(simulator, position, radius, velocity, velocity, maxSpeed, maxAccel, path),
      maxNeighbors_(maxNeighbors),
      neighborDist_(neighborDist),
      prefSpeed_(max_speed_ * PREF_SPEED_SCALE),
      uncertaintyOffset_(uncertaintyOffset),
      // TODO: Would need to be updated, add ticket number
      obstacle_factory(std::make_shared<const RobotNavigationObstacleConfig>())
{
}

void HRVOAgent::computeNeighbors()
{
    neighbors_.clear();

    if (path.getCurrentPathPoint() == std::nullopt)
    {
        return;
    }

    Vector current_dest = path.getCurrentPathPoint().value().getPosition();

    float new_neighbor_dist =
        std::min(static_cast<double>(neighborDist_),
                 (position_ - current_dest).length() + path.getPathRadius());

    simulator_->getKdTree()->query(this, new_neighbor_dist);
}

// TODO: Move implementation to new file created and have this function call that!?
VelocityObstacle HRVOAgent::createVelocityObstacle(const Agent &other_agent)
{
    VelocityObstacle velocityObstacle;
    if ((position_ - other_agent.getPosition()).lengthSquared() >
        std::pow(radius_ + other_agent.getRadius(), 2))
    {
        // This Agent is not colliding with other agent
        const float angle =
            (position_ - other_agent.getPosition()).orientation().toRadians();

        // The opening angle of the velocity obstacle
        // opening angle = arcsin((rad_A + rad_B) / distance_BA)
        const float openingAngle =
            std::asin((radius_ + other_agent.getRadius()) /
                      (position_ - other_agent.getPosition()).length());
        // Direction of the two edges of the velocity obstacles
        velocityObstacle.side1_ =
            Vector::createFromAngle(Angle::fromRadians(angle - openingAngle));
        velocityObstacle.side2_ =
            Vector::createFromAngle(Angle::fromRadians(angle + openingAngle));

        const float d = std::sin(2.f * openingAngle);

        // This shifts one side of the velocity obstacle to share the responsibility
        // of avoiding collision with other agent. This assumes that other agent will also
        // be running HRVO
        if ((position_ - other_agent.getPosition())
                .determinant(other_agent.getPrefVelocity() - pref_velocity_) > 0.0f)
        {
            // Relative velocity is in the right half of velocity obstacle (VO)
            // Shift the VO apex to the left so the right side is smaller, making the
            // VO a Hybrid Reciprocal Velocity Obstacle (HRVO)
            const float s = 0.5f *
                            (other_agent.getVelocity() - velocity_)
                                .determinant(velocityObstacle.side2_) /
                            d;

            velocityObstacle.apex_ =
                velocity_ + s * velocityObstacle.side1_ -
                (position_ - other_agent.getPosition())
                    .normalize((uncertaintyOffset_ *
                                (position_ - other_agent.getPosition()).length() /
                                (radius_ + other_agent.getRadius())));
        }
        else
        {
            // Relative velocity is in the left half of velocity obstacle (VO)
            // Shift the VO apex to the right so the left side is smaller, making the
            // VO a Hybrid Reciprocal Velocity Obstacle (HRVO)
            const float s = 0.5f *
                            (other_agent.getVelocity() - velocity_)
                                .determinant(velocityObstacle.side1_) /
                            d;

            velocityObstacle.apex_ =
                velocity_ + s * velocityObstacle.side2_ -
                (position_ - other_agent.getPosition())
                    .normalize(uncertaintyOffset_ *
                               (position_ - other_agent.getPosition()).length() /
                               (other_agent.getRadius() + radius_));
        }
    }
    else
    {
        // This Agent is colliding with other agent
        // Uses Reciprocal Velocity Obstacle (RVO) with the sides being 180 degrees
        // apart from each other
        velocityObstacle.apex_ =
            0.5f * (other_agent.getVelocity() + velocity_) -
            (position_ - other_agent.getPosition())
                .normalize(uncertaintyOffset_ +
                           0.5f *
                               (other_agent.getRadius() + radius_ -
                                (position_ - other_agent.getPosition()).length()) /
                               simulator_->getTimeStep());
        velocityObstacle.side1_ =
            (other_agent.getPosition() - position_).perpendicular().normalize();
        velocityObstacle.side2_ = -velocityObstacle.side1_;
    }

    return velocityObstacle;
}

void HRVOAgent::computeNewVelocity()
{
    // Based on The Hybrid Reciprocal Velocity Obstacle paper:
    // https://gamma.cs.unc.edu/HRVO/HRVO-T-RO.pdf
    computePreferredVelocity();
    computeNeighbors();

    velocityObstacles_.clear();
    velocityObstacles_.reserve(neighbors_.size());

    // Create Velocity Obstacles for neighboring agents
    for (const auto &neighbor : neighbors_)
    {
        std::shared_ptr<Agent> other_agent = simulator_->getAgents()[neighbor.second];
        VelocityObstacle velocity_obstacle = other_agent->createVelocityObstacle(*this);
        velocityObstacles_.push_back(velocity_obstacle);
    }

    // Create velocity Obstacles for neighboring static obstacles
    // Represent this agent with a circle of the same size and position
    Point agent_position_point(position_);
    Circle circle_rep_of_agent(agent_position_point, radius_);
    for (const auto &obstacle_ptr : static_obstacles)
    {
<<<<<<< HEAD
        if (obstacle_ptr->distance(agent_position_point) <= 0.15 && !obstacle_ptr->contains(agent_position_point))
=======
        const double dist_required_to_stop = std::pow(velocity_.length(), 2) / (2 * max_accel_) + 0.05;
        if (obstacle_ptr->distance(agent_position_point) <= dist_required_to_stop && !obstacle_ptr->contains(agent_position_point))
>>>>>>> aebd8cdc
        {
            VelocityObstacle velocity_obstacle = obstacle_ptr->generateVelocityObstacle(circle_rep_of_agent);
            velocityObstacles_.push_back(velocity_obstacle);
        }
    }

    candidates_.clear();
    Candidate candidate;
    candidate.velocityObstacle1_ = std::numeric_limits<int>::max();
    candidate.velocityObstacle2_ = std::numeric_limits<int>::max();

    if (pref_velocity_.lengthSquared() < max_speed_ * max_speed_)
    {
        candidate.position_ = pref_velocity_;
    }
    else
    {
        candidate.position_ = pref_velocity_.normalize(max_speed_);
    }

    candidates_.insert(std::make_pair(
        (pref_velocity_ - candidate.position_).lengthSquared(), candidate));

    for (int i = 0; i < static_cast<int>(velocityObstacles_.size()); ++i)
    {
        candidate.velocityObstacle1_ = i;
        candidate.velocityObstacle2_ = i;

        const float dotProduct1 = (pref_velocity_ - velocityObstacles_[i].apex_)
                                      .dot(velocityObstacles_[i].side1_);
        const float dotProduct2 = (pref_velocity_ - velocityObstacles_[i].apex_)
                                      .dot(velocityObstacles_[i].side2_);

        if (dotProduct1 > 0.0f &&
            (velocityObstacles_[i].side1_)
                    .determinant(pref_velocity_ - velocityObstacles_[i].apex_) > 0.0f)
        {
            candidate.position_ =
                velocityObstacles_[i].apex_ + dotProduct1 * velocityObstacles_[i].side1_;

            if (candidate.position_.lengthSquared() < max_speed_ * max_speed_)
            {
                candidates_.insert(std::make_pair(
                    (pref_velocity_ - candidate.position_).lengthSquared(), candidate));
            }
        }

        if (dotProduct2 > 0.0f &&
            (velocityObstacles_[i].side2_)
                    .determinant(pref_velocity_ - velocityObstacles_[i].apex_) < 0.0f)
        {
            candidate.position_ =
                velocityObstacles_[i].apex_ + dotProduct2 * velocityObstacles_[i].side2_;

            if (candidate.position_.lengthSquared() < max_speed_ * max_speed_)
            {
                candidates_.insert(std::make_pair(
                    (pref_velocity_ - candidate.position_).lengthSquared(), candidate));
            }
        }
    }

    for (int j = 0; j < static_cast<int>(velocityObstacles_.size()); ++j)
    {
        candidate.velocityObstacle1_ = std::numeric_limits<int>::max();
        candidate.velocityObstacle2_ = j;

        float discriminant =
            max_speed_ * max_speed_ -
            std::pow(
                (velocityObstacles_[j].apex_).determinant(velocityObstacles_[j].side1_),
                2.f);

        if (discriminant > 0.0f)
        {
            const float t1 =
                -(velocityObstacles_[j].apex_.dot(velocityObstacles_[j].side1_)) +
                std::sqrt(discriminant);
            const float t2 =
                -(velocityObstacles_[j].apex_.dot(velocityObstacles_[j].side1_)) -
                std::sqrt(discriminant);

            if (t1 >= 0.0f)
            {
                candidate.position_ =
                    velocityObstacles_[j].apex_ + t1 * velocityObstacles_[j].side1_;
                candidates_.insert(std::make_pair(
                    (pref_velocity_ - candidate.position_).lengthSquared(), candidate));
            }

            if (t2 >= 0.0f)
            {
                candidate.position_ =
                    velocityObstacles_[j].apex_ + t2 * velocityObstacles_[j].side1_;
                candidates_.insert(std::make_pair(
                    (pref_velocity_ - candidate.position_).lengthSquared(), candidate));
            }
        }

        discriminant =
            max_speed_ * max_speed_ -
            std::pow(
                (velocityObstacles_[j].apex_).determinant(velocityObstacles_[j].side2_),
                2.f);

        if (discriminant > 0.0f)
        {
            const float t1 =
                -(velocityObstacles_[j].apex_.dot(velocityObstacles_[j].side2_)) +
                std::sqrt(discriminant);
            const float t2 =
                -(velocityObstacles_[j].apex_.dot(velocityObstacles_[j].side2_)) -
                std::sqrt(discriminant);

            if (t1 >= 0.0f)
            {
                candidate.position_ =
                    velocityObstacles_[j].apex_ + t1 * velocityObstacles_[j].side2_;
                candidates_.insert(std::make_pair(
                    (pref_velocity_ - candidate.position_).lengthSquared(), candidate));
            }

            if (t2 >= 0.0f)
            {
                candidate.position_ =
                    velocityObstacles_[j].apex_ + t2 * velocityObstacles_[j].side2_;
                candidates_.insert(std::make_pair(
                    (pref_velocity_ - candidate.position_).lengthSquared(), candidate));
            }
        }
    }

    for (int i = 0; i < static_cast<int>(velocityObstacles_.size()) - 1; ++i)
    {
        for (int j = i + 1; j < static_cast<int>(velocityObstacles_.size()); ++j)
        {
            candidate.velocityObstacle1_ = i;
            candidate.velocityObstacle2_ = j;

            float d =
                (velocityObstacles_[i].side1_).determinant(velocityObstacles_[j].side1_);

            if (d != 0.0f)
            {
                const float s =
                    (velocityObstacles_[j].apex_ - velocityObstacles_[i].apex_)
                        .determinant(velocityObstacles_[j].side1_) /
                    d;
                const float t =
                    (velocityObstacles_[j].apex_ - velocityObstacles_[i].apex_)
                        .determinant(velocityObstacles_[i].side1_) /
                    d;

                if (s >= 0.0f && t >= 0.0f)
                {
                    candidate.position_ =
                        velocityObstacles_[i].apex_ + s * velocityObstacles_[i].side1_;

                    if (candidate.position_.lengthSquared() < max_speed_ * max_speed_)
                    {
                        candidates_.insert(std::make_pair(
                            (pref_velocity_ - candidate.position_).lengthSquared(),
                            candidate));
                    }
                }
            }

            d = (velocityObstacles_[i].side2_).determinant(velocityObstacles_[j].side1_);

            if (d != 0.0f)
            {
                const float s =
                    (velocityObstacles_[j].apex_ - velocityObstacles_[i].apex_)
                        .determinant(velocityObstacles_[j].side1_) /
                    d;
                const float t =
                    (velocityObstacles_[j].apex_ - velocityObstacles_[i].apex_)
                        .determinant(velocityObstacles_[i].side2_) /
                    d;

                if (s >= 0.0f && t >= 0.0f)
                {
                    candidate.position_ =
                        velocityObstacles_[i].apex_ + s * velocityObstacles_[i].side2_;

                    if (candidate.position_.lengthSquared() < max_speed_ * max_speed_)
                    {
                        candidates_.insert(std::make_pair(
                            (pref_velocity_ - candidate.position_).lengthSquared(),
                            candidate));
                    }
                }
            }

            d = (velocityObstacles_[i].side1_).determinant(velocityObstacles_[j].side2_);

            if (d != 0.0f)
            {
                const float s =
                    (velocityObstacles_[j].apex_ - velocityObstacles_[i].apex_)
                        .determinant(velocityObstacles_[j].side2_) /
                    d;
                const float t =
                    (velocityObstacles_[j].apex_ - velocityObstacles_[i].apex_)
                        .determinant(velocityObstacles_[i].side1_) /
                    d;

                if (s >= 0.0f && t >= 0.0f)
                {
                    candidate.position_ =
                        velocityObstacles_[i].apex_ + s * velocityObstacles_[i].side1_;

                    if (candidate.position_.lengthSquared() < max_speed_ * max_speed_)
                    {
                        candidates_.insert(std::make_pair(
                            (pref_velocity_ - candidate.position_).lengthSquared(),
                            candidate));
                    }
                }
            }

            d = (velocityObstacles_[i].side2_).determinant(velocityObstacles_[j].side2_);

            if (d != 0.0f)
            {
                const float s =
                    (velocityObstacles_[j].apex_ - velocityObstacles_[i].apex_)
                        .determinant(velocityObstacles_[j].side2_) /
                    d;
                const float t =
                    (velocityObstacles_[j].apex_ - velocityObstacles_[i].apex_)
                        .determinant(velocityObstacles_[i].side2_) /
                    d;

                if (s >= 0.0f && t >= 0.0f)
                {
                    candidate.position_ =
                        velocityObstacles_[i].apex_ + s * velocityObstacles_[i].side2_;

                    if (candidate.position_.lengthSquared() < max_speed_ * max_speed_)
                    {
                        candidates_.insert(std::make_pair(
                            (pref_velocity_ - candidate.position_).lengthSquared(),
                            candidate));
                    }
                }
            }
        }
    }

    int optimal = -1;

    for (std::pair<float, Candidate> candidate_pair : candidates_)
    {
        candidate  = candidate_pair.second;
        bool valid = true;

        for (int j = 0; j < static_cast<int>(velocityObstacles_.size()); ++j)
        {
            if (j != candidate.velocityObstacle1_ && j != candidate.velocityObstacle2_ &&
                (velocityObstacles_[j].side2_)
                        .determinant(candidate.position_ - velocityObstacles_[j].apex_) <
                    0.0f &&
                (velocityObstacles_[j].side1_)
                        .determinant(candidate.position_ - velocityObstacles_[j].apex_) >
                    0.0f)
            {
                valid = false;

                if (j > optimal)
                {
                    optimal       = j;
                    new_velocity_ = candidate.position_;
                }

                break;
            }
        }

        if (valid)
        {
            new_velocity_ = candidate.position_;
            break;
        }
    }
}

void HRVOAgent::computePreferredVelocity()
{
    auto path_point_opt = path.getCurrentPathPoint();

    if (prefSpeed_ <= 0.01f || max_accel_ <= 0.01f || path_point_opt == std::nullopt)
    {
        // Used to avoid edge cases with division by zero
        pref_velocity_ = Vector(0.f, 0.f);
        return;
    }

    Vector goalPosition = path_point_opt.value().getPosition();
    float speedAtGoal   = path_point_opt.value().getSpeed();

    Vector distVectorToGoal = goalPosition - position_;
    auto distToGoal         = static_cast<float>(distVectorToGoal.length());

    // d = (Vf^2 - Vi^2) / 2a
    double startLinearDecelerationDistance =
        std::abs((std::pow(speedAtGoal, 2) - std::pow(prefSpeed_, 2)) /
                 (2 * max_accel_)) *
        decel_dist_multiplier;

    if (distToGoal < startLinearDecelerationDistance)
    {
        // velocity given linear deceleration, distance away from goal, and desired final
        // speed
        // v_pref = sqrt(v_goal^2 + 2 * a * d_remainingToDestination)
        float currPrefSpeed = static_cast<float>(std::sqrt(std::pow(speedAtGoal, 2) +
                                                           2 * max_accel_ * distToGoal)) *
                              decel_pref_speed_multiplier;
        Vector ideal_pref_velocity = distVectorToGoal.normalize(currPrefSpeed);

        // Limit the preferred velocity to the kinematic limits
        const Vector dv = ideal_pref_velocity - velocity_;
        if (dv.length() <= max_accel_ * simulator_->getTimeStep())
        {
            pref_velocity_ = ideal_pref_velocity;
        }
        else
        {
            // Calculate the maximum velocity towards the preferred velocity, given the
            // acceleration constraint
            pref_velocity_ =
                velocity_ + dv.normalize(max_accel_ * simulator_->getTimeStep());
        }
    }
    else
    {
        // Accelerate to preferred speed
        // v_pref = v_now + a * t
        float currPrefSpeed =
            std::min(static_cast<double>(prefSpeed_),
                     velocity_.length() + max_accel_ * simulator_->getTimeStep());
        pref_velocity_ = distVectorToGoal.normalize(currPrefSpeed);
    }
}

void HRVOAgent::insertNeighbor(std::size_t agentNo, float &rangeSq)
{
    std::shared_ptr<Agent> other_agent = simulator_->getAgents()[agentNo];
    auto path_point_opt                = path.getCurrentPathPoint();

    if (path_point_opt == std::nullopt || this == other_agent.get())
    {
        return;
    }

    Vector other_agent_relative_pos = other_agent->getPosition() - position_;
    const float distSq              = other_agent_relative_pos.lengthSquared();

    Vector goal_pos          = path_point_opt.value().getPosition();
    Vector relative_goal_pos = goal_pos - position_;

    // Whether the other robot is with in 45 degrees of the goal, relative to us
    const float forty_five_deg_ratio = 1.f / std::sqrt(2.f);
    bool is_other_agent_in_front =
        relative_goal_pos.normalize().dot(other_agent_relative_pos.normalize()) >
        forty_five_deg_ratio;

    bool is_other_agent_moving_towards_us =
        velocity_.normalize().dot((other_agent->getVelocity()).normalize()) <
        -forty_five_deg_ratio;

    // Whether the other agent is within a 1.5-meter radius of our goal
    bool is_other_agent_near_goal =
        (other_agent->getPosition() - goal_pos).lengthSquared() < 1.5f;

    // Helper lambda function for adding other_agent to list of neighbors
    auto add_other_agent = [&]() {
        if (neighbors_.size() == maxNeighbors_)
        {
            neighbors_.erase(--neighbors_.end());
        }

        neighbors_.insert(std::make_pair(distSq, agentNo));

        if (neighbors_.size() == maxNeighbors_)
        {
            rangeSq = (--neighbors_.end())->first;
        }
    };

    if (distSq < std::pow(radius_ + other_agent->getRadius(), 2))
    {
        // In collision with other agent, so the other neighbors are not important
        neighbors_.clear();
        add_other_agent();
    }
    else if (distSq < rangeSq)
    {
        add_other_agent();
    }
    else if (is_other_agent_in_front && is_other_agent_moving_towards_us &&
             is_other_agent_near_goal)
    {
        // This is an edge case for when the other agent is outside our search range,
        // but is moving towards us from behind our destination, so it is posing a
        // possible threat of collision if we ignore it.
        add_other_agent();
    }
}

void HRVOAgent::updatePrimitive(const TbotsProto::Primitive &new_primitive, const Field& field)
{
    AgentPath path;
    if (new_primitive.has_move())
    {
        const auto& motion_control = new_primitive.move().motion_control();
        float speed_at_dest = new_primitive.move().final_speed_m_per_s();
        float new_max_speed = new_primitive.move().max_speed_m_per_s();
        setMaxSpeed(new_max_speed);
        setPreferredSpeed(new_max_speed * PREF_SPEED_SCALE);

        std::vector<PathPoint> path_points;
        for (int i = 0; i < motion_control.path().point_size(); i++)
        {
            // TODO (#2418): Update implementation of Primitive to support
            //               a speed per path point
            auto destination = motion_control.path().point().at(i);
<<<<<<< HEAD
            path_points.emplace_back(createPoint(destination).toVector(), speed_at_dest);
=======
            path_points.emplace_back(/*Vector(destination.x_meters(), destination.y_meters())*/Vector(4.4, 0), speed_at_dest);
>>>>>>> aebd8cdc
        }

        // Max distance which the robot can travel in one time step + scaling
        // TODO: This implementation is used in three separate places
        float path_radius = (max_speed_ * simulator_->getTimeStep()) / 2;
        path = AgentPath(path_points, path_radius);

        // Update static obstacles
        std::set<TbotsProto::MotionConstraint> motion_constraints;
        for (int constraint_int : motion_control.motion_constraints())
        {
            if (TbotsProto::MotionConstraint_IsValid(constraint_int))
            {
                motion_constraints.insert(static_cast<TbotsProto::MotionConstraint>(constraint_int));
            }
        }

        // TODO: Does TbotsProto::MotionConstraint::HALF_METER_AROUND_BALL create a ball obstacle? What happens if its moving...?
        //       It has a dynamic extension (i.e. HasExtension(TbotsProto::dynamic))
        static_obstacles = obstacle_factory.createFromMotionConstraints(motion_constraints, field);
    }
    setPath(path);
}

std::vector<Polygon> HRVOAgent::getVelocityObstaclesAsPolygons() const
{
    std::vector<Polygon> velocity_obstacles;
    for (const VelocityObstacle &vo : velocityObstacles_)
    {
        std::vector<Point> points;
        Vector shifted_apex  = position_ + vo.apex_;
        Vector shifted_side1 = position_ + vo.side1_;
        Vector shifted_side2 = position_ + vo.side2_;
        points.emplace_back(Point(shifted_apex.x(), shifted_apex.y()));
        points.emplace_back(Point(shifted_side1.x(), shifted_side1.y()));
        points.emplace_back(Point(shifted_side2.x(), shifted_side2.y()));
        velocity_obstacles.emplace_back(Polygon(points));
    }
    return velocity_obstacles;
}

std::vector<Circle> HRVOAgent::getCandidateVelocitiesAsCircles(
    const float circle_rad) const
{
    std::vector<Circle> candidate_circles;
    for (auto &candidate : candidates_)
    {
        Vector candidate_pos = position_ + candidate.second.position_;
        candidate_circles.emplace_back(Circle(Point(candidate_pos), circle_rad));
    }
    return candidate_circles;
}

void HRVOAgent::setPreferredSpeed(float new_pref_speed)
{
    prefSpeed_ = new_pref_speed;
}<|MERGE_RESOLUTION|>--- conflicted
+++ resolved
@@ -183,12 +183,8 @@
     Circle circle_rep_of_agent(agent_position_point, radius_);
     for (const auto &obstacle_ptr : static_obstacles)
     {
-<<<<<<< HEAD
-        if (obstacle_ptr->distance(agent_position_point) <= 0.15 && !obstacle_ptr->contains(agent_position_point))
-=======
         const double dist_required_to_stop = std::pow(velocity_.length(), 2) / (2 * max_accel_) + 0.05;
         if (obstacle_ptr->distance(agent_position_point) <= dist_required_to_stop && !obstacle_ptr->contains(agent_position_point))
->>>>>>> aebd8cdc
         {
             VelocityObstacle velocity_obstacle = obstacle_ptr->generateVelocityObstacle(circle_rep_of_agent);
             velocityObstacles_.push_back(velocity_obstacle);
@@ -616,11 +612,7 @@
             // TODO (#2418): Update implementation of Primitive to support
             //               a speed per path point
             auto destination = motion_control.path().point().at(i);
-<<<<<<< HEAD
-            path_points.emplace_back(createPoint(destination).toVector(), speed_at_dest);
-=======
             path_points.emplace_back(/*Vector(destination.x_meters(), destination.y_meters())*/Vector(4.4, 0), speed_at_dest);
->>>>>>> aebd8cdc
         }
 
         // Max distance which the robot can travel in one time step + scaling
