--- conflicted
+++ resolved
@@ -42,21 +42,12 @@
 
 #include "path.h"
 
-<<<<<<< HEAD
-
-HRVOAgent::HRVOAgent(Simulator *simulator, const Vector2 &position, float neighborDist,
-                     std::size_t maxNeighbors, float radius, const Vector2 &velocity,
+
+HRVOAgent::HRVOAgent(Simulator *simulator, const Vector &position, float neighborDist,
+                     std::size_t maxNeighbors, float radius, const Vector &velocity,
                      float maxAccel, Path &path, float prefSpeed, float maxSpeed,
                      float uncertaintyOffset)
     : Agent(simulator, position, radius, velocity, velocity, maxSpeed, maxAccel, path),
-=======
-HRVOAgent::HRVOAgent(Simulator *simulator, const Vector &position, std::size_t goalIndex,
-                     float neighborDist, std::size_t maxNeighbors, float radius,
-                     const Vector &velocity, float maxAccel, float goalRadius,
-                     float prefSpeed, float maxSpeed, float uncertaintyOffset)
-    : Agent(simulator, position, radius, velocity, velocity, maxSpeed, maxAccel,
-            goalIndex, goalRadius),
->>>>>>> 4aaeb22e
       maxNeighbors_(maxNeighbors),
       neighborDist_(neighborDist),
       prefSpeed_(prefSpeed),
@@ -68,8 +59,7 @@
 {
     neighbors_.clear();
 
-<<<<<<< HEAD
-    Vector2 current_position;
+    Vector current_position;
     if (path.getCurrentPathPoint() == std::nullopt) {
         current_position = path.getLastPathPoint().getPosition();
     }
@@ -79,13 +69,7 @@
 
     float new_neighbor_dist =
         std::min(neighborDist_,
-                 abs(position_ - current_position) + path.path_radius);
-=======
-    std::unique_ptr<Goal> &current_goal = simulator_->goals_[goal_index_];
-    float new_neighbor_dist             = std::min(
-        static_cast<double>(neighborDist_),
-        (position_ - current_goal->getCurrentGoalPosition()).length() + goal_radius_);
->>>>>>> 4aaeb22e
+                 (position_ - current_position).length() + path.path_radius));
 
     simulator_->kdTree_->query(this, new_neighbor_dist);
 }
@@ -484,9 +468,7 @@
         return;
     }
 
-<<<<<<< HEAD
-
-    Vector2 goalPosition;
+    Vector goalPosition;
     float speedAtGoal;
 
     //Check if we reached the end of the path
@@ -501,16 +483,9 @@
         speedAtGoal = path.getCurrentPathPoint().value().getSpeed();
     }
 
-    Vector2 distVectorToGoal = goalPosition - position_;
-    auto distToGoal = static_cast<float>(std::sqrt(std::pow(distVectorToGoal.getX(), 2) +
-                                                   std::pow(distVectorToGoal.getY(), 2)));
-=======
-    std::unique_ptr<Goal> &nextGoal = simulator_->goals_[goal_index_];
-    Vector goalPosition             = nextGoal->getCurrentGoalPosition();
-    float speedAtGoal               = nextGoal->getDesiredSpeedAtCurrentGoal();
-    Vector distVectorToGoal         = goalPosition - position_;
-    auto distToGoal                 = static_cast<float>(distVectorToGoal.length());
->>>>>>> 4aaeb22e
+    Vector distVectorToGoal = goalPosition - position_;
+    auto distToGoal = static_cast<float>(distVectorToGoal.length());
+
     // d = (Vf^2 - Vi^2) / 2a
     double startLinearDecelerationDistance =
         std::abs((std::pow(speedAtGoal, 2) - std::pow(prefSpeed_, 2)) / (2 * max_accel_));
@@ -558,8 +533,7 @@
         Vector other_agent_relative_pos = other_agent->getPosition() - position_;
         const float distSq              = other_agent_relative_pos.lengthSquared();
 
-<<<<<<< HEAD
-        Vector2 goal_pos;
+        Vector goal_pos;
         // check if we have reached the end of path
         if (path.getCurrentPathPoint() == std::nullopt) {
             goal_pos = path.getLastPathPoint().getPosition();
@@ -568,11 +542,7 @@
             goal_pos = path.getCurrentPathPoint().value().getPosition();
         }
 
-        Vector2 relative_goal_pos = goal_pos - position_;
-=======
-        Vector goal_pos = simulator_->goals_[goal_index_]->getCurrentGoalPosition();
         Vector relative_goal_pos = goal_pos - position_;
->>>>>>> 4aaeb22e
 
         // Whether the other robot is with in 45 degrees of the goal, relative to us
         const float forty_five_deg_ratio = 1.f / std::sqrt(2.f);
