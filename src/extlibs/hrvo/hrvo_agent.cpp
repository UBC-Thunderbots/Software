--- conflicted
+++ resolved
@@ -43,21 +43,11 @@
 #include "software/geom/vector.h"
 
 
-<<<<<<< HEAD
-HRVOAgent::HRVOAgent(HRVOSimulator *simulator, const Vector &position,
-                     std::size_t goalIndex, float neighborDist, std::size_t maxNeighbors,
-                     float radius, const Vector &velocity, float maxAccel,
-                     float goalRadius, float prefSpeed, float maxSpeed,
-                     float uncertaintyOffset)
-    : Agent(simulator, position, radius, velocity, velocity, maxSpeed, maxAccel,
-            goalIndex, goalRadius),
-=======
 HRVOAgent::HRVOAgent(HRVOSimulator *simulator, const Vector &position, float neighborDist,
                      std::size_t maxNeighbors, float radius, const Vector &velocity,
                      float maxAccel, AgentPath &path, float prefSpeed, float maxSpeed,
                      float uncertaintyOffset)
     : Agent(simulator, position, radius, velocity, velocity, maxSpeed, maxAccel, path),
->>>>>>> 949e1f63
       maxNeighbors_(maxNeighbors),
       neighborDist_(neighborDist),
       prefSpeed_(prefSpeed),
@@ -69,13 +59,6 @@
 {
     neighbors_.clear();
 
-<<<<<<< HEAD
-    std::unique_ptr<Goal> &current_goal = simulator_->goals[goal_index_];
-    float new_neighbor_dist             = std::min(
-        static_cast<double>(neighborDist_),
-        (position_ - current_goal->getCurrentGoalPosition()).length() + goal_radius_);
-
-=======
     if (path.getCurrentPathPoint() == std::nullopt)
     {
         return;
@@ -87,11 +70,10 @@
         std::min(static_cast<double>(neighborDist_),
                  (position_ - current_dest).length() + path.getPathRadius());
 
->>>>>>> 949e1f63
     simulator_->getKdTree()->query(this, new_neighbor_dist);
 }
 
-Agent::VelocityObstacle HRVOAgent::createVelocityObstacle(const Agent &other_agent)
+VelocityObstacle HRVOAgent::createVelocityObstacle(const Agent &other_agent)
 {
     VelocityObstacle velocityObstacle;
     if ((position_ - other_agent.getPosition()).lengthSquared() >
@@ -111,6 +93,8 @@
             Vector::createFromAngle(Angle::fromRadians(angle - openingAngle));
         velocityObstacle.side2_ =
             Vector::createFromAngle(Angle::fromRadians(angle + openingAngle));
+
+	assert(velocityObstacle.side1_.isToTheRightOf(velocityObstacle.side2_));
 
         const float d = std::sin(2.f * openingAngle);
 
@@ -449,16 +433,14 @@
     };
 
     // Choosing a candidate point has these goals:
-    // - Pick a velcoty as close as possible to the preferred velocity as long as it
+    // - Pick a velocity as close as possible to the preferred velocity as long as it
     // doesn't lie in any velocity obstacle.
     // - Failing the first condition, then choose the best preferred velocity that
     // minimizes collisions with the closest velocity obstacle
     // - Candidate multimap is organized by distance from preferred velocity so all we
-    // have to do is pick the first 		velocity that is valid
-    for (std::pair<float, Candidate> candidate_pair : candidates_)
-    {
-        candidate = candidate_pair.second;
-
+    // have to do is pick the first velocity that is valid
+    for (auto [dist_sq, candidate] : candidates_)
+    {
         int first_intersecting_velocity_obstacle =
             firstIntersectingVelocityObstacle(candidate);
 
@@ -501,20 +483,12 @@
         return;
     }
 
-<<<<<<< HEAD
-    std::unique_ptr<Goal> &nextGoal = simulator_->goals[goal_index_];
-    Vector goalPosition             = nextGoal->getCurrentGoalPosition();
-    float speedAtGoal               = nextGoal->getDesiredSpeedAtCurrentGoal();
-    Vector distVectorToGoal         = goalPosition - position_;
-    auto distToGoal                 = static_cast<float>(distVectorToGoal.length());
-=======
     Vector goalPosition = path_point_opt.value().getPosition();
     float speedAtGoal   = path_point_opt.value().getSpeed();
 
     Vector distVectorToGoal = goalPosition - position_;
     auto distToGoal         = static_cast<float>(distVectorToGoal.length());
 
->>>>>>> 949e1f63
     // d = (Vf^2 - Vi^2) / 2a
     double startLinearDecelerationDistance =
         std::abs((std::pow(speedAtGoal, 2) - std::pow(prefSpeed_, 2)) /
@@ -559,29 +533,12 @@
 void HRVOAgent::insertNeighbor(std::size_t agentNo, float &rangeSq)
 {
     std::shared_ptr<Agent> other_agent = simulator_->getAgents()[agentNo];
-<<<<<<< HEAD
-=======
     auto path_point_opt                = path.getCurrentPathPoint();
->>>>>>> 949e1f63
 
     if (path_point_opt == std::nullopt || this == other_agent.get())
     {
-<<<<<<< HEAD
-        Vector other_agent_relative_pos = other_agent->getPosition() - position_;
-        const float distSq              = other_agent_relative_pos.lengthSquared();
-
-        Vector goal_pos = simulator_->goals[goal_index_]->getCurrentGoalPosition();
-        Vector relative_goal_pos = goal_pos - position_;
-
-        // Whether the other robot is with in 45 degrees of the goal, relative to us
-        const float forty_five_deg_ratio = 1.f / std::sqrt(2.f);
-        bool is_other_agent_in_front =
-            relative_goal_pos.normalize().dot(other_agent_relative_pos.normalize()) >
-            forty_five_deg_ratio;
-=======
         return;
     }
->>>>>>> 949e1f63
 
     Vector other_agent_relative_pos = other_agent->getPosition() - position_;
     const float distSq              = other_agent_relative_pos.lengthSquared();
@@ -589,20 +546,11 @@
     Vector goal_pos          = path_point_opt.value().getPosition();
     Vector relative_goal_pos = goal_pos - position_;
 
-<<<<<<< HEAD
-        // Helper lambda function for adding other_agent to list of neighbors
-        auto add_other_agent = [&]() {
-            if (neighbors_.size() == maxNeighbors_)
-            {
-                neighbors_.erase(--neighbors_.end());
-            }
-=======
     // Whether the other robot is with in 45 degrees of the goal, relative to us
     const float forty_five_deg_ratio = 1.f / std::sqrt(2.f);
     bool is_other_agent_in_front =
         relative_goal_pos.normalize().dot(other_agent_relative_pos.normalize()) >
         forty_five_deg_ratio;
->>>>>>> 949e1f63
 
     bool is_other_agent_moving_towards_us =
         velocity_.normalize().dot((other_agent->getVelocity()).normalize()) <
@@ -612,31 +560,16 @@
     bool is_other_agent_near_goal =
         (other_agent->getPosition() - goal_pos).lengthSquared() < 1.5f;
 
-<<<<<<< HEAD
-        if (distSq < std::pow(radius_ + other_agent->getRadius(), 2))
-        {
-            // In collision with other agent, so the other neighbors are not important
-            neighbors_.clear();
-            add_other_agent();
-        }
-        else if (distSq < rangeSq)
-=======
     // Helper lambda function for adding other_agent to list of neighbors
     auto add_other_agent = [&]() {
         if (neighbors_.size() == maxNeighbors_)
->>>>>>> 949e1f63
         {
             neighbors_.erase(--neighbors_.end());
         }
-<<<<<<< HEAD
-        else if (is_other_agent_in_front && is_other_agent_moving_towards_us &&
-                 is_other_agent_near_goal)
-=======
 
         neighbors_.insert(std::make_pair(distSq, agentNo));
 
         if (neighbors_.size() == maxNeighbors_)
->>>>>>> 949e1f63
         {
             rangeSq = (--neighbors_.end())->first;
         }
@@ -652,8 +585,6 @@
     {
         add_other_agent();
     }
-<<<<<<< HEAD
-=======
     else if (is_other_agent_in_front && is_other_agent_moving_towards_us &&
              is_other_agent_near_goal)
     {
@@ -662,7 +593,6 @@
         // possible threat of collision if we ignore it.
         add_other_agent();
     }
->>>>>>> 949e1f63
 }
 
 std::vector<Polygon> HRVOAgent::getVelocityObstaclesAsPolygons() const
