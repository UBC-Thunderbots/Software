--- conflicted
+++ resolved
@@ -42,31 +42,18 @@
 #include "software/geom/vector.h"
 
 HRVOAgent::HRVOAgent(HRVOSimulator *simulator, const Vector &position,
-<<<<<<< HEAD
-                     float max_neighbor_dist, std::size_t maxNeighbors, float radius,
-                     float max_radius_inflation, const Vector &velocity, float maxAccel,
-                     AgentPath &path, float maxSpeed)
+                     float neighbor_dist, std::size_t max_neighbors, float radius,
+                     float max_radius_inflation, const Vector &velocity, float max_accel,
+                     AgentPath &path, float max_speed)
     : Agent(simulator, position, radius, max_radius_inflation, velocity, velocity,
-            maxSpeed, maxAccel, path),
-      maxNeighbors_(maxNeighbors),
-      max_neighbor_dist(max_neighbor_dist),
-      prefSpeed_(max_speed_ * PREF_SPEED_SCALE),
+            max_speed, max_accel, path),
+      max_neighbors_(max_neighbors),
+      max_neighbor_dist(neighbor_dist),
+      pref_speed_(max_speed_ * PREF_SPEED_SCALE),
       // TODO (#2676): This config should be dependency injected and updated when a
       // parameter is changed
       obstacle_factory(TbotsProto::RobotNavigationObstacleConfig()),
       ball_obstacle(std::nullopt)
-=======
-                     float neighbor_dist, std::size_t max_neighbors, float radius,
-                     float max_radius_inflation, const Vector &velocity, float max_accel,
-                     AgentPath &path, float pref_speed, float max_speed,
-                     float uncertainty_offset)
-    : Agent(simulator, position, radius, max_radius_inflation, velocity, velocity,
-            max_speed, max_accel, path),
-      max_neighbors_(max_neighbors),
-      neighbor_dist_(neighbor_dist),
-      pref_speed_(pref_speed),
-      uncertainty_offset_(uncertainty_offset)
->>>>>>> c882e13b
 {
 }
 
@@ -144,18 +131,11 @@
         return;
     }
 
-
-<<<<<<< HEAD
     // Only consider agents within this distance away from our position
     auto current_destination = current_path_point_opt.value().getPosition();
     double dist_to_obstacle_threshold =
         std::min(static_cast<double>(max_neighbor_dist),
                  (getPosition() - current_destination).length());
-=======
-    float new_neighbor_dist =
-        std::min(static_cast<double>(neighbor_dist_),
-                 (position_ - current_dest).length() + path.getPathRadius());
->>>>>>> c882e13b
 
     // Create Velocity Obstacles for neighboring agents
     computeNeighbors(dist_to_obstacle_threshold);
@@ -172,7 +152,6 @@
     Segment path(agent_position_point, Point(current_destination));
     for (const auto &obstacle : static_obstacles)
     {
-<<<<<<< HEAD
         double dist_agent_to_obstacle = obstacle->distance(agent_position_point);
 
         // Set of heuristics to minimize the amount of velocity obstacles
@@ -183,44 +162,6 @@
             VelocityObstacle velocity_obstacle =
                 obstacle->generateVelocityObstacle(circle_rep_of_agent, Vector());
             velocityObstacles_.push_back(velocity_obstacle);
-=======
-        // This Agent is not colliding with other agent
-        const float angle =
-            (position_ - other_agent.getPosition()).orientation().toRadians();
-
-        // The opening angle of the velocity obstacle
-        // opening angle = arcsin((rad_A + rad_B) / distance_BA)
-        const float opening_angle =
-            std::asin((radius_ + other_agent.getRadius()) /
-                      (position_ - other_agent.getPosition()).length());
-        // Direction of the two edges of the velocity obstacles
-        Vector right_side =
-            Vector::createFromAngle(Angle::fromRadians(angle - opening_angle));
-        Vector left_side =
-            Vector::createFromAngle(Angle::fromRadians(angle + opening_angle));
-
-        const float d = std::sin(2.f * opening_angle);
-
-        // This shifts one side of the velocity obstacle to share the responsibility
-        // of avoiding collision with other agent. This assumes that other agent will also
-        // be running HRVO
-        if ((position_ - other_agent.getPosition())
-                .determinant(other_agent.getPrefVelocity() - pref_velocity_) > 0.0f)
-        {
-            // Relative velocity is in the right half of velocity obstacle (VO)
-            // Shift the VO apex to the left so the right side is smaller, making the
-            // VO a Hybrid Reciprocal Velocity Obstacle (HRVO)
-            const float s =
-                0.5f * (other_agent.getVelocity() - velocity_).determinant(left_side) / d;
-
-            Vector apex =
-                velocity_ + s * right_side -
-                (position_ - other_agent.getPosition())
-                    .normalize((uncertainty_offset_ *
-                                (position_ - other_agent.getPosition()).length() /
-                                (radius_ + other_agent.getRadius())));
-            return VelocityObstacle(apex, right_side, left_side);
->>>>>>> c882e13b
         }
     }
 
@@ -233,7 +174,6 @@
         auto obstacle = ball_obstacle.value();
         if (obstacle->intersects(path))
         {
-<<<<<<< HEAD
             VelocityObstacle velocity_obstacle =
                 obstacle->generateVelocityObstacle(circle_rep_of_agent, Vector());
             velocityObstacles_.push_back(velocity_obstacle);
@@ -279,38 +219,6 @@
     }
 
     return VelocityObstacle(hrvo_apex, vo.getLeftSide(), vo.getRightSide());
-=======
-            // Relative velocity is in the left half of velocity obstacle (VO)
-            // Shift the VO apex to the right so the left side is smaller, making the
-            // VO a Hybrid Reciprocal Velocity Obstacle (HRVO)
-            const float s =
-                0.5f * (other_agent.getVelocity() - velocity_).determinant(right_side) /
-                d;
-
-            Vector apex =
-                velocity_ + s * left_side -
-                (position_ - other_agent.getPosition())
-                    .normalize(uncertainty_offset_ *
-                               (position_ - other_agent.getPosition()).length() /
-                               (other_agent.getRadius() + radius_));
-            return VelocityObstacle(apex, right_side, left_side);
-        }
-    }
-    // This Agent is colliding with other agent
-    // Uses Reciprocal Velocity Obstacle (RVO) with the sides being 180 degrees
-    // apart from each other
-    Vector apex = 0.5f * (other_agent.getVelocity() + velocity_) -
-                  (position_ - other_agent.getPosition())
-                      .normalize(uncertainty_offset_ +
-                                 0.5f *
-                                     (other_agent.getRadius() + radius_ -
-                                      (position_ - other_agent.getPosition()).length()) /
-                                     simulator_->getTimeStep());
-    Vector right_side =
-        (other_agent.getPosition() - position_).perpendicular().normalize();
-    Vector left_side = -right_side;
-    return VelocityObstacle(apex, right_side, left_side);
->>>>>>> c882e13b
 }
 
 void HRVOAgent::computeNewVelocity()
@@ -318,22 +226,7 @@
     // Based on The Hybrid Reciprocal Velocity Obstacle paper:
     // https://gamma.cs.unc.edu/HRVO/HRVO-T-RO.pdf
     computePreferredVelocity();
-<<<<<<< HEAD
     computeVelocityObstacles();
-=======
-    computeNeighbors();
-
-    velocity_obstacles_.clear();
-    velocity_obstacles_.reserve(neighbors_.size());
-
-    // Create Velocity Obstacles for neighbors
-    for (const auto &neighbor : neighbors_)
-    {
-        std::shared_ptr<Agent> other_agent = simulator_->getAgents()[neighbor.second];
-        VelocityObstacle velocity_obstacle = other_agent->createVelocityObstacle(*this);
-        velocity_obstacles_.push_back(velocity_obstacle);
-    }
->>>>>>> c882e13b
 
     // Find candidate velocities which this agent can take to avoid collision
     candidates_.clear();
