--- conflicted
+++ resolved
@@ -52,27 +52,6 @@
     /**
      * Constructor
      *
-<<<<<<< HEAD
-     * @param simulator          The simulation.
-     * @param position           The starting position of this agent.
-     * @param goalIndex          The goal number of this agent.
-     * @param neighborDist       The maximum neighbor distance of this agent.
-     * @param maxNeighbors       The maximum neighbor count of this agent.
-     * @param radius             The radius of this agent.
-     * @param goalRadius         The goal radius of this agent.
-     * @param prefSpeed          The preferred speed of this agent.
-     * @param maxSpeed           The maximum speed of this agent.
-     * @param uncertaintyOffset  The uncertainty offset of this agent.
-     * @param maxAccel           The maximum acceleration of this agent.
-     * @param velocity           The initial velocity of this agent.
-     * @param robot_id		 	 The robot id for this agent.
-     * @param type		 		 The side that this agent is on (friendly/enemy).
-     */
-    HRVOAgent(HRVOSimulator *simulator, const Vector &position, float neighborDist,
-              std::size_t maxNeighbors, float radius, const Vector &velocity,
-              float maxAccel, AgentPath &path, float prefSpeed, float maxSpeed,
-              float uncertaintyOffset, RobotId robot_id, TeamSide type);
-=======
      * @param simulator             The simulation.
      * @param position              The starting position of this agent.
      * @param neighborDist          The maximum distance away from this agent which
@@ -87,13 +66,14 @@
      * @param path                  The path which this agent should take.
      * @param prefSpeed             The speed at which this agent prefers to move at.
      * @param maxSpeed              The maximum speed of this agent.
-     * @param uncertaintyOffset     The uncertainty offset of this agent.
+     * @param robot_id		 	 The robot id for this agent.
+     * @param type		 		 The side that this agent is on (friendly/enemy).
+    * @param uncertaintyOffset     The uncertainty offset of this agent.
      */
     HRVOAgent(HRVOSimulator *simulator, const Vector &position, float neighborDist,
               std::size_t maxNeighbors, float radius, float max_radius_inflation,
               const Vector &velocity, float maxAccel, AgentPath &path, float prefSpeed,
-              float maxSpeed, float uncertaintyOffset);
->>>>>>> 7d99eae7
+              float maxSpeed, float uncertaintyOffset, RobotId robot_id, TeamSide type);
 
     /**
      * Computes the new velocity of this agent.
