--- conflicted
+++ resolved
@@ -66,11 +66,7 @@
      * @param maxAccel           The maximum acceleration of this agent.
      * @param velocity           The initial velocity of this agent.
      */
-<<<<<<< HEAD
-    HRVOAgent(HRVOSimulator *simulator, const Vector2 &position, std::size_t goalIndex,
-=======
-    HRVOAgent(Simulator *simulator, const Vector &position, std::size_t goalIndex,
->>>>>>> 4aaeb22e
+    HRVOAgent(HRVOSimulator *simulator, const Vector &position, std::size_t goalIndex,
               float neighborDist, std::size_t maxNeighbors, float radius,
               const Vector &velocity, float maxAccel, float goalRadius, float prefSpeed,
               float maxSpeed, float uncertaintyOffset);
