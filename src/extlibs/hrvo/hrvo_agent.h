/*
 * agent.h
 * HRVO Library
 *
 * Copyright 2009 University of North Carolina at Chapel Hill
 *
 * Licensed under the Apache License, Version 2.0 (the "License");
 * you may not use this file except in compliance with the License.
 * You may obtain a copy of the License at
 *
 *     https://www.apache.org/licenses/LICENSE-2.0
 *
 * Unless required by applicable law or agreed to in writing, software
 * distributed under the License is distributed on an "AS IS" BASIS,
 * WITHOUT WARRANTIES OR CONDITIONS OF ANY KIND, either express or implied.
 * See the License for the specific language governing permissions and
 * limitations under the License.
 *
 * Please send all bug reports to <geom@cs.unc.edu>.
 *
 * The authors may be contacted via:
 *
 * Jamie Snape, Jur van den Berg, Stephen J. Guy, and Dinesh Manocha
 * Dept. of Computer Science
 * 201 S. Columbia St.
 * Frederick P. Brooks, Jr. Computer Science Bldg.
 * Chapel Hill, N.C. 27599-3175
 * United States of America
 *
 * <https://gamma.cs.unc.edu/HRVO/>
 */

#pragma once

#include <cstddef>
#include <map>
#include <set>
#include <utility>
#include <vector>

#include "agent.h"
#include "simulator.h"
#include "software/ai/navigator/obstacle/robot_navigation_obstacle_factory.h"
#include "software/geom/vector.h"

/**
 * An agent/robot in the simulation which uses the HRVO algorithm to motion plan towards
 * the destination while avoiding obstacles.
 */
class HRVOAgent : public Agent
{
   public:
    /**
     * Constructor
     *
<<<<<<< HEAD
     * @param simulator          The simulation which this agent runs in.
     * @param position           The starting position of this agent.
     * @param max_neighbor_dist  The maximum distance away which another agent can be from
     * this agent to be considered as a neighbor (i.e. velocity obstacles for it would be
     * generated).
     * @param maxNeighbors       The maximum neighbor count of this agent.
     * @param radius             The radius of this agent.
     * @param velocity           The initial velocity of this agent.
     * @param maxAccel           The maximum acceleration of this agent.
     * @param path               The path to follow.
     * @param maxSpeed           The maximum speed of this agent.
     */
    HRVOAgent(HRVOSimulator *simulator, const Vector &position, float max_neighbor_dist,
              std::size_t maxNeighbors, float radius, const Vector &velocity,
              float maxAccel, AgentPath &path, float maxSpeed);
=======
     * @param simulator             The simulation.
     * @param position              The starting position of this agent.
     * @param neighborDist          The maximum distance away from this agent which
     * another agent can be to be considered as an obstacle.
     * @param maxNeighbors          The maximum number of other agents which this agent
     * will try to avoid collisions with at a time.
     * @param radius                The radius of this agent.
     * @param max_radius_inflation  The maximum amount which the radius of this agent can
     * inflate.
     * @param velocity              The initial velocity of this agent.
     * @param maxAccel              The maximum acceleration of this agent.
     * @param path                  The path which this agent should take.
     * @param prefSpeed             The speed at which this agent prefers to move at.
     * @param maxSpeed              The maximum speed of this agent.
     * @param uncertaintyOffset     The uncertainty offset of this agent.
     */
    HRVOAgent(HRVOSimulator *simulator, const Vector &position, float neighborDist,
              std::size_t maxNeighbors, float radius, float max_radius_inflation,
              const Vector &velocity, float maxAccel, AgentPath &path, float prefSpeed,
              float maxSpeed, float uncertaintyOffset);
>>>>>>> 7d99eae7

    /**
     * Computes the new velocity of this agent.
     */
    void computeNewVelocity() override;

    /**
     * Create the hybrid reciprocal velocity obstacle which other_agent should see for
     * this Agent
     *
     * @param other_agent The Agent which this hybrid reciprocal velocity obstacle is
     * being generated for
     * @return The hybrid reciprocal velocity obstacle which other_agent should see for
     * this Agent
     */
    VelocityObstacle createVelocityObstacle(const Agent &other_agent) override;

    /**
     * Computes the maxNeighbors nearest neighbors of this agent.
     */
    void computeNeighbors(double neighbor_dist_threshold);

    /**
     * Computes the preferred velocity of this agent.
     */
    void computePreferredVelocity();

    /**
     * Inserts a neighbor into the set of neighbors of this agent.
     *
     * @param  agentNo  The number of the agent to be inserted.
     * @param  rangeSq  The squared range around this agent.
     */
    void insertNeighbor(std::size_t agentNo, float &rangeSq);

    /**
     * Update the primitive which this agent is currently pursuing.
     *
     * @param new_primitive The new primitive to pursue
     * @param world The world in which the new primitive is being pursued
     */
    void updatePrimitive(const TbotsProto::Primitive &new_primitive, const World &world);

    /**
     * Get a list of circles which represent the new velocity candidates
     * @param circle_rad The radius of the circles which represent candidates
     * @return list of circles which represent the new velocity candidates
     */
    std::vector<Circle> getCandidateVelocitiesAsCircles(
        const float circle_rad = 0.03f) const;

    /**
     * Get a list of velocity obstacle protos which represent the velocity obstacles
     * in position space (i.e. the velocity obstacles are shifted by the agents position)
     * @return A list of velocity obstacles protos which represent velocity obstacles in
     * position space (as opposed to velocity space)
     */
    std::vector<TbotsProto::VelocityObstacle> getVelocityObstaclesAsProto() const;

    /**
     * Update preferred speed of Agent. The preferred speed represents the speed which we
     * would like this Agent to travel at.
     * @param new_pref_speed New preferred speed
     */
    void setPreferredSpeed(float new_pref_speed);

   private:
    /**
     * A candidate point is a internal structure used when computing new velocities. It is
     * composed of a potential new velocity and the index of two VelocityObstacles in
     * velocityObstacles_ that were used to compute it.
     */
    class Candidate
    {
       public:
        Candidate() : velocityObstacle1_(0), velocityObstacle2_(0) {}

        // The velocity of the candidate.
        Vector velocity;

        // The index of the first VelocityObstacle in velocityObstacles_ used to compute
        // this candidate.
        int velocityObstacle1_;

        // The index of the second VelocityObstacle in velocityObstacles_ used to compute
        // this candidate.
        int velocityObstacle2_;
    };

    // Percentage of preferred speed that we accept as the lower bound of a potential new
    // velocity
    static constexpr float MIN_PREF_SPEED_MULTIPLER = 0.5f;

    /**
     * Returns the first velocity obstacle intersected by the Candidate point in
     * velocityObstacles_
     *
     * @param candidate the candidate point to check against all velocity obstacles in
     * velocityObstacles_
     *
     * @return the index of the first velocity obstacle that the given candidate point
     * intersects in velocityObstacles_, or std::nullopt if the candidate does not
     * intersect any
     */
    std::optional<int> findIntersectingVelocityObstacle(const Candidate &candidate) const;

    /**
     * Returns true if the given candidate point doesn't intersct any obstacle in
     * velocityObstacles_ and is faster than the minimum preferred speed.
     *
     * @param candidate	the candidate point to consider
     *
     * @return true if it the candidate point doesn't intersect any obstacle and is fast
     */
    bool isIdealCandidate(const Candidate &candidate) const;

    /**
     * Returns true if the given candidate point is faster than the minimum preferred
     * speed.
     *
     * @param candidate the candidate point to consider
     *
     * @return true if the candidate is faster or equal to the minimum preferred speed,
     * false otherwise
     */
    bool isCandidateFast(const Candidate &candidate) const;

    /**
     * Returns true if the candidate point is slower than the minimum preferred speed.
     *
     * @param candidate the candidate point to consider
     *
     * @return true if the candidate is slower than the minimum preferred speed, false if
     * the speed is faster or the equal to the minimum preferred speed.
     */
    bool isCandidateSlow(const Candidate &candidate) const;

    /**
     * Returns true if the candidate is faster than the current new_velocity_.
     *
     * @param candidate the candidate point to consider
     *
     * @return true if the candidate point is faster than new_velocity_, false if the
     * candidate is as fast or slower
     */
    bool isCandidateFasterThanCurrentSpeed(const Candidate &candidate) const;

    /**
     * Compute all the velocity obstacles that this Agent should take into account and
     * add it to `velocityObstacles_`.
     */
    void computeVelocityObstacles();

   public:
    float prefSpeed_;

    std::size_t maxNeighbors_;
    float max_neighbor_dist;
    std::multimap<float, Candidate> candidates_;
    // distance -> Agent Index
    std::set<std::pair<float, std::size_t>> neighbors_;
    std::vector<VelocityObstacle> velocityObstacles_;
    std::vector<ObstaclePtr> static_obstacles;
    std::optional<ObstaclePtr> ball_obstacle;
    RobotNavigationObstacleFactory obstacle_factory;

    // TODO (#2519): Remove magic numbers
    // Increasing deceleration distance to reduce the chance of overshooting the
    // destination
    static constexpr float decel_dist_multiplier = 1.2f;
    // Decreasing preferred speed during deceleration to reduce the chance of
    // overshooting the destination
    static constexpr float decel_pref_speed_multiplier = 0.6f;

    // The scale multiple of max robot speed which the preferred speed will be set at.
    // pref_speed = max_speed * PREF_SPEED_SCALE
    // NOTE: This scale multiple must be <= 1
    static constexpr float PREF_SPEED_SCALE = 0.85f;

    friend class KdTree;
    friend class Simulator;
};<|MERGE_RESOLUTION|>--- conflicted
+++ resolved
@@ -53,27 +53,11 @@
     /**
      * Constructor
      *
-<<<<<<< HEAD
-     * @param simulator          The simulation which this agent runs in.
-     * @param position           The starting position of this agent.
-     * @param max_neighbor_dist  The maximum distance away which another agent can be from
-     * this agent to be considered as a neighbor (i.e. velocity obstacles for it would be
-     * generated).
-     * @param maxNeighbors       The maximum neighbor count of this agent.
-     * @param radius             The radius of this agent.
-     * @param velocity           The initial velocity of this agent.
-     * @param maxAccel           The maximum acceleration of this agent.
-     * @param path               The path to follow.
-     * @param maxSpeed           The maximum speed of this agent.
-     */
-    HRVOAgent(HRVOSimulator *simulator, const Vector &position, float max_neighbor_dist,
-              std::size_t maxNeighbors, float radius, const Vector &velocity,
-              float maxAccel, AgentPath &path, float maxSpeed);
-=======
      * @param simulator             The simulation.
      * @param position              The starting position of this agent.
-     * @param neighborDist          The maximum distance away from this agent which
-     * another agent can be to be considered as an obstacle.
+     * @param max_neighbor_dist     The maximum distance away which another agent can be
+     * from this agent to be considered as a neighbor (i.e. velocity obstacles for it
+     * would be
      * @param maxNeighbors          The maximum number of other agents which this agent
      * will try to avoid collisions with at a time.
      * @param radius                The radius of this agent.
@@ -82,15 +66,11 @@
      * @param velocity              The initial velocity of this agent.
      * @param maxAccel              The maximum acceleration of this agent.
      * @param path                  The path which this agent should take.
-     * @param prefSpeed             The speed at which this agent prefers to move at.
      * @param maxSpeed              The maximum speed of this agent.
-     * @param uncertaintyOffset     The uncertainty offset of this agent.
-     */
-    HRVOAgent(HRVOSimulator *simulator, const Vector &position, float neighborDist,
+     */
+    HRVOAgent(HRVOSimulator *simulator, const Vector &position, float max_neighbor_dist,
               std::size_t maxNeighbors, float radius, float max_radius_inflation,
-              const Vector &velocity, float maxAccel, AgentPath &path, float prefSpeed,
-              float maxSpeed, float uncertaintyOffset);
->>>>>>> 7d99eae7
+              const Vector &velocity, float maxAccel, AgentPath &path, float maxSpeed);
 
     /**
      * Computes the new velocity of this agent.
