/*
 * agent.h
 * HRVO Library
 *
 * Copyright 2009 University of North Carolina at Chapel Hill
 *
 * Licensed under the Apache License, Version 2.0 (the "License");
 * you may not use this file except in compliance with the License.
 * You may obtain a copy of the License at
 *
 *     https://www.apache.org/licenses/LICENSE-2.0
 *
 * Unless required by applicable law or agreed to in writing, software
 * distributed under the License is distributed on an "AS IS" BASIS,
 * WITHOUT WARRANTIES OR CONDITIONS OF ANY KIND, either express or implied.
 * See the License for the specific language governing permissions and
 * limitations under the License.
 *
 * Please send all bug reports to <geom@cs.unc.edu>.
 *
 * The authors may be contacted via:
 *
 * Jamie Snape, Jur van den Berg, Stephen J. Guy, and Dinesh Manocha
 * Dept. of Computer Science
 * 201 S. Columbia St.
 * Frederick P. Brooks, Jr. Computer Science Bldg.
 * Chapel Hill, N.C. 27599-3175
 * United States of America
 *
 * <https://gamma.cs.unc.edu/HRVO/>
 */

#pragma once

#include <cstddef>
#include <map>
#include <set>
#include <utility>
#include <vector>

#include "agent.h"
#include "simulator.h"
#include "software/geom/vector.h"

/**
 * An agent/robot in the simulation which uses the HRVO algorithm to motion plan towards
 * the destination while avoiding obstacles.
 */
class HRVOAgent : public Agent
{
   public:
    /**
     * Constructor
     *
     * @param simulator          The simulation.
     * @param position           The starting position of this agent.
     * @param goalIndex          The goal number of this agent.
     * @param neighborDist       The maximum neighbor distance of this agent.
     * @param maxNeighbors       The maximum neighbor count of this agent.
     * @param radius             The radius of this agent.
     * @param goalRadius         The goal radius of this agent.
     * @param prefSpeed          The preferred speed of this agent.
     * @param maxSpeed           The maximum speed of this agent.
     * @param uncertaintyOffset  The uncertainty offset of this agent.
     * @param maxAccel           The maximum acceleration of this agent.
     * @param velocity           The initial velocity of this agent.
     */
<<<<<<< HEAD
    HRVOAgent(Simulator *simulator, const Vector &position, float neighborDist,
              std::size_t maxNeighbors, float radius, const Vector &velocity,
              float maxAccel, Path &path, float prefSpeed, float maxSpeed,
              float uncertaintyOffset);
=======
    HRVOAgent(HRVOSimulator *simulator, const Vector &position, std::size_t goalIndex,
              float neighborDist, std::size_t maxNeighbors, float radius,
              const Vector &velocity, float maxAccel, float goalRadius, float prefSpeed,
              float maxSpeed, float uncertaintyOffset);
>>>>>>> e8c78e62

    /**
     * Computes the new velocity of this agent.
     */
    void computeNewVelocity() override;

    /**
     * Create the hybrid reciprocal velocity obstacle which other_agent should see for
     * this Agent
     *
     * @param other_agent The Agent which this hybrid reciprocal velocity obstacle is
     * being generated for
     * @return The hybrid reciprocal velocity obstacle which other_agent should see for
     * this Agent
     */
    Agent::VelocityObstacle createVelocityObstacle(const Agent &other_agent) override;

    /**
     * Computes the maxNeighbors nearest neighbors of this agent.
     */
    void computeNeighbors();

    /**
     * Computes the preferred velocity of this agent.
     */
    void computePreferredVelocity();

    /**
     * Inserts a neighbor into the set of neighbors of this agent.
     *
     * @param  agentNo  The number of the agent to be inserted.
     * @param  rangeSq  The squared range around this agent.
     */
    void insertNeighbor(std::size_t agentNo, float &rangeSq);

    /**
     * Get a list of circles which represent the new velocity candidates
     * @param circle_rad The radius of the circles which represent candidates
     * @return list of circles which represent the new velocity candidates
     */
    std::vector<Circle> getCandidateVelocitiesAsCircles(
        const float circle_rad = 0.03f) const;

    /**
     * Get a list of triangles (polygons) which represent the velocity obstacles
     * which this HRVO Agent currently sees.
     * @return A list of polygons which represent velocity obstacles
     */
    std::vector<Polygon> getVelocityObstaclesAsPolygons() const;

    /**
     * Update preferred speed of Agent. The preferred speed represents the speed which we
     * would like this Agent to travel at.
     * @param new_pref_speed New preferred speed
     */
    void setPreferredSpeed(float new_pref_speed);

   private:
    /**
     * A candidate point.
     */
    class Candidate
    {
       public:
        Candidate() : velocityObstacle1_(0), velocityObstacle2_(0) {}

        // The position of the candidate point.
        Vector position_;

        // The number of the first velocity obstacle.
        int velocityObstacle1_;

        // The number of the second velocity obstacle.
        int velocityObstacle2_;
    };

   public:
    float prefSpeed_;

    std::size_t maxNeighbors_;
    float neighborDist_;
    float uncertaintyOffset_;
    std::multimap<float, Candidate> candidates_;
    // distance -> Agent Index
    std::set<std::pair<float, std::size_t>> neighbors_;
    std::vector<VelocityObstacle> velocityObstacles_;

    // TODO (#2519): Remove magic numbers
    // Increasing deceleration distance to reduce the chance of overshooting the
    // destination
    static constexpr float decel_dist_multiplier = 1.2f;
    // Decreasing preferred speed during deceleration to reduce the chance of
    // overshooting the destination
    static constexpr float decel_pref_speed_multiplier = 0.6f;

    friend class KdTree;
    friend class Simulator;
};<|MERGE_RESOLUTION|>--- conflicted
+++ resolved
@@ -65,17 +65,10 @@
      * @param maxAccel           The maximum acceleration of this agent.
      * @param velocity           The initial velocity of this agent.
      */
-<<<<<<< HEAD
     HRVOAgent(Simulator *simulator, const Vector &position, float neighborDist,
               std::size_t maxNeighbors, float radius, const Vector &velocity,
               float maxAccel, Path &path, float prefSpeed, float maxSpeed,
               float uncertaintyOffset);
-=======
-    HRVOAgent(HRVOSimulator *simulator, const Vector &position, std::size_t goalIndex,
-              float neighborDist, std::size_t maxNeighbors, float radius,
-              const Vector &velocity, float maxAccel, float goalRadius, float prefSpeed,
-              float maxSpeed, float uncertaintyOffset);
->>>>>>> e8c78e62
 
     /**
      * Computes the new velocity of this agent.
