/*
 * agent.h
 * HRVO Library
 *
 * Copyright 2009 University of North Carolina at Chapel Hill
 *
 * Licensed under the Apache License, Version 2.0 (the "License");
 * you may not use this file except in compliance with the License.
 * You may obtain a copy of the License at
 *
 *     https://www.apache.org/licenses/LICENSE-2.0
 *
 * Unless required by applicable law or agreed to in writing, software
 * distributed under the License is distributed on an "AS IS" BASIS,
 * WITHOUT WARRANTIES OR CONDITIONS OF ANY KIND, either express or implied.
 * See the License for the specific language governing permissions and
 * limitations under the License.
 *
 * Please send all bug reports to <geom@cs.unc.edu>.
 *
 * The authors may be contacted via:
 *
 * Jamie Snape, Jur van den Berg, Stephen J. Guy, and Dinesh Manocha
 * Dept. of Computer Science
 * 201 S. Columbia St.
 * Frederick P. Brooks, Jr. Computer Science Bldg.
 * Chapel Hill, N.C. 27599-3175
 * United States of America
 *
 * <https://gamma.cs.unc.edu/HRVO/>
 */

#pragma once

#include <cstddef>
#include <map>
#include <set>
#include <utility>
#include <vector>

#include "agent.h"
#include "simulator.h"
#include "software/geom/vector.h"

/**
 * An agent/robot in the simulation which uses the HRVO algorithm to motion plan towards
 * the destination while avoiding obstacles.
 */
class HRVOAgent : public Agent
{
   public:
    /**
     * Constructor
     *
     * @param simulator          The simulation.
     * @param position           The starting position of this agent.
     * @param goalIndex          The goal number of this agent.
     * @param neighborDist       The maximum neighbor distance of this agent.
     * @param maxNeighbors       The maximum neighbor count of this agent.
     * @param radius             The radius of this agent.
     * @param goalRadius         The goal radius of this agent.
     * @param prefSpeed          The preferred speed of this agent.
     * @param maxSpeed           The maximum speed of this agent.
     * @param uncertaintyOffset  The uncertainty offset of this agent.
     * @param maxAccel           The maximum acceleration of this agent.
     * @param velocity           The initial velocity of this agent.
     */
<<<<<<< HEAD
    HRVOAgent(HRVOSimulator *simulator, const Vector &position, std::size_t goalIndex,
              float neighborDist, std::size_t maxNeighbors, float radius,
              const Vector &velocity, float maxAccel, float goalRadius, float prefSpeed,
              float maxSpeed, float uncertaintyOffset);
=======
    HRVOAgent(HRVOSimulator *simulator, const Vector &position, float neighborDist,
              std::size_t maxNeighbors, float radius, const Vector &velocity,
              float maxAccel, AgentPath &path, float prefSpeed, float maxSpeed,
              float uncertaintyOffset);
>>>>>>> 949e1f63

    /**
     * Computes the new velocity of this agent.
     */
    void computeNewVelocity() override;

    /**
     * Create the hybrid reciprocal velocity obstacle which other_agent should see for
     * this Agent
     *
     * @param other_agent The Agent which this hybrid reciprocal velocity obstacle is
     * being generated for
     * @return The hybrid reciprocal velocity obstacle which other_agent should see for
     * this Agent
     */
    Agent::VelocityObstacle createVelocityObstacle(const Agent &other_agent) override;

    /**
     * Computes the maxNeighbors nearest neighbors of this agent.
     */
    void computeNeighbors();

    /**
     * Computes the preferred velocity of this agent.
     */
    void computePreferredVelocity();

    /**
     * Inserts a neighbor into the set of neighbors of this agent.
     *
     * @param  agentNo  The number of the agent to be inserted.
     * @param  rangeSq  The squared range around this agent.
     */
    void insertNeighbor(std::size_t agentNo, float &rangeSq);

    /**
     * Get a list of circles which represent the new velocity candidates
     * @param circle_rad The radius of the circles which represent candidates
     * @return list of circles which represent the new velocity candidates
     */
    std::vector<Circle> getCandidateVelocitiesAsCircles(
        const float circle_rad = 0.03f) const;

    /**
     * Get a list of triangles (polygons) which represent the velocity obstacles
     * which this HRVO Agent currently sees.
     * @return A list of polygons which represent velocity obstacles
     */
    std::vector<Polygon> getVelocityObstaclesAsPolygons() const;

    /**
     * Update preferred speed of Agent. The preferred speed represents the speed which we
     * would like this Agent to travel at.
     * @param new_pref_speed New preferred speed
     */
    void setPreferredSpeed(float new_pref_speed);

   private:
    /**
     * A candidate point.
     */
    class Candidate
    {
       public:
        Candidate() : velocityObstacle1_(0), velocityObstacle2_(0) {}

        // The position of the candidate point.
        Vector position_;

        // The number of the first velocity obstacle.
        int velocityObstacle1_;

        // The number of the second velocity obstacle.
        int velocityObstacle2_;
    };

   public:
    float prefSpeed_;

    std::size_t maxNeighbors_;
    float neighborDist_;
    float uncertaintyOffset_;
    std::multimap<float, Candidate> candidates_;
    // distance -> Agent Index
    std::set<std::pair<float, std::size_t>> neighbors_;
    std::vector<VelocityObstacle> velocityObstacles_;

    // TODO (#2519): Remove magic numbers
    // Increasing deceleration distance to reduce the chance of overshooting the
    // destination
    static constexpr float decel_dist_multiplier = 1.2f;
    // Decreasing preferred speed during deceleration to reduce the chance of
    // overshooting the destination
    static constexpr float decel_pref_speed_multiplier = 0.6f;

    friend class KdTree;
    friend class Simulator;
};<|MERGE_RESOLUTION|>--- conflicted
+++ resolved
@@ -65,17 +65,10 @@
      * @param maxAccel           The maximum acceleration of this agent.
      * @param velocity           The initial velocity of this agent.
      */
-<<<<<<< HEAD
-    HRVOAgent(HRVOSimulator *simulator, const Vector &position, std::size_t goalIndex,
-              float neighborDist, std::size_t maxNeighbors, float radius,
-              const Vector &velocity, float maxAccel, float goalRadius, float prefSpeed,
-              float maxSpeed, float uncertaintyOffset);
-=======
     HRVOAgent(HRVOSimulator *simulator, const Vector &position, float neighborDist,
               std::size_t maxNeighbors, float radius, const Vector &velocity,
               float maxAccel, AgentPath &path, float prefSpeed, float maxSpeed,
               float uncertaintyOffset);
->>>>>>> 949e1f63
 
     /**
      * Computes the new velocity of this agent.
