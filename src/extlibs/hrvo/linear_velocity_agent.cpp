#include "linear_velocity_agent.h"

LinearVelocityAgent::LinearVelocityAgent(HRVOSimulator *simulator, const Vector &position,
<<<<<<< HEAD
                                         float radius, const Vector &velocity,
                                         float maxSpeed, float maxAccel, AgentPath &path,
                                         unsigned int robot_id, TeamSide type)
    : Agent(simulator, position, radius, velocity, velocity, maxSpeed, maxAccel, path,
            robot_id, type)
=======
                                         float radius, float max_radius_inflation,
                                         const Vector &velocity, float maxSpeed,
                                         float maxAccel, AgentPath &path)
    : Agent(simulator, position, radius, max_radius_inflation, velocity, velocity,
            maxSpeed, maxAccel, path)
>>>>>>> 7d99eae7
{
}

void LinearVelocityAgent::computeNewVelocity()
{
    // TODO (#2496): Fix bug where LinearVelocityAgents go past their destination
    // Preferring a velocity which points directly towards goal

    auto path_point_opt = path.getCurrentPathPoint();

    if (path_point_opt == std::nullopt)
    {
        pref_velocity_ = Vector(0.f, 0.f);
        new_velocity_  = Vector(0.f, 0.f);
        return;
    }

    Vector goal_pos = path_point_opt.value().getPosition();
    pref_velocity_  = goal_pos - position_;

    if (pref_velocity_.length() > max_speed_)
    {
        pref_velocity_ = (pref_velocity_).normalize(max_speed_);
    }

    const Vector dv = pref_velocity_ - velocity_;
    if (dv.length() <= max_accel_ * simulator_->getTimeStep())
    {
        new_velocity_ = pref_velocity_;
    }
    else
    {
        // Calculate the maximum velocity towards the preferred velocity, given the
        // acceleration constraint
        new_velocity_ = velocity_ + dv.normalize(max_accel_ * simulator_->getTimeStep());
    }
}

VelocityObstacle LinearVelocityAgent::createVelocityObstacle(const Agent &other_agent)
{
    return VelocityObstacle::generateVelocityObstacle(
        Circle(Point(getPosition()), getRadius()),
        Circle(Point(other_agent.getPosition()), other_agent.getRadius()), getVelocity());
}<|MERGE_RESOLUTION|>--- conflicted
+++ resolved
@@ -1,19 +1,12 @@
 #include "linear_velocity_agent.h"
 
 LinearVelocityAgent::LinearVelocityAgent(HRVOSimulator *simulator, const Vector &position,
-<<<<<<< HEAD
-                                         float radius, const Vector &velocity,
-                                         float maxSpeed, float maxAccel, AgentPath &path,
-                                         unsigned int robot_id, TeamSide type)
-    : Agent(simulator, position, radius, velocity, velocity, maxSpeed, maxAccel, path,
-            robot_id, type)
-=======
                                          float radius, float max_radius_inflation,
                                          const Vector &velocity, float maxSpeed,
-                                         float maxAccel, AgentPath &path)
+                                         float maxAccel, AgentPath &path, 
+					 RobotId robot_id, TeamSide type)
     : Agent(simulator, position, radius, max_radius_inflation, velocity, velocity,
-            maxSpeed, maxAccel, path)
->>>>>>> 7d99eae7
+            maxSpeed, maxAccel, path, robot_id, type)
 {
 }
 
