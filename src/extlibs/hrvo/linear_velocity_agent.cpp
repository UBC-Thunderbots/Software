#include "linear_velocity_agent.h"

<<<<<<< HEAD
LinearVelocityAgent::LinearVelocityAgent(Simulator *simulator, const Vector2 &position,
                                         float radius, const Vector2 &velocity,
                                         float maxSpeed, float maxAccel, Path &path)
    : Agent(simulator, position, radius, velocity, velocity, maxSpeed, maxAccel, path)
=======
LinearVelocityAgent::LinearVelocityAgent(Simulator *simulator, const Vector &position,
                                         float radius, const Vector &velocity,
                                         float maxSpeed, float maxAccel,
                                         std::size_t goal_index, float goalRadius)
    : Agent(simulator, position, radius, velocity, velocity, maxSpeed, maxAccel,
            goal_index, goalRadius)
>>>>>>> 4aaeb22e
{
}

void LinearVelocityAgent::computeNewVelocity()
{
    // Preferring a velocity which points directly towards goal
    Vector2 current_position;

    //check if we have reached the end of the path
    if (path.getCurrentPathPoint() == std::nullopt) {
        // set the current_position as the previous position
        current_position  = path.getLastPathPoint().getPosition();
    }
    else {
        current_position = path.getCurrentPathPoint().value().getPosition();
    }

    pref_velocity_ = current_position - position_;

    if (pref_velocity_.length() > max_speed_)
    {
        pref_velocity_ = (pref_velocity_).normalize() * max_speed_;
    }

    const Vector dv = pref_velocity_ - velocity_;
    if (dv.length() <= max_accel_ * simulator_->getTimeStep())
    {
        new_velocity_ = pref_velocity_;
    }
    else
    {
        // Calculate the maximum velocity towards the preferred velocity, given the
        // acceleration constraint
        new_velocity_ =
            velocity_ + (max_accel_ * simulator_->getTimeStep()) * (dv.normalize());
    }
}

Agent::VelocityObstacle LinearVelocityAgent::createVelocityObstacle(
    const Agent &other_agent)
{
    VelocityObstacle velocityObstacle;
    if ((position_ - other_agent.getPosition()).lengthSquared() >
        std::pow(radius_ + other_agent.getRadius(), 2))
    {
        // This Agent is not colliding with other agent
        velocityObstacle.apex_ = velocity_;

        const float angle =
            (position_ - other_agent.getPosition()).orientation().toRadians();

        // opening angle = arcsin((rad_A + rad_B) / distance)
        const float openingAngle =
            std::asin((other_agent.getRadius() + radius_) /
                      (position_ - other_agent.getPosition()).length());

        // Direction of the two edges of the velocity obstacle
        velocityObstacle.side1_ =
            Vector(std::cos(angle - openingAngle), std::sin(angle - openingAngle));
        velocityObstacle.side2_ =
            Vector(std::cos(angle + openingAngle), std::sin(angle + openingAngle));
    }
    else
    {
        // This Agent is colliding with other agent
        // Creates Velocity Obstacle with the sides being 180 degrees
        // apart from each other
        velocityObstacle.apex_ = velocity_;
        velocityObstacle.side1_ =
            (other_agent.getPosition() - position_).perpendicular().normalize();
        velocityObstacle.side2_ = -velocityObstacle.side1_;
    }
    return velocityObstacle;
}<|MERGE_RESOLUTION|>--- conflicted
+++ resolved
@@ -1,25 +1,16 @@
 #include "linear_velocity_agent.h"
 
-<<<<<<< HEAD
-LinearVelocityAgent::LinearVelocityAgent(Simulator *simulator, const Vector2 &position,
-                                         float radius, const Vector2 &velocity,
+LinearVelocityAgent::LinearVelocityAgent(Simulator *simulator, const Vector &position,
+                                         float radius, const Vector &velocity,
                                          float maxSpeed, float maxAccel, Path &path)
     : Agent(simulator, position, radius, velocity, velocity, maxSpeed, maxAccel, path)
-=======
-LinearVelocityAgent::LinearVelocityAgent(Simulator *simulator, const Vector &position,
-                                         float radius, const Vector &velocity,
-                                         float maxSpeed, float maxAccel,
-                                         std::size_t goal_index, float goalRadius)
-    : Agent(simulator, position, radius, velocity, velocity, maxSpeed, maxAccel,
-            goal_index, goalRadius)
->>>>>>> 4aaeb22e
 {
 }
 
 void LinearVelocityAgent::computeNewVelocity()
 {
     // Preferring a velocity which points directly towards goal
-    Vector2 current_position;
+    Vector current_position;
 
     //check if we have reached the end of the path
     if (path.getCurrentPathPoint() == std::nullopt) {
