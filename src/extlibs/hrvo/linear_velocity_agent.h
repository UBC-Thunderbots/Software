#pragma once

#include "agent.h"
#include "simulator.h"
#include "software/geom/vector.h"

/**
 * An agent/robot in the simulation which has linear velocity.
 * This agent will go directly towards its destination, and has no sense of obstacles
 */
class LinearVelocityAgent : public Agent
{
   public:
    /**
     * Constructor
     *
     * @param position    The starting position of this agent.
     * @param radius      The radius of this agent.
     * @param velocity    The initial velocity of this agent.
     * @param maxSpeed    The maximum speed of this agent.
     * @param maxAccel    The maximum acceleration of this agent.
     * @param goal_index  The goal number of this agent.
     * @param goalRadius  The goal radius of this agent.
     */
<<<<<<< HEAD
    LinearVelocityAgent(HRVOSimulator *simulator, const Vector2 &position, float radius,
                        const Vector2 &velocity, float maxSpeed, float maxAccel,
=======
    LinearVelocityAgent(Simulator *simulator, const Vector &position, float radius,
                        const Vector &velocity, float maxSpeed, float maxAccel,
>>>>>>> 4aaeb22e
                        std::size_t goal_index, float goalRadius);

    /**
     * Computes the new velocity of this agent.
     */
    void computeNewVelocity() override;

    /**
     * Create the velocity obstacle which other_agent should see for this Agent
     *
     * @param other_agent The Agent which this velocity obstacle is being generated for
     * @return The velocity obstacle which other_agent should see for this Agent
     */
    Agent::VelocityObstacle createVelocityObstacle(const Agent &other_agent) override;
};<|MERGE_RESOLUTION|>--- conflicted
+++ resolved
@@ -22,13 +22,8 @@
      * @param goal_index  The goal number of this agent.
      * @param goalRadius  The goal radius of this agent.
      */
-<<<<<<< HEAD
-    LinearVelocityAgent(HRVOSimulator *simulator, const Vector2 &position, float radius,
-                        const Vector2 &velocity, float maxSpeed, float maxAccel,
-=======
-    LinearVelocityAgent(Simulator *simulator, const Vector &position, float radius,
+    LinearVelocityAgent(HRVOSimulator *simulator, const Vector &position, float radius,
                         const Vector &velocity, float maxSpeed, float maxAccel,
->>>>>>> 4aaeb22e
                         std::size_t goal_index, float goalRadius);
 
     /**
