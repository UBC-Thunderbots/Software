--- conflicted
+++ resolved
@@ -15,20 +15,6 @@
     /**
      * Constructor
      *
-<<<<<<< HEAD
-     * @param position    The starting position of this agent.
-     * @param radius      The radius of this agent.
-     * @param velocity    The initial velocity of this agent.
-     * @param maxSpeed    The maximum speed of this agent.
-     * @param maxAccel    The maximum acceleration of this agent.
-     * @param path        The path of this agent.
-     * @param robot_id	  The robot id for this agent.
-     * @param type	  	  The team side for this agent (friendly or enemy).
-     */
-    LinearVelocityAgent(HRVOSimulator *simulator, const Vector &position, float radius,
-                        const Vector &velocity, float maxSpeed, float maxAccel,
-                        AgentPath &path, RobotId robot_id, TeamSide type);
-=======
      * @param position              The starting position of this agent.
      * @param radius                The radius of this agent.
      * @param max_radius_inflation  The maximum amount which the radius of this agent can
@@ -37,11 +23,13 @@
      * @param maxSpeed              The maximum speed of this agent.
      * @param maxAccel              The maximum acceleration of this agent.
      * @param path                  The path of this agent
+     * @param robot_id	  The robot id for this agent.
+     * @param type	  	  The team side for this agent (friendly or enemy).
      */
     LinearVelocityAgent(HRVOSimulator *simulator, const Vector &position, float radius,
                         float max_radius_inflation, const Vector &velocity,
-                        float maxSpeed, float maxAccel, AgentPath &path);
->>>>>>> 7d99eae7
+                        float maxSpeed, float maxAccel, AgentPath &path,
+						RobotId robot_id, TeamSide type);
 
     /**
      * Computes the new velocity of this agent.
