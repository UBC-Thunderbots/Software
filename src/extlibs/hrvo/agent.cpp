--- conflicted
+++ resolved
@@ -2,13 +2,8 @@
 
 #include "extlibs/hrvo/simulator.h"
 
-<<<<<<< HEAD
-Agent::Agent(HRVOSimulator *simulator, const Vector2 &position, float radius,
-             const Vector2 &velocity, const Vector2 &prefVelocity, float maxSpeed,
-=======
-Agent::Agent(Simulator *simulator, const Vector &position, float radius,
+Agent::Agent(HRVOSimulator *simulator, const Vector &position, float radius,
              const Vector &velocity, const Vector &prefVelocity, float maxSpeed,
->>>>>>> 4aaeb22e
              float maxAccel, std::size_t goalIndex, float goalRadius)
     : simulator_(simulator),
       position_(position),
@@ -46,13 +41,8 @@
 
     position_ += velocity_ * simulator_->time_step;
 
-<<<<<<< HEAD
-    if (absSq(simulator_->goals[goal_index_]->getCurrentGoalPosition() - position_) <
-        goal_radius_ * goal_radius_)
-=======
-    if ((simulator_->goals_[goal_index_]->getCurrentGoalPosition() - position_)
+    if ((simulator_->goals[goal_index_]->getCurrentGoalPosition() - position_)
             .lengthSquared() < goal_radius_ * goal_radius_)
->>>>>>> 4aaeb22e
     {
         // Is at current goal position
         if (simulator_->goals[goal_index_]->isGoingToFinalGoal())
