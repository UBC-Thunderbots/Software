#include "agent.h"

#include "extlibs/hrvo/simulator.h"

Agent::Agent(Simulator *simulator, const Vector2 &position, float radius,
             const Vector2 &velocity, const Vector2 &prefVelocity, float maxSpeed,
             float maxAccel, std::size_t goalIndex, float goalRadius)
    : simulator_(simulator),
      position_(position),
      radius_(radius),
      velocity_(velocity),
      pref_velocity_(prefVelocity),
      max_speed_(maxSpeed),
      max_accel_(maxAccel),
      goal_index_(goalIndex),
      goal_radius_(goalRadius),
      reached_goal_(false)
{
}

void Agent::update()
{
    if (abs(new_velocity_) >= max_speed_)
    {
        // New velocity can not be greater than max speed
        new_velocity_ = normalize(new_velocity_) * max_speed_;
    }

<<<<<<< HEAD
    const float dv = abs(new_velocity_ - velocity_);
    if (dv < max_accel_ * simulator_->timeStep_ || dv == 0.f)
=======
    const Vector2 dv = new_velocity_ - velocity_;
    if (abs(dv) < max_accel_ * simulator_->getTimeStep() || abs(dv) == 0.f)
>>>>>>> c36decb6
    {
        velocity_ = new_velocity_;
    }
    else
    {
<<<<<<< HEAD
        velocity_ = (1.0f - (max_accel_ * simulator_->timeStep_ / dv)) * velocity_ +
                    (max_accel_ * simulator_->timeStep_ / dv) * new_velocity_;
=======
        // Calculate the maximum velocity towards the preferred velocity, given the
        // acceleration constraint
        velocity_ = velocity_ + (max_accel_ * simulator_->getTimeStep()) * (dv / abs(dv));
>>>>>>> c36decb6
    }

    position_ += velocity_ * simulator_->timeStep_;

    if (absSq(simulator_->goals_[goal_index_]->getCurrentGoalPosition() - position_) <
        goal_radius_ * goal_radius_)
    {
        // Is at current goal position
        if (simulator_->goals_[goal_index_]->isGoingToFinalGoal())
        {
            reached_goal_ = true;
        }
        else
        {
            simulator_->goals_[goal_index_]->getNextGoalPostion();
            reached_goal_             = false;
            simulator_->reachedGoals_ = false;
        }
    }
    else
    {
        reached_goal_             = false;
        simulator_->reachedGoals_ = false;
    }
}

float Agent::getMaxAccel() const
{
    return max_accel_;
}

const Vector2 &Agent::getVelocity() const
{
    return velocity_;
}

float Agent::getRadius() const
{
    return radius_;
}

const Vector2 &Agent::getPosition() const
{
    return position_;
}
<<<<<<< HEAD

const Vector2 &Agent::getPrefVelocity() const
{
    return pref_velocity_;
}

size_t Agent::getGoalIndex() const
{
    return goal_index_;
}

bool Agent::hasReachedGoal() const
{
    return reached_goal_;
=======

const Vector2 &Agent::getPrefVelocity() const
{
    return pref_velocity_;
}

size_t Agent::getGoalIndex() const
{
    return goal_index_;
}

bool Agent::hasReachedGoal() const
{
    return reached_goal_;
}

float Agent::getGoalRadius() const
{
    return goal_radius_;
>>>>>>> c36decb6
}<|MERGE_RESOLUTION|>--- conflicted
+++ resolved
@@ -26,26 +26,16 @@
         new_velocity_ = normalize(new_velocity_) * max_speed_;
     }
 
-<<<<<<< HEAD
-    const float dv = abs(new_velocity_ - velocity_);
-    if (dv < max_accel_ * simulator_->timeStep_ || dv == 0.f)
-=======
     const Vector2 dv = new_velocity_ - velocity_;
     if (abs(dv) < max_accel_ * simulator_->getTimeStep() || abs(dv) == 0.f)
->>>>>>> c36decb6
     {
         velocity_ = new_velocity_;
     }
     else
     {
-<<<<<<< HEAD
-        velocity_ = (1.0f - (max_accel_ * simulator_->timeStep_ / dv)) * velocity_ +
-                    (max_accel_ * simulator_->timeStep_ / dv) * new_velocity_;
-=======
         // Calculate the maximum velocity towards the preferred velocity, given the
         // acceleration constraint
         velocity_ = velocity_ + (max_accel_ * simulator_->getTimeStep()) * (dv / abs(dv));
->>>>>>> c36decb6
     }
 
     position_ += velocity_ * simulator_->timeStep_;
@@ -91,22 +81,6 @@
 {
     return position_;
 }
-<<<<<<< HEAD
-
-const Vector2 &Agent::getPrefVelocity() const
-{
-    return pref_velocity_;
-}
-
-size_t Agent::getGoalIndex() const
-{
-    return goal_index_;
-}
-
-bool Agent::hasReachedGoal() const
-{
-    return reached_goal_;
-=======
 
 const Vector2 &Agent::getPrefVelocity() const
 {
@@ -126,5 +100,4 @@
 float Agent::getGoalRadius() const
 {
     return goal_radius_;
->>>>>>> c36decb6
 }