--- conflicted
+++ resolved
@@ -41,7 +41,6 @@
 
     position_ += velocity_ * simulator_->time_step;
 
-<<<<<<< HEAD
     Vector current_dest;
 
     const std::optional<PathPoint> &path_point = path.getCurrentPathPoint();
@@ -59,23 +58,12 @@
     {
         // Is at current goal position
         if (path.isGoingToFinalPathPoint())
-=======
-    if ((simulator_->goals[goal_index_]->getCurrentGoalPosition() - position_)
-            .lengthSquared() < goal_radius_ * goal_radius_)
-    {
-        // Is at current goal position
-        if (simulator_->goals[goal_index_]->isGoingToFinalGoal())
->>>>>>> e8c78e62
         {
             reached_goal_ = true;
         }
         else
         {
-<<<<<<< HEAD
             path.incrementPathIndex();
-=======
-            simulator_->goals[goal_index_]->getNextGoalPostion();
->>>>>>> e8c78e62
             reached_goal_             = false;
             simulator_->reached_goals = false;
         }
@@ -134,10 +122,7 @@
 
 const Path &Agent::getPath() const
 {
-<<<<<<< HEAD
     return path;
-=======
-    return goal_radius_;
 }
 
 void Agent::setMaxSpeed(float max_speed)
@@ -148,5 +133,4 @@
 void Agent::setRadius(float radius)
 {
     radius_ = radius;
->>>>>>> e8c78e62
 }