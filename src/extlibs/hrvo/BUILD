--- conflicted
+++ resolved
@@ -51,22 +51,9 @@
     deps = [
         "//proto:visualization_cc_proto",
         "//proto/primitive:primitive_msg_factory",
-<<<<<<< HEAD
-        #TODO Remove once #2589 is merged
-        "//extlibs/hrvo:velocity_obstacle",
-=======
         "//software/ai/navigator/path_planner/hrvo:velocity_obstacle",
->>>>>>> 8b1e635f
         "//software/geom:vector",
         "//software/world",
         "//software/ai/navigator/obstacle:robot_navigation_obstacle_factory"
     ],
-)
-
-cc_library(
-    name = "velocity_obstacle",
-    hdrs = ["velocity_obstacle.h"],
-    deps = [
-        "//software/geom:vector",
-    ],
 )