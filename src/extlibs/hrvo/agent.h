#pragma once

#include "extlibs/hrvo/path.h"
#include "software/geom/vector.h"

class HRVOSimulator;

/**
 * An agent/robot in the HRVO simulation.
 */
class Agent
{
   public:
    /**
     * Constructor
     *
     * @param simulator          The simulator which this agent is a part of
     * @param position           The starting position of this agent.
     * @param radius             The radius of this agent.
     * @param velocity           The initial velocity of this agent.
     * @param prefVelocity       The preferred velocity of this agent.
     * @param maxSpeed           The maximum speed of this agent.
     * @param maxAccel           The maximum acceleration of this agent.
     * @param path               The path for this agent
     * @param goalRadius         The goal radius of this agent.
     */
    Agent(HRVOSimulator *simulator, const Vector &position, float radius,
          const Vector &velocity, const Vector &prefVelocity, float maxSpeed,
          float maxAccel, AgentPath &path);

    virtual ~Agent() = default;

    /**
     * A hybrid reciprocal velocity obstacle.
     */
    class VelocityObstacle
    {
       public:
        VelocityObstacle() = default;

        // The position of the apex of the hybrid reciprocal velocity obstacle.
        Vector apex_;

        // The direction of the first side of the hybrid reciprocal velocity obstacle.
        Vector side1_;

        // The direction of the second side of the hybrid reciprocal velocity obstacle.
        Vector side2_;
    };

    /**
     * Computes the new velocity of this agent.
     */
    virtual void computeNewVelocity() = 0;

    /**
     * Create the velocity obstacle which other_agent should see for this Agent
     *
     * @param other_agent The Agent which this velocity obstacle is being generated for
     * @return The velocity obstacle which other_agent should see for this Agent
     */
    virtual VelocityObstacle createVelocityObstacle(const Agent &other_agent) = 0;

    /**
     * Updates the position and velocity of this agent.
     */
    virtual void update();

    /**
     * Returns the current position of the agent
     *
     * @return The current position of the agent
     */
    const Vector &getPosition() const;

    /**
     * Returns the agents radius
     *
     * @return The agents radius
     */
    float getRadius() const;

    /**
     * Return the current velocity of the agent
     *
     * @return The current velocity of the agent
     */
    const Vector &getVelocity() const;

    /**
     * Return the max acceleration of the agent
     *
     * @return The max acceleration of the agent
     */
    float getMaxAccel() const;

    /**
     * Return the goal radius of the agent
     *
     * @return The goal radius of the agent
     */
    float getPathRadius() const;

    /**
     * Return the preferred velocity of the agent
     *
     * @return The preferred velocity of the agent
     */
    const Vector &getPrefVelocity() const;

    /**
     * Return the Goal index for this agent
     *
     * @return The Goal index for this agent
     */
    size_t getGoalIndex() const;

    /**
     * Return true if this agent has reached its final goal, false otherwise.
     *
     * @return True if this agent has reached its final goal, false otherwise.
     */
    bool hasReachedGoal() const;

    /**
     * Gets the the path for this agent
     * @return Path for this agent
     */
    const AgentPath &getPath() const;

    /**
     * Update position of Agent
     * @param position New position
     */
    void setPosition(const Vector &position);

    /**
     * Update radius of Agent
     * @param radius New radius
     */
    void setRadius(float radius);

    /**
     * Update the velocity of Agent
     * @param velocity New velocity
     */
    void setVelocity(const Vector &velocity);

    /**
     * Update the max speed of Agent
     * @param max_speed New max speed
     */
    void setMaxSpeed(float max_speed);

<<<<<<< HEAD
    // TODO: Added for debugging
    Vector old_vel;

public: // TODO: protected:
=======
    /**
     * Sets a new path for this agent
     * @param new_path new path for this agent
     */
    void setPath(const AgentPath& new_path);

   protected:
>>>>>>> a3a24ff0
    // Agent Properties
    Vector position_;
    float radius_;

    // The actual current velocity of this Agent
    Vector velocity_;
    // The requested new velocity of this Agent
    Vector new_velocity_;
    // The desired new speed of this Agent
    // NOTE: HRVO algorithm will try to pick this speed, however, it may pick a different
    // speed to avoid collisions.
    Vector pref_velocity_;
    // The path of this Agent
    AgentPath path;

    float max_speed_;
    float max_accel_;
    bool reached_goal_;

    HRVOSimulator *const simulator_;
};<|MERGE_RESOLUTION|>--- conflicted
+++ resolved
@@ -152,20 +152,17 @@
      */
     void setMaxSpeed(float max_speed);
 
-<<<<<<< HEAD
-    // TODO: Added for debugging
-    Vector old_vel;
-
-public: // TODO: protected:
-=======
     /**
      * Sets a new path for this agent
      * @param new_path new path for this agent
      */
     void setPath(const AgentPath& new_path);
 
-   protected:
->>>>>>> a3a24ff0
+    // TODO: Added for debugging
+    Vector old_vel;
+
+public: // TODO: protected:
+
     // Agent Properties
     Vector position_;
     float radius_;
