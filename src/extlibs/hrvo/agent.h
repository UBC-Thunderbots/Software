--- conflicted
+++ resolved
@@ -1,11 +1,7 @@
 #pragma once
 
-<<<<<<< HEAD
 #include "extlibs/hrvo/path.h"
-#include "extlibs/hrvo/vector2.h"
-=======
 #include "software/geom/vector.h"
->>>>>>> 4aaeb22e
 
 class Simulator;
 
@@ -28,15 +24,9 @@
      * @peram path               The path for this agent
      * @param goalRadius         The goal radius of this agent.
      */
-<<<<<<< HEAD
-    Agent(Simulator *simulator, const Vector2 &position, float radius,
-          const Vector2 &velocity, const Vector2 &prefVelocity, float maxSpeed,
-          float maxAccel, Path &path);
-=======
     Agent(Simulator *simulator, const Vector &position, float radius,
           const Vector &velocity, const Vector &prefVelocity, float maxSpeed,
-          float maxAccel, std::size_t goalIndex, float goalRadius);
->>>>>>> 4aaeb22e
+          float maxAccel, Path &path);
 
     virtual ~Agent() = default;
 
@@ -148,13 +138,9 @@
     // The requested new velocity of this Agent
     Vector new_velocity_;
     // The desired new velocity of this Agent
-<<<<<<< HEAD
-    Vector2 pref_velocity_;
+    Vector pref_velocity_;
     // The path of this Agent
     Path path;
-=======
-    Vector pref_velocity_;
->>>>>>> 4aaeb22e
 
     float max_speed_;
     float max_accel_;
