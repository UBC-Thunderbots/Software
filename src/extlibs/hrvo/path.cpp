#include "extlibs/hrvo/path.h"

#include <optional>
#include <stdexcept>
#include <utility>

#include "extlibs/hrvo/path_point.h"
#include "software/geom/vector.h"


AgentPath::AgentPath()
{
    path_radius = 0.0f;
}

AgentPath::AgentPath(const std::vector<PathPoint> &path_points, float goal_radius_)
{
    path        = path_points;
    path_radius = goal_radius_;
}

void AgentPath::incrementPathIndex()
{
    curr_path_index++;
}

<<<<<<< HEAD
std::optional<Vector> AgentPath::getCurrentPathPointPosition() const
{
    if (curr_path_index >= path.size())
    {
        return std::nullopt;
    }
    else
    {
        return path[curr_path_index].getPosition();
    }
}

float AgentPath::getDesiredSpeedAtCurrentPathPoint()
{
    if (curr_path_index >= path.size())
    {
        return 0.f;
    }
    else
    {
        return path[curr_path_index].getSpeed();
    }
}

std::optional<PathPoint> AgentPath::getCurrentPathPoint() const
{
    if (curr_path_index >= path.size())
    {
        return std::nullopt;
=======
std::optional<PathPoint> AgentPath::getCurrentPathPoint() const
{
    if (curr_path_index >= path.size())
    {
        if (!path.empty())
        {
            return path[path.size() - 1];
        }
        else
        {
            return std::nullopt;
        }
>>>>>>> 636e7134
    }
    else
    {
        return path[curr_path_index];
    }
}

<<<<<<< HEAD
PathPoint AgentPath::getLastPathPoint() const
{
    return path[path.size() - 1];
}

bool AgentPath::isGoingToFinalPathPoint()
{
    if (curr_path_index >= path.size() - 1)
    {
        return true;
    }
    return false;
}

unsigned int AgentPath::getPathIndex() const
=======
bool AgentPath::isGoingToFinalPathPoint()
>>>>>>> 636e7134
{
    return curr_path_index >= path.size() - 1;
}

<<<<<<< HEAD
std::vector<PathPoint> AgentPath::getPathVector() const
=======
float AgentPath::getPathRadius() const
>>>>>>> 636e7134
{
    return path_radius;
}<|MERGE_RESOLUTION|>--- conflicted
+++ resolved
@@ -24,37 +24,6 @@
     curr_path_index++;
 }
 
-<<<<<<< HEAD
-std::optional<Vector> AgentPath::getCurrentPathPointPosition() const
-{
-    if (curr_path_index >= path.size())
-    {
-        return std::nullopt;
-    }
-    else
-    {
-        return path[curr_path_index].getPosition();
-    }
-}
-
-float AgentPath::getDesiredSpeedAtCurrentPathPoint()
-{
-    if (curr_path_index >= path.size())
-    {
-        return 0.f;
-    }
-    else
-    {
-        return path[curr_path_index].getSpeed();
-    }
-}
-
-std::optional<PathPoint> AgentPath::getCurrentPathPoint() const
-{
-    if (curr_path_index >= path.size())
-    {
-        return std::nullopt;
-=======
 std::optional<PathPoint> AgentPath::getCurrentPathPoint() const
 {
     if (curr_path_index >= path.size())
@@ -67,7 +36,6 @@
         {
             return std::nullopt;
         }
->>>>>>> 636e7134
     }
     else
     {
@@ -75,34 +43,12 @@
     }
 }
 
-<<<<<<< HEAD
-PathPoint AgentPath::getLastPathPoint() const
-{
-    return path[path.size() - 1];
-}
-
 bool AgentPath::isGoingToFinalPathPoint()
-{
-    if (curr_path_index >= path.size() - 1)
-    {
-        return true;
-    }
-    return false;
-}
-
-unsigned int AgentPath::getPathIndex() const
-=======
-bool AgentPath::isGoingToFinalPathPoint()
->>>>>>> 636e7134
 {
     return curr_path_index >= path.size() - 1;
 }
 
-<<<<<<< HEAD
-std::vector<PathPoint> AgentPath::getPathVector() const
-=======
 float AgentPath::getPathRadius() const
->>>>>>> 636e7134
 {
     return path_radius;
 }