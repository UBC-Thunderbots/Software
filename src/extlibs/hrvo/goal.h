--- conflicted
+++ resolved
@@ -61,11 +61,7 @@
      * it reaches the matching position. Must be in the same order and of the same length
      * of the positions
      */
-<<<<<<< HEAD
-    explicit Goal(std::vector<Vector2> positions, std::vector<float> speed_at_positions);
-=======
-    explicit Goal(std::vector<Vector> positions, std::vector<float> speedAtPostition);
->>>>>>> 4aaeb22e
+    explicit Goal(std::vector<Vector> positions, std::vector<float> speed_at_positions);
 
    public:
     Vector position_;
