/*
 * simulator.cpp
 * HRVO Library
 *
 * Copyright 2009 University of North Carolina at Chapel Hill
 *
 * Licensed under the Apache License, Version 2.0 (the "License");
 * you may not use this file except in compliance with the License.
 * You may obtain a copy of the License at
 *
 *     https://www.apache.org/licenses/LICENSE-2.0
 *
 * Unless required by applicable law or agreed to in writing, software
 * distributed under the License is distributed on an "AS IS" BASIS,
 * WITHOUT WARRANTIES OR CONDITIONS OF ANY KIND, either express or implied.
 * See the License for the specific language governing permissions and
 * limitations under the License.
 *
 * Please send all bug reports to <geom@cs.unc.edu>.
 *
 * The authors may be contacted via:
 *
 * Jamie Snape, Jur van den Berg, Stephen J. Guy, and Dinesh Manocha
 * Dept. of Computer Science
 * 201 S. Columbia St.
 * Frederick P. Brooks, Jr. Computer Science Bldg.
 * Chapel Hill, N.C. 27599-3175
 * United States of America
 *
 * <https://gamma.cs.unc.edu/HRVO/>
 */

#include "extlibs/hrvo/simulator.h"

#include <stdexcept>

#include "extlibs/hrvo/agent.h"
#include "extlibs/hrvo/hrvo_agent.h"
#include "extlibs/hrvo/kd_tree.h"
#include "extlibs/hrvo/linear_velocity_agent.h"
#include "proto/message_translation/tbots_geometry.h"
#include "proto/visualization.pb.h"
#include "software/geom/algorithms/contains.h"
#include "software/geom/algorithms/intersection.h"
#include "software/logger/logger.h"
#include "proto/message_translation/tbots_protobuf.h"

HRVOSimulator::HRVOSimulator(float time_step, const RobotConstants_t &robot_constants)
    : global_time(0.0f),
      time_step(time_step),
      robot_constants(robot_constants),
      reached_goals(false),
      kd_tree(std::make_unique<KdTree>(this))
{
}

void HRVOSimulator::updateWorld(const World &world)
{
    const auto &friendly_team = world.friendlyTeam().getAllRobots();
    const auto &enemy_team    = world.enemyTeam().getAllRobots();
    // TODO (#2498): Update implementation to correctly support adding and removing agents
    //               to represent the newly added and removed friendly/enemy robots in the
    //               World.
    if (friendly_robot_id_map.empty() && enemy_robot_id_map.empty())
    {
        for (const Robot &friendly_robot : friendly_team)
        {
            std::size_t agent_index = addHRVORobotAgent(friendly_robot);
            friendly_robot_id_map.emplace(friendly_robot.id(), agent_index);
        }

        for (const Robot &enemy_robot : enemy_team)
        {
            // Set goal of enemy robot to be the farthest point, when moving in the
            // current direction
            Segment segment(enemy_robot.position(),
                            enemy_robot.position() + enemy_robot.velocity() * 100);

            // Enemy robot should not enter the friendly defense area
            std::unordered_set<Point> intersection_point_set =
                intersection(world.field().friendlyDefenseArea(), segment);
            if (intersection_point_set.empty() &&
                contains(world.field().fieldLines(), enemy_robot.position()))
            {
                // If the robot is in the field, then move in the current direction
                // towards the field edge
                intersection_point_set =
                    intersection(world.field().fieldLines(), segment);
            }

            if (intersection_point_set.empty())
            {
                // If there is no intersection point (robot is outside the field),
                // continue moving in the current direction
                intersection_point_set.insert(enemy_robot.position() +
                                              enemy_robot.velocity() * 5);
            }

            Vector goal_position = intersection_point_set.begin()->toVector();
            std::size_t agent_index =
                addLinearVelocityRobotAgent(enemy_robot, goal_position);
            enemy_robot_id_map.emplace(enemy_robot.id(), agent_index);
        }
    }
    else
    {
        // Update Agents
        for (const Robot &friendly_robot : friendly_team)
        {
            auto hrvo_agent = getFriendlyAgentFromRobotId(friendly_robot.id());
            if (hrvo_agent.has_value())
            {
                hrvo_agent.value()->setPosition(friendly_robot.position().toVector());

                // Only update velocity if time has passed since the last time velocity
                // was updated. This is to allow SensorFusion to update the actual robot
                // velocity in World.
                // TODO (#2531): Remove 4 multiplier and fix goal keeper moving slowly
                if (global_time - last_time_velocity_updated >= time_step)
                {
                    Vector velocity = friendly_robot.velocity();
                    hrvo_agent.value()->setVelocity(friendly_robot.velocity());
                    last_time_velocity_updated = global_time;
                }
            }
        }

        for (const Robot &enemy_robot : enemy_team)
        {
            auto agent_index_iter = enemy_robot_id_map.find(enemy_robot.id());
            if (agent_index_iter != enemy_robot_id_map.end())
            {
                unsigned int agent_index = agent_index_iter->second;
                agents[agent_index]->setPosition(enemy_robot.position().toVector());
                agents[agent_index]->setVelocity(enemy_robot.velocity());
            }
        }
    }

    // TODO (#2498): Dynamically add and remove the ball as an Agent, and if needed
    //               update its radius based on the PrimitiveSet
    if (add_ball_agent)
    {
        if (ball_agent_id == -1)
        {
            // Ball should be treated as an agent (obstacle)
            const Ball &ball = world.ball();
            Vector position(ball.position().x(), ball.position().y());
            Vector velocity(ball.velocity().x(), ball.velocity().y());
            Vector goal_pos    = position + 100 * velocity;
            float acceleration = ball.acceleration().length();
            // Minimum of 0.5-meter distance away from the ball, if the ball is an
            // obstacle
            float ball_radius = 0.5f + BALL_AGENT_RADIUS_OFFSET;

<<<<<<< HEAD
            AgentPath path               = addPath(goal_pos, 0.1f);
=======
            AgentPath path          = AgentPath({PathPoint(goal_pos, 0.0f)}, 0.1f);
>>>>>>> 636e7134
            std::size_t agent_index = addLinearVelocityAgent(
                position, ball_radius, velocity, velocity.length(), acceleration, path);
            ball_agent_id = agent_index;
        }
        else
        {
            Point position = world.ball().position();
            agents[ball_agent_id]->setPosition(position.toVector());
        }
    }
    else if (ball_agent_id != -1)
    {
        agents[ball_agent_id]->setRadius(0.f);
    }
}

void HRVOSimulator::updatePrimitiveSet(const TbotsProto::PrimitiveSet &new_primitive_set)
{
    primitive_set = new_primitive_set;

    // TODO (#2498): Dynamically add and remove the ball as an Agent, and if needed
    //               update its radius based on the PrimitiveSet
    add_ball_agent = primitive_set.stay_away_from_ball();

    // Update all friendly agent's goal points based on the matching robot's primitive
    for (auto &[robot_id, primitive] : primitive_set.robot_primitives())
    {
        auto hrvo_agent_opt = getFriendlyAgentFromRobotId(robot_id);
        if (hrvo_agent_opt.has_value())
        {
            auto hrvo_agent = hrvo_agent_opt.value();
<<<<<<< HEAD
            const AgentPath path;
=======
            AgentPath path;
>>>>>>> 636e7134

            if (primitive.has_move())
            {
                float speed_at_dest = primitive.move().final_speed_m_per_s();
                float new_max_speed = primitive.move().max_speed_m_per_s();
                hrvo_agent->setMaxSpeed(new_max_speed);
                hrvo_agent->setPreferredSpeed(new_max_speed * PREF_SPEED_SCALE);

                // TODO (#2418): Update implementation of Primitive to support
                // multiple path points
                auto destination = primitive.move().path().point().at(0);

                // Max distance which the robot can travel in one time step + scaling
                float path_radius =
                    (hrvo_agent->getMaxSpeed() * time_step) / 2 * GOAL_RADIUS_SCALE;
                path = AgentPath(
                    {PathPoint(Vector(destination.x_meters(), destination.y_meters()),
                               speed_at_dest)},
                    path_radius);
            }

            hrvo_agent->setPath(path);
        }
    }
}

std::size_t HRVOSimulator::addHRVORobotAgent(const Robot &robot)
{
    Vector position = robot.position().toVector();
    Vector velocity;
    float agent_radius = ROBOT_MAX_RADIUS_METERS * FRIENDLY_ROBOT_RADIUS_SCALE;
    float max_accel    = 1e-4;
    float pref_speed   = 1e-4;
    float max_speed    = 1e-4;

    const std::set<RobotCapability> &unavailable_capabilities =
        robot.getUnavailableCapabilities();
    bool can_move = unavailable_capabilities.find(RobotCapability::Move) ==
                    unavailable_capabilities.end();
    if (can_move)
    {
        velocity   = Vector(static_cast<float>(robot.velocity().x()),
                          static_cast<float>(robot.velocity().y()));
        max_accel  = robot_constants.robot_max_acceleration_m_per_s_2;
        max_speed  = robot_constants.robot_max_speed_m_per_s;
        pref_speed = max_speed * PREF_SPEED_SCALE;
    }

    // TODO (#2418): Replace destination point with a list of path points
    // Get this robot's destination point, if it has a primitive
    // If this robot does not have a primitive, then set its current position as its
    // destination
    Vector destination_point     = position;
    float speed_at_goal          = 0.f;
    const auto &robot_primitives = primitive_set.robot_primitives();
    auto primitive_iter          = robot_primitives.find(robot.id());
    if (primitive_iter != robot_primitives.end())
    {
        TbotsProto::Primitive primitive = primitive_iter->second;
        TbotsProto::Point destination_point_proto;

        if (primitive.has_move())
        {
            const auto &move_primitive = primitive.move();
            destination_point_proto    = move_primitive.path().point().at(0);
            destination_point =
                Vector(static_cast<float>(destination_point_proto.x_meters()),
                       static_cast<float>(destination_point_proto.y_meters()));
            speed_at_goal = move_primitive.final_speed_m_per_s();
            max_speed     = move_primitive.max_speed_m_per_s();
        }
    }

    // Max distance which the robot can travel in one time step + scaling
    float path_radius        = (max_speed * time_step) / 2 * GOAL_RADIUS_SCALE;
    float uncertainty_offset = 0.f;

<<<<<<< HEAD
    AgentPath path = addPath(destination_point, path_radius);
=======
    AgentPath path =
        AgentPath({PathPoint(destination_point, speed_at_goal)}, path_radius);
>>>>>>> 636e7134

    return addHRVOAgent(position, agent_radius, velocity, max_speed, pref_speed,
                        max_accel, path, MAX_NEIGHBOR_SEARCH_DIST, MAX_NEIGHBORS,
                        uncertainty_offset);
}

std::size_t HRVOSimulator::addLinearVelocityRobotAgent(const Robot &robot,
                                                       const Vector &destination)
{
    // TODO (#2371): Replace Vector with Vector
    Vector position = robot.position().toVector();
    Vector velocity = robot.velocity();
    float max_accel = 0.f;
    float max_speed = robot_constants.robot_max_speed_m_per_s;

    // Max distance which the robot can travel in one time step + scaling
    float path_radius = (max_speed * time_step) / 2 * GOAL_RADIUS_SCALE;

    // Enemy agents should appear larger to friendly agents to avoid collision
    float agent_radius = ROBOT_MAX_RADIUS_METERS * ENEMY_ROBOT_RADIUS_SCALE;

<<<<<<< HEAD
    AgentPath path = addPath(destination, goal_radius);
=======
    AgentPath path = AgentPath({PathPoint(destination, 0.0f)}, path_radius);
>>>>>>> 636e7134
    return addLinearVelocityAgent(position, agent_radius, velocity, max_speed, max_accel,
                                  path);
}

std::size_t HRVOSimulator::addHRVOAgent(const Vector &position, float agent_radius,
                                        const Vector &curr_velocity, float maxSpeed,
                                        float prefSpeed, float maxAccel, AgentPath &path,
                                        float neighborDist, std::size_t maxNeighbors,
                                        float uncertaintyOffset)
{
    std::shared_ptr<HRVOAgent> agent = std::make_shared<HRVOAgent>(
        this, position, neighborDist, maxNeighbors, agent_radius, curr_velocity, maxAccel,
        path, prefSpeed, maxSpeed, uncertaintyOffset);
    agents.push_back(std::move(agent));
    return agents.size() - 1;
}

size_t HRVOSimulator::addLinearVelocityAgent(const Vector &position, float agent_radius,
                                             const Vector &curr_velocity, float max_speed,
                                             float max_accel, AgentPath &path)
{
    std::shared_ptr<LinearVelocityAgent> agent = std::make_shared<LinearVelocityAgent>(
        this, position, agent_radius, curr_velocity, max_speed, max_accel, path);

    agents.push_back(std::move(agent));
    return agents.size() - 1;
}

<<<<<<< HEAD
AgentPath HRVOSimulator::addPath(const Vector &position, float goal_radius)
{
    std::vector<PathPoint> path_points;
    path_points.emplace_back(position);
    AgentPath path(path_points, goal_radius);
    return path;
}

AgentPath HRVOSimulator::addPathPositions(const std::vector<PathPoint> &path_points,
                                          float goal_radius)
{
    AgentPath path(path_points, goal_radius);
    return path;
}

=======
>>>>>>> 636e7134
void HRVOSimulator::doStep()
{
    if (kd_tree == nullptr)
    {
        throw std::runtime_error(
            "Simulation not initialized when attempting to do step.");
    }

    if (time_step == 0.0f)
    {
        throw std::runtime_error("Time step not set when attempting to do step.");
    }

    reached_goals = true;

    if (agents.size() == 0)
    {
        return;
    }

    kd_tree->build();

    for (auto &agent : agents)
    {
        agent->computeNewVelocity();
    }

    for (auto &agent : agents)
    {
        agent->update();
    }

    global_time += time_step;
}

Vector HRVOSimulator::getRobotVelocity(unsigned int robot_id) const
{
    auto hrvo_agent = getFriendlyAgentFromRobotId(robot_id);
    if (hrvo_agent.has_value())
    {
        return hrvo_agent.value()->getVelocity();
    }
    LOG(WARNING) << "Velocity for robot " << robot_id
                 << " can not be found since it does not exist in HRVO Simulator"
                 << std::endl;
    return Vector();
}

void HRVOSimulator::visualize(unsigned int robot_id) const
{
    // TODO (#2499): Create a new HRVO visualization proto and uncomment/update
    // LOG(VISUALIZE)
    TbotsProto::Obstacles obstacle_proto;

    // Add velocity obstacles and candidate new velocities to be visualized
    auto friendly_agent_opt = getFriendlyAgentFromRobotId(robot_id);
    if (friendly_agent_opt.has_value())
    {
        auto friendly_agent = friendly_agent_opt.value();
        for (auto &obstacle : friendly_agent->getVelocityObstaclesAsPolygons())
        {
            *(obstacle_proto.add_polygon()) = *createPolygonProto(obstacle);
        }

        for (auto &candidate_circle : friendly_agent->getCandidateVelocitiesAsCircles())
        {
            *(obstacle_proto.add_circle()) = *createCircleProto(candidate_circle);
        }

        // TODO: Maybe compare to actual accel/vel
//        LOG(VISUALIZE) << *createNamedValue("in linear deceleration zone " + std::to_string(robot_id), friendly_agent->in_decel_zone);
//        LOG(VISUALIZE) << *createNamedValue("hrvo pref vel " + std::to_string(robot_id), static_cast<float>(friendly_agent->pref_velocity_.length()));
//        LOG(VISUALIZE) << *createNamedValue("hrvo new vel " + std::to_string(robot_id), static_cast<float>(friendly_agent->new_velocity_.length()));
        LOG(VISUALIZE) << *createNamedValue("hrvo actual vel " + std::to_string(robot_id), static_cast<float>(friendly_agent->velocity_.length()));

//        LOG(VISUALIZE) << *createNamedValue(
//                    "acceleration " + std::to_string(robot_id),
//                    static_cast<float>((friendly_agent->getVelocity() - friendly_agent->old_vel).length() / getTimeStep()));
//        LOG(VISUALIZE) << *createNamedValue(
//                    "velocity " + std::to_string(robot_id),
//                    static_cast<float>(friendly_agent->getVelocity().length()));
//        Vector goal = goals[friendly_agent->getGoalIndex()]->getCurrentGoalPosition();
//        LOG(VISUALIZE) << *createNamedValue(
//                    "dist to goal " + std::to_string(robot_id),
//                    static_cast<float>((friendly_agent->getPosition() - goal).length()));
    }

    // Add circles representing agents
    for (auto &agent : agents)
    {
        Point position(agent->getPosition());
        *(obstacle_proto.add_circle()) =
            *createCircleProto(Circle(position, agent->getRadius()));
    }


//     LOG(VISUALIZE) << obstacle_proto;
}

std::optional<std::shared_ptr<HRVOAgent>> HRVOSimulator::getFriendlyAgentFromRobotId(
    unsigned int robot_id) const
{
    auto agent_index_iter = friendly_robot_id_map.find(robot_id);
    if (agent_index_iter != friendly_robot_id_map.end())
    {
        unsigned int agent_index = agent_index_iter->second;
        auto hrvo_agent = std::static_pointer_cast<HRVOAgent>(agents[agent_index]);
        if (hrvo_agent != nullptr)
        {
            return hrvo_agent;
        }
    }
    return std::nullopt;
}

float HRVOSimulator::getAgentMaxAccel(std::size_t agentNo) const
{
    return agents[agentNo]->getMaxAccel();
}

Vector HRVOSimulator::getAgentPosition(std::size_t agentNo) const
{
    return agents[agentNo]->getPosition();
}

float HRVOSimulator::getAgentRadius(std::size_t agentNo) const
{
    return agents[agentNo]->getRadius();
}

bool HRVOSimulator::hasAgentReachedGoal(std::size_t agentNo) const
{
    return agents[agentNo]->hasReachedGoal();
}

Vector HRVOSimulator::getAgentVelocity(std::size_t agentNo) const
{
    return agents[agentNo]->getVelocity();
}

Vector HRVOSimulator::getAgentPrefVelocity(std::size_t agentNo) const
{
    return agents[agentNo]->getPrefVelocity();
}

const std::unique_ptr<KdTree> &HRVOSimulator::getKdTree() const
{
    return kd_tree;
}

const std::vector<std::shared_ptr<Agent>> &HRVOSimulator::getAgents() const
{
    return agents;
}<|MERGE_RESOLUTION|>--- conflicted
+++ resolved
@@ -43,7 +43,6 @@
 #include "software/geom/algorithms/contains.h"
 #include "software/geom/algorithms/intersection.h"
 #include "software/logger/logger.h"
-#include "proto/message_translation/tbots_protobuf.h"
 
 HRVOSimulator::HRVOSimulator(float time_step, const RobotConstants_t &robot_constants)
     : global_time(0.0f),
@@ -116,7 +115,7 @@
                 // was updated. This is to allow SensorFusion to update the actual robot
                 // velocity in World.
                 // TODO (#2531): Remove 4 multiplier and fix goal keeper moving slowly
-                if (global_time - last_time_velocity_updated >= time_step)
+                if (global_time - last_time_velocity_updated >= 4 * time_step)
                 {
                     Vector velocity = friendly_robot.velocity();
                     hrvo_agent.value()->setVelocity(friendly_robot.velocity());
@@ -153,11 +152,7 @@
             // obstacle
             float ball_radius = 0.5f + BALL_AGENT_RADIUS_OFFSET;
 
-<<<<<<< HEAD
-            AgentPath path               = addPath(goal_pos, 0.1f);
-=======
             AgentPath path          = AgentPath({PathPoint(goal_pos, 0.0f)}, 0.1f);
->>>>>>> 636e7134
             std::size_t agent_index = addLinearVelocityAgent(
                 position, ball_radius, velocity, velocity.length(), acceleration, path);
             ball_agent_id = agent_index;
@@ -189,11 +184,7 @@
         if (hrvo_agent_opt.has_value())
         {
             auto hrvo_agent = hrvo_agent_opt.value();
-<<<<<<< HEAD
-            const AgentPath path;
-=======
             AgentPath path;
->>>>>>> 636e7134
 
             if (primitive.has_move())
             {
@@ -271,12 +262,8 @@
     float path_radius        = (max_speed * time_step) / 2 * GOAL_RADIUS_SCALE;
     float uncertainty_offset = 0.f;
 
-<<<<<<< HEAD
-    AgentPath path = addPath(destination_point, path_radius);
-=======
     AgentPath path =
         AgentPath({PathPoint(destination_point, speed_at_goal)}, path_radius);
->>>>>>> 636e7134
 
     return addHRVOAgent(position, agent_radius, velocity, max_speed, pref_speed,
                         max_accel, path, MAX_NEIGHBOR_SEARCH_DIST, MAX_NEIGHBORS,
@@ -298,11 +285,7 @@
     // Enemy agents should appear larger to friendly agents to avoid collision
     float agent_radius = ROBOT_MAX_RADIUS_METERS * ENEMY_ROBOT_RADIUS_SCALE;
 
-<<<<<<< HEAD
-    AgentPath path = addPath(destination, goal_radius);
-=======
     AgentPath path = AgentPath({PathPoint(destination, 0.0f)}, path_radius);
->>>>>>> 636e7134
     return addLinearVelocityAgent(position, agent_radius, velocity, max_speed, max_accel,
                                   path);
 }
@@ -331,24 +314,6 @@
     return agents.size() - 1;
 }
 
-<<<<<<< HEAD
-AgentPath HRVOSimulator::addPath(const Vector &position, float goal_radius)
-{
-    std::vector<PathPoint> path_points;
-    path_points.emplace_back(position);
-    AgentPath path(path_points, goal_radius);
-    return path;
-}
-
-AgentPath HRVOSimulator::addPathPositions(const std::vector<PathPoint> &path_points,
-                                          float goal_radius)
-{
-    AgentPath path(path_points, goal_radius);
-    return path;
-}
-
-=======
->>>>>>> 636e7134
 void HRVOSimulator::doStep()
 {
     if (kd_tree == nullptr)
@@ -417,23 +382,6 @@
         {
             *(obstacle_proto.add_circle()) = *createCircleProto(candidate_circle);
         }
-
-        // TODO: Maybe compare to actual accel/vel
-//        LOG(VISUALIZE) << *createNamedValue("in linear deceleration zone " + std::to_string(robot_id), friendly_agent->in_decel_zone);
-//        LOG(VISUALIZE) << *createNamedValue("hrvo pref vel " + std::to_string(robot_id), static_cast<float>(friendly_agent->pref_velocity_.length()));
-//        LOG(VISUALIZE) << *createNamedValue("hrvo new vel " + std::to_string(robot_id), static_cast<float>(friendly_agent->new_velocity_.length()));
-        LOG(VISUALIZE) << *createNamedValue("hrvo actual vel " + std::to_string(robot_id), static_cast<float>(friendly_agent->velocity_.length()));
-
-//        LOG(VISUALIZE) << *createNamedValue(
-//                    "acceleration " + std::to_string(robot_id),
-//                    static_cast<float>((friendly_agent->getVelocity() - friendly_agent->old_vel).length() / getTimeStep()));
-//        LOG(VISUALIZE) << *createNamedValue(
-//                    "velocity " + std::to_string(robot_id),
-//                    static_cast<float>(friendly_agent->getVelocity().length()));
-//        Vector goal = goals[friendly_agent->getGoalIndex()]->getCurrentGoalPosition();
-//        LOG(VISUALIZE) << *createNamedValue(
-//                    "dist to goal " + std::to_string(robot_id),
-//                    static_cast<float>((friendly_agent->getPosition() - goal).length()));
     }
 
     // Add circles representing agents
@@ -443,9 +391,7 @@
         *(obstacle_proto.add_circle()) =
             *createCircleProto(Circle(position, agent->getRadius()));
     }
-
-
-//     LOG(VISUALIZE) << obstacle_proto;
+    // LOG(VISUALIZE) << obstacle_proto;
 }
 
 std::optional<std::shared_ptr<HRVOAgent>> HRVOSimulator::getFriendlyAgentFromRobotId(
