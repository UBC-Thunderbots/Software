/*
 * simulator.cpp
 * HRVO Library
 *
 * Copyright 2009 University of North Carolina at Chapel Hill
 *
 * Licensed under the Apache License, Version 2.0 (the "License");
 * you may not use this file except in compliance with the License.
 * You may obtain a copy of the License at
 *
 *     https://www.apache.org/licenses/LICENSE-2.0
 *
 * Unless required by applicable law or agreed to in writing, software
 * distributed under the License is distributed on an "AS IS" BASIS,
 * WITHOUT WARRANTIES OR CONDITIONS OF ANY KIND, either express or implied.
 * See the License for the specific language governing permissions and
 * limitations under the License.
 *
 * Please send all bug reports to <geom@cs.unc.edu>.
 *
 * The authors may be contacted via:
 *
 * Jamie Snape, Jur van den Berg, Stephen J. Guy, and Dinesh Manocha
 * Dept. of Computer Science
 * 201 S. Columbia St.
 * Frederick P. Brooks, Jr. Computer Science Bldg.
 * Chapel Hill, N.C. 27599-3175
 * United States of America
 *
 * <https://gamma.cs.unc.edu/HRVO/>
 */

#include "extlibs/hrvo/simulator.h"

#include <stdexcept>

#include "extlibs/hrvo/agent.h"
#include "extlibs/hrvo/hrvo_agent.h"
#include "extlibs/hrvo/kd_tree.h"
#include "extlibs/hrvo/linear_velocity_agent.h"
#include "software/geom/algorithms/contains.h"
#include "software/geom/algorithms/intersection.h"

Simulator::Simulator(float time_step)
    : globalTime_(0.0f),
      timeStep_(time_step),
      reachedGoals_(false),
      kdTree_(std::make_unique<KdTree>(this))
{
}

void Simulator::updateWorld(const World &world)
{
    // Reset all agents
    agents_.clear();
    friendly_robot_id_map.clear();

    int max_neighbors =
        std::max(1, static_cast<int>(world.friendlyTeam().getAllRobots().size()) - 1);
    for (const Robot &friendly_robot : world.friendlyTeam().getAllRobots())
    {
        std::size_t agent_index = addHRVORobotAgent(friendly_robot, max_neighbors);
        friendly_robot_id_map.emplace(friendly_robot.id(), agent_index);
    }

    for (const Robot &enemy_robot : world.enemyTeam().getAllRobots())
    {
        // Set goal of enemy robot to be the farthest point, when moving in the current
        // direction
        Segment segment(enemy_robot.position(),
                        enemy_robot.position() + enemy_robot.velocity() * 100);

        // Enemy robot should not enter the friendly defense area
        std::unordered_set<Point> intersection_point_set =
            intersection(world.field().friendlyDefenseArea(), segment);
        if (intersection_point_set.empty() &&
            contains(world.field().fieldLines(), enemy_robot.position()))
        {
            // If the robot is in the field, then move in the current direction
            // towards the field edge
            intersection_point_set = intersection(world.field().fieldLines(), segment);
        }

        if (intersection_point_set.empty())
        {
            // If there is no intersection point (robot is outside the field), continue
            // moving in the current direction
            intersection_point_set.insert(enemy_robot.position() +
                                          enemy_robot.velocity() * 5);
        }

        Vector2 goal_position(static_cast<float>(intersection_point_set.begin()->x()),
                              static_cast<float>(intersection_point_set.begin()->y()));
        addLinearVelocityRobotAgent(enemy_robot, goal_position);
    }

    if (add_ball_agent)
    {
        // Ball should be treated as an agent (obstacle)
        const Ball &ball = world.ball();
        Vector2 position(ball.position().x(), ball.position().y());
        Vector2 velocity(ball.velocity().x(), ball.velocity().y());
        Vector2 goal_pos   = position + 100 * velocity;
        float acceleration = ball.acceleration().length();
        // Minimum of 0.5-meter distance away from the ball, if the ball is an obstacle
        float ball_radius = 0.5f + BALL_AGENT_RADIUS_OFFSET;

        Path path = addPath(goal_pos, 0.1f);
        addLinearVelocityAgent(position, ball_radius, velocity, abs(velocity),
                               acceleration, path);
    }
}

void Simulator::updatePrimitiveSet(const TbotsProto::PrimitiveSet &primitive_set)
{
    primitive_set_ = primitive_set;

    add_ball_agent = primitive_set.stay_away_from_ball();

    // Update all friendly agent's goal points based on the matching robot's primitive
    for (auto &[robot_id, primitive] : primitive_set.robot_primitives())
    {
        auto agent_index_iter = friendly_robot_id_map.find(robot_id);
        if (agent_index_iter != friendly_robot_id_map.end())
        {
            unsigned int agent_index = agent_index_iter->second;
            if (agent_index < agents_.size())
            {
                Path path = agents_[agent_index]->getPath();
                path.getPathVector().clear();

                // if there is new instructions, get destination, create path point, add
                // to path
                if (primitive.has_move())
                {
                    // TODO (#2418): Update implementation of Primitive to support
                    // multiple path points
<<<<<<< HEAD
                    path.getPathVector().emplace_back(PathPoint(Vector2(
                        static_cast<float>(primitive.move().destination().x_meters()),
                        static_cast<float>(primitive.move().destination().y_meters()))));
=======
                    auto destination = primitive.move().path().point().at(0);
                    goal->positions_.emplace_back(
                        static_cast<float>(destination.x_meters()),
                        static_cast<float>(destination.y_meters()));
>>>>>>> 5d89a851
                }
            }
        }
    }
}

std::size_t Simulator::addHRVORobotAgent(const Robot &robot, int max_neighbors)
{
    Vector2 position(static_cast<float>(robot.position().x()),
                     static_cast<float>(robot.position().y()));
    Vector2 velocity;
    float agent_radius = ROBOT_MAX_RADIUS_METERS * FRIENDLY_ROBOT_RADIUS_SCALE;
    float max_accel    = 1e-4;
    float pref_speed   = 1e-4;
    float max_speed    = 1e-4;

    const std::set<RobotCapability> &unavailable_capabilities =
        robot.getUnavailableCapabilities();
    bool can_move = unavailable_capabilities.find(RobotCapability::Move) ==
                    unavailable_capabilities.end();
    if (can_move)
    {
        velocity   = Vector2(static_cast<float>(robot.velocity().x()),
                           static_cast<float>(robot.velocity().y()));
        max_accel  = robot.robotConstants().robot_max_acceleration_m_per_s_2;
        max_speed  = robot.robotConstants().robot_max_speed_m_per_s;
        pref_speed = max_speed * PREF_SPEED_SCALE;
    }

    // Max distance which the robot can travel in one time step + scaling
    float goal_radius        = (max_speed * timeStep_) / 2 * GOAL_RADIUS_SCALE;
    float uncertainty_offset = 0.f;

    // Get this robot's destination point, if it has a primitive
    // If this robot does not have a primitive, then set its current position as its
    // destination
    Vector2 destination_point  = position;
    auto &robot_primitives     = *primitive_set_.mutable_robot_primitives();
    const auto &primitive_iter = robot_primitives.find(robot.id());
    if (primitive_iter != robot_primitives.end())
    {
        TbotsProto::Primitive primitive = primitive_iter->second;
        TbotsProto::Point destination_point_proto;

        if (primitive.has_move())
        {
            destination_point_proto = primitive.mutable_move()->path().point().at(0);
            destination_point =
                Vector2(static_cast<float>(destination_point_proto.x_meters()),
                        static_cast<float>(destination_point_proto.y_meters()));
        }
    }
    Path path = addPath(destination_point, goal_radius);

    return addHRVOAgent(position, agent_radius, velocity, max_speed, pref_speed,
                        max_accel, path, MAX_NEIGHBOR_SEARCH_DIST, max_neighbors,
                        uncertainty_offset);
}

std::size_t Simulator::addLinearVelocityRobotAgent(const Robot &robot,
                                                   const Vector2 &destination)
{
    // TODO (#2371): Replace Vector2 with Vector
    Vector2 position(static_cast<float>(robot.position().x()),
                     static_cast<float>(robot.position().y()));
    Vector2 velocity(static_cast<float>(robot.velocity().x()),
                     static_cast<float>(robot.velocity().y()));
    float max_accel = 0.f;
    float max_speed = robot.robotConstants().robot_max_speed_m_per_s;

    // Max distance which the robot can travel in one time step + scaling
    float goal_radius = (max_speed * timeStep_) / 2 * GOAL_RADIUS_SCALE;

    // Enemy agents should appear larger to friendly agents to avoid collision
    float agent_radius = ROBOT_MAX_RADIUS_METERS * ENEMY_ROBOT_RADIUS_SCALE;

    Path path = addPath(destination, goal_radius);
    return addLinearVelocityAgent(position, agent_radius, velocity, max_speed, max_accel,
                                  path);
}

std::size_t Simulator::addHRVOAgent(const Vector2 &position, float agent_radius,
                                    const Vector2 &curr_velocity, float maxSpeed,
                                    float prefSpeed, float maxAccel, Path &path,
                                    float neighborDist, std::size_t maxNeighbors,
                                    float uncertaintyOffset)
{
    std::unique_ptr<HRVOAgent> agent = std::make_unique<HRVOAgent>(
        this, position, neighborDist, maxNeighbors, agent_radius, curr_velocity, maxAccel,
        path, prefSpeed, maxSpeed, uncertaintyOffset);
    agents_.push_back(std::move(agent));
    return agents_.size() - 1;
}

size_t Simulator::addLinearVelocityAgent(const Vector2 &position, float agent_radius,
                                         const Vector2 &curr_velocity, float max_speed,
                                         float max_accel, Path &path)
{
    std::unique_ptr<LinearVelocityAgent> agent = std::make_unique<LinearVelocityAgent>(
        this, position, agent_radius, curr_velocity, max_speed, max_accel, path);

    agents_.push_back(std::move(agent));
    return agents_.size() - 1;
}

Path Simulator::addPath(const Vector2 &position, float goal_radius)
{
    std::vector<PathPoint> path_points;
    path_points.emplace_back(position);
    Path path(path_points, goal_radius);
    return path;
}

void Simulator::doStep()
{
    if (kdTree_ == nullptr)
    {
        throw std::runtime_error(
            "Simulation not initialized when attempting to do step.");
    }

    if (timeStep_ == 0.0f)
    {
        throw std::runtime_error("Time step not set when attempting to do step.");
    }

    reachedGoals_ = true;

    kdTree_->build();

    for (auto &agent : agents_)
    {
        agent->computeNewVelocity();
    }

    for (auto &agent : agents_)
    {
        agent->update();
    }

    globalTime_ += timeStep_;
}

float Simulator::getAgentMaxAccel(std::size_t agentNo) const
{
    return agents_[agentNo]->getMaxAccel();
}

Vector2 Simulator::getAgentPosition(std::size_t agentNo) const
{
    return agents_[agentNo]->getPosition();
}

float Simulator::getAgentRadius(std::size_t agentNo) const
{
    return agents_[agentNo]->getRadius();
}

bool Simulator::hasAgentReachedGoal(std::size_t agentNo) const
{
    return agents_[agentNo]->hasReachedGoal();
}

Vector2 Simulator::getAgentVelocity(std::size_t agentNo) const
{
    return agents_[agentNo]->getVelocity();
}

Vector2 Simulator::getAgentPrefVelocity(std::size_t agentNo) const
{
    return agents_[agentNo]->getPrefVelocity();
}<|MERGE_RESOLUTION|>--- conflicted
+++ resolved
@@ -135,16 +135,10 @@
                 {
                     // TODO (#2418): Update implementation of Primitive to support
                     // multiple path points
-<<<<<<< HEAD
-                    path.getPathVector().emplace_back(PathPoint(Vector2(
-                        static_cast<float>(primitive.move().destination().x_meters()),
-                        static_cast<float>(primitive.move().destination().y_meters()))));
-=======
+
                     auto destination = primitive.move().path().point().at(0);
-                    goal->positions_.emplace_back(
-                        static_cast<float>(destination.x_meters()),
-                        static_cast<float>(destination.y_meters()));
->>>>>>> 5d89a851
+                    path.getPathVector().emplace_back(PathPoint(Vector2(static_cast<float>(destination.x_meters()), static_cast<float>(destination.y_meters()))));
+
                 }
             }
         }
