--- conflicted
+++ resolved
@@ -105,14 +105,9 @@
         // Minimum of 0.5-meter distance away from the ball, if the ball is an obstacle
         float ball_radius = 0.5f + BALL_AGENT_RADIUS_OFFSET;
 
-<<<<<<< HEAD
         Path path = addPath(goal_pos, 0.1f);
-        addLinearVelocityAgent(position, ball_radius, velocity, abs(velocity),
+        addLinearVelocityAgent(position, ball_radius, velocity, velocity.length(),
                                acceleration, path);
-=======
-        addLinearVelocityAgent(position, ball_radius, velocity, velocity.length(),
-                               acceleration, addGoal(goal_pos), 0.1f);
->>>>>>> 4aaeb22e
     }
 }
 
@@ -142,7 +137,7 @@
                     // multiple path points
 
                     auto destination = primitive.move().path().point().at(0);
-                    path.getPathVector().emplace_back(PathPoint(Vector2(static_cast<float>(destination.x_meters()), static_cast<float>(destination.y_meters()))));
+                    path.getPathVector().emplace_back(PathPoint(Vector(static_cast<float>(destination.x_meters()), static_cast<float>(destination.y_meters()))));
 
                 }
             }
@@ -225,16 +220,9 @@
                                   path);
 }
 
-<<<<<<< HEAD
-std::size_t Simulator::addHRVOAgent(const Vector2 &position, float agent_radius,
-                                    const Vector2 &curr_velocity, float maxSpeed,
-                                    float prefSpeed, float maxAccel, Path &path,
-=======
 std::size_t Simulator::addHRVOAgent(const Vector &position, float agent_radius,
                                     const Vector &curr_velocity, float maxSpeed,
-                                    float prefSpeed, float maxAccel,
-                                    std::size_t goal_index, float goalRadius,
->>>>>>> 4aaeb22e
+                                    float prefSpeed, float maxAccel, Path &path,
                                     float neighborDist, std::size_t maxNeighbors,
                                     float uncertaintyOffset)
 {
@@ -245,16 +233,9 @@
     return agents_.size() - 1;
 }
 
-<<<<<<< HEAD
-size_t Simulator::addLinearVelocityAgent(const Vector2 &position, float agent_radius,
-                                         const Vector2 &curr_velocity, float max_speed,
-                                         float max_accel, Path &path)
-=======
 size_t Simulator::addLinearVelocityAgent(const Vector &position, float agent_radius,
                                          const Vector &curr_velocity, float max_speed,
-                                         float max_accel, size_t goal_index,
-                                         float goal_radius)
->>>>>>> 4aaeb22e
+                                         float max_accel, Path &path)
 {
     std::unique_ptr<LinearVelocityAgent> agent = std::make_unique<LinearVelocityAgent>(
         this, position, agent_radius, curr_velocity, max_speed, max_accel, path);
@@ -263,38 +244,12 @@
     return agents_.size() - 1;
 }
 
-<<<<<<< HEAD
-Path Simulator::addPath(const Vector2 &position, float goal_radius)
+Path Simulator::addPath(const Vector &position, float goal_radius)
 {
     std::vector<PathPoint> path_points;
     path_points.emplace_back(position);
     Path path(path_points, goal_radius);
     return path;
-=======
-std::size_t Simulator::addGoal(const Vector &position)
-{
-    std::unique_ptr<Goal> goal = std::make_unique<Goal>(position);
-    goals_.push_back(std::move(goal));
-
-    return goals_.size() - 1;
-}
-
-std::size_t Simulator::addGoalPositions(const std::vector<Vector> &positions)
-{
-    std::unique_ptr<Goal> goal = std::make_unique<Goal>(positions);
-    goals_.push_back(std::move(goal));
-
-    return goals_.size() - 1;
-}
-
-std::size_t Simulator::addGoalPositions(const std::vector<Vector> &positions,
-                                        const std::vector<float> &speedAtPosition)
-{
-    std::unique_ptr<Goal> goal = std::make_unique<Goal>(positions, speedAtPosition);
-    goals_.push_back(std::move(goal));
-
-    return goals_.size() - 1;
->>>>>>> 4aaeb22e
 }
 
 void Simulator::doStep()
