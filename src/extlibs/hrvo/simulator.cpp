/*
 * simulator.cpp
 * HRVO Library
 *
 * Copyright 2009 University of North Carolina at Chapel Hill
 *
 * Licensed under the Apache License, Version 2.0 (the "License");
 * you may not use this file except in compliance with the License.
 * You may obtain a copy of the License at
 *
 *     https://www.apache.org/licenses/LICENSE-2.0
 *
 * Unless required by applicable law or agreed to in writing, software
 * distributed under the License is distributed on an "AS IS" BASIS,
 * WITHOUT WARRANTIES OR CONDITIONS OF ANY KIND, either express or implied.
 * See the License for the specific language governing permissions and
 * limitations under the License.
 *
 * Please send all bug reports to <geom@cs.unc.edu>.
 *
 * The authors may be contacted via:
 *
 * Jamie Snape, Jur van den Berg, Stephen J. Guy, and Dinesh Manocha
 * Dept. of Computer Science
 * 201 S. Columbia St.
 * Frederick P. Brooks, Jr. Computer Science Bldg.
 * Chapel Hill, N.C. 27599-3175
 * United States of America
 *
 * <https://gamma.cs.unc.edu/HRVO/>
 */

#include "extlibs/hrvo/simulator.h"

#include <stdexcept>

#include "extlibs/hrvo/agent.h"
#include "extlibs/hrvo/hrvo_agent.h"
#include "extlibs/hrvo/kd_tree.h"
#include "extlibs/hrvo/linear_velocity_agent.h"
#include "proto/message_translation/tbots_geometry.h"
#include "proto/visualization.pb.h"
#include "software/geom/algorithms/contains.h"
#include "software/geom/algorithms/intersection.h"
#include "software/logger/logger.h"

HRVOSimulator::HRVOSimulator(float time_step, const RobotConstants_t &robot_constants)
    : global_time(0.0f),
      time_step(time_step),
      robot_constants(robot_constants),
      reached_goals(false),
      kd_tree(std::make_unique<KdTree>(this)),
      // TODO: This will have to be dynamic or included in another way for primitiveSet
      field(Field::createSSLDivisionBField())
{
}

void HRVOSimulator::updateWorld(const World &world)
{


    const auto &friendly_team = world.friendlyTeam().getAllRobots();
    const auto &enemy_team    = world.enemyTeam().getAllRobots();
    // TODO (#2498): Update implementation to correctly support adding and removing agents
    //               to represent the newly added and removed friendly/enemy robots in the
    //               World.
    if (friendly_robot_id_map.empty() && enemy_robot_id_map.empty())
    {
        for (const Robot &friendly_robot : friendly_team)
        {
            std::size_t agent_index = addHRVORobotAgent(friendly_robot);
            friendly_robot_id_map.emplace(friendly_robot.id(), agent_index);
        }

        for (const Robot &enemy_robot : enemy_team)
        {
            // Set goal of enemy robot to be the farthest point, when moving in the
            // current direction
            Segment segment(enemy_robot.position(),
                            enemy_robot.position() + enemy_robot.velocity() * 100);

            // Enemy robot should not enter the friendly defense area
            std::unordered_set<Point> intersection_point_set =
                intersection(world.field().friendlyDefenseArea(), segment);
            if (intersection_point_set.empty() &&
                contains(world.field().fieldLines(), enemy_robot.position()))
            {
                // If the robot is in the field, then move in the current direction
                // towards the field edge
                intersection_point_set =
                    intersection(world.field().fieldLines(), segment);
            }

            if (intersection_point_set.empty())
            {
                // If there is no intersection point (robot is outside the field),
                // continue moving in the current direction
                intersection_point_set.insert(enemy_robot.position() +
                                              enemy_robot.velocity() * 5);
            }

            Vector goal_position = intersection_point_set.begin()->toVector();
            std::size_t agent_index =
                addLinearVelocityRobotAgent(enemy_robot, goal_position);
            enemy_robot_id_map.emplace(enemy_robot.id(), agent_index);
        }
    }
    else
    {
        // Update Agents
        for (const Robot &friendly_robot : friendly_team)
        {
            auto hrvo_agent = getFriendlyAgentFromRobotId(friendly_robot.id());
            if (hrvo_agent.has_value())
            {
                hrvo_agent.value()->setPosition(friendly_robot.position().toVector());

                // Only update velocity if time has passed since the last time velocity
                // was updated. This is to allow SensorFusion to update the actual robot
                // velocity in World.
                // TODO (#2531): Remove 4 multiplier and fix goal keeper moving slowly
                if (global_time - last_time_velocity_updated >= 4 * time_step)
                {
                    Vector velocity = friendly_robot.velocity();
                    hrvo_agent.value()->setVelocity(friendly_robot.velocity());
                    last_time_velocity_updated = global_time;
                }
            }
        }

        for (const Robot &enemy_robot : enemy_team)
        {
            auto agent_index_iter = enemy_robot_id_map.find(enemy_robot.id());
            if (agent_index_iter != enemy_robot_id_map.end())
            {
                unsigned int agent_index = agent_index_iter->second;
                agents[agent_index]->setPosition(enemy_robot.position().toVector());
                agents[agent_index]->setVelocity(enemy_robot.velocity());
            }
        }
    }

    // TODO (#2498): Dynamically add and remove the ball as an Agent, and if needed
    //               update its radius based on the PrimitiveSet
    if (add_ball_agent)
    {
        if (ball_agent_id == -1)
        {
            // Ball should be treated as an agent (obstacle)
            const Ball &ball = world.ball();
            Vector position(ball.position().x(), ball.position().y());
            Vector velocity(ball.velocity().x(), ball.velocity().y());
            Vector goal_pos    = position + 100 * velocity;
            float acceleration = ball.acceleration().length();
            // Minimum of 0.5-meter distance away from the ball, if the ball is an
            // obstacle
            float ball_radius = 0.5f + BALL_AGENT_RADIUS_OFFSET;

            AgentPath path          = AgentPath({PathPoint(goal_pos, 0.0f)}, 0.1f);
            std::size_t agent_index = addLinearVelocityAgent(
                position, ball_radius, velocity, velocity.length(), acceleration, path);
            ball_agent_id = agent_index;
        }
        else
        {
            Point position = world.ball().position();
            agents[ball_agent_id]->setPosition(position.toVector());
        }
    }
    else if (ball_agent_id != -1)
    {
        agents[ball_agent_id]->setRadius(0.f);
    }
}

void HRVOSimulator::updatePrimitiveSet(const TbotsProto::PrimitiveSet &new_primitive_set)
{
    primitive_set = new_primitive_set;

    // TODO (#2498): Dynamically add and remove the ball as an Agent, and if needed
    //               update its radius based on the PrimitiveSet
    add_ball_agent = primitive_set.stay_away_from_ball();

    // Update all friendly agent's goal points based on the matching robot's primitive
    for (auto &[robot_id, primitive] : primitive_set.robot_primitives())
    {
        auto hrvo_agent_opt = getFriendlyAgentFromRobotId(robot_id);
        if (hrvo_agent_opt.has_value())
        {
<<<<<<< HEAD
            hrvo_agent_opt.value()->updatePrimitive(primitive, field);
=======
            auto hrvo_agent = hrvo_agent_opt.value();
            AgentPath path;

            if (primitive.has_move())
            {
                float speed_at_dest = primitive.move().final_speed_m_per_s();
                float new_max_speed = primitive.move().max_speed_m_per_s();
                hrvo_agent->setMaxSpeed(new_max_speed);
                hrvo_agent->setPreferredSpeed(new_max_speed * PREF_SPEED_SCALE);

                // TODO (#2418): Update implementation of Primitive to support
                // multiple path points and remove this check
                CHECK(primitive.move().motion_control().path().points().size() >= 2)
                    << "Empty path: "
                    << primitive.move().motion_control().path().points().size()
                    << std::endl;
                auto destination =
                    primitive.move().motion_control().path().points().at(1);

                // Max distance which the robot can travel in one time step + scaling
                float path_radius =
                    (hrvo_agent->getMaxSpeed() * time_step) / 2 * GOAL_RADIUS_SCALE;
                path = AgentPath(
                    {PathPoint(Vector(destination.x_meters(), destination.y_meters()),
                               speed_at_dest)},
                    path_radius);
            }

            hrvo_agent->setPath(path);
>>>>>>> 243b01bd
        }
    }
}

std::size_t HRVOSimulator::addHRVORobotAgent(const Robot &robot)
{
    Vector position = robot.position().toVector();
    Vector velocity;
    float agent_radius = ROBOT_MAX_RADIUS_METERS * FRIENDLY_ROBOT_RADIUS_SCALE;
    float max_accel    = 1e-4;
    float max_speed    = 1e-4;

    const std::set<RobotCapability> &unavailable_capabilities =
        robot.getUnavailableCapabilities();
    bool can_move = unavailable_capabilities.find(RobotCapability::Move) ==
                    unavailable_capabilities.end();
    if (can_move)
    {
        velocity   = Vector(static_cast<float>(robot.velocity().x()),
                          static_cast<float>(robot.velocity().y()));
        max_accel  = robot_constants.robot_max_acceleration_m_per_s_2;
        max_speed  = robot_constants.robot_max_speed_m_per_s;
    }

    // TODO (#2418): Replace destination point with a list of path points
    // Get this robot's destination point, if it has a primitive
    // If this robot does not have a primitive, then set its current position as its
    // destination
    Vector destination_point     = position;
    float speed_at_goal          = 0.f;
    const auto &robot_primitives = primitive_set.robot_primitives();
    auto primitive_iter          = robot_primitives.find(robot.id());
    if (primitive_iter != robot_primitives.end())
    {
        TbotsProto::Primitive primitive = primitive_iter->second;
        TbotsProto::Point destination_point_proto;

        if (primitive.has_move())
        {
            const auto &move_primitive = primitive.move();
<<<<<<< HEAD
            destination_point_proto =
                move_primitive.motion_control().path().point().at(0);
=======
            // TODO (#2418): Update implementation of Primitive to support
            // multiple path points and remove this check
            CHECK(move_primitive.motion_control().path().points().size() >= 2)
                << "Empty path: "
                << move_primitive.motion_control().path().points().size() << std::endl;
            destination_point_proto =
                move_primitive.motion_control().path().points().at(1);
>>>>>>> 243b01bd
            destination_point =
                Vector(static_cast<float>(destination_point_proto.x_meters()),
                       static_cast<float>(destination_point_proto.y_meters()));
            speed_at_goal = move_primitive.final_speed_m_per_s();
            max_speed     = move_primitive.max_speed_m_per_s();
        }
    }

    // Max distance which the robot can travel in one time step + scaling
    float path_radius        = (max_speed * time_step) / 2;
    float uncertainty_offset = 0.f;

    AgentPath path =
        AgentPath({PathPoint(destination_point, speed_at_goal)}, path_radius);

    return addHRVOAgent(position, agent_radius, velocity, max_speed,
                        max_accel, path, MAX_NEIGHBOR_SEARCH_DIST, MAX_NEIGHBORS,
                        uncertainty_offset);
}

std::size_t HRVOSimulator::addLinearVelocityRobotAgent(const Robot &robot,
                                                       const Vector &destination)
{
    // TODO (#2371): Replace Vector with Vector
    Vector position = robot.position().toVector();
    Vector velocity = robot.velocity();
    float max_accel = 0.f;
    float max_speed = robot_constants.robot_max_speed_m_per_s;

    // Max distance which the robot can travel in one time step + scaling
    float path_radius = (max_speed * time_step) / 2;

    // Enemy agents should appear larger to friendly agents to avoid collision
    float agent_radius = ROBOT_MAX_RADIUS_METERS * ENEMY_ROBOT_RADIUS_SCALE;

    AgentPath path = AgentPath({PathPoint(destination, 0.0f)}, path_radius);
    return addLinearVelocityAgent(position, agent_radius, velocity, max_speed, max_accel,
                                  path);
}

std::size_t
HRVOSimulator::addHRVOAgent(const Vector &position, float agent_radius, const Vector &curr_velocity, float maxSpeed,
                            float maxAccel, AgentPath &path, float neighborDist, std::size_t maxNeighbors,
                            float uncertaintyOffset)
{
    std::shared_ptr<HRVOAgent> agent = std::make_shared<HRVOAgent>(
        this, position, neighborDist, maxNeighbors, agent_radius, curr_velocity, maxAccel,
        path, maxSpeed, uncertaintyOffset);
    agents.push_back(std::move(agent));
    return agents.size() - 1;
}

size_t HRVOSimulator::addLinearVelocityAgent(const Vector &position, float agent_radius,
                                             const Vector &curr_velocity, float max_speed,
                                             float max_accel, AgentPath &path)
{
    std::shared_ptr<LinearVelocityAgent> agent = std::make_shared<LinearVelocityAgent>(
        this, position, agent_radius, curr_velocity, max_speed, max_accel, path);

    agents.push_back(std::move(agent));
    return agents.size() - 1;
}

void HRVOSimulator::doStep()
{
    if (kd_tree == nullptr)
    {
        throw std::runtime_error(
            "Simulation not initialized when attempting to do step.");
    }

    if (time_step == 0.0f)
    {
        throw std::runtime_error("Time step not set when attempting to do step.");
    }

    reached_goals = true;

    if (agents.size() == 0)
    {
        return;
    }

    kd_tree->build();

    for (auto &agent : agents)
    {
        agent->computeNewVelocity();
    }

    for (auto &agent : agents)
    {
        agent->update();
    }

    global_time += time_step;
}

Vector HRVOSimulator::getRobotVelocity(unsigned int robot_id) const
{
    auto hrvo_agent = getFriendlyAgentFromRobotId(robot_id);
    if (hrvo_agent.has_value())
    {
        return hrvo_agent.value()->getVelocity();
    }
    LOG(WARNING) << "Velocity for robot " << robot_id
                 << " can not be found since it does not exist in HRVO Simulator"
                 << std::endl;
    return Vector();
}

void HRVOSimulator::visualize(unsigned int robot_id) const
{
    // TODO (#2499): Create a new HRVO visualization proto and uncomment/update
    // LOG(VISUALIZE)
    TbotsProto::Obstacles obstacle_proto;

    // Add velocity obstacles and candidate new velocities to be visualized
    auto friendly_agent_opt = getFriendlyAgentFromRobotId(robot_id);
    if (friendly_agent_opt.has_value())
    {
        auto friendly_agent = friendly_agent_opt.value();
        for (auto &obstacle : friendly_agent->getVelocityObstaclesAsPolygons())
        {
            *(obstacle_proto.add_polygon()) = *createPolygonProto(obstacle);
        }

        for (auto &candidate_circle : friendly_agent->getCandidateVelocitiesAsCircles())
        {
            *(obstacle_proto.add_circle()) = *createCircleProto(candidate_circle);
        }

        auto path_point = friendly_agent->getPath().getCurrentPathPoint();
        if (path_point.has_value())
        {
            *(obstacle_proto.add_circle()) = *createCircleProto(Circle(Point(path_point->getPosition()), 0.04));
        }
    }

    // Add circles representing agents
    for (auto &agent : agents)
    {
        Point position(agent->getPosition());
        *(obstacle_proto.add_circle()) =
            *createCircleProto(Circle(position, agent->getRadius()));
    }
     LOG(VISUALIZE) << obstacle_proto;
}

std::optional<std::shared_ptr<HRVOAgent>> HRVOSimulator::getFriendlyAgentFromRobotId(
    unsigned int robot_id) const
{
    auto agent_index_iter = friendly_robot_id_map.find(robot_id);
    if (agent_index_iter != friendly_robot_id_map.end())
    {
        unsigned int agent_index = agent_index_iter->second;
        auto hrvo_agent = std::static_pointer_cast<HRVOAgent>(agents[agent_index]);
        if (hrvo_agent != nullptr)
        {
            return hrvo_agent;
        }
    }
    return std::nullopt;
}

float HRVOSimulator::getAgentMaxAccel(std::size_t agentNo) const
{
    return agents[agentNo]->getMaxAccel();
}

Vector HRVOSimulator::getAgentPosition(std::size_t agentNo) const
{
    return agents[agentNo]->getPosition();
}

float HRVOSimulator::getAgentRadius(std::size_t agentNo) const
{
    return agents[agentNo]->getRadius();
}

bool HRVOSimulator::hasAgentReachedGoal(std::size_t agentNo) const
{
    return agents[agentNo]->hasReachedGoal();
}

Vector HRVOSimulator::getAgentVelocity(std::size_t agentNo) const
{
    return agents[agentNo]->getVelocity();
}

Vector HRVOSimulator::getAgentPrefVelocity(std::size_t agentNo) const
{
    return agents[agentNo]->getPrefVelocity();
}

const std::unique_ptr<KdTree> &HRVOSimulator::getKdTree() const
{
    return kd_tree;
}

const std::vector<std::shared_ptr<Agent>> &HRVOSimulator::getAgents() const
{
    return agents;
}<|MERGE_RESOLUTION|>--- conflicted
+++ resolved
@@ -49,16 +49,12 @@
       time_step(time_step),
       robot_constants(robot_constants),
       reached_goals(false),
-      kd_tree(std::make_unique<KdTree>(this)),
-      // TODO: This will have to be dynamic or included in another way for primitiveSet
-      field(Field::createSSLDivisionBField())
+      kd_tree(std::make_unique<KdTree>(this))
 {
 }
 
 void HRVOSimulator::updateWorld(const World &world)
 {
-
-
     const auto &friendly_team = world.friendlyTeam().getAllRobots();
     const auto &enemy_team    = world.enemyTeam().getAllRobots();
     // TODO (#2498): Update implementation to correctly support adding and removing agents
@@ -187,9 +183,6 @@
         auto hrvo_agent_opt = getFriendlyAgentFromRobotId(robot_id);
         if (hrvo_agent_opt.has_value())
         {
-<<<<<<< HEAD
-            hrvo_agent_opt.value()->updatePrimitive(primitive, field);
-=======
             auto hrvo_agent = hrvo_agent_opt.value();
             AgentPath path;
 
@@ -219,7 +212,6 @@
             }
 
             hrvo_agent->setPath(path);
->>>>>>> 243b01bd
         }
     }
 }
@@ -230,6 +222,7 @@
     Vector velocity;
     float agent_radius = ROBOT_MAX_RADIUS_METERS * FRIENDLY_ROBOT_RADIUS_SCALE;
     float max_accel    = 1e-4;
+    float pref_speed   = 1e-4;
     float max_speed    = 1e-4;
 
     const std::set<RobotCapability> &unavailable_capabilities =
@@ -242,6 +235,7 @@
                           static_cast<float>(robot.velocity().y()));
         max_accel  = robot_constants.robot_max_acceleration_m_per_s_2;
         max_speed  = robot_constants.robot_max_speed_m_per_s;
+        pref_speed = max_speed * PREF_SPEED_SCALE;
     }
 
     // TODO (#2418): Replace destination point with a list of path points
@@ -260,10 +254,6 @@
         if (primitive.has_move())
         {
             const auto &move_primitive = primitive.move();
-<<<<<<< HEAD
-            destination_point_proto =
-                move_primitive.motion_control().path().point().at(0);
-=======
             // TODO (#2418): Update implementation of Primitive to support
             // multiple path points and remove this check
             CHECK(move_primitive.motion_control().path().points().size() >= 2)
@@ -271,7 +261,6 @@
                 << move_primitive.motion_control().path().points().size() << std::endl;
             destination_point_proto =
                 move_primitive.motion_control().path().points().at(1);
->>>>>>> 243b01bd
             destination_point =
                 Vector(static_cast<float>(destination_point_proto.x_meters()),
                        static_cast<float>(destination_point_proto.y_meters()));
@@ -281,13 +270,13 @@
     }
 
     // Max distance which the robot can travel in one time step + scaling
-    float path_radius        = (max_speed * time_step) / 2;
+    float path_radius        = (max_speed * time_step) / 2 * GOAL_RADIUS_SCALE;
     float uncertainty_offset = 0.f;
 
     AgentPath path =
         AgentPath({PathPoint(destination_point, speed_at_goal)}, path_radius);
 
-    return addHRVOAgent(position, agent_radius, velocity, max_speed,
+    return addHRVOAgent(position, agent_radius, velocity, max_speed, pref_speed,
                         max_accel, path, MAX_NEIGHBOR_SEARCH_DIST, MAX_NEIGHBORS,
                         uncertainty_offset);
 }
@@ -302,7 +291,7 @@
     float max_speed = robot_constants.robot_max_speed_m_per_s;
 
     // Max distance which the robot can travel in one time step + scaling
-    float path_radius = (max_speed * time_step) / 2;
+    float path_radius = (max_speed * time_step) / 2 * GOAL_RADIUS_SCALE;
 
     // Enemy agents should appear larger to friendly agents to avoid collision
     float agent_radius = ROBOT_MAX_RADIUS_METERS * ENEMY_ROBOT_RADIUS_SCALE;
@@ -312,14 +301,15 @@
                                   path);
 }
 
-std::size_t
-HRVOSimulator::addHRVOAgent(const Vector &position, float agent_radius, const Vector &curr_velocity, float maxSpeed,
-                            float maxAccel, AgentPath &path, float neighborDist, std::size_t maxNeighbors,
-                            float uncertaintyOffset)
+std::size_t HRVOSimulator::addHRVOAgent(const Vector &position, float agent_radius,
+                                        const Vector &curr_velocity, float maxSpeed,
+                                        float prefSpeed, float maxAccel, AgentPath &path,
+                                        float neighborDist, std::size_t maxNeighbors,
+                                        float uncertaintyOffset)
 {
     std::shared_ptr<HRVOAgent> agent = std::make_shared<HRVOAgent>(
         this, position, neighborDist, maxNeighbors, agent_radius, curr_velocity, maxAccel,
-        path, maxSpeed, uncertaintyOffset);
+        path, prefSpeed, maxSpeed, uncertaintyOffset);
     agents.push_back(std::move(agent));
     return agents.size() - 1;
 }
@@ -403,12 +393,6 @@
         {
             *(obstacle_proto.add_circle()) = *createCircleProto(candidate_circle);
         }
-
-        auto path_point = friendly_agent->getPath().getCurrentPathPoint();
-        if (path_point.has_value())
-        {
-            *(obstacle_proto.add_circle()) = *createCircleProto(Circle(Point(path_point->getPosition()), 0.04));
-        }
     }
 
     // Add circles representing agents
@@ -418,7 +402,7 @@
         *(obstacle_proto.add_circle()) =
             *createCircleProto(Circle(position, agent->getRadius()));
     }
-     LOG(VISUALIZE) << obstacle_proto;
+    // LOG(VISUALIZE) << obstacle_proto;
 }
 
 std::optional<std::shared_ptr<HRVOAgent>> HRVOSimulator::getFriendlyAgentFromRobotId(
