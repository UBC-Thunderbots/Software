/*
 * simulator.cpp
 * HRVO Library
 *
 * Copyright 2009 University of North Carolina at Chapel Hill
 *
 * Licensed under the Apache License, Version 2.0 (the "License");
 * you may not use this file except in compliance with the License.
 * You may obtain a copy of the License at
 *
 *     https://www.apache.org/licenses/LICENSE-2.0
 *
 * Unless required by applicable law or agreed to in writing, software
 * distributed under the License is distributed on an "AS IS" BASIS,
 * WITHOUT WARRANTIES OR CONDITIONS OF ANY KIND, either express or implied.
 * See the License for the specific language governing permissions and
 * limitations under the License.
 *
 * Please send all bug reports to <geom@cs.unc.edu>.
 *
 * The authors may be contacted via:
 *
 * Jamie Snape, Jur van den Berg, Stephen J. Guy, and Dinesh Manocha
 * Dept. of Computer Science
 * 201 S. Columbia St.
 * Frederick P. Brooks, Jr. Computer Science Bldg.
 * Chapel Hill, N.C. 27599-3175
 * United States of America
 *
 * <https://gamma.cs.unc.edu/HRVO/>
 */

#include "extlibs/hrvo/simulator.h"

#include <stdexcept>

#include "extlibs/hrvo/agent.h"
#include "extlibs/hrvo/hrvo_agent.h"
#include "extlibs/hrvo/kd_tree.h"
#include "extlibs/hrvo/linear_velocity_agent.h"
#include "proto/message_translation/tbots_geometry.h"
#include "proto/visualization.pb.h"
#include "software/geom/algorithms/contains.h"
#include "software/geom/algorithms/intersection.h"
#include "software/logger/logger.h"

HRVOSimulator::HRVOSimulator(float time_step, const RobotConstants_t &robot_constants)
    : global_time(0.0f),
      time_step(time_step),
      robot_constants(robot_constants),
      reached_goals(false),
      kd_tree(std::make_unique<KdTree>(this))
{
}

void HRVOSimulator::updateWorld(const World &world)
{
    const auto &friendly_team = world.friendlyTeam().getAllRobots();
    const auto &enemy_team    = world.enemyTeam().getAllRobots();
    // TODO (#2498): Update implementation to correctly support adding and removing agents
    //               to represent the newly added and removed friendly/enemy robots in the
    //               World.
    if (friendly_robot_id_map.empty() && enemy_robot_id_map.empty())
    {
        for (const Robot &friendly_robot : friendly_team)
        {
            std::size_t agent_index = addHRVORobotAgent(friendly_robot);
            friendly_robot_id_map.emplace(friendly_robot.id(), agent_index);
        }
<<<<<<< HEAD

        for (const Robot &enemy_robot : enemy_team)
        {
            // Set goal of enemy robot to be the farthest point, when moving in the
            // current direction
            Segment segment(enemy_robot.position(),
                            enemy_robot.position() + enemy_robot.velocity() * 100);

            // Enemy robot should not enter the friendly defense area
            std::unordered_set<Point> intersection_point_set =
                intersection(world.field().friendlyDefenseArea(), segment);
            if (intersection_point_set.empty() &&
                contains(world.field().fieldLines(), enemy_robot.position()))
            {
                // If the robot is in the field, then move in the current direction
                // towards the field edge
                intersection_point_set =
                    intersection(world.field().fieldLines(), segment);
            }

            if (intersection_point_set.empty())
            {
                // If there is no intersection point (robot is outside the field),
                // continue moving in the current direction
                intersection_point_set.insert(enemy_robot.position() +
                                              enemy_robot.velocity() * 5);
            }

=======

        for (const Robot &enemy_robot : enemy_team)
        {
            // Set goal of enemy robot to be the farthest point, when moving in the
            // current direction
            Segment segment(enemy_robot.position(),
                            enemy_robot.position() + enemy_robot.velocity() * 100);

            // Enemy robot should not enter the friendly defense area
            std::unordered_set<Point> intersection_point_set =
                intersection(world.field().friendlyDefenseArea(), segment);
            if (intersection_point_set.empty() &&
                contains(world.field().fieldLines(), enemy_robot.position()))
            {
                // If the robot is in the field, then move in the current direction
                // towards the field edge
                intersection_point_set =
                    intersection(world.field().fieldLines(), segment);
            }

            if (intersection_point_set.empty())
            {
                // If there is no intersection point (robot is outside the field),
                // continue moving in the current direction
                intersection_point_set.insert(enemy_robot.position() +
                                              enemy_robot.velocity() * 5);
            }

>>>>>>> 949e1f63
            Vector goal_position = intersection_point_set.begin()->toVector();
            std::size_t agent_index =
                addLinearVelocityRobotAgent(enemy_robot, goal_position);
            enemy_robot_id_map.emplace(enemy_robot.id(), agent_index);
        }
    }
    else
    {
        // Update Agents
        for (const Robot &friendly_robot : friendly_team)
        {
            auto hrvo_agent = getFriendlyAgentFromRobotId(friendly_robot.id());
            if (hrvo_agent.has_value())
            {
                hrvo_agent.value()->setPosition(friendly_robot.position().toVector());

                // Only update velocity if time has passed since the last time velocity
                // was updated. This is to allow SensorFusion to update the actual robot
                // velocity in World.
                // TODO (#2531): Remove 4 multiplier and fix goal keeper moving slowly
                if (global_time - last_time_velocity_updated >= 4 * time_step)
                {
                    Vector velocity = friendly_robot.velocity();
                    hrvo_agent.value()->setVelocity(friendly_robot.velocity());
                    last_time_velocity_updated = global_time;
                }
            }
<<<<<<< HEAD
            if (friendly_robot.id() == 1)
            {
                visualize(1);
            }
=======
>>>>>>> 949e1f63
        }

        for (const Robot &enemy_robot : enemy_team)
        {
            auto agent_index_iter = enemy_robot_id_map.find(enemy_robot.id());
            if (agent_index_iter != enemy_robot_id_map.end())
            {
                unsigned int agent_index = agent_index_iter->second;
                agents[agent_index]->setPosition(enemy_robot.position().toVector());
                agents[agent_index]->setVelocity(enemy_robot.velocity());
            }
        }
    }

    // TODO (#2498): Dynamically add and remove the ball as an Agent, and if needed
    //               update its radius based on the PrimitiveSet
    if (add_ball_agent)
    {
        if (ball_agent_id == -1)
        {
            // Ball should be treated as an agent (obstacle)
            const Ball &ball = world.ball();
            Vector position(ball.position().x(), ball.position().y());
            Vector velocity(ball.velocity().x(), ball.velocity().y());
            Vector goal_pos    = position + 100 * velocity;
            float acceleration = ball.acceleration().length();
            // Minimum of 0.5-meter distance away from the ball, if the ball is an
            // obstacle
            float ball_radius = 0.5f + BALL_AGENT_RADIUS_OFFSET;

<<<<<<< HEAD
            std::size_t agent_index =
                addLinearVelocityAgent(position, ball_radius, velocity, velocity.length(),
                                       acceleration, addGoal(goal_pos), 0.1f);
=======
            AgentPath path          = AgentPath({PathPoint(goal_pos, 0.0f)}, 0.1f);
            std::size_t agent_index = addLinearVelocityAgent(
                position, ball_radius, velocity, velocity.length(), acceleration, path);
>>>>>>> 949e1f63
            ball_agent_id = agent_index;
        }
        else
        {
            Point position = world.ball().position();
            agents[ball_agent_id]->setPosition(position.toVector());
        }
    }
    else if (ball_agent_id != -1)
    {
        agents[ball_agent_id]->setRadius(0.f);
    }
}

void HRVOSimulator::updatePrimitiveSet(const TbotsProto::PrimitiveSet &new_primitive_set)
{
    primitive_set = new_primitive_set;

    // TODO (#2498): Dynamically add and remove the ball as an Agent, and if needed
    //               update its radius based on the PrimitiveSet
    add_ball_agent = primitive_set.stay_away_from_ball();

    // Update all friendly agent's goal points based on the matching robot's primitive
    for (auto &[robot_id, primitive] : primitive_set.robot_primitives())
    {
<<<<<<< HEAD
        auto hrvo_agent = getFriendlyAgentFromRobotId(robot_id);
        if (hrvo_agent.has_value())
        {
            std::unique_ptr<Goal> &goal = goals[hrvo_agent.value()->getGoalIndex()];
            goal->positions_.clear();
            goal->speedAtPosition_.clear();

            if (primitive.has_move())
            {
                // TODO (#2418): Update implementation of Primitive to support
                // multiple path points
                auto destination = primitive.move().path().point().at(0);
                goal->positions_.emplace_back(static_cast<float>(destination.x_meters()),
                                              static_cast<float>(destination.y_meters()));
                goal->speedAtPosition_.emplace_back(
                    primitive.move().final_speed_m_per_s());

                float new_max_speed = primitive.move().max_speed_m_per_s();
                hrvo_agent.value()->setMaxSpeed(new_max_speed);
                hrvo_agent.value()->setPreferredSpeed(new_max_speed * PREF_SPEED_SCALE);
=======
        auto hrvo_agent_opt = getFriendlyAgentFromRobotId(robot_id);
        if (hrvo_agent_opt.has_value())
        {
            auto hrvo_agent = hrvo_agent_opt.value();
            AgentPath path;

            if (primitive.has_move())
            {
                float speed_at_dest = primitive.move().final_speed_m_per_s();
                float new_max_speed = primitive.move().max_speed_m_per_s();
                hrvo_agent->setMaxSpeed(new_max_speed);
                hrvo_agent->setPreferredSpeed(new_max_speed * PREF_SPEED_SCALE);

                // TODO (#2418): Update implementation of Primitive to support
                // multiple path points
                auto destination = primitive.move().path().point().at(0);

                // Max distance which the robot can travel in one time step + scaling
                float path_radius =
                    (hrvo_agent->getMaxSpeed() * time_step) / 2 * GOAL_RADIUS_SCALE;
                path = AgentPath(
                    {PathPoint(Vector(destination.x_meters(), destination.y_meters()),
                               speed_at_dest)},
                    path_radius);
>>>>>>> 949e1f63
            }

            hrvo_agent->setPath(path);
        }
    }
}

std::size_t HRVOSimulator::addHRVORobotAgent(const Robot &robot)
{
    Vector position = robot.position().toVector();
    Vector velocity;
    float agent_radius = ROBOT_MAX_RADIUS_METERS * FRIENDLY_ROBOT_RADIUS_SCALE;
    float max_accel    = 1e-4;
    float pref_speed   = 1e-4;
    float max_speed    = 1e-4;

    const std::set<RobotCapability> &unavailable_capabilities =
        robot.getUnavailableCapabilities();
    bool can_move = unavailable_capabilities.find(RobotCapability::Move) ==
                    unavailable_capabilities.end();
    if (can_move)
    {
        velocity   = Vector(static_cast<float>(robot.velocity().x()),
                          static_cast<float>(robot.velocity().y()));
        max_accel  = robot_constants.robot_max_acceleration_m_per_s_2;
        max_speed  = robot_constants.robot_max_speed_m_per_s;
        pref_speed = max_speed * PREF_SPEED_SCALE;
    }

    // TODO (#2418): Replace destination point with a list of path points
    // Get this robot's destination point, if it has a primitive
    // If this robot does not have a primitive, then set its current position as its
    // destination
    Vector destination_point     = position;
    float speed_at_goal          = 0.f;
    const auto &robot_primitives = primitive_set.robot_primitives();
    auto primitive_iter          = robot_primitives.find(robot.id());
    if (primitive_iter != robot_primitives.end())
    {
        TbotsProto::Primitive primitive = primitive_iter->second;
        TbotsProto::Point destination_point_proto;

        if (primitive.has_move())
        {
            const auto &move_primitive = primitive.move();
            destination_point_proto    = move_primitive.path().point().at(0);
            destination_point =
                Vector(static_cast<float>(destination_point_proto.x_meters()),
                       static_cast<float>(destination_point_proto.y_meters()));
            speed_at_goal = move_primitive.final_speed_m_per_s();
            max_speed     = move_primitive.max_speed_m_per_s();
        }
    }

    // Max distance which the robot can travel in one time step + scaling
<<<<<<< HEAD
    float goal_radius        = (max_speed * time_step) / 2 * GOAL_RADIUS_SCALE;
    float uncertainty_offset = 0.f;

    return addHRVOAgent(position, agent_radius, velocity, max_speed, pref_speed,
                        max_accel, addGoalPositions({destination_point}, {speed_at_goal}),
                        goal_radius, MAX_NEIGHBOR_SEARCH_DIST, MAX_NEIGHBORS,
=======
    float path_radius        = (max_speed * time_step) / 2 * GOAL_RADIUS_SCALE;
    float uncertainty_offset = 0.f;

    AgentPath path =
        AgentPath({PathPoint(destination_point, speed_at_goal)}, path_radius);

    return addHRVOAgent(position, agent_radius, velocity, max_speed, pref_speed,
                        max_accel, path, MAX_NEIGHBOR_SEARCH_DIST, MAX_NEIGHBORS,
>>>>>>> 949e1f63
                        uncertainty_offset);
}

std::size_t HRVOSimulator::addLinearVelocityRobotAgent(const Robot &robot,
                                                       const Vector &destination)
{
    // TODO (#2371): Replace Vector with Vector
    Vector position = robot.position().toVector();
    Vector velocity = robot.velocity();
    float max_accel = 0.f;
    float max_speed = robot_constants.robot_max_speed_m_per_s;

    // Max distance which the robot can travel in one time step + scaling
<<<<<<< HEAD
    float goal_radius = (max_speed * time_step) / 2 * GOAL_RADIUS_SCALE;
=======
    float path_radius = (max_speed * time_step) / 2 * GOAL_RADIUS_SCALE;
>>>>>>> 949e1f63

    // Enemy agents should appear larger to friendly agents to avoid collision
    float agent_radius = ROBOT_MAX_RADIUS_METERS * ENEMY_ROBOT_RADIUS_SCALE;

    AgentPath path = AgentPath({PathPoint(destination, 0.0f)}, path_radius);
    return addLinearVelocityAgent(position, agent_radius, velocity, max_speed, max_accel,
                                  path);
}

std::size_t HRVOSimulator::addHRVOAgent(const Vector &position, float agent_radius,
                                        const Vector &curr_velocity, float maxSpeed,
<<<<<<< HEAD
                                        float prefSpeed, float maxAccel,
                                        std::size_t goal_index, float goalRadius,
=======
                                        float prefSpeed, float maxAccel, AgentPath &path,
>>>>>>> 949e1f63
                                        float neighborDist, std::size_t maxNeighbors,
                                        float uncertaintyOffset)
{
    std::shared_ptr<HRVOAgent> agent = std::make_shared<HRVOAgent>(
<<<<<<< HEAD
        this, position, goal_index, neighborDist, maxNeighbors, agent_radius,
        curr_velocity, maxAccel, goalRadius, prefSpeed, maxSpeed, uncertaintyOffset);
=======
        this, position, neighborDist, maxNeighbors, agent_radius, curr_velocity, maxAccel,
        path, prefSpeed, maxSpeed, uncertaintyOffset);
>>>>>>> 949e1f63
    agents.push_back(std::move(agent));
    return agents.size() - 1;
}

size_t HRVOSimulator::addLinearVelocityAgent(const Vector &position, float agent_radius,
                                             const Vector &curr_velocity, float max_speed,
<<<<<<< HEAD
                                             float max_accel, size_t goal_index,
                                             float goal_radius)
{
    std::shared_ptr<LinearVelocityAgent> agent = std::make_shared<LinearVelocityAgent>(
        this, position, agent_radius, curr_velocity, max_speed, max_accel, goal_index,
        goal_radius);
=======
                                             float max_accel, AgentPath &path)
{
    std::shared_ptr<LinearVelocityAgent> agent = std::make_shared<LinearVelocityAgent>(
        this, position, agent_radius, curr_velocity, max_speed, max_accel, path);
>>>>>>> 949e1f63

    agents.push_back(std::move(agent));
    return agents.size() - 1;
}

<<<<<<< HEAD
std::size_t HRVOSimulator::addGoal(const Vector &position)
{
    std::unique_ptr<Goal> goal = std::make_unique<Goal>(position);
    goals.push_back(std::move(goal));

    return goals.size() - 1;
}

std::size_t HRVOSimulator::addGoalPositions(const std::vector<Vector> &positions)
{
    std::unique_ptr<Goal> goal = std::make_unique<Goal>(positions);
    goals.push_back(std::move(goal));

    return goals.size() - 1;
}

std::size_t HRVOSimulator::addGoalPositions(const std::vector<Vector> &positions,
                                            const std::vector<float> &speedAtPosition)
{
    std::unique_ptr<Goal> goal = std::make_unique<Goal>(positions, speedAtPosition);
    goals.push_back(std::move(goal));

    return goals.size() - 1;
}

void HRVOSimulator::doStep()
{
    if (kd_tree == nullptr)
=======
void HRVOSimulator::doStep()
{
    if (kd_tree == nullptr)
    {
        throw std::runtime_error(
            "Simulation not initialized when attempting to do step.");
    }

    if (time_step == 0.0f)
    {
        throw std::runtime_error("Time step not set when attempting to do step.");
    }

    reached_goals = true;

    if (agents.size() == 0)
    {
        return;
    }

    kd_tree->build();

    for (auto &agent : agents)
    {
        agent->computeNewVelocity();
    }

    for (auto &agent : agents)
>>>>>>> 949e1f63
    {
        agent->update();
    }

<<<<<<< HEAD
    if (time_step == 0.0f)
=======
    global_time += time_step;
}

Vector HRVOSimulator::getRobotVelocity(unsigned int robot_id) const
{
    auto hrvo_agent = getFriendlyAgentFromRobotId(robot_id);
    if (hrvo_agent.has_value())
>>>>>>> 949e1f63
    {
        return hrvo_agent.value()->getVelocity();
    }
    LOG(WARNING) << "Velocity for robot " << robot_id
                 << " can not be found since it does not exist in HRVO Simulator"
                 << std::endl;
    return Vector();
}

<<<<<<< HEAD
    reached_goals = true;

    if (agents.size() == 0)
    {
        return;
    }

    kd_tree->build();

=======
void HRVOSimulator::visualize(unsigned int robot_id) const
{
    // TODO (#2499): Create a new HRVO visualization proto and uncomment/update
    // LOG(VISUALIZE)
    TbotsProto::Obstacles obstacle_proto;

    // Add velocity obstacles and candidate new velocities to be visualized
    auto friendly_agent_opt = getFriendlyAgentFromRobotId(robot_id);
    if (friendly_agent_opt.has_value())
    {
        auto friendly_agent = friendly_agent_opt.value();
        for (auto &obstacle : friendly_agent->getVelocityObstaclesAsPolygons())
        {
            *(obstacle_proto.add_polygon()) = *createPolygonProto(obstacle);
        }

        for (auto &candidate_circle : friendly_agent->getCandidateVelocitiesAsCircles())
        {
            *(obstacle_proto.add_circle()) = *createCircleProto(candidate_circle);
        }
    }

    // Add circles representing agents
>>>>>>> 949e1f63
    for (auto &agent : agents)
    {
        Point position(agent->getPosition());
        *(obstacle_proto.add_circle()) =
            *createCircleProto(Circle(position, agent->getRadius()));
    }
    // LOG(VISUALIZE) << obstacle_proto;
}

<<<<<<< HEAD
    for (auto &agent : agents)
    {
        agent->update();
        //        std::cout << "robot at position: " << agent->getPosition() << " with
        //        velocity: " << agent->getVelocity() << "\n";
=======
std::optional<std::shared_ptr<HRVOAgent>> HRVOSimulator::getFriendlyAgentFromRobotId(
    unsigned int robot_id) const
{
    auto agent_index_iter = friendly_robot_id_map.find(robot_id);
    if (agent_index_iter != friendly_robot_id_map.end())
    {
        unsigned int agent_index = agent_index_iter->second;
        auto hrvo_agent = std::static_pointer_cast<HRVOAgent>(agents[agent_index]);
        if (hrvo_agent != nullptr)
        {
            return hrvo_agent;
        }
>>>>>>> 949e1f63
    }
    return std::nullopt;
}

<<<<<<< HEAD
    global_time += time_step;
}

Vector HRVOSimulator::getRobotVelocity(unsigned int robot_id) const
{
    auto hrvo_agent = getFriendlyAgentFromRobotId(robot_id);
    if (hrvo_agent.has_value())
    {
        return hrvo_agent.value()->getVelocity();
    }
    LOG(WARNING) << "Velocity for robot " << robot_id
                 << " can not be found since it does not exist in HRVO Simulator"
                 << std::endl;
    return Vector();
}

void HRVOSimulator::visualize(unsigned int robot_id) const
{
    // TODO (#2499): Create a new HRVO visualization proto and uncomment/update
    // LOG(VISUALIZE)
    TbotsProto::Obstacles obstacle_proto;

    // Add velocity obstacles and candidate new velocities to be visualized
    auto friendly_agent_opt = getFriendlyAgentFromRobotId(robot_id);
    if (friendly_agent_opt.has_value())
    {
        auto friendly_agent = friendly_agent_opt.value();
        for (auto &obstacle : friendly_agent->getVelocityObstaclesAsPolygons())
        {
            *(obstacle_proto.add_polygon()) = *createPolygonProto(obstacle);
        }

        for (auto &candidate_circle : friendly_agent->getCandidateVelocitiesAsCircles())
        {
            *(obstacle_proto.add_circle()) = *createCircleProto(candidate_circle);
        }
    }

    // Add circles representing agents
    for (auto &agent : agents)
    {
        Point position(agent->getPosition());
        *(obstacle_proto.add_circle()) =
            *createCircleProto(Circle(position, agent->getRadius()));
    }
    LOG(VISUALIZE) << obstacle_proto;
}

std::optional<std::shared_ptr<HRVOAgent>> HRVOSimulator::getFriendlyAgentFromRobotId(
    unsigned int robot_id) const
{
    auto agent_index_iter = friendly_robot_id_map.find(robot_id);
    if (agent_index_iter != friendly_robot_id_map.end())
    {
        unsigned int agent_index = agent_index_iter->second;
        auto hrvo_agent = std::static_pointer_cast<HRVOAgent>(agents[agent_index]);
        if (hrvo_agent != nullptr)
        {
            return hrvo_agent;
        }
    }
    return std::nullopt;
}

=======
>>>>>>> 949e1f63
float HRVOSimulator::getAgentMaxAccel(std::size_t agentNo) const
{
    return agents[agentNo]->getMaxAccel();
}

Vector HRVOSimulator::getAgentPosition(std::size_t agentNo) const
{
    return agents[agentNo]->getPosition();
}

float HRVOSimulator::getAgentRadius(std::size_t agentNo) const
{
    return agents[agentNo]->getRadius();
}

bool HRVOSimulator::hasAgentReachedGoal(std::size_t agentNo) const
{
    return agents[agentNo]->hasReachedGoal();
}

Vector HRVOSimulator::getAgentVelocity(std::size_t agentNo) const
{
    return agents[agentNo]->getVelocity();
}

Vector HRVOSimulator::getAgentPrefVelocity(std::size_t agentNo) const
{
    return agents[agentNo]->getPrefVelocity();
}

const std::unique_ptr<KdTree> &HRVOSimulator::getKdTree() const
{
    return kd_tree;
}

const std::vector<std::shared_ptr<Agent>> &HRVOSimulator::getAgents() const
{
    return agents;
}<|MERGE_RESOLUTION|>--- conflicted
+++ resolved
@@ -67,7 +67,6 @@
             std::size_t agent_index = addHRVORobotAgent(friendly_robot);
             friendly_robot_id_map.emplace(friendly_robot.id(), agent_index);
         }
-<<<<<<< HEAD
 
         for (const Robot &enemy_robot : enemy_team)
         {
@@ -96,36 +95,6 @@
                                               enemy_robot.velocity() * 5);
             }
 
-=======
-
-        for (const Robot &enemy_robot : enemy_team)
-        {
-            // Set goal of enemy robot to be the farthest point, when moving in the
-            // current direction
-            Segment segment(enemy_robot.position(),
-                            enemy_robot.position() + enemy_robot.velocity() * 100);
-
-            // Enemy robot should not enter the friendly defense area
-            std::unordered_set<Point> intersection_point_set =
-                intersection(world.field().friendlyDefenseArea(), segment);
-            if (intersection_point_set.empty() &&
-                contains(world.field().fieldLines(), enemy_robot.position()))
-            {
-                // If the robot is in the field, then move in the current direction
-                // towards the field edge
-                intersection_point_set =
-                    intersection(world.field().fieldLines(), segment);
-            }
-
-            if (intersection_point_set.empty())
-            {
-                // If there is no intersection point (robot is outside the field),
-                // continue moving in the current direction
-                intersection_point_set.insert(enemy_robot.position() +
-                                              enemy_robot.velocity() * 5);
-            }
-
->>>>>>> 949e1f63
             Vector goal_position = intersection_point_set.begin()->toVector();
             std::size_t agent_index =
                 addLinearVelocityRobotAgent(enemy_robot, goal_position);
@@ -153,13 +122,10 @@
                     last_time_velocity_updated = global_time;
                 }
             }
-<<<<<<< HEAD
             if (friendly_robot.id() == 1)
             {
                 visualize(1);
             }
-=======
->>>>>>> 949e1f63
         }
 
         for (const Robot &enemy_robot : enemy_team)
@@ -190,15 +156,9 @@
             // obstacle
             float ball_radius = 0.5f + BALL_AGENT_RADIUS_OFFSET;
 
-<<<<<<< HEAD
-            std::size_t agent_index =
-                addLinearVelocityAgent(position, ball_radius, velocity, velocity.length(),
-                                       acceleration, addGoal(goal_pos), 0.1f);
-=======
             AgentPath path          = AgentPath({PathPoint(goal_pos, 0.0f)}, 0.1f);
             std::size_t agent_index = addLinearVelocityAgent(
                 position, ball_radius, velocity, velocity.length(), acceleration, path);
->>>>>>> 949e1f63
             ball_agent_id = agent_index;
         }
         else
@@ -224,28 +184,6 @@
     // Update all friendly agent's goal points based on the matching robot's primitive
     for (auto &[robot_id, primitive] : primitive_set.robot_primitives())
     {
-<<<<<<< HEAD
-        auto hrvo_agent = getFriendlyAgentFromRobotId(robot_id);
-        if (hrvo_agent.has_value())
-        {
-            std::unique_ptr<Goal> &goal = goals[hrvo_agent.value()->getGoalIndex()];
-            goal->positions_.clear();
-            goal->speedAtPosition_.clear();
-
-            if (primitive.has_move())
-            {
-                // TODO (#2418): Update implementation of Primitive to support
-                // multiple path points
-                auto destination = primitive.move().path().point().at(0);
-                goal->positions_.emplace_back(static_cast<float>(destination.x_meters()),
-                                              static_cast<float>(destination.y_meters()));
-                goal->speedAtPosition_.emplace_back(
-                    primitive.move().final_speed_m_per_s());
-
-                float new_max_speed = primitive.move().max_speed_m_per_s();
-                hrvo_agent.value()->setMaxSpeed(new_max_speed);
-                hrvo_agent.value()->setPreferredSpeed(new_max_speed * PREF_SPEED_SCALE);
-=======
         auto hrvo_agent_opt = getFriendlyAgentFromRobotId(robot_id);
         if (hrvo_agent_opt.has_value())
         {
@@ -270,7 +208,6 @@
                     {PathPoint(Vector(destination.x_meters(), destination.y_meters()),
                                speed_at_dest)},
                     path_radius);
->>>>>>> 949e1f63
             }
 
             hrvo_agent->setPath(path);
@@ -326,14 +263,6 @@
     }
 
     // Max distance which the robot can travel in one time step + scaling
-<<<<<<< HEAD
-    float goal_radius        = (max_speed * time_step) / 2 * GOAL_RADIUS_SCALE;
-    float uncertainty_offset = 0.f;
-
-    return addHRVOAgent(position, agent_radius, velocity, max_speed, pref_speed,
-                        max_accel, addGoalPositions({destination_point}, {speed_at_goal}),
-                        goal_radius, MAX_NEIGHBOR_SEARCH_DIST, MAX_NEIGHBORS,
-=======
     float path_radius        = (max_speed * time_step) / 2 * GOAL_RADIUS_SCALE;
     float uncertainty_offset = 0.f;
 
@@ -342,7 +271,6 @@
 
     return addHRVOAgent(position, agent_radius, velocity, max_speed, pref_speed,
                         max_accel, path, MAX_NEIGHBOR_SEARCH_DIST, MAX_NEIGHBORS,
->>>>>>> 949e1f63
                         uncertainty_offset);
 }
 
@@ -356,11 +284,7 @@
     float max_speed = robot_constants.robot_max_speed_m_per_s;
 
     // Max distance which the robot can travel in one time step + scaling
-<<<<<<< HEAD
-    float goal_radius = (max_speed * time_step) / 2 * GOAL_RADIUS_SCALE;
-=======
     float path_radius = (max_speed * time_step) / 2 * GOAL_RADIUS_SCALE;
->>>>>>> 949e1f63
 
     // Enemy agents should appear larger to friendly agents to avoid collision
     float agent_radius = ROBOT_MAX_RADIUS_METERS * ENEMY_ROBOT_RADIUS_SCALE;
@@ -372,77 +296,28 @@
 
 std::size_t HRVOSimulator::addHRVOAgent(const Vector &position, float agent_radius,
                                         const Vector &curr_velocity, float maxSpeed,
-<<<<<<< HEAD
-                                        float prefSpeed, float maxAccel,
-                                        std::size_t goal_index, float goalRadius,
-=======
                                         float prefSpeed, float maxAccel, AgentPath &path,
->>>>>>> 949e1f63
                                         float neighborDist, std::size_t maxNeighbors,
                                         float uncertaintyOffset)
 {
     std::shared_ptr<HRVOAgent> agent = std::make_shared<HRVOAgent>(
-<<<<<<< HEAD
-        this, position, goal_index, neighborDist, maxNeighbors, agent_radius,
-        curr_velocity, maxAccel, goalRadius, prefSpeed, maxSpeed, uncertaintyOffset);
-=======
         this, position, neighborDist, maxNeighbors, agent_radius, curr_velocity, maxAccel,
         path, prefSpeed, maxSpeed, uncertaintyOffset);
->>>>>>> 949e1f63
     agents.push_back(std::move(agent));
     return agents.size() - 1;
 }
 
 size_t HRVOSimulator::addLinearVelocityAgent(const Vector &position, float agent_radius,
                                              const Vector &curr_velocity, float max_speed,
-<<<<<<< HEAD
-                                             float max_accel, size_t goal_index,
-                                             float goal_radius)
-{
-    std::shared_ptr<LinearVelocityAgent> agent = std::make_shared<LinearVelocityAgent>(
-        this, position, agent_radius, curr_velocity, max_speed, max_accel, goal_index,
-        goal_radius);
-=======
                                              float max_accel, AgentPath &path)
 {
     std::shared_ptr<LinearVelocityAgent> agent = std::make_shared<LinearVelocityAgent>(
         this, position, agent_radius, curr_velocity, max_speed, max_accel, path);
->>>>>>> 949e1f63
 
     agents.push_back(std::move(agent));
     return agents.size() - 1;
 }
 
-<<<<<<< HEAD
-std::size_t HRVOSimulator::addGoal(const Vector &position)
-{
-    std::unique_ptr<Goal> goal = std::make_unique<Goal>(position);
-    goals.push_back(std::move(goal));
-
-    return goals.size() - 1;
-}
-
-std::size_t HRVOSimulator::addGoalPositions(const std::vector<Vector> &positions)
-{
-    std::unique_ptr<Goal> goal = std::make_unique<Goal>(positions);
-    goals.push_back(std::move(goal));
-
-    return goals.size() - 1;
-}
-
-std::size_t HRVOSimulator::addGoalPositions(const std::vector<Vector> &positions,
-                                            const std::vector<float> &speedAtPosition)
-{
-    std::unique_ptr<Goal> goal = std::make_unique<Goal>(positions, speedAtPosition);
-    goals.push_back(std::move(goal));
-
-    return goals.size() - 1;
-}
-
-void HRVOSimulator::doStep()
-{
-    if (kd_tree == nullptr)
-=======
 void HRVOSimulator::doStep()
 {
     if (kd_tree == nullptr)
@@ -471,14 +346,10 @@
     }
 
     for (auto &agent : agents)
->>>>>>> 949e1f63
     {
         agent->update();
     }
 
-<<<<<<< HEAD
-    if (time_step == 0.0f)
-=======
     global_time += time_step;
 }
 
@@ -486,7 +357,6 @@
 {
     auto hrvo_agent = getFriendlyAgentFromRobotId(robot_id);
     if (hrvo_agent.has_value())
->>>>>>> 949e1f63
     {
         return hrvo_agent.value()->getVelocity();
     }
@@ -496,17 +366,6 @@
     return Vector();
 }
 
-<<<<<<< HEAD
-    reached_goals = true;
-
-    if (agents.size() == 0)
-    {
-        return;
-    }
-
-    kd_tree->build();
-
-=======
 void HRVOSimulator::visualize(unsigned int robot_id) const
 {
     // TODO (#2499): Create a new HRVO visualization proto and uncomment/update
@@ -530,7 +389,6 @@
     }
 
     // Add circles representing agents
->>>>>>> 949e1f63
     for (auto &agent : agents)
     {
         Point position(agent->getPosition());
@@ -540,13 +398,6 @@
     // LOG(VISUALIZE) << obstacle_proto;
 }
 
-<<<<<<< HEAD
-    for (auto &agent : agents)
-    {
-        agent->update();
-        //        std::cout << "robot at position: " << agent->getPosition() << " with
-        //        velocity: " << agent->getVelocity() << "\n";
-=======
 std::optional<std::shared_ptr<HRVOAgent>> HRVOSimulator::getFriendlyAgentFromRobotId(
     unsigned int robot_id) const
 {
@@ -559,78 +410,10 @@
         {
             return hrvo_agent;
         }
->>>>>>> 949e1f63
     }
     return std::nullopt;
 }
 
-<<<<<<< HEAD
-    global_time += time_step;
-}
-
-Vector HRVOSimulator::getRobotVelocity(unsigned int robot_id) const
-{
-    auto hrvo_agent = getFriendlyAgentFromRobotId(robot_id);
-    if (hrvo_agent.has_value())
-    {
-        return hrvo_agent.value()->getVelocity();
-    }
-    LOG(WARNING) << "Velocity for robot " << robot_id
-                 << " can not be found since it does not exist in HRVO Simulator"
-                 << std::endl;
-    return Vector();
-}
-
-void HRVOSimulator::visualize(unsigned int robot_id) const
-{
-    // TODO (#2499): Create a new HRVO visualization proto and uncomment/update
-    // LOG(VISUALIZE)
-    TbotsProto::Obstacles obstacle_proto;
-
-    // Add velocity obstacles and candidate new velocities to be visualized
-    auto friendly_agent_opt = getFriendlyAgentFromRobotId(robot_id);
-    if (friendly_agent_opt.has_value())
-    {
-        auto friendly_agent = friendly_agent_opt.value();
-        for (auto &obstacle : friendly_agent->getVelocityObstaclesAsPolygons())
-        {
-            *(obstacle_proto.add_polygon()) = *createPolygonProto(obstacle);
-        }
-
-        for (auto &candidate_circle : friendly_agent->getCandidateVelocitiesAsCircles())
-        {
-            *(obstacle_proto.add_circle()) = *createCircleProto(candidate_circle);
-        }
-    }
-
-    // Add circles representing agents
-    for (auto &agent : agents)
-    {
-        Point position(agent->getPosition());
-        *(obstacle_proto.add_circle()) =
-            *createCircleProto(Circle(position, agent->getRadius()));
-    }
-    LOG(VISUALIZE) << obstacle_proto;
-}
-
-std::optional<std::shared_ptr<HRVOAgent>> HRVOSimulator::getFriendlyAgentFromRobotId(
-    unsigned int robot_id) const
-{
-    auto agent_index_iter = friendly_robot_id_map.find(robot_id);
-    if (agent_index_iter != friendly_robot_id_map.end())
-    {
-        unsigned int agent_index = agent_index_iter->second;
-        auto hrvo_agent = std::static_pointer_cast<HRVOAgent>(agents[agent_index]);
-        if (hrvo_agent != nullptr)
-        {
-            return hrvo_agent;
-        }
-    }
-    return std::nullopt;
-}
-
-=======
->>>>>>> 949e1f63
 float HRVOSimulator::getAgentMaxAccel(std::size_t agentNo) const
 {
     return agents[agentNo]->getMaxAccel();
