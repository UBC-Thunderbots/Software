/*
 * simulator.cpp
 * HRVO Library
 *
 * Copyright 2009 University of North Carolina at Chapel Hill
 *
 * Licensed under the Apache License, Version 2.0 (the "License");
 * you may not use this file except in compliance with the License.
 * You may obtain a copy of the License at
 *
 *     https://www.apache.org/licenses/LICENSE-2.0
 *
 * Unless required by applicable law or agreed to in writing, software
 * distributed under the License is distributed on an "AS IS" BASIS,
 * WITHOUT WARRANTIES OR CONDITIONS OF ANY KIND, either express or implied.
 * See the License for the specific language governing permissions and
 * limitations under the License.
 *
 * Please send all bug reports to <geom@cs.unc.edu>.
 *
 * The authors may be contacted via:
 *
 * Jamie Snape, Jur van den Berg, Stephen J. Guy, and Dinesh Manocha
 * Dept. of Computer Science
 * 201 S. Columbia St.
 * Frederick P. Brooks, Jr. Computer Science Bldg.
 * Chapel Hill, N.C. 27599-3175
 * United States of America
 *
 * <https://gamma.cs.unc.edu/HRVO/>
 */

#include "extlibs/hrvo/simulator.h"

#include <stdexcept>

#include "extlibs/hrvo/agent.h"
#include "extlibs/hrvo/hrvo_agent.h"
#include "extlibs/hrvo/kd_tree.h"
#include "extlibs/hrvo/linear_velocity_agent.h"
#include "proto/message_translation/tbots_geometry.h"
#include "software/geom/algorithms/contains.h"
#include "software/geom/algorithms/intersection.h"
#include "software/logger/logger.h"

HRVOSimulator::HRVOSimulator(float time_step, const RobotConstants_t &robot_constants,
                             const TeamColour friendly_team_colour)
    : primitive_set(),
      robot_constants(robot_constants),
      global_time(0.0f),
      time_step(time_step),
      reached_goals(false),
      kd_tree(std::make_unique<KdTree>(this)),
      world(std::nullopt),
      agents(),
      friendly_robot_id_map(),
      enemy_robot_id_map(),
      friendly_team_colour(friendly_team_colour)
{
}

void HRVOSimulator::updateWorld(const World &world)
{
    this->world               = world;
    const auto &friendly_team = world.friendlyTeam().getAllRobots();
    const auto &enemy_team    = world.enemyTeam().getAllRobots();
    // TODO (#2498): Update implementation to correctly support adding and removing agents
    //               to represent the newly added and removed friendly/enemy robots in the
    //               World.
    if (friendly_robot_id_map.empty() && enemy_robot_id_map.empty())
    {
        for (const Robot &friendly_robot : friendly_team)
        {
            std::size_t agent_index = addHRVORobotAgent(friendly_robot);
            friendly_robot_id_map.emplace(friendly_robot.id(), agent_index);
        }

        for (const Robot &enemy_robot : enemy_team)
        {
            // Set goal of enemy robot to be the farthest point, when moving in the
            // current direction
            Segment segment(enemy_robot.position(),
                            enemy_robot.position() + enemy_robot.velocity() * 100);

            // Enemy robot should not enter the friendly defense area
            std::unordered_set<Point> intersection_point_set =
                intersection(world.field().friendlyDefenseArea(), segment);
            if (intersection_point_set.empty() &&
                contains(world.field().fieldLines(), enemy_robot.position()))
            {
                // If the robot is in the field, then move in the current direction
                // towards the field edge
                intersection_point_set =
                    intersection(world.field().fieldLines(), segment);
            }

            if (intersection_point_set.empty())
            {
                // If there is no intersection point (robot is outside the field),
                // continue moving in the current direction
                intersection_point_set.insert(enemy_robot.position() +
                                              enemy_robot.velocity() * 5);
            }

            Vector goal_position = intersection_point_set.begin()->toVector();
            std::size_t agent_index =
                addLinearVelocityRobotAgent(enemy_robot, goal_position);
            enemy_robot_id_map.emplace(enemy_robot.id(), agent_index);
        }
    }
    else
    {
        // Update Agents
        for (const Robot &friendly_robot : friendly_team)
        {
            auto hrvo_agent = getFriendlyAgentFromRobotId(friendly_robot.id());
            if (hrvo_agent.has_value())
            {
                hrvo_agent.value()->setPosition(friendly_robot.position().toVector());
                // We do not use velocity feedback for friendly robots as it results
                // in the robots not being able to accelerate properly.
            }
        }

        for (const Robot &enemy_robot : enemy_team)
        {
            auto agent_index_iter = enemy_robot_id_map.find(enemy_robot.id());
            if (agent_index_iter != enemy_robot_id_map.end())
            {
                unsigned int agent_index = agent_index_iter->second;
                agents[agent_index]->setPosition(enemy_robot.position().toVector());
                agents[agent_index]->setVelocity(enemy_robot.velocity());
            }
        }
    }
}

void HRVOSimulator::updatePrimitiveSet(const TbotsProto::PrimitiveSet &new_primitive_set)
{
    primitive_set = new_primitive_set;

    // Update all friendly agent's primitives
    for (auto &[robot_id, primitive] : primitive_set.robot_primitives())
    {
        auto hrvo_agent_opt = getFriendlyAgentFromRobotId(robot_id);
        if (hrvo_agent_opt.has_value() && world.has_value())
        {
            hrvo_agent_opt.value()->updatePrimitive(primitive, world.value());
        }
    }
}

std::size_t HRVOSimulator::addHRVORobotAgent(const Robot &robot)
{
    Vector position = robot.position().toVector();
    Vector velocity;
    float max_accel = 1e-4;
    float max_speed = 1e-4;

    const std::set<RobotCapability> &unavailable_capabilities =
        robot.getUnavailableCapabilities();
    bool can_move = unavailable_capabilities.find(RobotCapability::Move) ==
                    unavailable_capabilities.end();
    if (can_move)
    {
        velocity  = Vector(static_cast<float>(robot.velocity().x()),
                          static_cast<float>(robot.velocity().y()));
        max_accel = robot_constants.robot_max_acceleration_m_per_s_2;
        max_speed = robot_constants.robot_max_speed_m_per_s;
    }

    // TODO (#2418): Replace destination point with a list of path points
    // Get this robot's destination point, if it has a primitive
    // If this robot does not have a primitive, then set its current position as its
    // destination
    Vector destination_point     = position;
    float speed_at_goal          = 0.f;
    const auto &robot_primitives = primitive_set.robot_primitives();
    auto primitive_iter          = robot_primitives.find(robot.id());
    if (primitive_iter != robot_primitives.end())
    {
        TbotsProto::Primitive primitive = primitive_iter->second;
        TbotsProto::Point destination_point_proto;

        if (primitive.has_move())
        {
            const auto &move_primitive = primitive.move();
            // TODO (#2418): Update implementation of Primitive to support
            // multiple path points and remove this check
            CHECK(move_primitive.motion_control().path().points().size() >= 2)
                << "Empty path: "
                << move_primitive.motion_control().path().points().size() << std::endl;
            destination_point_proto =
                move_primitive.motion_control().path().points().at(1);
            destination_point =
                Vector(static_cast<float>(destination_point_proto.x_meters()),
                       static_cast<float>(destination_point_proto.y_meters()));
            speed_at_goal = move_primitive.final_speed_m_per_s();
            max_speed     = move_primitive.max_speed_m_per_s();
        }
    }

    // Max distance which the robot can travel in one time step + scaling
    float path_radius = (max_speed * time_step) / 2;

    AgentPath path =
        AgentPath({PathPoint(destination_point, speed_at_goal)}, path_radius);

    return addHRVOAgent(position, ROBOT_MAX_RADIUS_METERS,
                        FRIENDLY_ROBOT_RADIUS_MAX_INFLATION, velocity, max_speed,
                        max_accel, path, MAX_NEIGHBOR_SEARCH_DIST, MAX_NEIGHBORS);
}

std::size_t HRVOSimulator::addLinearVelocityRobotAgent(const Robot &robot,
                                                       const Vector &destination)
{
    // TODO (#2371): Replace Vector with Vector
    Vector position = robot.position().toVector();
    Vector velocity = robot.velocity();
    float max_accel = 0.f;
    float max_speed = robot_constants.robot_max_speed_m_per_s;

    // Max distance which the robot can travel in one time step + scaling
    float path_radius = (max_speed * time_step) / 2;

    AgentPath path = AgentPath({PathPoint(destination, 0.0f)}, path_radius);
    return addLinearVelocityAgent(position, ROBOT_MAX_RADIUS_METERS,
                                  ENEMY_ROBOT_RADIUS_MAX_INFLATION, velocity, max_speed,
                                  max_accel, path);
}

std::size_t HRVOSimulator::addHRVOAgent(const Vector &position, float agent_radius,
                                        float max_radius_inflation,
<<<<<<< HEAD
                                        const Vector &curr_velocity, float maxSpeed,
                                        float maxAccel, AgentPath &path,
                                        float max_neighbor_dist, std::size_t maxNeighbors)
{
    std::shared_ptr<HRVOAgent> agent = std::make_shared<HRVOAgent>(
        this, position, max_neighbor_dist, maxNeighbors, agent_radius,
        max_radius_inflation, curr_velocity, maxAccel, path, maxSpeed);
=======
                                        const Vector &curr_velocity, float max_speed,
                                        float pref_speed, float max_accel,
                                        AgentPath &path, float neighbor_dist,
                                        std::size_t max_neighbors,
                                        float uncertainty_offset)
{
    std::shared_ptr<HRVOAgent> agent = std::make_shared<HRVOAgent>(
        this, position, neighbor_dist, max_neighbors, agent_radius, max_radius_inflation,
        curr_velocity, max_accel, path, pref_speed, max_speed, uncertainty_offset);
>>>>>>> c882e13b
    agents.push_back(std::move(agent));
    return agents.size() - 1;
}

size_t HRVOSimulator::addLinearVelocityAgent(const Vector &position, float agent_radius,
                                             float max_radius_inflation,
                                             const Vector &curr_velocity, float max_speed,
                                             float max_accel, AgentPath &path)
{
    std::shared_ptr<LinearVelocityAgent> agent = std::make_shared<LinearVelocityAgent>(
        this, position, agent_radius, max_radius_inflation, curr_velocity, max_speed,
        max_accel, path);

    agents.push_back(std::move(agent));
    return agents.size() - 1;
}

void HRVOSimulator::doStep()
{
    if (kd_tree == nullptr)
    {
        throw std::runtime_error(
            "Simulation not initialized when attempting to do step.");
    }

    if (time_step == 0.0f)
    {
        throw std::runtime_error("Time step not set when attempting to do step.");
    }

    reached_goals = true;

    if (agents.size() == 0)
    {
        return;
    }

    kd_tree->build();

    // Update all agent radii based on their velocity
    for (auto &agent : agents)
    {
        agent->updateRadiusFromVelocity();
    }

    // Compute what velocity each agent will take next
    for (auto &agent : agents)
    {
        agent->computeNewVelocity();
    }

    // Update the positions of all agents given their velocity
    for (auto &agent : agents)
    {
        agent->update();
    }

    global_time += time_step;
}

Vector HRVOSimulator::getRobotVelocity(unsigned int robot_id) const
{
    auto hrvo_agent = getFriendlyAgentFromRobotId(robot_id);
    if (hrvo_agent.has_value())
    {
        return hrvo_agent.value()->getVelocity();
    }
    LOG(WARNING) << "Velocity for robot " << robot_id
                 << " can not be found since it does not exist in HRVO Simulator"
                 << std::endl;
    return Vector();
}

void HRVOSimulator::visualize(unsigned int robot_id) const
{
    auto friendly_agent_opt = getFriendlyAgentFromRobotId(robot_id);
    if (!friendly_agent_opt.has_value())
    {
        // HRVO friendly agent with robot id can not be visualized
        return;
    }

    TbotsProto::HRVOVisualization hrvo_visualization;
    hrvo_visualization.set_robot_id(robot_id);

    auto friendly_agent = friendly_agent_opt.value();
    auto vo_protos      = friendly_agent->getVelocityObstaclesAsProto();
    *(hrvo_visualization.mutable_velocity_obstacles()) = {vo_protos.begin(),
                                                          vo_protos.end()};

    // Visualize all agents
    for (const auto &agent : agents)
    {
        Point position(agent->getPosition());
        *(hrvo_visualization.add_robots()) =
            *createCircleProto(Circle(position, agent->getRadius()));
    }

    // Visualize the ball obstacle
    if (friendly_agent->ball_obstacle.has_value())
    {
        TbotsProto::Circle ball_circle =
            friendly_agent->ball_obstacle.value()->createObstacleProto().circle()[0];
        *(hrvo_visualization.add_robots()) = ball_circle;
    }

    if (friendly_team_colour == TeamColour::YELLOW)
    {
        LOG(VISUALIZE, YELLOW_HRVO_PATH) << hrvo_visualization;
    }
    else
    {
        LOG(VISUALIZE, BLUE_HRVO_PATH) << hrvo_visualization;
    }
}

std::optional<std::shared_ptr<HRVOAgent>> HRVOSimulator::getFriendlyAgentFromRobotId(
    unsigned int robot_id) const
{
    auto agent_index_iter = friendly_robot_id_map.find(robot_id);
    if (agent_index_iter != friendly_robot_id_map.end())
    {
        unsigned int agent_index = agent_index_iter->second;
        auto hrvo_agent = std::static_pointer_cast<HRVOAgent>(agents[agent_index]);
        if (hrvo_agent != nullptr)
        {
            return hrvo_agent;
        }
    }
    return std::nullopt;
}

float HRVOSimulator::getAgentMaxAccel(std::size_t agent_no) const
{
    return agents[agent_no]->getMaxAccel();
}

Vector HRVOSimulator::getAgentPosition(std::size_t agent_no) const
{
    return agents[agent_no]->getPosition();
}

float HRVOSimulator::getAgentRadius(std::size_t agent_no) const
{
    return agents[agent_no]->getRadius();
}

bool HRVOSimulator::hasAgentReachedGoal(std::size_t agent_no) const
{
    return agents[agent_no]->hasReachedGoal();
}

Vector HRVOSimulator::getAgentVelocity(std::size_t agent_no) const
{
    return agents[agent_no]->getVelocity();
}

Vector HRVOSimulator::getAgentPrefVelocity(std::size_t agent_no) const
{
    return agents[agent_no]->getPrefVelocity();
}

const std::unique_ptr<KdTree> &HRVOSimulator::getKdTree() const
{
    return kd_tree;
}

const std::vector<std::shared_ptr<Agent>> &HRVOSimulator::getAgents() const
{
    return agents;
}<|MERGE_RESOLUTION|>--- conflicted
+++ resolved
@@ -231,25 +231,13 @@
 
 std::size_t HRVOSimulator::addHRVOAgent(const Vector &position, float agent_radius,
                                         float max_radius_inflation,
-<<<<<<< HEAD
-                                        const Vector &curr_velocity, float maxSpeed,
-                                        float maxAccel, AgentPath &path,
-                                        float max_neighbor_dist, std::size_t maxNeighbors)
+                                        const Vector &curr_velocity, float max_speed,
+                                        float max_accel, AgentPath &path,
+                                        float max_neighbor_dist, std::size_t max_neighbors)
 {
     std::shared_ptr<HRVOAgent> agent = std::make_shared<HRVOAgent>(
-        this, position, max_neighbor_dist, maxNeighbors, agent_radius,
-        max_radius_inflation, curr_velocity, maxAccel, path, maxSpeed);
-=======
-                                        const Vector &curr_velocity, float max_speed,
-                                        float pref_speed, float max_accel,
-                                        AgentPath &path, float neighbor_dist,
-                                        std::size_t max_neighbors,
-                                        float uncertainty_offset)
-{
-    std::shared_ptr<HRVOAgent> agent = std::make_shared<HRVOAgent>(
-        this, position, neighbor_dist, max_neighbors, agent_radius, max_radius_inflation,
-        curr_velocity, max_accel, path, pref_speed, max_speed, uncertainty_offset);
->>>>>>> c882e13b
+        this, position, max_neighbor_dist, max_neighbors, agent_radius,
+        max_radius_inflation, curr_velocity, max_accel, path, max_speed);
     agents.push_back(std::move(agent));
     return agents.size() - 1;
 }
