--- conflicted
+++ resolved
@@ -89,11 +89,7 @@
      *      Adds a new agent to the simulation.
      *
      * @param position           The starting position of this agent.
-<<<<<<< HEAD
-     * @param goal_index         The goal index of this agent.
-=======
      * @param goal_index          The index of the Goal which this agent should go to.
->>>>>>> c36decb6
      * @param neighborDist       The maximum neighbor distance of this agent.
      * @param maxNeighbors       The maximum neighbor count of this agent.
      * @param agent_radius       The agent_radius of this agent.
@@ -104,14 +100,6 @@
      * @param maxAccel           The maximum acceleration of this agent.
      * @param curr_velocity      The initial velocity of this agent.
      * @return The index of the agent.
-<<<<<<< HEAD
-     */
-    std::size_t addHRVOAgent(const Vector2 &position, float agent_radius,
-                             const Vector2 &curr_velocity, float maxSpeed,
-                             float prefSpeed, float maxAccel, std::size_t goal_index,
-                             float goalRadius, float neighborDist,
-                             std::size_t maxNeighbors, float uncertaintyOffset);
-=======
      */
     std::size_t addHRVOAgent(const Vector2 &position, float agent_radius,
                              const Vector2 &curr_velocity, float maxSpeed,
@@ -133,23 +121,6 @@
     size_t addLinearVelocityAgent(const Vector2 &position, float agent_radius,
                                   const Vector2 &curr_velocity, float max_speed,
                                   float max_accel, size_t goal_index, float goal_radius);
->>>>>>> c36decb6
-
-    // TODO (#2373): Remove goals_ list when goal is a part of Agent
-    /**
-     *
-     * @param position      The starting position of this agent.
-     * @param agent_radius  The agent_radius of this agent.
-     * @param curr_velocity The initial velocity of this agent.
-     * @param max_speed     The maximum speed of this agent.
-     * @param max_accel     The maximum acceleration of this agent.
-     * @param goal_index    The goal index of this agent.
-     * @param goal_radius   The goal agent_radius of this agent.
-     * @return The index of the agent.
-     */
-    size_t addLinearVelocityAgent(const Vector2 &position, float agent_radius,
-                                  const Vector2 &curr_velocity, float max_speed,
-                                  float max_accel, size_t goal_index, float goal_radius);
 
     // TODO (#2373): Remove goals_ list when goal is a part of Agent
     /**
@@ -280,7 +251,6 @@
    public:
     // KdTree used to calculate the K nearest agents
     std::unique_ptr<KdTree> kdTree_;
-<<<<<<< HEAD
 
     // The global time of this hrvo simulation
     float globalTime_;
@@ -310,55 +280,6 @@
 
     // The scale which friendly robots should be larger than friendly robots
     // This scale is used to avoid close encounters, and reduce chance of collision
-    const float friendly_robot_radius_scale = 1.25f;
-
-    // The scale which enemy robots should be larger than their actual size
-    // This scale is used to avoid close encounters, and reduce chance of collision
-    const float enemy_robot_radius_scale = 2.f;
-
-    // How much larger should the goal radius be. This is added as a safety tolerance so
-    // robots do not "teleport" over the goal between simulation frames.
-    const float goal_radius_scale = 1.05f;
-
-    // How much larger should the goal radius be (in meters). This is added as a safety
-    // tolerance so robots do not accidentally enter the minimum distance threshold.
-    // NOTE: This value must be >= 0
-    const float ball_agent_radius_offset = 0.1f;
-
-    // The scale multiple of max robot speed which the preferred speed will be set at.
-    // pref_speed = max_speed * pref_speed_scale
-    // NOTE: This scale multiple must be <= 1
-    const float pref_speed_scale = 0.75f;
-=======
-
-    // The global time of this hrvo simulation
-    float globalTime_;
-
-    // The amount of time which the simulator should advance by
-    float timeStep_;
-
-    // True if all agents have reached their destination
-    bool reachedGoals_;
-
-    // List of agents (robots) in this simulation
-    std::vector<std::unique_ptr<Agent>> agents_;
-    // TODO (#2373): Remove goals_ list when goal is a part of Agent
-    std::vector<std::unique_ptr<Goal>> goals_;
-
-   private:
-    // friendly robot id to agent index
-    std::map<unsigned int, unsigned int> friendly_robot_id_map;
-
-    // PrimitiveSet which includes the path which each friendly robot should take
-    TbotsProto::PrimitiveSet primitive_set_;
-
-    // True if the ball should be treated as an agent (obstacle)
-    // NOTE: This will take effect the next time we receive a world, and we know
-    //       the current ball position and velocity
-    bool add_ball_agent = false;
-
-    // The scale which friendly robots should be larger than friendly robots
-    // This scale is used to avoid close encounters, and reduce chance of collision
     static constexpr float FRIENDLY_ROBOT_RADIUS_SCALE = 1.25f;
 
     // The scale which enemy robots should be larger than their actual size
@@ -383,7 +304,6 @@
     // A large radius picked to allow for far visibility of neighbors so Agents have
     // enough space to decelerate and avoid collisions.
     static constexpr float MAX_NEIGHBOR_SEARCH_DIST = 7.f;
->>>>>>> c36decb6
 
     friend class Agent;
     friend class Goal;
