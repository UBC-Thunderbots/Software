/*
 * simulator.h
 * HRVO Library
 *
 * Copyright 2009 University of North Carolina at Chapel Hill
 *
 * Licensed under the Apache License, Version 2.0 (the "License");
 * you may not use this file except in compliance with the License.
 * You may obtain a copy of the License at
 *
 *     https://www.apache.org/licenses/LICENSE-2.0
 *
 * Unless required by applicable law or agreed to in writing, software
 * distributed under the License is distributed on an "AS IS" BASIS,
 * WITHOUT WARRANTIES OR CONDITIONS OF ANY KIND, either express or implied.
 * See the License for the specific language governing permissions and
 * limitations under the License.
 *
 * Please send all bug reports to <geom@cs.unc.edu>.
 *
 * The authors may be contacted via:
 *
 * Jamie Snape, Jur van den Berg, Stephen J. Guy, and Dinesh Manocha
 * Dept. of Computer Science
 * 201 S. Columbia St.
 * Frederick P. Brooks, Jr. Computer Science Bldg.
 * Chapel Hill, N.C. 27599-3175
 * United States of America
 *
 * <https://gamma.cs.unc.edu/HRVO/>
 */

#pragma once

#include <fstream>
#include <limits>
#include <list>
#include <vector>

#include "extlibs/hrvo/agent.h"
#include "extlibs/hrvo/kd_tree.h"
#include "proto/tbots_software_msgs.pb.h"
#include "proto/visualization.pb.h"
#include "software/geom/vector.h"
#include "software/world/world.h"

class HRVOSimulator
{
   public:
    /**
     * Constructor
     * @param time_step The time step between each step of the simulator
     * @param robot_constants The robot constants to be used for all Agents representing a
     * robot
     * @param friendly_team_colour The colour of the friendly team
     */
    explicit HRVOSimulator(float time_step, const RobotConstants_t &robot_constants,
                           const TeamColour friendly_team_colour);

    /**
     * Reset all agents to match the state of the given world.
     * Friendly robots will use the Hybrid Reciprocal algorithm to traverse.
     * Enemy robots will go directly towards their goal without trying to avoid any
     * obstacles
     *
     * @param world The world which the simulation should be based upon
     */
    void updateWorld(const World &world);

    /**
     * Reset all friendly agents goal points to match the path of the given primitive set
     *
     * @param new_primitive_set
     */
    void updatePrimitiveSet(const TbotsProto::PrimitiveSet &new_primitive_set);

    /**
     *      Adds a new Hybrid Reciprocal Agent to the simulation based on Robot.
     *
     * @param robot    The robot which this agent should be based on
     * @param type     Whether this robot is FRIENDLY or ENEMY
     *
     * @return    The index of the agent.
     */
    std::size_t addHRVORobotAgent(const Robot &robot, TeamSide type);

    /**
     *      Adds a new Linear Velocity Agent to the simulation based on Robot.
     *
     * @param robot       	The robot which this agent should be based on
     * @param destination 	Destination for this robot
     * @param type 		Whether this robot is FRIENDLY or ENEMY
     * @return    The index of the agent.
     */
    std::size_t addLinearVelocityRobotAgent(const Robot &robot, const Vector &destination,
                                            TeamSide type);

    /**
     *      Adds a new agent to the simulation.
     *
     * @param position              The starting position of this agent.
     * @param agent_radius          The radius of this agent.
     * @param max_radius_inflation  The maximum amount which the radius of this agent can
     * inflate.
     * @param curr_velocity         The initial velocity of this agent.
     * @param max_speed              The maximum speed of this agent.
     * @param pref_speed             The preferred speed of this agent.
     * @param max_accel              The maximum acceleration of this agent.
     * @param path                  The path which this agent should take.
     * @param neighbor_dist          The maximum distance away from this agent which
     * another agent can be to be considered as an obstacle.
     * @param max_neighbors          The maximum number of other agents which this agent
     * will try to avoid collisions with at a time.
<<<<<<< HEAD
     * @param uncertainty_offset     The uncertainty offset of this agent.
=======
     * @param uncertaintyOffset     The uncertainty offset of this agent.
     * @param robot_id	 	 		This robot's robot id
     * @param type 	 	 			Whether this robot is FRIENDLY or ENEMY
>>>>>>> 258070e6
     * @return The index of the agent.
     */
    std::size_t addHRVOAgent(const Vector &position, float agent_radius,
                             float max_radius_inflation, const Vector &curr_velocity,
<<<<<<< HEAD
                             float max_speed, float pref_speed, float max_accel,
                             AgentPath &path, float neighbor_dist,
                             std::size_t max_neighbors, float uncertainty_offset);
=======
                             float maxSpeed, float prefSpeed, float maxAccel,
                             AgentPath &path, float neighborDist,
                             std::size_t maxNeighbors, float uncertaintyOffset,
                             RobotId robot_id, TeamSide type);
>>>>>>> 258070e6

    /**
     * Add a new LinearlyVelocityAgent
     * @param position              The starting position of this agent.
     * @param agent_radius          The agent_radius of this agent.
     * @param max_radius_inflation  The maximum amount which the radius of this agent can
     * inflate.
     * @param curr_velocity         The initial velocity of this agent.
     * @param max_speed             The maximum speed of this agent.
     * @param max_accel             The maximum acceleration of this agent.
     * @param robot_id	    		This robot's robot id
     * @param type	    			Whether this robot is FRIENDLY or ENEMY
     *
     * @return The index of the agent.
     */
    size_t addLinearVelocityAgent(const Vector &position, float agent_radius,
                                  float max_radius_inflation, const Vector &curr_velocity,
                                  float max_speed, float max_accel, AgentPath &path,
                                  RobotId robot_id, TeamSide type);

    /**
     * Performs a simulation step; updates the position, and velocity
     * of each agent, and the progress of each towards its goal by moving
     * the simulation time_step seconds forward
     */
    void doStep();

    /**
     * Get the current friendly robot velocity
     * @param robot_id The robot id of the friendly robot to retrieve velocity from
     * @return Current global velocity of robot
     */
    Vector getRobotVelocity(unsigned int robot_id) const;

    /**
     * Get friendly HRVO agent from robot id. Returns std::nullopt if agent does not exist
     * @param robot_id Robot id as represented in the real world
     * @return Optional shared pointer to an HRVO agent
     */
    std::optional<std::shared_ptr<HRVOAgent>> getFriendlyAgentFromRobotId(
        unsigned int robot_id) const;

    /**
     * Visualize this simulator to Thunderscope
     * @param robot_id The friendly robot_id which we want its velocity obstacles to be
     * visualized
     */
    void visualize(unsigned int robot_id) const;

    /**
     * Get the KDTree of Agents
     * @return KDTree of Agents
     */
    const std::unique_ptr<KdTree> &getKdTree() const;

    /**
     * Get the Vector of agents in this simulator
     * @return Vector of Agents
     */
    const std::vector<std::shared_ptr<Agent>> &getAgents() const;

    /**
     *      Returns the maximum acceleration of a specified agent.
     *
     * @param agent_no  The number of the agent whose maximum acceleration is to be
     * retrieved.
     * @return    The present maximum acceleration of the agent.
     */
    float getAgentMaxAccel(std::size_t agent_no) const;

    /**
     *      Returns the position of a specified agent.
     *
     * @param agent_no  The number of the agent whose position is to be retrieved.
     * @return    The present position of the (center of) the agent.
     */
    Vector getAgentPosition(std::size_t agent_no) const;

    /**
     *      Returns the preferred velocity of a specified agent.
     *
     * The preferred speed of an agent is the speed it would choose
     * to take if it were not influenced by other agents.
     *
     * @param agent_no  The number of the agent whose preferred velocity is to be
     * retrieved.
     * @return    The present preferred velocity of the agent.
     */
    Vector getAgentPrefVelocity(std::size_t agent_no) const;

    /**
     *      Returns the radius of a specified agent.
     *
     * @param agent_no  The number of the agent whose radius is to be retrieved.
     * @return    The present radius of the agent.
     */
    float getAgentRadius(std::size_t agent_no) const;

    /**
     *      Returns the progress towards its goal of a specified agent.
     *
     * @param agent_no  The number of the agent whose progress towards its goal is to
     * be retrieved.
     * @return    True if the agent has reached its goal; false otherwise.
     */
    bool hasAgentReachedGoal(std::size_t agent_no) const;

    /**
     *      Returns the velocity of a specified agent.
     *
     * @param agent_no  The number of the agent whose velocity is to be retrieved.
     * @return    The present velocity of the agent.
     */
    Vector getAgentVelocity(std::size_t agent_no) const;

    /**
     *   Returns the global time of the simulation.
     *
     * @return The present global time of the simulation (zero initially).
     */
    float getGlobalTime() const
    {
        return global_time;
    }

    /**
     *   Returns the count of agents in the simulation.
     *
     * @return The count of agents in the simulation.
     */
    std::size_t getNumAgents() const
    {
        return agents.size();
    }

    /**
     *   Returns the time step of the simulation.
     *
     * @return The present time step of the simulation.
     */
    float getTimeStep() const
    {
        return time_step;
    }

    /**
     *   Returns the progress towards their goals of all agents.
     *
     * @return True if all agents have reached their goals; false otherwise.
     */
    bool haveReachedGoals() const
    {
        return reached_goals;
    }

    void updateRemovedAgents(const World &world);

   private:
    // PrimitiveSet which includes the path which each friendly robot should take
    TbotsProto::PrimitiveSet primitive_set;

    // True if the ball should be treated as an agent (obstacle)
    // NOTE: This will take effect the next time we receive a world, and we know
    //       the current ball position and velocity
    bool add_ball_agent;
    std::size_t ball_agent_id;

    // The robot constants which all agents will use
    RobotConstants_t robot_constants;

    // The global time of this hrvo simulation
    float global_time;

    // The amount of time which the simulator should advance by
    const float time_step;

    // True if all agents have reached their destination
    bool reached_goals;

    // The colour of the friendly team
    const TeamColour friendly_team_colour;

    // KdTree used to calculate the K nearest agents
    std::unique_ptr<KdTree> kd_tree;

    // List of agents (robots) in this simulation
    std::vector<std::shared_ptr<Agent>> agents;

   public:
    // The max amount (meters) which the friendly/enemy robot radius can increase by.
    // This scale is used to avoid close encounters, and reduce chance of collision.
    static constexpr float FRIENDLY_ROBOT_RADIUS_MAX_INFLATION = 0.05f;
    static constexpr float ENEMY_ROBOT_RADIUS_MAX_INFLATION    = 0.06f;

    // How much larger should the goal radius be. This is added as a safety tolerance so
    // robots do not "teleport" over the goal between simulation frames.
    static constexpr float GOAL_RADIUS_SCALE = 1.05f;

    // How much larger should the goal radius be (in meters). This is added as a safety
    // tolerance so robots do not accidentally enter the minimum distance threshold.
    // NOTE: This value must be >= 0
    static constexpr float BALL_AGENT_RADIUS_OFFSET = 0.1f;

    // The scale multiple of max robot speed which the preferred speed will be set at.
    // pref_speed = max_speed * PREF_SPEED_SCALE
    // NOTE: This scale multiple must be <= 1
    static constexpr float PREF_SPEED_SCALE = 0.85f;

    // The maximum distance which HRVO Agents will look for neighbors, in meters.
    // A large radius picked to allow for far visibility of neighbors so Agents have
    // enough space to decelerate and avoid collisions.
    static constexpr float MAX_NEIGHBOR_SEARCH_DIST = 2.5f;

    // The maximum number of neighbors/agents to consider when drawing velocity obstacles.
    static constexpr unsigned int MAX_NEIGHBORS = 15;

    // The max allowed difference in speed of the two robots colliding is 1.5 m/s.
    // Based on the rules, if the robot is travelling <= 0.6 m/s it will not receive a
    // penalty after a collision. To be safe, the max collision speed is set to 0.5 m/s
    static constexpr float MAX_COLLISION_SPEED = 0.5f;

    friend class Agent;
    friend class Goal;
    friend class KdTree;
};<|MERGE_RESOLUTION|>--- conflicted
+++ resolved
@@ -111,27 +111,17 @@
      * another agent can be to be considered as an obstacle.
      * @param max_neighbors          The maximum number of other agents which this agent
      * will try to avoid collisions with at a time.
-<<<<<<< HEAD
      * @param uncertainty_offset     The uncertainty offset of this agent.
-=======
-     * @param uncertaintyOffset     The uncertainty offset of this agent.
      * @param robot_id	 	 		This robot's robot id
      * @param type 	 	 			Whether this robot is FRIENDLY or ENEMY
->>>>>>> 258070e6
      * @return The index of the agent.
      */
     std::size_t addHRVOAgent(const Vector &position, float agent_radius,
                              float max_radius_inflation, const Vector &curr_velocity,
-<<<<<<< HEAD
-                             float max_speed, float pref_speed, float max_accel,
-                             AgentPath &path, float neighbor_dist,
-                             std::size_t max_neighbors, float uncertainty_offset);
-=======
                              float maxSpeed, float prefSpeed, float maxAccel,
                              AgentPath &path, float neighborDist,
                              std::size_t maxNeighbors, float uncertaintyOffset,
                              RobotId robot_id, TeamSide type);
->>>>>>> 258070e6
 
     /**
      * Add a new LinearlyVelocityAgent
