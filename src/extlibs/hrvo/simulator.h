--- conflicted
+++ resolved
@@ -258,16 +258,8 @@
     // PrimitiveSet which includes the path which each friendly robot should take
     TbotsProto::PrimitiveSet primitive_set;
 
-<<<<<<< HEAD
     // Latest World which the simulator has received
     std::optional<World> world;
-=======
-    // True if the ball should be treated as an agent (obstacle)
-    // NOTE: This will take effect the next time we receive a world, and we know
-    //       the current ball position and velocity
-    bool add_ball_agent;
-    std::size_t ball_agent_id;
->>>>>>> 50e07795
 
     // The robot constants which all agents will use
     RobotConstants_t robot_constants;
