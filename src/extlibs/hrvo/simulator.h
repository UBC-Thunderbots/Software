--- conflicted
+++ resolved
@@ -100,38 +100,21 @@
      * @param max_radius_inflation  The maximum amount which the radius of this agent can
      * inflate.
      * @param curr_velocity         The initial velocity of this agent.
-<<<<<<< HEAD
-     * @param maxSpeed              The maximum speed of this agent.
-     * @param maxAccel              The maximum acceleration of this agent.
+     * @param max_speed              The maximum speed of this agent.
+     * @param max_accel              The maximum acceleration of this agent.
      * @param path                  The path which this agent should take.
      * @param max_neighbor_dist  The maximum distance away which another agent can be from
      * this agent to be considered as a neighbor (i.e. velocity obstacles for it would be
      * generated).
-     * @param maxNeighbors          The maximum number of other agents which this agent
+     * @param pref_speed          The maximum number of other agents which this agent
      * will try to avoid collisions with at a time.
-=======
-     * @param max_speed              The maximum speed of this agent.
-     * @param pref_speed             The preferred speed of this agent.
-     * @param max_accel              The maximum acceleration of this agent.
-     * @param path                  The path which this agent should take.
-     * @param neighbor_dist          The maximum distance away from this agent which
-     * another agent can be to be considered as an obstacle.
-     * @param max_neighbors          The maximum number of other agents which this agent
-     * will try to avoid collisions with at a time.
-     * @param uncertainty_offset     The uncertainty offset of this agent.
->>>>>>> c882e13b
      * @return The index of the agent.
      */
     std::size_t addHRVOAgent(const Vector &position, float agent_radius,
                              float max_radius_inflation, const Vector &curr_velocity,
-<<<<<<< HEAD
-                             float maxSpeed, float maxAccel, AgentPath &path,
-                             float max_neighbor_dist, std::size_t maxNeighbors);
-=======
                              float max_speed, float pref_speed, float max_accel,
-                             AgentPath &path, float neighbor_dist,
-                             std::size_t max_neighbors, float uncertainty_offset);
->>>>>>> c882e13b
+                             AgentPath &path, float max_neighbor_dist,
+                             std::size_t maxNeighbors, float uncertaintyOffset);
 
     /**
      * Add a new LinearlyVelocityAgent
