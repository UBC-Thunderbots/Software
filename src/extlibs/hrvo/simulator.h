--- conflicted
+++ resolved
@@ -95,46 +95,25 @@
     /**
      *      Adds a new agent to the simulation.
      *
-<<<<<<< HEAD
-     * @param position           The starting position of this agent.
-     * @param agent_radius       The agent_radius of this agent.
-     * @param curr_velocity      The initial velocity of this agent.
-     * @param maxSpeed           The maximum speed of this agent.
-     * @param maxAccel           The maximum acceleration of this agent.
-     * @param path               The path which this agent should take.
-     * @param max_neighbor_dist  The maximum distance away which another agent can be from
-     * this agent to be considered as a neighbor (i.e. velocity obstacles for it would be
-     * generated).
-     * @param maxNeighbors       The maximum neighbor count of this agent.
-     * @return The index of the agent.
-     */
-    std::size_t addHRVOAgent(const Vector &position, float agent_radius,
-                             const Vector &curr_velocity, float maxSpeed, float maxAccel,
-                             AgentPath &path, float max_neighbor_dist,
-                             std::size_t maxNeighbors);
-=======
      * @param position              The starting position of this agent.
      * @param agent_radius          The radius of this agent.
      * @param max_radius_inflation  The maximum amount which the radius of this agent can
      * inflate.
      * @param curr_velocity         The initial velocity of this agent.
      * @param maxSpeed              The maximum speed of this agent.
-     * @param prefSpeed             The preferred speed of this agent.
      * @param maxAccel              The maximum acceleration of this agent.
      * @param path                  The path which this agent should take.
-     * @param neighborDist          The maximum distance away from this agent which
-     * another agent can be to be considered as an obstacle.
+     * @param max_neighbor_dist  The maximum distance away which another agent can be from
+     * this agent to be considered as a neighbor (i.e. velocity obstacles for it would be
+     * generated).
      * @param maxNeighbors          The maximum number of other agents which this agent
      * will try to avoid collisions with at a time.
-     * @param uncertaintyOffset     The uncertainty offset of this agent.
      * @return The index of the agent.
      */
     std::size_t addHRVOAgent(const Vector &position, float agent_radius,
                              float max_radius_inflation, const Vector &curr_velocity,
-                             float maxSpeed, float prefSpeed, float maxAccel,
-                             AgentPath &path, float neighborDist,
-                             std::size_t maxNeighbors, float uncertaintyOffset);
->>>>>>> 7d99eae7
+                             float maxSpeed, float maxAccel, AgentPath &path,
+                             float max_neighbor_dist, std::size_t maxNeighbors);
 
     /**
      * Add a new LinearlyVelocityAgent
