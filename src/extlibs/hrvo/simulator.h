--- conflicted
+++ resolved
@@ -100,15 +100,9 @@
      * @param curr_velocity      The initial velocity of this agent.
      * @return The index of the agent.
      */
-<<<<<<< HEAD
-    std::size_t addHRVOAgent(const Vector2 &position, float agent_radius,
-                             const Vector2 &curr_velocity, float maxSpeed,
+    std::size_t addHRVOAgent(const Vector &position, float agent_radius,
+                             const Vector &curr_velocity, float maxSpeed,
                              float prefSpeed, float maxAccel, Path &path,
-=======
-    std::size_t addHRVOAgent(const Vector &position, float agent_radius,
-                             const Vector &curr_velocity, float maxSpeed, float prefSpeed,
-                             float maxAccel, std::size_t goal_index, float goalRadius,
->>>>>>> 4aaeb22e
                              float neighborDist, std::size_t maxNeighbors,
                              float uncertaintyOffset);
 
@@ -123,16 +117,9 @@
      * @param goal_radius   The goal agent_radius of this agent.
      * @return The index of the agent.
      */
-<<<<<<< HEAD
-    size_t addLinearVelocityAgent(const Vector2 &position, float agent_radius,
-                                  const Vector2 &curr_velocity, float max_speed,
-                                  float max_accel, Path &path);
-
-=======
     size_t addLinearVelocityAgent(const Vector &position, float agent_radius,
                                   const Vector &curr_velocity, float max_speed,
-                                  float max_accel, size_t goal_index, float goal_radius);
->>>>>>> 4aaeb22e
+                                  float max_accel, Path &path);
 
     /**
      *      Returns a new path with a single path point
@@ -141,14 +128,7 @@
      * @param goal_radius   The goal radius of the path
      * @return a Path object
      */
-<<<<<<< HEAD
-    Path addPath(const Vector2 &position, float goal_radius);
-=======
-    std::size_t addGoal(const Vector &position);
-    std::size_t addGoalPositions(const std::vector<Vector> &positions);
-    std::size_t addGoalPositions(const std::vector<Vector> &positions,
-                                 const std::vector<float> &speedAtPosition);
->>>>>>> 4aaeb22e
+    Path addPath(const Vector &position, float goal_radius);
 
     /**
      * Performs a simulation step; updates the position, and velocity
