--- conflicted
+++ resolved
@@ -122,23 +122,7 @@
      */
     size_t addLinearVelocityAgent(const Vector &position, float agent_radius,
                                   const Vector &curr_velocity, float max_speed,
-<<<<<<< HEAD
-                                  float max_accel, size_t goal_index, float goal_radius);
-
-    // TODO (#2373): Remove goals list when goal is a part of Agent
-    /**
-     *      Adds a new goal to the simulation.
-     *
-     * @param position  The position of this goal.
-     * @return    The number of the goal.
-     */
-    std::size_t addGoal(const Vector &position);
-    std::size_t addGoalPositions(const std::vector<Vector> &positions);
-    std::size_t addGoalPositions(const std::vector<Vector> &positions,
-                                 const std::vector<float> &speedAtPosition);
-=======
                                   float max_accel, AgentPath &path);
->>>>>>> 949e1f63
 
     /**
      * Performs a simulation step; updates the position, and velocity
@@ -253,19 +237,6 @@
     std::size_t getNumAgents() const
     {
         return agents.size();
-<<<<<<< HEAD
-    }
-
-    /**
-     *   Returns the count of goals in the simulation.
-     *
-     * @return The count of goals in the simulation.
-     */
-    std::size_t getNumGoals() const
-    {
-        return goals.size();
-=======
->>>>>>> 949e1f63
     }
 
     /**
@@ -326,12 +297,6 @@
     std::map<unsigned int, unsigned int> enemy_robot_id_map;
 
    public:
-<<<<<<< HEAD
-    // TODO (#2373): Remove goals list when goal is a part of Agent
-    std::vector<std::unique_ptr<Goal>> goals;
-
-=======
->>>>>>> 949e1f63
     // The scale which friendly robots should be larger than friendly robots
     // This scale is used to avoid close encounters, and reduce chance of collision
     static constexpr float FRIENDLY_ROBOT_RADIUS_SCALE = 1.25f;
