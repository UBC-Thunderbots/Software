--- conflicted
+++ resolved
@@ -136,10 +136,6 @@
      * @return simulator state
      */
     world::SimulatorState getSimulatorState();
-<<<<<<< HEAD
-    void handleSimulatorSetupCommand(const std::shared_ptr<amun::Command> &command,
-                                     const std::vector<std::tuple<int, int>> &robots);
-=======
 
     /**
      * Handles a simulator set up command and configure the simulator accordingly
@@ -147,7 +143,6 @@
      * @param command the simulator set up command
      */
     void handleSimulatorSetupCommand(const std::unique_ptr<amun::Command> &command);
->>>>>>> e2018644
 
    public slots:
     void handleRadioCommands(const SSLSimRobotControl &control, bool isBlue,
