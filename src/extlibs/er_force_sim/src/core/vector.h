/***************************************************************************
 *   Copyright 2015 Philipp Nordhus                                        *
 *   Robotics Erlangen e.V.                                                *
 *   http://www.robotics-erlangen.de/                                      *
 *   info@robotics-erlangen.de                                             *
 *                                                                         *
 *   This program is free software: you can redistribute it and/or modify  *
 *   it under the terms of the GNU General Public License as published by  *
 *   the Free Software Foundation, either version 3 of the License, or     *
 *   any later version.                                                    *
 *                                                                         *
 *   This program is distributed in the hope that it will be useful,       *
 *   but WITHOUT ANY WARRANTY; without even the implied warranty of        *
 *   MERCHANTABILITY or FITNESS FOR A PARTICULAR PURPOSE.  See the         *
 *   GNU General Public License for more details.                          *
 *                                                                         *
 *   You should have received a copy of the GNU General Public License     *
 *   along with this program.  If not, see <http://www.gnu.org/licenses/>. *
 ***************************************************************************/

#ifndef VECTOR_H
#define VECTOR_H

#include <cmath>
#include <ostream>

/*!
 * \ingroup path
 * \brief 2-dimensional vector class
 */
class ErForceVector
{
   public:
    /*!
     * \brief Contructor
     *
     * This constructor does not initialize any members
     */
    ErForceVector() {}

    /*!
     * \brief Initializing constructor
     * \param x x-coordinate of the vector
     * \param y y-coordinate of the vector
     */
    ErForceVector(float x, float y)
    {
        d[0] = x;
        d[1] = y;
    }

   public:
    float &operator[](unsigned int index);
    float operator[](unsigned int index) const;
    ErForceVector operator+(const ErForceVector &rho) const;
    ErForceVector operator-(const ErForceVector &rho) const;
    ErForceVector operator*(float scalar) const;
    ErForceVector operator/(float scalar) const;
    ErForceVector &operator*=(float scalar);
    ErForceVector &operator+=(const ErForceVector &other);
    float operator*(const ErForceVector &rho) const;
    bool operator==(const ErForceVector &rho) const;
    bool operator!=(const ErForceVector &rho) const;

    ErForceVector perpendicular() const;
    ErForceVector normalized() const;
    float length() const;
    float lengthSquared() const;
    float distance(const ErForceVector &rho) const;
    float distanceSq(const ErForceVector &rho) const
    {
        return (*this - rho).lengthSquared();
    }

    float dot(const ErForceVector &other) const
    {
        return x * other.x + y * other.y;
    }

<<<<<<< HEAD
    static float det(const ErForceVector &a, const ErForceVector &b, const ErForceVector &c)
=======
    static float det(const ErForceVector &a, const ErForceVector &b,
                     const ErForceVector &c)
>>>>>>> f4f3bb07
    {
        return a.x * b.y + b.x * c.y + c.x * a.y - a.x * c.y - b.x * a.y - c.x * b.y;
    }

    // WARNING: behaves differently than in typescript
    float angle() const
    {
        return std::atan2(x, y) + float(2 * M_PI);
    }

    friend std::ostream &operator<<(std::ostream &stream, const ErForceVector v);

   public:
    union
    {
        struct
        {
            float x;
            float y;
        };
        float d[2];
    };
};

inline float &ErForceVector::operator[](unsigned int index)
{
    return d[index];
}

inline float ErForceVector::operator[](unsigned int index) const
{
    return d[index];
}

inline ErForceVector ErForceVector::operator+(const ErForceVector &rho) const
{
    return ErForceVector(x + rho.x, y + rho.y);
}

inline ErForceVector ErForceVector::operator-(const ErForceVector &rho) const
{
    return ErForceVector(x - rho.x, y - rho.y);
}

inline ErForceVector ErForceVector::operator*(float scalar) const
{
    return ErForceVector(x * scalar, y * scalar);
}

inline ErForceVector ErForceVector::operator/(float scalar) const
{
    return ErForceVector(x / scalar, y / scalar);
}

inline float ErForceVector::operator*(const ErForceVector &rho) const
{
    return x * rho.x + y * rho.y;
}

inline bool ErForceVector::operator==(const ErForceVector &rho) const
{
    return x == rho.x && y == rho.y;
}

inline bool ErForceVector::operator!=(const ErForceVector &rho) const
{
    return x != rho.x || y != rho.y;
}

inline ErForceVector &ErForceVector::operator+=(const ErForceVector &other)
{
    x += other.x;
    y += other.y;
    return *this;
}

inline ErForceVector &ErForceVector::operator*=(float scalar)
{
    x *= scalar;
    y *= scalar;
    return *this;
}

/*!
 * \brief Calculate a perpendicular vector
 * Returns perpendicular which is reached first when rotating clockwise.
 * \return A vector perpendicular to this one
 */
inline ErForceVector ErForceVector::perpendicular() const
{
    return ErForceVector(y, -x);
}

/*!
 * \brief Normalize the vector
 * \return A normalized copy of the vector
 */
inline ErForceVector ErForceVector::normalized() const
{
<<<<<<< HEAD
    ErForceVector v      = *this;
    const float l = length();
=======
    ErForceVector v = *this;
    const float l   = length();
>>>>>>> f4f3bb07
    if (l > 0)
    {
        v.x /= l;
        v.y /= l;
    }
    return v;
}

/*!
 * \brief Calculate the length of the vector
 * \return The length of the vector
 */
inline float ErForceVector::length() const
{
    return std::sqrt(lengthSquared());
}

/*!
 * \brief Calculate the squared length of the vector
 * \return The squared length of the vector
 */
inline float ErForceVector::lengthSquared() const
{
    return d[0] * d[0] + d[1] * d[1];
}

/*!
 * \brief Calculate the distance to another vector
 * \param rho Another vector
 * \return The distance to the other vector
 */
inline float ErForceVector::distance(const ErForceVector &rho) const
{
    return (*this - rho).length();
}

inline std::ostream &operator<<(std::ostream &stream, const ErForceVector v)
{
    stream << "ErForceVector(" << v.x << ", " << v.y << ")";
    return stream;
}

#endif  // VECTOR_H<|MERGE_RESOLUTION|>--- conflicted
+++ resolved
@@ -77,12 +77,8 @@
         return x * other.x + y * other.y;
     }
 
-<<<<<<< HEAD
-    static float det(const ErForceVector &a, const ErForceVector &b, const ErForceVector &c)
-=======
     static float det(const ErForceVector &a, const ErForceVector &b,
                      const ErForceVector &c)
->>>>>>> f4f3bb07
     {
         return a.x * b.y + b.x * c.y + c.x * a.y - a.x * c.y - b.x * a.y - c.x * b.y;
     }
@@ -182,13 +178,8 @@
  */
 inline ErForceVector ErForceVector::normalized() const
 {
-<<<<<<< HEAD
-    ErForceVector v      = *this;
-    const float l = length();
-=======
     ErForceVector v = *this;
     const float l   = length();
->>>>>>> f4f3bb07
     if (l > 0)
     {
         v.x /= l;
