--- conflicted
+++ resolved
@@ -24,14 +24,11 @@
     Point2D.msg
     Primitive.msg
     PrimitiveArray.msg
-<<<<<<< HEAD
+    Robot.msg
+    Team.msg
     RefboxCommand.msg
     RefboxData.msg
     RefboxTeamInfo.msg
-=======
-    Robot.msg
-    Team.msg
->>>>>>> f19c46f3
 )
 
 ## Generate added messages and services with any dependencies listed here
