--- conflicted
+++ resolved
@@ -133,36 +133,16 @@
     sudo /opt/tbotspython/bin/pip3 install -r ubuntu18_requirements.txt
 fi
 
-<<<<<<< HEAD
 if [[ $(lsb_release -rs) == "20.04" ]]; then
     sudo /opt/tbotspython/bin/pip3 install -r ubuntu20_requirements.txt
-=======
-# TODO (#2515) move iterfzf and thefuzz to requirements.txt
-if ! sudo /opt/tbotspython/bin/pip3 install iterfzf  ; then
-    echo "##############################################################"
-    echo "Error: Installing iterfzf failed"
-    echo "##############################################################"
-    exit 1
-fi
-
-if ! sudo /opt/tbotspython/bin/pip3 install thefuzz  ; then
-    echo "##############################################################"
-    echo "Error: Installing thefuzz failed"
-    echo "##############################################################"
-    exit 1
-fi
-
-# TODO (#2515) move to requirements.txt
-if [[ $(lsb_release -rs) == "20.04" ]]; then
-    sudo /opt/tbotspython/bin/pip3 install python-Levenshtein
-fi
+fi
+
 
 if ! sudo /opt/tbotspython/bin/pip3 install --upgrade protobuf  ; then
     echo "##############################################################"
     echo "Error: Installing protobuf failed"
     echo "##############################################################"
     exit 1
->>>>>>> 7fd9a079
 fi
 
 echo "================================================================"
