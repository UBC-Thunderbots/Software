--- conflicted
+++ resolved
@@ -98,12 +98,9 @@
 
 if [[ $(lsb_release -rs) == "22.04" ]]; then
     host_software_packages+=(qtbase5-dev)
-<<<<<<< HEAD
-=======
 
     wget -nc https://github.com/UBC-Thunderbots/Software-External-Dependencies/blob/main/85-brltty.rules -O /tmp/85-brltty.rules
     sudo mv /tmp/85-brltty.rules /usr/lib/udev/rules.d/85-brltty.rules 
->>>>>>> 7b73536a
 fi
 
 if ! sudo apt-get install "${host_software_packages[@]}" -y ; then
