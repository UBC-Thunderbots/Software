--- conflicted
+++ resolved
@@ -60,15 +60,9 @@
     protobuf-compiler # This is required for the "NanoPb" library, which does not
                       # properly manage this as a bazel dependency, so we have
                       # to manually install it ourselves
-<<<<<<< HEAD
     python3.12        # Python 3
     python3.12-dev    # Python 3 headers
     python3.12-venv   # Virtual Environment
-=======
-    python3.10        # Python 3
-    python3.10-dev    # Python 3 headers
-    python3.10-venv   # Virtual Environment
->>>>>>> 5d983dd8
     python3-pip       # Required for bazel to install python dependencies for build targets
     python3-protobuf  # This is required for the "NanoPb" library, which does not
                       # properly manage this as a bazel dependency, so we have
@@ -122,16 +116,7 @@
 # delete tbotspython first
 sudo rm -rf /opt/tbotspython
 
-<<<<<<< HEAD
 if ! sudo /usr/bin/python3.12 -m venv /opt/tbotspython ; then
-=======
-if ! curl -sS https://bootstrap.pypa.io/get-pip.py | sudo /usr/bin/python3.10 ; then
-    print_status_msg "Error: Installing pip failed"
-    exit 1
-fi
-
-if ! sudo /usr/bin/python3.10 -m venv /opt/tbotspython ; then
->>>>>>> 5d983dd8
     print_status_msg "Error: Setting up virtual environment failed"
     exit 1
 fi
@@ -168,23 +153,7 @@
 install_java $arch
 
 print_status_msg "Compiling TIGERS AutoRef"
-<<<<<<< HEAD
 install_autoref $arch
-
-=======
-sudo wget -N https://github.com/TIGERs-Mannheim/AutoReferee/archive/refs/heads/autoref-ci.zip -O /tmp/autoref-ci.zip
-unzip -q -o -d /tmp/ /tmp/autoref-ci.zip
-touch /tmp/AutoReferee-autoref-ci/.git # a hacky way to make gradle happy when it tries to find a dependency
-
-if ! /tmp/AutoReferee-autoref-ci/./gradlew installDist -p /tmp/AutoReferee-autoref-ci/ -Dorg.gradle.java.home=/usr/lib/jvm/jdk-17/; then
-    print_status_msg "Building TIGERS AutoRef failed. Downloading mirror"
-    
-    wget https://github.com/UBC-Thunderbots/AutoReferee/releases/download/autoref-ci/autoReferee.tar.gz -O /tmp/autoReferee.tar.gz
-    tar -xzf /tmp/autoReferee.tar.gz -C /opt/tbotspython/
-else
-    cp -r /tmp/AutoReferee-autoref-ci/build/install/autoReferee/ /opt/tbotspython/autoReferee
-fi
->>>>>>> 5d983dd8
 
 sudo chmod +x "$CURR_DIR/../src/software/autoref/run_autoref.sh"
 sudo cp "$CURR_DIR/../src/software/autoref/DIV_B.txt" "/opt/tbotspython/autoReferee/config/geometry/DIV_B.txt"
@@ -194,18 +163,7 @@
 # Install Bazel
 print_status_msg "Installing Bazel"
 
-<<<<<<< HEAD
 install_bazel $arch
-=======
-# Uninstall Bazel first
-sudo rm -rf $HOME/.bazel
-
-# Adapted from https://docs.bazel.build/versions/main/install-ubuntu.html#install-with-installer-ubuntu
-sudo wget -nc https://github.com/bazelbuild/bazel/releases/download/5.4.0/bazel-5.4.0-installer-linux-x86_64.sh -O /tmp/bazel-installer.sh
-sudo chmod +x /tmp/bazel-installer.sh
-sudo /tmp/bazel-installer.sh --bin=/usr/bin --base=$HOME/.bazel
-echo "source ${HOME}/.bazel/bin/bazel-complete.bash" >> ~/.bashrc
->>>>>>> 5d983dd8
 
 print_status_msg "Done Installing Bazel"
 print_status_msg "Setting Up PlatformIO"
@@ -226,12 +184,8 @@
 sudo usermod -a -G dialout $USER
 
 # install PlatformIO to global environment
-<<<<<<< HEAD
 wget -O /tmp/get-platformio.py https://raw.githubusercontent.com/platformio/platformio-core-installer/master/get-platformio.py
 if ! /usr/bin/python3.12 /tmp/./get-platformio.py; then
-=======
-if ! sudo /usr/bin/python3.10 -m pip install platformio==6.1.13; then
->>>>>>> 5d983dd8
     print_status_msg "Error: Installing PlatformIO failed"
     exit 1
 fi
