--- conflicted
+++ resolved
@@ -77,12 +77,32 @@
     host_software_packages+=(libclang-6.0-dev)
     host_software_packages+=(libncurses5)
     host_software_packages+=(qt5-default)
-<<<<<<< HEAD
     sudo apt-get -y install gcc-7 g++-7
     sudo update-alternatives --install /usr/bin/gcc gcc /usr/bin/gcc-7 7
     sudo update-alternatives --install /usr/bin/g++ g++ /usr/bin/g++-7 7
-=======
->>>>>>> 83d226fe
+### Length Justification and Key Files to Review
+
+<!-- If this pull request is longer then **500** lines (additions + deletions), please justify here why we *cannot* break this up into multiple pull requests
+and list the key files that contain the main idea of your PR -->
+
+### Review Checklist
+
+<!--
+    (Please check every item to indicate your code complies with it (by changing `[ ]`->`[x]`). This will hopefully save both you and the reviewer(s) a lot of time!)
+-->
+
+**_It is the reviewers responsibility to also make sure every item here has been covered_**
+
+- [ ] **Function & Class comments**: All function definitions (usually in the `.h` file) should have a javadoc style comment at the start of them. For examples, see the functions defined in `thunderbots/software/geom`. Similarly, all classes should have an associated Javadoc comment explaining the purpose of the class.
+- [ ] **Remove all commented out code**
+- [ ] **Remove extra print statements**: for example, those just used for testing
+- [ ] **Resolve all TODO's**: All `TODO` (or similar) statements should either be completed or associated with a github issue
+
+<!--
+    Feel free to make additions of things that we should be checking to this file if you think there's something missing!!!!
+    At the same time, consider that adding things to this list increases the burden on everyone opening a pull request. 
+    Perhaps there is a way we can automatically enforce whatever item you want to add?
+-->
     
     # This fixes missing headers by notifying the linker
     ldconfig
