#!/bin/bash

#~~~~~~~~~~~~~~~~~~~~~~~~~~~~~~~~~~~~~~~~~~~~~~~~~~~~~~~~~~~~~~~~~~~~~~~~~~~~~~~~~~~~~~~#
# UBC Thunderbots Ubuntu Software Setup
#
# This script must be run with sudo! root permissions are required to install
# packages and copy files to the /etc/udev/rules.d directory.
#
# This script will install all the required libraries and dependencies to build
# and run the Thunderbots codebase. This includes being able to run the ai and
# unit tests
#~~~~~~~~~~~~~~~~~~~~~~~~~~~~~~~~~~~~~~~~~~~~~~~~~~~~~~~~~~~~~~~~~~~~~~~~~~~~~~~~~~~~~~~#

# Save the parent dir of this so we can always run commands relative to the
# location of this script, no matter where it is called from. This
# helps prevent bugs and odd behaviour if this script is run through a symlink
# or from a different directory.
CURR_DIR=$(dirname -- "$(readlink -f -- "$BASH_SOURCE")")
cd "$CURR_DIR" || exit

source util.sh

arch=$(uname -m)
print_status_msg "Detected architecture: ${arch}"

print_status_msg "Installing Utilities and Dependencies"

sudo apt-get update
sudo apt-get install -y software-properties-common # required for add-apt-repository
sudo add-apt-repository -y ppa:ubuntu-toolchain-r/test
sudo add-apt-repository -y ppa:deadsnakes/ppa
sudo apt-get update

# Detect if running under WSL
# See https://github.com/microsoft/WSL/issues/4071#issuecomment-1221588337
if [[ $(grep -i Microsoft /proc/version) ]]; then
    print_status_msg "WSL Setup"

    sudo apt install unzip
    sudo apt install libopengl0 -y

    print_status_msg "Done WSL Setup"
fi

# (sorted alphabetically)
host_software_packages=(
    cmake # Needed to build some of our dependencies
    codespell # Fixes typos
    curl
    default-jdk # Needed for Bazel to run properly
    gcc-10 # Full system compiles with gcc 10
    libstdc++6-9-dbg
    git # required for build
    g++-10
    kcachegrind # This lets us view the profiles output by callgrind
    libeigen3-dev # A math / numerical library used for things like linear regression
    libprotobuf-dev
    libudev-dev
    libusb-1.0-0-dev
    libxcb-cursor0 # This is used as the Linux platform abstraction by Qt 
    protobuf-compiler # This is required for the "NanoPb" library, which does not
                      # properly manage this as a bazel dependency, so we have
                      # to manually install it ourselves
    python3.12        # Python 3
    python3.12-dev    # Python 3 headers
    python3.12-venv   # Virtual Environment
    python3-pip       # Required for bazel to install python dependencies for build targets
    python3-protobuf  # This is required for the "NanoPb" library, which does not
                      # properly manage this as a bazel dependency, so we have
                      # to manually install it ourselves
    python3-yaml 	  # Load dynamic parameter configuration files
    valgrind # Checks for memory leaks
    libsqlite3-dev # needed to build Python 3 with sqlite support
    libffi-dev # needed to use _ctypes in Python3
    libssl-dev # needed to build Python 3 with ssl support
    openssl # possibly also necessary for ssl in Python 3
    sshpass #used to remotely ssh into robots via Ansible
    unzip # installing tigers autoref
    xvfb # used for CI to run GUI applications
)

if [[ $(lsb_release -rs) == "20.04" ]]; then
    # This is required for bazel, we've seen some issues where
    # the bazel install hasn't installed it properly
    host_software_packages+=(python-is-python3)

    # This is to setup the toolchain for bazel to run 
    host_software_packages+=(clang)
    host_software_packages+=(llvm-6.0)
    host_software_packages+=(libclang-6.0-dev)
    host_software_packages+=(libncurses5)
    
    # This fixes missing headers by notifying the linker
    sudo ldconfig
fi

<<<<<<< HEAD
if [[ $(lsb_release -rs) == "22.04" ]] || [[ $(lsb_release -rs) == "24.04" ]]; then
=======
if [[ $(lsb_release -rs) == "22.04" ]]; then
>>>>>>> bc475ca6
    wget -nc https://github.com/UBC-Thunderbots/Software-External-Dependencies/blob/main/85-brltty.rules -O /tmp/85-brltty.rules
    sudo mv /tmp/85-brltty.rules /usr/lib/udev/rules.d/85-brltty.rules 
fi

virtualenv_opt_args=""
if [[ $(lsb_release -rs) == "24.04" ]]; then
    host_software_packages+=(python3-pyqt6)
    host_software_packages+=(pyqt6-dev-tools)

    virtualenv_opt_args="--system-site-packages"
fi

if ! sudo apt-get install "${host_software_packages[@]}" -y ; then
    print_status_msg "Error: Installing utilities and dependencies failed"
    exit 1
fi

# Upgrade python3 pip, which some pip packages require
print_status_msg "Setting Up Virtual Python Environment"

# delete tbotspython first
sudo rm -rf /opt/tbotspython

if ! sudo /usr/bin/python3.12 -m venv /opt/tbotspython $virtualenv_opt_args ; then
    print_status_msg "Error: Setting up virtual environment failed"
    exit 1
fi

if [[ $(lsb_release -rs) == "20.04" ]] || [[ $(lsb_release -rs) == "22.04" ]]; then
    # Install pip if it is not a system-managed package
    sudo /usr/bin/python3.12 -m ensurepip
fi

if ! sudo /opt/tbotspython/bin/python3 -m pip install --upgrade pip ; then
    print_status_msg "Error: Upgrading pip version in venv failed"
    exit 1
fi

if [[ $(lsb_release -rs) == "20.04" ]]; then
    sudo /opt/tbotspython/bin/pip3 install -r ubuntu20_requirements.txt
fi

if [[ $(lsb_release -rs) == "22.04" ]]; then
    sudo /opt/tbotspython/bin/pip3 install -r ubuntu22_requirements.txt
fi

if [[ $(lsb_release -rs) == "24.04" ]]; then
    sudo /opt/tbotspython/bin/pip3 install -r ubuntu24_requirements.txt
fi

sudo chown -R $USER:$USER /opt/tbotspython

print_status_msg "Done Setting Up Virtual Python Environment"
print_status_msg "Fetching game controller"
install_gamecontroller $arch

print_status_msg "Setting up TIGERS AutoRef"

print_status_msg "Installing TIGERS dependency: Java 21"
install_java $arch

print_status_msg "Compiling TIGERS AutoRef"
install_autoref $arch

sudo chmod +x "$CURR_DIR/../src/software/autoref/run_autoref.sh"
sudo cp "$CURR_DIR/../src/software/autoref/DIV_B.txt" "/opt/tbotspython/autoReferee/config/geometry/DIV_B.txt"

print_status_msg "Finished setting up AutoRef"

# Install Bazel
print_status_msg "Installing Bazel"

install_bazel $arch

print_status_msg "Done Installing Bazel"
print_status_msg "Setting Up PlatformIO"

# setup platformio to compile arduino code
# link to instructions: https://docs.platformio.org/en/latest/core/installation.html
# **need to reboot for changes to come into effect**

# downloading platformio udev rules
if ! curl -fsSL https://raw.githubusercontent.com/platformio/platformio-core/develop/platformio/assets/system/99-platformio-udev.rules | sudo tee /etc/udev/rules.d/99-platformio-udev.rules; then
    print_status_msg "Error: Downloading PlatformIO udev rules failed"
    exit 1
fi

sudo service udev restart

# allow user access to serial ports
sudo usermod -a -G dialout $USER

# install PlatformIO to global environment
wget -O /tmp/get-platformio.py https://raw.githubusercontent.com/platformio/platformio-core-installer/master/get-platformio.py
if ! /usr/bin/python3.12 /tmp/./get-platformio.py; then
    print_status_msg "Error: Installing PlatformIO failed"
    exit 1
fi

print_status_msg "Done PlatformIO Setup"

print_status_msg "Done Software Setup, please reboot for changes to take place"<|MERGE_RESOLUTION|>--- conflicted
+++ resolved
@@ -94,11 +94,8 @@
     sudo ldconfig
 fi
 
-<<<<<<< HEAD
 if [[ $(lsb_release -rs) == "22.04" ]] || [[ $(lsb_release -rs) == "24.04" ]]; then
-=======
-if [[ $(lsb_release -rs) == "22.04" ]]; then
->>>>>>> bc475ca6
+    # This is required because a Braille TTY device that Linux provides a driver for conflicts with the ESP32
     wget -nc https://github.com/UBC-Thunderbots/Software-External-Dependencies/blob/main/85-brltty.rules -O /tmp/85-brltty.rules
     sudo mv /tmp/85-brltty.rules /usr/lib/udev/rules.d/85-brltty.rules 
 fi
