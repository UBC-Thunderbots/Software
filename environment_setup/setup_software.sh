--- conflicted
+++ resolved
@@ -50,8 +50,6 @@
     protobuf-compiler # This is required for the "NanoPb" library, which does not
                       # properly manage this as a bazel dependency, so we have
                       # to manually install it ourselves
-    python-minimal # This is required for bazel, we've seen some issues where
-                   # the bazel install hasn't installed it properly
     python3       # Python 3
     python3-pip   # Required for bazel to install python dependencies for build targets
     python3-protobuf # This is required for the "NanoPb" library, which does not
@@ -60,12 +58,31 @@
     python3-yaml # Load dynamic parameter configuration files
     qt5-default # The GUI library for our visualizer
     valgrind # Checks for memory leaks
-<<<<<<< HEAD
-    libclang-dev # Used to verify code-generation
-=======
-    libsqlite3-dev # needed to build Python 3 with sqlite support
->>>>>>> 6cf02536
 )
+
+if [[ $(lsb_release -rs) == "20.04" ]]; then
+    # This is required for bazel, we've seen some issues where
+    # the bazel install hasn't installed it properly
+    host_software_packages+=(python-is-python3)
+
+    # This is to setup the toolchain for bazel to run 
+    host_software_packages+=(clang)
+    host_software_packages+=(llvm-6.0)
+    host_software_packages+=(libclang-6.0-dev)
+    sudo apt -y install gcc-7 g++-7
+    sudo update-alternatives --install /usr/bin/gcc gcc /usr/bin/gcc-7 7
+    sudo update-alternatives --install /usr/bin/g++ g++ /usr/bin/g++-7 7
+    
+    # This fixes missing headers by notifying the linker
+    ldconfig
+fi
+
+if [[ $(lsb_release -rs) == "18.04" ]]; then
+    # This is required for bazel, we've seen some issues where
+    # the bazel install hasn't installed it properly
+    host_software_packages+=(python-minimal)
+    host_software_packages+=(libclang-dev)
+fi
 
 if ! sudo apt-get install "${host_software_packages[@]}" -y ; then
     echo "##############################################################"
