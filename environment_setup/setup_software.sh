#!/bin/bash

#~~~~~~~~~~~~~~~~~~~~~~~~~~~~~~~~~~~~~~~~~~~~~~~~~~~~~~~~~~~~~~~~~~~~~~~~~~~~~~~~~~~~~~~#
# UBC Thunderbots Linux Software Setup
#
# This script must be run with sudo! root permissions are required to install
# packages and copy files to the /etc/udev/rules.d directory. The reason that the script
# must be run with sudo rather than the individual commands using sudo, is that
# when running CI within Docker, the sudo command does not exist since
# everything is automatically run as root.
#
# This script will install all the required libraries and dependencies to build
# and run the Thunderbots codebase. This includes being able to run the ai and
# unit tests
#~~~~~~~~~~~~~~~~~~~~~~~~~~~~~~~~~~~~~~~~~~~~~~~~~~~~~~~~~~~~~~~~~~~~~~~~~~~~~~~~~~~~~~~#


# Save the parent dir of this so we can always run commands relative to the
# location of this script, no matter where it is called from. This
# helps prevent bugs and odd behaviour if this script is run through a symlink
# or from a different directory.
CURR_DIR=$(dirname -- "$(readlink -f -- "$BASH_SOURCE")")
cd $CURR_DIR
# The root directory of the reopsitory and git tree
GIT_ROOT="$CURR_DIR/.."


echo "================================================================"
echo "Setting up your shell config files"
echo "================================================================"
# Shell config files that various shells source when they run.
# This is where we want to add aliases, etc.
SHELL_CONFIG_FILES=(
    "$HOME/.bashrc"\
    "$HOME/.zshrc"
)

# All lines listed here will be added to the shell config files
# listed above, if they are not present already
declare -a new_shell_config_lines=(
    "alias rviz=\"rviz & disown && exit\""\
    "alias rqt=\"rqt & disown && exit\""
)

# Add all of our new shell config options to all the shell
# config files, but only if they don't already have them
for file_name in "${SHELL_CONFIG_FILES[@]}";
do
    if [ -f "$file_name" ]
    then
        echo "Setting up $file_name"
        for line in "${new_shell_config_lines[@]}";
        do
            if ! grep -Fq "$line" $file_name
            then
                echo "$line" >> $file_name
            fi
        done
    fi
done

# Install Bazel
echo "================================================================" 
echo "Installing Bazel"
echo "================================================================"

# Adapted from https://docs.bazel.build/versions/master/install-ubuntu.html#install-on-ubuntu
sudo apt-get update
sudo apt-get install openjdk-11-jdk -y
echo "deb [arch=amd64] https://storage.googleapis.com/bazel-apt stable jdk1.8" | sudo tee /etc/apt/sources.list.d/bazel.list
curl https://bazel.build/bazel-release.pub.gpg | sudo apt-key add -
sudo apt-get update
sudo apt-get install bazel -y
if [ $? -ne 0 ]; then
    echo "##############################################################"
    echo "Error: Installing Bazel failed"
    echo "##############################################################"
    exit 1
fi

echo "================================================================"
echo "Installing Misc. Utilities"
echo "================================================================"

sudo apt-get update
sudo apt-get install -y software-properties-common # required for add-apt-repository
# Required to make sure we install protobuf version 3.0.0 or greater
sudo add-apt-repository ppa:maarten-fonville/protobuf -y

# Running a PPA setup script to give us access to the correct node and yarn version
# on non-Ubuntu 18.04 systems. 
curl -sL https://deb.nodesource.com/setup_8.x | sudo -E bash -
curl -sS https://dl.yarnpkg.com/debian/pubkey.gpg | sudo apt-key add -
echo "deb https://dl.yarnpkg.com/debian/ stable main" | sudo tee /etc/apt/sources.list.d/yarn.list

sudo apt-get update

host_software_packages=(
    g++-7 # We need g++ 7 or greater to support the C++17 standard
    protobuf-compiler
    libprotobuf-dev
    libusb-1.0-0-dev
<<<<<<< HEAD
    qt5-default # The GUI library for our visualizer
=======
    libudev-dev
>>>>>>> 1fa5ac1e
    libeigen3-dev # A math / numerical library used for things like linear regression
    yarn
)
sudo apt-get install ${host_software_packages[@]} -y

if [ $? -ne 0 ]; then
    echo "##############################################################"
    echo "Error: Installing utilities failed"
    echo "##############################################################"
    exit 1
fi

sudo update-alternatives --install /usr/bin/gcc gcc /usr/bin/gcc-7 60 \
                         --slave /usr/bin/g++ g++ /usr/bin/g++-7 
sudo update-alternatives --config gcc

# Clone, build, and install g3log. Adapted from instructions at:
# https://github.com/KjellKod/g3log
g3log_path="/tmp/g3log"
if [ -d $g3log_path ]; then
    echo "Removing old g3log..."
    sudo rm -r $g3log_path
fi

git clone https://github.com/KjellKod/g3log.git $g3log_path
cd $g3log_path
mkdir build
cd build
cmake -DCMAKE_BUILD_TYPE=Release ..
make
sudo make install
cd $CURR_DIR

# Clone, build, and install munkres-cpp (Our Hungarian library algorithm)
hungarian_path="/tmp/hungarian-cpp"
if [ -d $hungarian_path ]; then
    echo "Removing old hungarian-cpp library..."
    sudo rm -r $hungarian_path
fi

git clone https://github.com/saebyn/munkres-cpp.git $hungarian_path
cd $hungarian_path
mkdir build
cd build
cmake -DCMAKE_BUILD_TYPE=Release ..
make
sudo make install
cd $CURR_DIR

# yaml for cfg generation (Dynamic Parameters)
sudo apt-get install python3-yaml -y

# Done
echo "================================================================"
echo "Done Software Setup"
echo "================================================================"
<|MERGE_RESOLUTION|>--- conflicted
+++ resolved
@@ -100,11 +100,8 @@
     protobuf-compiler
     libprotobuf-dev
     libusb-1.0-0-dev
-<<<<<<< HEAD
     qt5-default # The GUI library for our visualizer
-=======
     libudev-dev
->>>>>>> 1fa5ac1e
     libeigen3-dev # A math / numerical library used for things like linear regression
     yarn
 )
