--- conflicted
+++ resolved
@@ -128,16 +128,8 @@
     sudo /opt/tbotspython/bin/pip3 install -r ubuntu20_requirements.txt
 fi
 
-<<<<<<< HEAD
 if ! sudo /opt/tbotspython/bin/pip3 install --upgrade protobuf  ; then
     print_status_msg "Error: Installing protobuf failed"
-=======
-
-if ! sudo /opt/tbotspython/bin/pip3 install protobuf==3.20.1  ; then
-    echo "##############################################################"
-    echo "Error: Installing protobuf failed"
-    echo "##############################################################"
->>>>>>> d2f0644a
     exit 1
 fi
 
@@ -189,15 +181,8 @@
 sudo usermod -a -G dialout $USER
 
 # installs PlatformIO to global environment
-<<<<<<< HEAD
-if ! sudo /usr/bin/python3.8 -m pip install --prefix /usr/local platformio==5.2.4; then
+if ! sudo /usr/bin/python3.8 -m pip install --prefix /usr/local platformio==6.0.2; then
     print_status_msg "Error: Installing PlatformIO failed"
-=======
-if ! sudo /usr/bin/python3.8 -m pip install --prefix /usr/local platformio==6.0.2; then
-    echo "##############################################################"
-    echo "Error: Installing PlatformIO failed"
-    echo "##############################################################"
->>>>>>> d2f0644a
     exit 1
 fi
 
