name: Tbots CI

on:
  push:
    branches: [ master ]
  pull_request:
    branches: [ master ]

concurrency:
  group: ${{ github.workflow }}-${{ github.event.pull_request.number }}
  cancel-in-progress: true

jobs:
  ubuntu22-tests:
    name: Ubuntu 22.04 Build
    runs-on: ubuntu-22.04
    steps:
      # checks-out the repository under $GITHUB_WORKSPACE
      - uses: actions/checkout@v2

      - name: Environment Setup
        run: |
          "${GITHUB_WORKSPACE}"/environment_setup/setup_software.sh

      - name: Software Build Test
        run: |
          cd src
          bazel build --show_timestamps       \
            -- //... -//software:unix_full_system \
            -//software/simulated_tests/...  \
            -//software/ai/hl/...            \
            -//software/field_tests/...      \
            -//software/jetson_nano/...      \

      - name: Jetson Nano Build Test
        run: |
          cd src
          bazel build --cpu=jetson_nano //software/jetson_nano:thunderloop_main --copt=-O3

  software-tests:
    name: Software Tests
    runs-on: ubuntu-20.04
    steps:
      # checks-out the repository under $GITHUB_WORKSPACE
      - uses: actions/checkout@v2

      - name: Environment Setup
        run: |
          "${GITHUB_WORKSPACE}"/environment_setup/setup_software.sh

      - name: Software Test
        run: |
          cd src
          bazel test --copt=-O3 --show_timestamps       \
            -- //... -//software:unix_full_system \
            -//software/simulated_tests/...  \
            -//software/ai/hl/...            \
            -//software/field_tests/...      \
            -//software/ai/navigator/...

  jetson-nano-tests:
    name: Jetson Nano Software Tests
    runs-on: ubuntu-20.04
    steps:
      # checks-out the repository under $GITHUB_WORKSPACE
      - uses: actions/checkout@v2

      - name: Environment Setup
        run: |
          "${GITHUB_WORKSPACE}"/environment_setup/setup_software.sh

      - name: Install and start redis server
        run: |
          wget http://download.redis.io/redis-stable.tar.gz 
          tar xvzf redis-stable.tar.gz >/dev/null 
          cd redis-stable
          make >/dev/null 
          make install >/dev/null 
          redis-server --daemonize yes          

      - name: Stop redis server
        run: |
          redis-cli shutdown

      - name: Jetson Nano Build
        run: |
         cd src
         bazel build --cpu=jetson_nano //software/jetson_nano:thunderloop_main --copt=-O3

  simulated-gameplay-tests:
    name: Simulated Gameplay Tests
    runs-on: ubuntu-20.04
    steps:
      # checks-out the repository under $GITHUB_WORKSPACE
      - uses: actions/checkout@v2
        
      - name: Environment Setup
        run: |
          "${GITHUB_WORKSPACE}"/environment_setup/setup_software.sh

      - name: Simulated Test Run
        # Ensure that simulated test logs get uploaded
        continue-on-error: true
        run: |
          cd src
          bazel test --copt=-O3 --flaky_test_attempts=3 --show_timestamps       \
            //software:unix_full_system           \
            //software/simulated_tests/...   \
            //software/ai/hl/... \
            //software/ai/navigator/...

      - name: Upload simulated test proto logs
        uses: actions/upload-artifact@v3
        with:
          name: blue-ai-proto-logs
          path: |
            /tmp/tbots/blue/logs

      - name: Upload simulated test proto logs
        uses: actions/upload-artifact@v3
        with:
          name: yellow-ai-proto-logs
          path: |
            /tmp/tbots/yellow/logs

  autorefd-game:
    name: AutoRef'd Game (3 Minutes)
    runs-on: ubuntu-20.04
    steps:
      # checks-out the repository under $GITHUB_WORKSPACE
      - uses: actions/checkout@v2

      - name: Environment Setup
        run: |
<<<<<<< HEAD
          cd src
          bazel test --show_timestamps       \
            //software:unix_full_system           \
            //software/simulated_tests/...   \
            //software/ai/hl/... \
            //software/ai/navigator/...
=======
          "${GITHUB_WORKSPACE}"/environment_setup/setup_software.sh
>>>>>>> 5e720975

      - name: AI vs AI (3 minutes)
        run: |
          cd src
          bazel run --run_under="xvfb-run" //software/thunderscope:thunderscope_main --copt=-O3 -- --enable_autoref --ci_mode

      - name: Upload AI vs AI logs
        uses: actions/upload-artifact@v3
        with:
          name: blue-ai-vs-ai-proto-logs
          path: |
            /tmp/tbots/blue/proto_*

      - name: Upload AI vs AI logs
        uses: actions/upload-artifact@v3
        with:
          name: yellow-ai-vs-ai-proto-logs
          path: |
            /tmp/tbots/yellow/proto_*<|MERGE_RESOLUTION|>--- conflicted
+++ resolved
@@ -132,16 +132,7 @@
 
       - name: Environment Setup
         run: |
-<<<<<<< HEAD
-          cd src
-          bazel test --show_timestamps       \
-            //software:unix_full_system           \
-            //software/simulated_tests/...   \
-            //software/ai/hl/... \
-            //software/ai/navigator/...
-=======
           "${GITHUB_WORKSPACE}"/environment_setup/setup_software.sh
->>>>>>> 5e720975
 
       - name: AI vs AI (3 minutes)
         run: |
