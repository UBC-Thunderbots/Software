name: Tbots CI

on:
  push:
    branches: [ master ]
  pull_request:
    branches: [ master ]

jobs:
  formatting-check:
    name: Formatting Check
    runs-on: ubuntu-18.04
    steps:
      # checks-out the repository under $GITHUB_WORKSPACE
      - uses: actions/checkout@v2
        
      - name: Environment Setup
        run: |
          "${GITHUB_WORKSPACE}"/environment_setup/setup_software.sh
      
      - name: Check Formatting
        run: |
          ./formatting_scripts/check_formatting_ci.sh
          
  software-tests:
    name: Software Tests
    runs-on: ubuntu-18.04
    steps:
      # checks-out the repository under $GITHUB_WORKSPACE
      - uses: actions/checkout@v2

      - name: Environment Setup
        run: |
          "${GITHUB_WORKSPACE}"/environment_setup/setup_software.sh
          
      - name: Cache Bazel External Dependencies
        uses: actions/cache@v2
        with:
          path: |
            "${GITHUB_WORKSPACE}"/src/bazel-src/external
          key: bazel
          
      - name: Software Test
        run: |
          cd src
          bazel coverage                     \
            --compilation_mode=fastbuild     \
            --verbose_test_summary           \
            --instrumentation_filter=//...   \
            --test_output=errors             \
            -- //... -//software/simulated_tests/... \
            -//software/ai/hl/stp/play/... \
            -//software/ai/hl/stp/tactic/... \
            -//firmware_new/...
             
      # uploads coverage data to codecov
      - name: Upload Coverage
        run: |
         cd src
         bash <(curl -s https://codecov.io/bash) -s bazel-testlogs/ > codecov.log
         cat codecov.log | head -n100
         cat codecov.log | tail -n100
         
  firmware-tests:
    name: Firmware Tests
    runs-on: ubuntu-18.04
    steps:
      # checks-out the repository under $GITHUB_WORKSPACE
      - uses: actions/checkout@v2
    
      - name: Environment Setup
        run: |
          "${GITHUB_WORKSPACE}"/environment_setup/setup_software.sh
          "${GITHUB_WORKSPACE}"/environment_setup/setup_firmware.sh

      - name: New Robot Firmware Build
        run: |
         cd src
         bazel build --cpu=stm32h7 //firmware_new/boards/frankie_v1:frankie_v1_main 
     
      - name: Old Robot Firmware Build
        run: |
         cd src
         bazel build --cpu=stm32f4 //firmware/boards/legacy_robot_stm32f4:bin 
         
      - name: Old Radio Dongle Firmware Build
        run: |
         cd src
         bazel build --cpu=stm32f4 //firmware/boards/legacy_dongle_stm32f4:bin         
             
  simulated-gameplay-tests:
    name: Simulated Gameplay Tests
    runs-on: ubuntu-18.04
    steps:
      # checks-out the repository under $GITHUB_WORKSPACE
      - uses: actions/checkout@v2
        
      - name: Environment Setup
        run: |
          "${GITHUB_WORKSPACE}"/environment_setup/setup_software.sh

      - name: Simulated Test
        run: |
          cd src
<<<<<<< HEAD
          bazel test //software/simulated_tests/... \
=======
          bazel coverage //software/simulated_tests/... \
>>>>>>> c9691db6
            //software/ai/hl/stp/play/... \
            //software/ai/hl/stp/tactic/... \
          
      # uploads coverage data to codecov
      - name: Upload Coverage
        run: |
         cd src
         bash <(curl -s https://codecov.io/bash) -s bazel-testlogs/ > codecov.log
         cat codecov.log | head -n100
         cat codecov.log | tail -n100

  memory-leak-checks:
    name: Memory Leak Checks
    runs-on: ubuntu-18.04
    steps:
      # checks-out the repository under $GITHUB_WORKSPACE
      - uses: actions/checkout@v2

      - name: Environment Setup
        run: |
          "${GITHUB_WORKSPACE}"/environment_setup/setup_software.sh

      - name: Simulation Memory Leak Check
        run: |
          cd src
          bazel test -c dbg  \
            --run_under="valgrind --leak-check=yes --undef-value-errors=no --error-exitcode=1"   \
            //software/simulation/...
            
      - name: Firmware Memory Leak Check
        run: |
          cd src
          bazel test -c dbg  \
            --run_under="valgrind --leak-check=yes --undef-value-errors=no --error-exitcode=1"   \
            //firmware/...
            
      - name: Shared Memory Leak Check
        run: |
          cd src
          bazel test -c dbg  \
            --run_under="valgrind --leak-check=yes --undef-value-errors=no --error-exitcode=1"   \
            //shared/parameter_v2/...
<|MERGE_RESOLUTION|>--- conflicted
+++ resolved
@@ -102,11 +102,7 @@
       - name: Simulated Test
         run: |
           cd src
-<<<<<<< HEAD
-          bazel test //software/simulated_tests/... \
-=======
           bazel coverage //software/simulated_tests/... \
->>>>>>> c9691db6
             //software/ai/hl/stp/play/... \
             //software/ai/hl/stp/tactic/... \
           
