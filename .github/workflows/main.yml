name: Tbots CI

on:
  push:
    branches: [ master ]
  pull_request:
    branches: [ master ]

concurrency:
  group: ${{ github.workflow }}-${{ github.event.pull_request.number }}
  cancel-in-progress: true

jobs:
  ubuntu22-tests:
    name: Ubuntu 22.04 Build
    runs-on: ubuntu-22.04
    steps:
      # checks-out the repository under $GITHUB_WORKSPACE
      - uses: actions/checkout@v2

      - name: Environment Setup
        run: |
          "${GITHUB_WORKSPACE}"/environment_setup/setup_software.sh

      - name: Software Build Test
        run: |
          cd src
          bazel build --show_timestamps       \
            -- //... -//software:unix_full_system \
            -//software/simulated_tests/...  \
            -//software/ai/hl/...            \
            -//software/field_tests/...      \
            -//software/jetson_nano/...      \

      - name: Jetson Nano Build Test
        run: |
          cd src
<<<<<<< HEAD
          bazel build --cpu=jetson_nano //software/jetson_nano:thunderloop_main
=======
          bazel build --cpu=jetson_nano //software/jetson_nano:thunderloop_main --copt=-O3
>>>>>>> 7b73536a

  software-tests:
    name: Software Tests
    runs-on: ubuntu-20.04
    steps:
      # checks-out the repository under $GITHUB_WORKSPACE
      - uses: actions/checkout@v2

      - name: Environment Setup
        run: |
          "${GITHUB_WORKSPACE}"/environment_setup/setup_software.sh

      - name: Software Test
        run: |
          cd src
          bazel test --copt=-O3 --show_timestamps       \
            -- //... -//software:unix_full_system \
            -//software/simulated_tests/...  \
            -//software/ai/hl/...            \
            -//software/field_tests/...      \
            -//software/ai/navigator/...

  jetson-nano-tests:
    name: Jetson Nano Software Tests
    runs-on: ubuntu-20.04
    steps:
      # checks-out the repository under $GITHUB_WORKSPACE
      - uses: actions/checkout@v2

      - name: Environment Setup
        run: |
          "${GITHUB_WORKSPACE}"/environment_setup/setup_software.sh

      - name: Install and start redis server
        run: |
          wget http://download.redis.io/redis-stable.tar.gz 
          tar xvzf redis-stable.tar.gz >/dev/null 
          cd redis-stable
          make >/dev/null 
          make install >/dev/null 
          redis-server --daemonize yes          

      - name: Stop redis server
        run: |
          redis-cli shutdown

      - name: Jetson Nano Build
        run: |
         cd src
         bazel build --cpu=jetson_nano //software/jetson_nano:thunderloop_main --copt=-O3

  simulated-gameplay-tests:
    name: Simulated Gameplay Tests
    runs-on: ubuntu-20.04
    steps:
      # checks-out the repository under $GITHUB_WORKSPACE
      - uses: actions/checkout@v2
        
      - name: Environment Setup
        run: |
          "${GITHUB_WORKSPACE}"/environment_setup/setup_software.sh

      - name: Simulated Test Run
        # Ensure that simulated test logs get uploaded
        continue-on-error: true
        run: |
          cd src
          bazel test --copt=-O3 --flaky_test_attempts=3 --show_timestamps       \
            //software:unix_full_system           \
            //software/simulated_tests/...   \
            //software/ai/hl/... \
            //software/ai/navigator/...

      - name: Upload simulated test proto logs
        uses: actions/upload-artifact@v3
        with:
          name: blue-ai-proto-logs
          path: |
            /tmp/tbots/blue/logs

      - name: Upload simulated test proto logs
        uses: actions/upload-artifact@v3
        with:
          name: yellow-ai-proto-logs
          path: |
            /tmp/tbots/yellow/logs

  autorefd-game:
    name: AutoRef'd Game (3 Minutes)
    runs-on: ubuntu-20.04
    steps:
      # checks-out the repository under $GITHUB_WORKSPACE
      - uses: actions/checkout@v2

      - name: Environment Setup
        run: |
          "${GITHUB_WORKSPACE}"/environment_setup/setup_software.sh

      - name: AI vs AI (3 minutes)
        run: |
          cd src
          bazel run --run_under="xvfb-run" //software/thunderscope:thunderscope_main --copt=-O3 -- --enable_autoref --ci_mode

      - name: Upload AI vs AI logs
        uses: actions/upload-artifact@v3
        with:
          name: blue-ai-vs-ai-proto-logs
          path: |
            /tmp/tbots/blue/proto_*

      - name: Upload AI vs AI logs
        uses: actions/upload-artifact@v3
        with:
          name: yellow-ai-vs-ai-proto-logs
          path: |
            /tmp/tbots/yellow/proto_*<|MERGE_RESOLUTION|>--- conflicted
+++ resolved
@@ -35,11 +35,7 @@
       - name: Jetson Nano Build Test
         run: |
           cd src
-<<<<<<< HEAD
-          bazel build --cpu=jetson_nano //software/jetson_nano:thunderloop_main
-=======
           bazel build --cpu=jetson_nano //software/jetson_nano:thunderloop_main --copt=-O3
->>>>>>> 7b73536a
 
   software-tests:
     name: Software Tests
