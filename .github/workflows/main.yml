--- conflicted
+++ resolved
@@ -119,26 +119,7 @@
         run: |
           "${GITHUB_WORKSPACE}"/environment_setup/setup_software.sh
 
-<<<<<<< HEAD
-      - name: Simulation Memory Leak Check
-        run: |
-          cd src
-          bazel test -c dbg  \
-            --run_under="valgrind --leak-check=yes --undef-value-errors=no --error-exitcode=1"   \
-            //software/simulation/...
-            
-      - name: Firmware Memory Leak Check
-        run: |
-          cd src
-          bazel test -c dbg  \
-            --run_under="valgrind --leak-check=yes --undef-value-errors=no --error-exitcode=1"   \
-            -- //firmware/...   \
-            -//software/estop/...
-            
-      - name: Shared Memory Leak Check
-=======
       - name: Software Geom Test
->>>>>>> 4a724cc9
         run: |
           cd src
           bazel test --show_timestamps       \
