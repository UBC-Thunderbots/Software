--- conflicted
+++ resolved
@@ -29,22 +29,13 @@
       - name: Software Build Test
         run: |
           cd src
-<<<<<<< HEAD
           bazel build --show_timestamps --copt=-O3  \
             -- //... -//software:unix_full_system   \
             -//software/simulated_tests/...         \
             -//software/ai/hl/...                   \
             -//software/field_tests/...             \
-            -//software/jetson_nano/...             \
+            -//software/embedded/...                \
             -//cc_toolchain/...
-=======
-          bazel build --show_timestamps       \
-            -- //... -//software:unix_full_system \
-            -//software/simulated_tests/...  \
-            -//software/ai/hl/...            \
-            -//software/field_tests/...      \
-            -//software/embedded/...      \
->>>>>>> 2b3cc8b2
 
       - name: Jetson Nano Build Test
         run: |
